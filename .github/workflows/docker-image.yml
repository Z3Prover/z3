--- conflicted
+++ resolved
@@ -41,11 +41,7 @@
             type=edge
             type=sha,prefix=ubuntu-20.04-bare-z3-sha-
       - name: Build and push Bare Z3 Docker Image
-<<<<<<< HEAD
-        uses: docker/build-push-action@v6.3.0
-=======
         uses: docker/build-push-action@v6.9.0
->>>>>>> da614c65
         with:  
           context: .
           push: true
