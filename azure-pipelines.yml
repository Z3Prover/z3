--- conflicted
+++ resolved
@@ -183,66 +183,6 @@
       - template: scripts/test-regressions.yml
          
 
-<<<<<<< HEAD
-- job: "WindowsLatest"
-  displayName: "Windows"
-  pool: 
-    vmImage: "windows-latest"
-  strategy:
-    matrix:
-      x86:
-        arch: 'x86'
-        setupCmd1: ''
-        setupCmd2: ''
-        setupCmd3: ''
-        bindings: '$(cmakePy)'
-        runTests: 'False'
-      x64:
-        arch: 'x64'
-        setupCmd1: 'julia -e "using Pkg; Pkg.add(PackageSpec(name=\"libcxxwrap_julia_jll\"))"'
-        setupCmd2: 'julia -e "using libcxxwrap_julia_jll; print(dirname(libcxxwrap_julia_jll.libcxxwrap_julia_path))" > tmp.env'
-        setupCmd3: 'set /P JlCxxDir=<tmp.env'
-        bindings:  '-DJlCxx_DIR=%JlCxxDir%\..\lib\cmake\JlCxx $(cmakeJava) $(cmakeNet) $(cmakePy) -DCMAKE_BUILD_TYPE=RelWithDebInfo'
-        runTests:  'False'
-      arm64:
-        arch: 'amd64_arm64'
-        setupCmd1: ''
-        setupCmd2: ''
-        setupCmd3: ''
-        bindings: ''
-        runTests: 'False'
-  steps:
-    - script: md build
-    - script: |
-         cd build
-         $(setupCmd1)
-         $(setupCmd2)
-         $(setupCmd3)
-         call "C:\Program Files\Microsoft Visual Studio\2022\Enterprise\VC\Auxiliary\Build\vcvarsall.bat" $(arch)
-         cmake $(bindings) -G "NMake Makefiles" ../
-         nmake
-         cd ..
-    - script: |
-         call "C:\Program Files\Microsoft Visual Studio\2022\Enterprise\VC\Auxiliary\Build\vcvarsall.bat" $(arch)
-         pushd build\python
-         python z3test.py z3
-         python z3test.py z3num
-         popd
-         pushd build
-         nmake cpp_example
-         examples\cpp_example_build_dir\cpp_example.exe
-         nmake c_example
-         examples\c_example_build_dir\c_example.exe
-         nmake test-z3
-         test-z3.exe -a
-         popd
-      condition: eq(variables['runTests'], 'True')
-    - script: |
-         git clone https://github.com/z3prover/z3test z3test
-         python z3test\scripts\test_benchmarks.py build\z3.exe z3test\regressions\smt2
-      condition: eq(variables['runTests'], 'True')
-=======
->>>>>>> fa2c0e02
 
          
 - job: "MacOSPython"
