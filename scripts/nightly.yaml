--- conflicted
+++ resolved
@@ -506,11 +506,7 @@
     - task: GitHubRelease@0
       continueOnError: true 
       inputs:
-<<<<<<< HEAD
-        gitHubConnection: Z3_Pipeline_GitHub
-=======
         gitHubConnection: Z3-Pipeline-Github
->>>>>>> d59c5f60
         repositoryName: 'Z3Prover/z3'
         action: 'delete'
 #     target: '$(Build.SourceVersion)'
@@ -519,11 +515,7 @@
     - task: GitHubRelease@0
       continueOnError: true 
       inputs:
-<<<<<<< HEAD
-        gitHubConnection: Z3_Pipeline_GitHub
-=======
         gitHubConnection: Z3-Pipeline-Github
->>>>>>> d59c5f60
         repositoryName: 'Z3Prover/z3'
         action: 'create'
 #     target: '$(Build.SourceVersion)'
