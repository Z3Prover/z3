--- conflicted
+++ resolved
@@ -558,11 +558,7 @@
     - task: GitHubRelease@0
       continueOnError: true 
       inputs:
-<<<<<<< HEAD
         gitHubConnection: Z3Prover
-=======
-        gitHubConnection: Z3-Pipeline-Github
->>>>>>> 21033790
         repositoryName: 'Z3Prover/z3'
         action: 'delete'
 #     target: '$(Build.SourceVersion)'
@@ -571,11 +567,7 @@
     - task: GitHubRelease@0
       continueOnError: true 
       inputs:
-<<<<<<< HEAD
         gitHubConnection: Z3Prover
-=======
-        gitHubConnection: Z3-Pipeline-Github
->>>>>>> 21033790
         repositoryName: 'Z3Prover/z3'
         action: 'create'
 #     target: '$(Build.SourceVersion)'
