--- conflicted
+++ resolved
@@ -59,12 +59,8 @@
     add_lib('proto_model', ['model', 'rewriter', 'smt_params'], 'smt/proto_model')
     add_lib('smt', ['bit_blaster', 'macros', 'normal_forms', 'cmd_context', 'proto_model', 'solver_assertions',
                     'substitution', 'grobner', 'simplex', 'proofs', 'pattern', 'parser_util', 'fpa', 'lp'])
-<<<<<<< HEAD
     add_lib('polysat', ['util', 'dd', 'sat'], 'sat/smt/polysat'),
-    add_lib('sat_smt', ['sat', 'euf', 'smt', 'tactic', 'solver', 'smt_params', 'bit_blaster', 'fpa', 'mbp', 'polysat', 'normal_forms', 'lp', 'pattern', 'qe_lite'], 'sat/smt')
-=======
-    add_lib('sat_smt', ['sat', 'ast_sls', 'euf', 'smt', 'tactic', 'solver', 'smt_params', 'bit_blaster', 'fpa', 'mbp', 'normal_forms', 'lp', 'pattern', 'qe_lite'], 'sat/smt')
->>>>>>> 1a743714
+    add_lib('sat_smt', ['sat', 'ast_sls', 'euf', 'smt', 'tactic', 'solver', 'smt_params', 'bit_blaster', 'fpa', 'mbp', 'polysat', 'normal_forms', 'lp', 'pattern', 'qe_lite'], 'sat/smt')
     add_lib('sat_tactic', ['tactic', 'sat', 'solver', 'sat_smt'], 'sat/tactic')
     add_lib('nlsat_tactic', ['nlsat', 'sat_tactic', 'arith_tactics'], 'nlsat/tactic')    
     add_lib('bv_tactics', ['tactic', 'bit_blaster', 'core_tactics'], 'tactic/bv')
