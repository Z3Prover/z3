/*++
Copyright (c) 2018 Microsoft Corporation

Module Name:

    qe_mbi.cpp

Abstract:

    Model-based interpolation utilities

Author:

    Nikolaj Bjorner (nbjorner), Arie Gurfinkel 2018-6-8

Revision History:


Notes:

  Reduction into:
   T_EUF
   T_LIRA

  Other theories: DT, ARR reduced to EUF
  BV is EUF/Boolean.


--*/

#include "ast/ast_util.h"
#include "ast/for_each_expr.h"
#include "ast/rewriter/expr_safe_replace.h"
#include "ast/rewriter/bool_rewriter.h"
#include "ast/arith_decl_plugin.h"
#include "model/model_evaluator.h"
#include "solver/solver.h"
#include "qe/qe_mbi.h"
#include "qe/qe_term_graph.h"
#include "qe/qe_arith.h"
<<<<<<< HEAD
// include "opt/opt_context.h"
=======
#include "qe/qe_arrays.h"
>>>>>>> 94fce44a


namespace qe {

    lbool mbi_plugin::check(expr_ref_vector& lits, model_ref& mdl) {
        while (true) {
            switch ((*this)(lits, mdl)) {
            case mbi_sat:
                return l_true;
            case mbi_unsat:
                return l_false;
            case mbi_undef:
                return l_undef;
            case mbi_augment:
                break;
            }
        }
    }


    // -------------------------------
    // prop_mbi

    prop_mbi_plugin::prop_mbi_plugin(solver* s): mbi_plugin(s->get_manager()), m_solver(s) {}

    // sketch of propositional

    mbi_result prop_mbi_plugin::operator()(expr_ref_vector& lits, model_ref& mdl)  {
        lbool r = m_solver->check_sat(lits);
        switch (r) {
        case l_false:
            lits.reset();
            m_solver->get_unsat_core(lits);
            return mbi_unsat;
        case l_true:
            m_solver->get_model(mdl);
            lits.reset();
            for (unsigned i = 0, sz = mdl->get_num_constants(); i < sz; ++i) {
                func_decl* c = mdl->get_constant(i);
                if (m_shared.contains(c)) {
                    if (m.is_true(mdl->get_const_interp(c))) {
                        lits.push_back(m.mk_const(c));
                    }
                    else if (m.is_false(mdl->get_const_interp(c))) {
                        lits.push_back(m.mk_not(m.mk_const(c)));
                    }
                }
            }
            return mbi_sat;
        default:
            return mbi_undef;
        }
    }

    void prop_mbi_plugin::block(expr_ref_vector const& lits) {
        m_solver->assert_expr(mk_not(mk_and(lits)));
    }

    // -------------------------------
    // euf_arith_mbi

    struct euf_arith_mbi_plugin::is_atom_proc {
        ast_manager&         m;
        expr_ref_vector&     m_atoms;
        obj_hashtable<expr>& m_atom_set;

        is_atom_proc(expr_ref_vector& atoms, obj_hashtable<expr>& atom_set): 
            m(atoms.m()), m_atoms(atoms), m_atom_set(atom_set) {}

        void operator()(app* a) {
            if (m_atom_set.contains(a)) {
                // continue
            }
            else if (m.is_eq(a)) {
                m_atoms.push_back(a);
                m_atom_set.insert(a);
            }
            else if (m.is_bool(a) && a->get_family_id() != m.get_basic_family_id()) {
                m_atoms.push_back(a);
                m_atom_set.insert(a);
            }
        }
        void operator()(expr*) {}
    };

    struct euf_arith_mbi_plugin::is_arith_var_proc {
        ast_manager&    m;
        app_ref_vector& m_avars;
        app_ref_vector& m_proxies;
        arith_util      m_arith;
        obj_hashtable<expr> m_seen;
        is_arith_var_proc(app_ref_vector& avars, app_ref_vector& proxies):
            m(avars.m()), m_avars(avars), m_proxies(proxies), m_arith(m) {
        }
        void operator()(app* a) {
            if (is_arith_op(a) || a->get_family_id() == m.get_basic_family_id()) {
                return;
            }

            if (m_arith.is_int_real(a)) {
                m_avars.push_back(a);
                if (!m_seen.contains(a)) {
                    m_proxies.push_back(a);
                    m_seen.insert(a);
                }
            }
            for (expr* arg : *a) {
                if (is_app(arg) && !m_seen.contains(arg) && m_arith.is_int_real(arg)) {
                    m_proxies.push_back(to_app(arg));
                    m_seen.insert(arg);
                }
            }
        }
        bool is_arith_op(app* a) {
            return a->get_family_id() == m_arith.get_family_id();
        }
        void operator()(expr*) {}
    };

    void euf_arith_mbi_plugin::filter_private_arith(app_ref_vector& avars) {
        arith_util a(m);
        unsigned j = 0;
        obj_hashtable<func_decl> shared;
        for (func_decl* f : m_shared) shared.insert(f);
        for (unsigned i = 0; i < avars.size(); ++i) {
            app* v = avars.get(i);
            if (!shared.contains(v->get_decl()) && 
                v->get_family_id() != a.get_family_id()) {
                avars[j++] = v;
            }
        }
        avars.shrink(j);
    }

    euf_arith_mbi_plugin::euf_arith_mbi_plugin(solver* s, solver* sNot):
        mbi_plugin(s->get_manager()),
        m_atoms(m),
        m_fmls(m),
        m_solver(s),
        m_dual_solver(sNot) {
        params_ref p;
        p.set_bool("core.minimize", true);
        m_solver->updt_params(p);
        m_dual_solver->updt_params(p);
        m_solver->get_assertions(m_fmls);
        collect_atoms(m_fmls);
    }

    void euf_arith_mbi_plugin::collect_atoms(expr_ref_vector const& fmls) {
        expr_fast_mark1 marks;
        is_atom_proc proc(m_atoms, m_atom_set);
        for (expr* e : fmls) {
            quick_for_each_expr(proc, marks, e);
        }
    }

    bool euf_arith_mbi_plugin::get_literals(model_ref& mdl, expr_ref_vector& lits) {
        lits.reset();
        for (expr* e : m_atoms) {
            if (mdl->is_true(e)) {
                lits.push_back(e);
            }
            else if (mdl->is_false(e)) {
                lits.push_back(m.mk_not(e));
            }
        }
        TRACE("qe", tout << "atoms from model: " << lits << "\n";);
        solver_ref dual = m_dual_solver->translate(m, m_dual_solver->get_params());
        dual->assert_expr(mk_not(mk_and(m_fmls)));
        lbool r = dual->check_sat(lits);
        TRACE("qe", dual->display(tout << "dual result " << r << "\n"););
        if (l_false == r) {
            // use the dual solver to find a 'small' implicant
            lits.reset();
            dual->get_unsat_core(lits);
            return true;
        }
        else {
            return false;
        }
    }


    /** 
     * \brief extract arithmetical variables and arithmetical terms in shared positions.
     */
    app_ref_vector euf_arith_mbi_plugin::get_arith_vars(model_ref& mdl, expr_ref_vector& lits, app_ref_vector& proxies) {
        app_ref_vector avars(m); 
        is_arith_var_proc _proc(avars, proxies);
        for_each_expr(_proc, lits);
        return avars;
    }

    mbi_result euf_arith_mbi_plugin::operator()(expr_ref_vector& lits, model_ref& mdl) {
        lbool r = m_solver->check_sat(lits);

        switch (r) {
        case l_false:
            lits.reset();
            m_solver->get_unsat_core(lits);
            TRACE("qe", tout << "unsat core: " << lits << "\n";);
            // optionally minimize core using superposition.
            return mbi_unsat;
        case l_true: 
            m_solver->get_model(mdl);
            if (!get_literals(mdl, lits)) {
                return mbi_undef;
            }
            project(mdl, lits);
            return mbi_sat;
        default:
            // TBD: if not running solver to completion, then:
            // 1. extract unit literals from m_solver.
            // 2. run a cc over the units
            // 3. extract equalities or other assignments over the congruence classes
            // 4. ensure that at least some progress is made over original lits.
            return mbi_undef;
        }
    }

    void euf_arith_mbi_plugin::project(model_ref& mdl, expr_ref_vector& lits) {
        TRACE("qe", tout << lits << "\n" << *mdl << "\n";);
        TRACE("qe", tout << m_solver->get_assertions() << "\n";);

        // 0. saturation
        array_project_plugin arp(m);
        arp.saturate(*mdl, m_shared, lits);

        // . arithmetical variables - atomic and in purified positions
        app_ref_vector proxies(m);
        app_ref_vector avars = get_arith_vars(mdl, lits, proxies);
        TRACE("qe", tout << "vars: " << avars << "\nproxies: " << proxies << "\nlits: " << lits << "\n";);

        // . project private non-arithmetical variables from lits
        project_euf(mdl, lits, avars);

        // . Minimzie span between smallest and largest proxy variable.
        minimize_span(mdl, avars, proxies);

        // . Order arithmetical variables and purified positions
        order_avars(mdl, lits, avars, proxies);
        TRACE("qe", tout << "ordered: " << lits << "\n";);

        // . Perform arithmetical projection
        arith_project_plugin ap(m);
        ap.set_check_purified(false);
        auto defs = ap.project(*mdl.get(), avars, lits);
        TRACE("qe", tout << "aproject: " << lits << "\n";);

        // . Substitute solution into lits
        substitute(defs, lits);
        TRACE("qe", tout << "substitute: " << lits << "\n";);
        IF_VERBOSE(1, verbose_stream() << lits << "\n");
    }

    /**
     * \brief substitute solution to arithmetical variables into lits
     */
    void euf_arith_mbi_plugin::substitute(vector<def> const& defs, expr_ref_vector& lits) {
        for (auto const& def : defs) {
            expr_safe_replace rep(m);
            rep.insert(def.var, def.term);
            rep(lits);
        }
    }

    /**
     * \brief project private symbols.
     * - project with respect to shared symbols only.
     *   retains equalities that are independent of arithmetic
     * - project with respect to shared + arithmetic basic terms
     *   retains predicates that are projected by arithmetic 
     */
    void euf_arith_mbi_plugin::project_euf(model_ref& mdl, expr_ref_vector& lits, app_ref_vector& avars) {
        term_graph tg1(m), tg2(m);
        func_decl_ref_vector shared(m_shared);
        tg1.set_vars(shared, false);
        for (app* a : avars) shared.push_back(a->get_decl());
        tg2.set_vars(shared, false);
        tg1.add_lits(lits);
        tg2.add_lits(lits);
        lits.reset();
        lits.append(tg1.project(*mdl.get()));
        lits.append(tg2.project(*mdl.get()));
        TRACE("qe", tout << "project: " << lits << "\n";);                
    }

    vector<std::pair<rational, app*>> euf_arith_mbi_plugin::sort_proxies(model_ref& mdl, app_ref_vector const& proxies) {
        arith_util a(m);
        model_evaluator mev(*mdl.get());
        vector<std::pair<rational, app*>> vals;
        for (app* v : proxies) {
            rational val;
            expr_ref tmp = mev(v);
            VERIFY(a.is_numeral(tmp, val));
            vals.push_back(std::make_pair(val, v));
        }
        struct compare_first {
            bool operator()(std::pair<rational, app*> const& x,
                          std::pair<rational, app*> const& y) const {
                return x.first < y.first;
            }
        };
        // add offset ordering between proxies
        compare_first cmp;
        std::sort(vals.begin(), vals.end(), cmp);
        return vals;
    }

    void euf_arith_mbi_plugin::minimize_span(model_ref& mdl, app_ref_vector& avars, app_ref_vector const& proxies) {
#if 0
        arith_util a(m);
        opt::context opt(m);        
        expr_ref_vector fmls(m);
        m_solver->get_assertions(fmls);
        for (expr* l : fmls) opt.add_hard_constraint(l);
        vector<std::pair<rational, app*>> vals = sort_proxies(mdl, proxies);
        app_ref t(m);
        for (unsigned i = 1; i < vals.size(); ++i) {
            rational offset = vals[i].first - vals[i-1].first;
            expr* t1 = vals[i-1].second;
            expr* t2 = vals[i].second;
            if (offset.is_zero()) {
                t = m.mk_eq(t1, t2);
            }
            else {
                SASSERT(offset.is_pos());
                t = a.mk_lt(t1, t2);
            }
            opt.add_hard_constraint(t);
        }
        t = a.mk_sub(vals[0].second, vals.back().second);
        opt.add_objective(t, true);
        expr_ref_vector asms(m);
        VERIFY(l_true == opt.optimize(asms));
        opt.get_model(mdl);
        model_evaluator mev(*mdl.get());
        std::cout << mev(t) << "\n";
#endif
    }

    /**
     * \brief Order arithmetical variables:
     * 1. add literals that order the proxies according to the model.
     * 2. sort arithmetical terms, such that deepest terms are first.
     */
    void euf_arith_mbi_plugin::order_avars(model_ref& mdl, expr_ref_vector& lits, app_ref_vector& avars, app_ref_vector const& proxies) {
        arith_util a(m);
        model_evaluator mev(*mdl.get());
        vector<std::pair<rational, app*>> vals = sort_proxies(mdl, proxies);
        for (unsigned i = 1; i < vals.size(); ++i) {
            rational offset = vals[i].first - vals[i-1].first;
            expr* t1 = vals[i-1].second;
            expr* t2 = vals[i].second;
            if (offset.is_zero()) {
                lits.push_back(m.mk_eq(t1, t2));
            }
            else {
                expr_ref t(a.mk_add(t1, a.mk_numeral(offset, true)), m);
                lits.push_back(a.mk_le(t, t2));
            }
        }

        // filter out only private variables
        filter_private_arith(avars);

        // sort avars based on depth
        struct compare_depth {
            bool operator()(app* x, app* y) const {
                return 
                    (x->get_depth() > y->get_depth()) || 
                    (x->get_depth() == y->get_depth() && x->get_id() > y->get_id());
            }
        };
        compare_depth cmpd;
        std::sort(avars.c_ptr(), avars.c_ptr() + avars.size(), cmpd);
        TRACE("qe", tout << lits << "\navars:" << avars << "\n" << *mdl << "\n";);
    }

    void euf_arith_mbi_plugin::block(expr_ref_vector const& lits) {
        // want to rely only on atoms from original literals: collect_atoms(lits);
        expr_ref conj(mk_not(mk_and(lits)), m);
        //m_fmls.push_back(conj);
        TRACE("qe", tout << "block " << lits << "\n";);
        m_solver->assert_expr(conj);
    }


    /** --------------------------------------------------------------
     * ping-pong interpolation of Gurfinkel & Vizel
     * compute a binary interpolant.
     */
    lbool interpolator::pingpong(mbi_plugin& a, mbi_plugin& b, expr_ref& itp) {
        model_ref mdl;
        expr_ref_vector lits(m);
        bool turn = true;
        vector<expr_ref_vector> itps, blocks;
        itps.push_back(expr_ref_vector(m));
        itps.push_back(expr_ref_vector(m));
        blocks.push_back(expr_ref_vector(m));
        blocks.push_back(expr_ref_vector(m));
        mbi_result last_res = mbi_undef;
        bool_rewriter rw(m);
        while (true) {
            auto* t1 = turn ? &a : &b;
            auto* t2 = turn ? &b : &a;
            mbi_result next_res = (*t1)(lits, mdl);
            switch (next_res) {
            case mbi_sat:
                if (last_res == mbi_sat) {
                    itp = nullptr;
                    return l_true;
                }
                TRACE("mbi", tout << "new lits " << lits << "\n";);
                break; // continue
            case mbi_unsat: {
                if (lits.empty()) {
                    // TBD, either a => itp and itp => !b
                    // or          b => itp and itp => !a
                    itp = mk_and(itps[!turn]);
                    return l_false;
                }
                t2->block(lits);
                expr_ref lemma(mk_not(mk_and(lits)));
                TRACE("mbi", tout << lemma << "\n";);
                blocks[turn].push_back(lemma);
                itp = m.mk_implies(mk_and(blocks[!turn]), lemma);
                // TBD: compute closure over variables not in vars
                itps[turn].push_back(itp);
                lits.reset();  // or find a prefix of lits?
                break;
            }
            case mbi_augment:
                break;
            case mbi_undef:
                return l_undef;
            }
            turn = !turn;
            last_res = next_res;
        }
    }

    /**
     * One-sided pogo creates clausal interpolants.
     * It creates a set of consequences of b that are inconsistent with a.
     */
    lbool interpolator::pogo(mbi_plugin& a, mbi_plugin& b, expr_ref& itp) {
        expr_ref_vector lits(m), itps(m);
        while (true) {
            model_ref mdl;
            lits.reset();
            switch (a.check(lits, mdl)) {
            case l_true:
                switch (b.check(lits, mdl)) {
                case l_true:
                    return l_true;
                case l_false:
                    a.block(lits);
                    itps.push_back(mk_not(mk_and(lits)));
                    break;
                case l_undef:
                    return l_undef;
                }
                break;
            case l_false:
                itp = mk_and(itps);
                return l_false;
            case l_undef:
                return l_undef;
            }
        }
    }

    lbool interpolator::vurtego(mbi_plugin& a, mbi_plugin& b, expr_ref& itp, model_ref &mdl) {
        /**
           Assumptions on mbi_plugin()
           Let local be assertions local to the plugin
           Let blocked be clauses added by blocked, kept separately from local
           mbi_plugin::check(lits, mdl, bool force_model):
              if lits.empty()  and mdl == nullptr then
                  if is_sat(local & blocked) then
                      return l_true, mbp of local, mdl of local & blocked
                  else
                      return l_false
              else if !lits.empty() then
                  if is_sat(local & mdl & blocked)
                      return l_true, lits, extension of mdl to local
                  else if is_sat(local & lits & blocked)
                      if (force_model) then
                        return l_false, core of model, nullptr
                      else
                        return l_true, mbp of local, mdl of local & blocked
                  else if !is_sat(local & lits) then
                      return l_false, mbp of local, nullptr
                  else if is_sat(local & lits) && !is_sat(local & lits & blocked)
                      MISSING CASE
                      MUST PRODUCE AN IMPLICANT OF LOCAL that is inconsistent with lits & blocked
                      in this case !is_sat(local & lits & mdl) and is_sat(mdl, blocked)
                          let mdl_blocked be lits of blocked that are true in mdl
                          return l_false, core of lits & mdl_blocked, nullptr

           mbi_plugin::block(phi): add phi to blocked

           probably should use the operator() instead of check.
           mbi_augment -- means consistent with lits but not with the mdl
           mbi_sat -- means consistent with lits and mdl

         */
        expr_ref_vector lits(m), itps(m);
        while (true) {
            // when lits.empty(), this picks an A-implicant consistent with B
            // when !lits.empty(), checks whether mdl of shared vocab extends to A
            bool force_model = !lits.empty();
            switch (a.check_ag(lits, mdl, force_model)) {
            case l_true:
                if (force_model)
                    // mdl is a model for a && b
                    return l_true;
                switch (b.check_ag(lits, mdl, false)) {
                case l_true:
                    /* can return true if know that b did not change
                       the model. For now, cycle back to A.  */
                    SASSERT(!lits.empty());
                    SASSERT(mdl);
                    break;
                case l_false:
                    // Force a different A-implicant
                    a.block(lits);
                    lits.reset();
                    mdl.reset();
                    break;
                case l_undef:
                    return l_undef;
                }
            case l_false:
                if (lits.empty()) {
                    // no more A-implicants, terminate
                    itp = mk_and(itps);
                    return l_false;
                }
                // force B to pick a different model or a different implicant
                b.block(lits);
                itps.push_back(mk_not(mk_and(lits)));
                lits.reset();
                mdl.reset();
                break;
            case l_undef:
                return l_undef;
            }
        }
    }

};<|MERGE_RESOLUTION|>--- conflicted
+++ resolved
@@ -38,11 +38,7 @@
 #include "qe/qe_mbi.h"
 #include "qe/qe_term_graph.h"
 #include "qe/qe_arith.h"
-<<<<<<< HEAD
-// include "opt/opt_context.h"
-=======
 #include "qe/qe_arrays.h"
->>>>>>> 94fce44a
 
 
 namespace qe {
