/*++
Copyright (c) 2012 Microsoft Corporation

Module Name:

    qe_lite.cpp

Abstract:

    Light weight partial quantifier-elimination procedure

Author:

    Nikolaj Bjorner (nbjorner) 2012-10-17

Revision History:


--*/
#include "qe/qe_lite.h"
#include "ast/expr_abstract.h"
#include "ast/used_vars.h"
#include "ast/rewriter/rewriter_def.h"
#include "ast/ast_pp.h"
#include "ast/ast_ll_pp.h"
#include "ast/ast_smt2_pp.h"
#include "tactic/tactical.h"
#include "ast/rewriter/bool_rewriter.h"
#include "ast/rewriter/var_subst.h"
#include "util/uint_set.h"
#include "ast/ast_util.h"
#include "ast/rewriter/th_rewriter.h"
#include "ast/for_each_expr.h"
#include "ast/rewriter/expr_safe_replace.h"
#include "util/cooperate.h"
#include "ast/datatype_decl_plugin.h"

#include "qe/qe_vartest.h"
#include "qe/qe_solve_plugin.h"

namespace eq {

    bool occurs_var(unsigned idx, expr* e) {
        if (is_ground(e)) return false;
        ptr_buffer<expr> todo;
        todo.push_back(e);
        ast_mark mark;
        while (!todo.empty()) {
            expr* e = todo.back();
            todo.pop_back();
            if (mark.is_marked(e)) continue;
            mark.mark(e, true);
            if (is_ground(e)) continue;
            if (is_var(e)) {
                if (to_var(e)->get_idx() == idx) return true;
            }
            else if (is_app(e)) {
                todo.append(to_app(e)->get_num_args(), to_app(e)->get_args());
            }
            else if (is_quantifier(e)) {
                quantifier* q = to_quantifier(e);
                if (occurs_var(idx + q->get_num_decls(), q->get_expr())) return true;
            }
        }
        return false;
    }

    class der {
        ast_manager &   m;
        arith_util      a;
        datatype_util   dt;
        is_variable_proc* m_is_variable;
        beta_reducer    m_subst;
        expr_ref_vector m_subst_map;
        expr_ref_vector m_new_exprs;
        plugin_manager<qe::solve_plugin> m_solvers;

        ptr_vector<expr> m_map;
        int_vector       m_pos2var;
        int_vector       m_var2pos;
        ptr_vector<var>  m_inx2var;
        unsigned_vector  m_order;
        expr_ref_buffer  m_new_args;
        th_rewriter      m_rewriter;
        params_ref       m_params;

        void der_sort_vars(ptr_vector<var> & vars, ptr_vector<expr> & definitions, unsigned_vector & order) {
            order.reset();

            // eliminate self loops, and definitions containing quantifiers.
            bool found = false;
            for (unsigned i = 0; i < definitions.size(); i++) {
                var * v  = vars[i];
                expr * t = definitions[i];
                if (t == nullptr || has_quantifiers(t) || occurs_var(v->get_idx(), t))
                    definitions[i] = nullptr;
                else
                    found = true; // found at least one candidate
            }

            if (!found)
                return;

            typedef std::pair<expr *, unsigned> frame;
            svector<frame> todo;

            expr_fast_mark1 visiting;
            expr_fast_mark2 done;

            unsigned vidx, num;

            for (unsigned i = 0; i < definitions.size(); i++) {
                if (definitions[i] == nullptr)
                    continue;
                var * v = vars[i];
                SASSERT(v->get_idx() == i);
                SASSERT(todo.empty());
                todo.push_back(frame(v, 0));
                while (!todo.empty()) {
                start:
                    frame & fr = todo.back();
                    expr * t   = fr.first;
                    if (done.is_marked(t)) {
                        todo.pop_back();
                        continue;
                    }
                    switch (t->get_kind()) {
                    case AST_VAR:
                        vidx = to_var(t)->get_idx();
                        if (fr.second == 0) {
                            CTRACE("der_bug", vidx >= definitions.size(), tout << "vidx: " << vidx << "\n";);
                            // Remark: The size of definitions may be smaller than the number of variables occurring in the quantified formula.
                            if (definitions.get(vidx, nullptr) != nullptr) {
                                if (visiting.is_marked(t)) {
                                    // cycle detected: remove t
                                    visiting.reset_mark(t);
                                    definitions[vidx] = nullptr;
                                }
                                else {
                                    visiting.mark(t);
                                    fr.second = 1;
                                    todo.push_back(frame(definitions[vidx], 0));
                                    goto start;
                                }
                            }
                        }
                        else {
                            SASSERT(fr.second == 1);
                            visiting.reset_mark(t);
                            if (!done.is_marked(t)) {
                                if (definitions.get(vidx, nullptr) != nullptr)
                                    order.push_back(vidx);
                                done.mark(t);
                            }
                        }
                            done.mark(t);
                        todo.pop_back();
                        break;
                    case AST_QUANTIFIER:
                        UNREACHABLE();
                        todo.pop_back();
                        break;
                    case AST_APP:
                        num = to_app(t)->get_num_args();
                        while (fr.second < num) {
                            expr * arg = to_app(t)->get_arg(fr.second);
                            fr.second++;
                            if (done.is_marked(arg)) continue;
                            todo.push_back(frame(arg, 0));
                            goto start;
                        }
                        done.mark(t);
                        todo.pop_back();
                        break;
                    default:
                        UNREACHABLE();
                        todo.pop_back();
                        break;
                    }
                }
            }
        }

        bool is_variable(expr * e) const {
            return (*m_is_variable)(e);
        }

        bool is_neg_var(ast_manager & m, expr * e, var*& v) {
            expr* e1;
            if (m.is_not(e, e1) && is_variable(e1)) {
                v = to_var(e1);
                return true;
            }
            else {
                return false;
            }
        }


        /**
           \brief Return true if e can be viewed as a variable disequality.
           Store the variable id in v and the definition in t.
           For example:

           if e is (not (= (VAR 1) T)), then v assigned to 1, and t to T.
           if e is (iff (VAR 2) T), then v is assigned to 2, and t to (not T).
           (not T) is used because this formula is equivalent to (not (iff (VAR 2) (not T))),
           and can be viewed as a disequality.
        */
        bool is_var_diseq(expr * e, ptr_vector<var>& vs, expr_ref_vector& ts) {
            expr* e1;
            if (m.is_not(e, e1)) {
                return is_var_eq(e, vs, ts);
            }
            else if (is_var_eq(e, vs, ts) && vs.size() == 1 && m.is_bool(vs[0])) {
                expr_ref tmp(m);
                bool_rewriter(m).mk_not(ts[0].get(), tmp);
                ts[0] = tmp;
                return true;
            }
            else {
                return false;
            }
        }

        bool trivial_solve(expr* lhs, expr* rhs, expr* eq, ptr_vector<var>& vs, expr_ref_vector& ts) {
            if (!is_variable(lhs)) {
                std::swap(lhs, rhs);
            }
            if (!is_variable(lhs)) {
                return false;
            }
            vs.push_back(to_var(lhs));
            ts.push_back(rhs);
            TRACE("qe_lite", tout << mk_pp(eq, m) << "\n";);
            return true;
        }


        bool same_vars(ptr_vector<var> const& vs1, ptr_vector<var> const& vs2) const {
            if (vs1.size() != vs2.size()) {
                return false;
            }
            for (unsigned i = 0; i < vs1.size(); ++i) {
                if (vs1[i] != vs2[i]) {
                    return false;
                }
            }
            return true;
        }

        /**
           \brief Return true if e can be viewed as a variable equality.
        */

        bool is_var_eq(expr * e, ptr_vector<var>& vs, expr_ref_vector & ts) {
            expr* lhs = nullptr, *rhs = nullptr;

            // (= VAR t), (iff VAR t), (iff (not VAR) t), (iff t (not VAR)) cases
            if (m.is_eq(e, lhs, rhs) && trivial_solve(lhs, rhs, e, vs, ts)) {
                return true;
            }
            family_id fid = get_sort(e)->get_family_id();
            if (m.is_eq(e, lhs, rhs)) {
                fid = get_sort(lhs)->get_family_id();
            }
            qe::solve_plugin* p = m_solvers.get_plugin(fid);
            if (p) {
                expr_ref res = (*p)(e);
                if (res != e && m.is_eq(res, lhs, rhs) && is_variable(lhs)) {
                    vs.push_back(to_var(lhs));
                    ts.push_back(rhs);
                    return true;
                }
            }
            return false;
        }


        bool is_var_def(bool check_eq, expr* e, ptr_vector<var>& vs, expr_ref_vector& ts) {
            if (check_eq) {
                return is_var_eq(e, vs, ts);
            }
            else {
                return is_var_diseq(e, vs, ts);
            }
        }

        void get_elimination_order() {
            m_order.reset();

            TRACE("top_sort",
                  tout << "DEFINITIONS: " << std::endl;
                  for(unsigned i = 0; i < m_map.size(); i++)
                      if(m_map[i]) tout << "VAR " << i << " = " << mk_pp(m_map[i], m) << std::endl;
                  );

            der_sort_vars(m_inx2var, m_map, m_order);

            TRACE("qe_lite",
                  tout << "Elimination m_order:" << std::endl;
                  tout << m_order << std::endl;
                  );
        }

        void create_substitution(unsigned sz) {
            m_subst_map.reset();
            m_subst_map.resize(sz, nullptr);
            m_subst.reset();
            m_subst.set_inv_bindings(sz, m_subst_map.c_ptr());
            for (unsigned idx : m_order) {
                // do all the previous substitutions before inserting
<<<<<<< HEAD
                expr_ref r = m_subst(cur, m_subst_map.size(), m_subst_map.c_ptr());
                unsigned inx = sz - m_order[i]- 1;
                SASSERT(m_subst_map[inx]==0);
=======
                expr* cur = m_map[idx];
                expr_ref r(m);
                if (is_ground(cur)) r = cur; else m_subst(cur, r);
                unsigned inx = sz - idx - 1;
                CTRACE("topo_sort", m_subst_map.get(inx) != nullptr,
                       tout << "inx is " << inx << "\n"
                       << "idx is " << idx << "\n"
                       << "sz is " << sz << "\n"
                       << "subst_map[inx]: " << mk_pp(m_subst_map.get(inx), m) << "\n";);
                SASSERT(m_subst_map.get(inx) == nullptr);
>>>>>>> 0c329891
                m_subst_map[inx] = r;
                m_subst.update_inv_binding_at(inx, r);
            }
        }

        void flatten_args(quantifier* q, unsigned& num_args, expr*const*& args) {
            expr * e = q->get_expr();
            if ((is_forall(q) && m.is_or(e)) ||
                (is_exists(q) && m.is_and(e))) {
                num_args = to_app(e)->get_num_args();
                args     = to_app(e)->get_args();
            }
        }

        void apply_substitution(quantifier * q, expr_ref & r) {

            expr * e = q->get_expr();
            unsigned num_args = 1;
            expr* const* args = &e;
            flatten_args(q, num_args, args);
            bool_rewriter rw(m);

            // get a new expression
            m_new_args.reset();
            for(unsigned i = 0; i < num_args; i++) {
                int x = m_pos2var[i];
                if (x == -1 || m_map[x] == 0) {
                    m_new_args.push_back(args[i]);
                }
            }
            if (m_new_args.size() == num_args) {
                r = q;
                return;
            }

            expr_ref t(m);
            switch (q->get_kind()) {
            case forall_k:
                rw.mk_or(m_new_args.size(), m_new_args.c_ptr(), t);
                break;
            case exists_k:
                rw.mk_and(m_new_args.size(), m_new_args.c_ptr(), t);
                break;
            default:
                t = e;
            }
<<<<<<< HEAD
            expr_ref new_e = m_subst(t, m_subst_map.size(), m_subst_map.c_ptr());
=======
            expr_ref new_e(m);
            m_subst(t, new_e);
>>>>>>> 0c329891

            // don't forget to update the quantifier patterns
            expr_ref_buffer  new_patterns(m);
            expr_ref_buffer  new_no_patterns(m);
            for (unsigned j = 0; j < q->get_num_patterns(); j++) {
<<<<<<< HEAD
                expr_ref new_pat = m_subst(q->get_pattern(j), m_subst_map.size(), m_subst_map.c_ptr());
=======
                expr_ref new_pat(m);
                m_subst(q->get_pattern(j), new_pat);
>>>>>>> 0c329891
                new_patterns.push_back(new_pat);
            }

            for (unsigned j = 0; j < q->get_num_no_patterns(); j++) {
<<<<<<< HEAD
                expr_ref new_nopat = m_subst(q->get_no_pattern(j), m_subst_map.size(), m_subst_map.c_ptr());
=======
                expr_ref new_nopat(m);
                m_subst(q->get_no_pattern(j), new_nopat);
>>>>>>> 0c329891
                new_no_patterns.push_back(new_nopat);
            }

            r = m.update_quantifier(q, new_patterns.size(), new_patterns.c_ptr(),
                                    new_no_patterns.size(), new_no_patterns.c_ptr(), new_e);
        }

        void reduce_quantifier1(quantifier * q, expr_ref & r, proof_ref & pr) {
            expr * e = q->get_expr();
            is_variable_test is_v(q->get_num_decls());
            set_is_variable_proc(is_v);
            unsigned num_args = 1;
            expr* const* args = &e;
            if (is_lambda(q)) {
                r = q;
                pr = 0;
                return;
            }
            flatten_args(q, num_args, args);

            unsigned def_count = 0;
            unsigned largest_vinx = 0;

            find_definitions(num_args, args, is_exists(q), def_count, largest_vinx);

            if (def_count > 0) {
                get_elimination_order();
                SASSERT(m_order.size() <= def_count); // some might be missing because of cycles

                if (!m_order.empty()) {
                    create_substitution(largest_vinx + 1);
                    apply_substitution(q, r);
                }
                else {
                    r = q;
                }
            }
            else {
                TRACE("der_bug", tout << "Did not find any diseq\n" << mk_pp(q, m) << "\n";);
                r = q;
            }

            if (m.proofs_enabled()) {
                pr = r == q ? nullptr : m.mk_der(q, r);
            }
        }

        void elim_unused_vars(expr_ref& r, proof_ref &pr) {
            if (is_quantifier(r)) {
                quantifier * q = to_quantifier(r);

                r = ::elim_unused_vars(m, q, m_params);
                if (m.proofs_enabled()) {
                    proof * p1 = m.mk_elim_unused_vars(q, r);
                    pr = m.mk_transitivity(pr, p1);
                }
            }
        }

        void find_definitions(unsigned num_args, expr* const* args, bool is_exists, unsigned& def_count, unsigned& largest_vinx) {
            def_count = 0;
            largest_vinx = 0;
            m_map.reset();
            m_pos2var.reset();
            m_var2pos.reset();
            m_inx2var.reset();
            m_pos2var.reserve(num_args, -1);

            // Find all definitions
            for (unsigned i = 0; i < num_args; i++) {
                checkpoint();
                ptr_vector<var> vs;
                expr_ref_vector ts(m);
                expr_ref t(m);
                if (is_var_def(is_exists, args[i], vs, ts)) {
                    for (unsigned j = 0; j < vs.size(); ++j) {
                        var* v = vs[j];
                        t = ts.get(j);
                        m_rewriter(t);
                        if (t != ts.get(j)) m_new_exprs.push_back(t);
                        unsigned idx = v->get_idx();
                        if (m_map.get(idx, nullptr) == nullptr) {
                            m_map.reserve(idx + 1, 0);
                            m_inx2var.reserve(idx + 1, 0);
                            m_map[idx] = t;
                            m_inx2var[idx] = v;
                            m_pos2var[i] = idx;
                            m_var2pos.reserve(idx + 1, -1);
                            m_var2pos[idx] = i;
                            def_count++;
                            largest_vinx = std::max(idx, largest_vinx);
                            m_new_exprs.push_back(t);
                        }
                        else if (!m.is_value(m_map[idx])) {
                            // check if the new definition is simpler
                            expr *old_def = m_map[idx];

                            // -- prefer values
                            if (m.is_value(t)) {
                                m_pos2var[m_var2pos[idx]] = -1;
                                m_pos2var[i] = idx;
                                m_var2pos[idx] = i;
                                m_map[idx] = t;
                                m_new_exprs.push_back(t);
                          }
                          // -- prefer ground
                          else if (is_app(t) && to_app(t)->is_ground() &&
                                   (!is_app(old_def) ||
                                    !to_app(old_def)->is_ground())) {
                              m_pos2var[m_var2pos[idx]] = -1;
                              m_pos2var[i] = idx;
                              m_var2pos[idx] = i;
                              m_map[idx] = t;
                              m_new_exprs.push_back(t);
                          }
                          // -- prefer constants
                          else if (is_uninterp_const(t)
                                   /* && !is_uninterp_const(old_def) */){
                              m_pos2var[m_var2pos[idx]] = -1;
                              m_pos2var[i] = idx;
                              m_var2pos[idx] = i;
                              m_map[idx] = t;
                              m_new_exprs.push_back(t);
                          }
                          TRACE ("qe_def",
                                 tout << "Replacing definition of VAR " << idx << " from "
                                 << mk_pp(old_def, m) << " to " << mk_pp(t, m)
                                 << " inferred from: " << mk_pp(args[i], m) << "\n";);
                        }
                    }
                }
            }
        }

        void flatten_definitions(expr_ref_vector& conjs) {
            TRACE("qe_lite",
                  expr_ref tmp(m);
                  tmp = m.mk_and(conjs.size(), conjs.c_ptr());
                  tout << mk_pp(tmp, m) << "\n";);
            for (unsigned i = 0; i < conjs.size(); ++i) {
                expr* c = conjs[i].get();
                expr* l, *r;
                if (m.is_false(c)) {
                    conjs[0] = c;
                    conjs.resize(1);
                    break;
                }
                if (is_ground(c)) {
                    continue;
                }
                if (!m.is_eq(c, l, r)) {
                    continue;
                }
                if (!is_app(l) || !is_app(r)) {
                    continue;
                }
                if (dt.is_constructor(to_app(l)->get_decl())) {
                    flatten_constructor(to_app(l), to_app(r), conjs);
                    conjs[i] = conjs.back();
                    conjs.pop_back();
                    --i;
                    continue;
                }
                if (dt.is_constructor(to_app(r)->get_decl())) {
                    flatten_constructor(to_app(r), to_app(l), conjs);
                    conjs[i] = conjs.back();
                    conjs.pop_back();
                    --i;
                    continue;
                }
            }
            TRACE("qe_lite",
                  expr_ref tmp(m);
                  tmp = m.mk_and(conjs.size(), conjs.c_ptr());
                  tout << "after flatten\n" << mk_pp(tmp, m) << "\n";);
        }

        void flatten_constructor(app* c, app* r, expr_ref_vector& conjs) {
            SASSERT(dt.is_constructor(c));

            func_decl* d = c->get_decl();

            if (dt.is_constructor(r->get_decl())) {
                app* b = to_app(r);
                if (d == b->get_decl()) {
                    for (unsigned j = 0; j < c->get_num_args(); ++j) {
                        conjs.push_back(m.mk_eq(c->get_arg(j), b->get_arg(j)));
                    }
                }
                else {
                    conjs.push_back(m.mk_false());
                }
            }
            else {
                func_decl* rec = dt.get_constructor_is(d);
                conjs.push_back(m.mk_app(rec, r));
                ptr_vector<func_decl> const& acc = *dt.get_constructor_accessors(d);
                for (unsigned i = 0; i < acc.size(); ++i) {
                    conjs.push_back(m.mk_eq(c->get_arg(i), m.mk_app(acc[i], r)));
                }
            }
        }

        bool is_unconstrained(var* x, expr* t, unsigned i, expr_ref_vector const& conjs) {
            bool occ = occurs_var(x->get_idx(), t);
            for (unsigned j = 0; !occ && j < conjs.size(); ++j) {
                occ = (i != j) && occurs_var(x->get_idx(), conjs[j]);
            }
            return !occ;
        }

        bool remove_unconstrained(expr_ref_vector& conjs) {
            bool reduced = false, change = true;
            expr* r, *l, *ne;
            while (change) {
                change = false;
                for (unsigned i = 0; i < conjs.size(); ++i) {
                    if (m.is_not(conjs[i].get(), ne) && m.is_eq(ne, l, r)) {
                        TRACE("qe_lite", tout << mk_pp(conjs[i].get(), m) << " " << is_variable(l) << " " << is_variable(r) << "\n";);
                        if (is_variable(l) && ::is_var(l) && is_unconstrained(::to_var(l), r, i, conjs)) {
                            conjs[i] = m.mk_true();
                            reduced = true;
                            change = true;
                        }
                        else if (is_variable(r) && ::is_var(r) && is_unconstrained(::to_var(r), l, i, conjs)) {
                            conjs[i] = m.mk_true();
                            reduced = true;
                            change = true;
                        }
                    }
                }
            }
            return reduced;
        }

        bool reduce_var_set(expr_ref_vector& conjs) {
            unsigned def_count = 0;
            unsigned largest_vinx = 0;
            bool reduced = false;

            flatten_definitions(conjs);

            find_definitions(conjs.size(), conjs.c_ptr(), true, def_count, largest_vinx);

            if (def_count > 0) {
                get_elimination_order();
                SASSERT(m_order.size() <= def_count); // some might be missing because of cycles

                if (!m_order.empty()) {
                    expr_ref r(m), new_r(m);
                    r = m.mk_and(conjs.size(), conjs.c_ptr());
                    create_substitution(largest_vinx + 1);
<<<<<<< HEAD
                    new_r = m_subst(r, m_subst_map.size(), m_subst_map.c_ptr());
=======
                    m_subst(r, new_r);
>>>>>>> 0c329891
                    m_rewriter(new_r);
                    conjs.reset();
                    flatten_and(new_r, conjs);
                    reduced = true;
                }
            }

            if (remove_unconstrained(conjs)) {
                reduced = true;
            }

            return reduced;
        }

        void checkpoint() {
            cooperate("der");
            if (m.canceled())
                throw tactic_exception(m.limit().get_cancel_msg());
        }

    public:
        der(ast_manager & m, params_ref const & p):
            m(m),
            a(m),
            dt(m),
            m_is_variable(nullptr),
            m_subst(m),
            m_subst_map(m),
            m_new_exprs(m),
            m_new_args(m),
            m_rewriter(m),
            m_params(p) {
        }

        void set_is_variable_proc(is_variable_proc& proc) { 
            m_is_variable = &proc;
            m_solvers.reset();
            m_solvers.register_plugin(qe::mk_arith_solve_plugin(m, proc));            
            m_solvers.register_plugin(qe::mk_basic_solve_plugin(m, proc));            
        }

        void operator()(quantifier * q, expr_ref & r, proof_ref & pr) {
            TRACE("qe_lite", tout << mk_pp(q, m) << "\n";);
            pr = nullptr;
            r  = q;
            reduce_quantifier(q, r, pr);
            if (r != q) {
                elim_unused_vars(r, pr);
            }
        }

        void reduce_quantifier(quantifier * q, expr_ref & r, proof_ref & pr) {
            r = q;
            // Keep applying reduce_quantifier1 until r doesn't change anymore
            do {
                checkpoint();
                proof_ref curr_pr(m);
                q  = to_quantifier(r);
                reduce_quantifier1(q, r, curr_pr);
                if (m.proofs_enabled() && r != q) {
                    pr = m.mk_transitivity(pr, curr_pr);
                }
            } while (q != r && is_quantifier(r));

            m_new_exprs.reset();
        }

        void operator()(expr_ref_vector& r) {
            while (reduce_var_set(r)) ;
            m_new_exprs.reset();
        }

        ast_manager& get_manager() const { return m; }


    };
}; // namespace eq

// ------------------------------------------------------------
// basic destructive equality (and disequality) resolution for arrays.

namespace ar {
    class der {
        ast_manager&             m;
        array_util               a;
        is_variable_proc*        m_is_variable;
        ptr_vector<expr>         m_todo;
        expr_mark                m_visited;

        bool is_variable(expr * e) const {
            return (*m_is_variable)(e);
        }

        void mark_all(expr* e) {
            for_each_expr(*this, m_visited, e);
        }

        void mark_all(expr_ref_vector const& fmls, unsigned j) {
            for (unsigned i = 0; i < fmls.size(); ++i) {
                if (i != j) {
                    mark_all(fmls[i]);
                }
            }
        }

        /**
           Ex A. A[x] = t & Phi[A] where x \not\in A, t. A \not\in t, x
           =>
           Ex A. Phi[store(A,x,t)]

           (Not implemented)
           Perhaps also:
           Ex A. store(A,y,z)[x] = t & Phi[A] where x \not\in A, t, y, z, A \not\in y z, t
           =>
           Ex A, v . (x = y => z = t) & Phi[store(store(A,x,t),y,v)]

         */

        bool solve_select(expr_ref_vector& conjs, unsigned i, expr* e1, expr* e2) {
            if (a.is_select(e1)) {
                app* a1 = to_app(e1);
                expr* A = a1->get_arg(0);
                if (!is_variable(A)) {
                    return false;
                }
                m_visited.reset();
                for (unsigned j = 1; j < a1->get_num_args(); ++j) {
                    mark_all(a1->get_arg(j));
                }
                mark_all(e2);
                if (m_visited.is_marked(A)) {
                    return false;
                }
                ptr_vector<expr> args;
                args.push_back(A);
                args.append(a1->get_num_args()-1, a1->get_args()+1);
                args.push_back(e2);
                expr* B = a.mk_store(args.size(), args.c_ptr());
                expr_safe_replace rep(m);
                rep.insert(A, B);
                expr_ref tmp(m);
                TRACE("qe_lite",
                      tout << mk_pp(e1, m) << " = " << mk_pp(e2, m) << "\n";);
                for (unsigned j = 0; j < conjs.size(); ++j) {
                    if (i == j) {
                        conjs[j] = m.mk_true();
                    }
                    else {
                        rep(conjs[j].get(), tmp);
                        conjs[j] = tmp;
                    }
                }
                return true;
            }
            return false;
        }

        bool solve_select(expr_ref_vector& conjs, unsigned i, expr* e) {
            expr* e1, *e2;
            return
                m.is_eq(e, e1, e2) &&
                (solve_select(conjs, i, e1, e2) ||
                 solve_select(conjs, i, e2, e1));
        }

        /**
           Ex x. A[x] != B[x] & Phi where x \not\in A, B, Phi
           =>
           A != B & Phi
         */
        bool solve_neq_select(expr_ref_vector& conjs, unsigned i, expr* e) {
            expr* e1, *a1, *a2;
            if (m.is_not(e, e1) && m.is_eq(e1, a1, a2)) {
                if (a.is_select(a1) &&
                    a.is_select(a2) &&
                    to_app(a1)->get_num_args() == to_app(a2)->get_num_args()) {
                    expr* e1 = to_app(a1)->get_arg(0);
                    expr* e2 = to_app(a2)->get_arg(0);
                    m_visited.reset();
                    mark_all(conjs, i);
                    mark_all(e1);
                    mark_all(e2);
                    for (unsigned j = 1; j < to_app(a1)->get_num_args(); ++j) {
                        expr* x = to_app(a1)->get_arg(j);
                        expr* y = to_app(a2)->get_arg(j);
                        if (!is_variable(x)) {
                            return false;
                        }
                        if (x != y) {
                            return false;
                        }
                        if (m_visited.is_marked(x)) {
                            return false;
                        }
                    }
                    conjs[i] = m.mk_not(m.mk_eq(e1, e2));
                    return true;
                }
            }
            return false;
        }

        void checkpoint() {
            cooperate("der");
            if (m.canceled())
                throw tactic_exception(m.limit().get_cancel_msg());
    }

    public:

        der(ast_manager& m): m(m), a(m), m_is_variable(nullptr) {}

        void operator()(expr_ref_vector& fmls) {
            for (unsigned i = 0; i < fmls.size(); ++i) {
                checkpoint();
                solve_select(fmls, i, fmls[i].get());
                solve_neq_select(fmls, i, fmls[i].get());
            }
        }

        void operator()(expr* e) {}

        void set_is_variable_proc(is_variable_proc& proc) { m_is_variable = &proc;}

    };
}; // namespace ar


// ------------------------------------------------------------
// fm_tactic adapted to eliminate designated de-Bruijn indices.

namespace fm {
    typedef ptr_vector<app> clauses;
    typedef unsigned        var;
    typedef int             bvar;
    typedef int             literal;
    typedef svector<var>    var_vector;

    // Encode the constraint
    // lits \/ ( as[0]*xs[0] + ... + as[num_vars-1]*xs[num_vars-1] <= c
    // if strict is true, then <= is <.
    struct constraint {
        static unsigned get_obj_size(unsigned num_lits, unsigned num_vars) {
            return sizeof(constraint) + num_lits*sizeof(literal) + num_vars*(sizeof(var) + sizeof(rational));
        }
        unsigned           m_id;
        unsigned           m_num_lits:29;
        unsigned           m_strict:1;
        unsigned           m_dead:1;
        unsigned           m_mark:1;
        unsigned           m_num_vars;
        literal *          m_lits;
        var *              m_xs;
        rational  *        m_as;
        rational           m_c;
        expr_dependency *  m_dep;
        ~constraint() {
            rational * it  = m_as;
            rational * end = it + m_num_vars;
            for (; it != end; ++it)
                it->~rational();
        }

        unsigned hash() const { return hash_u(m_id); }
    };

    typedef ptr_vector<constraint> constraints;

    class constraint_set {
        unsigned_vector m_id2pos;
        constraints     m_set;
    public:
        typedef constraints::const_iterator iterator;

        bool contains(constraint const & c) const {
            if (c.m_id >= m_id2pos.size())
                return false;
            return m_id2pos[c.m_id] != UINT_MAX;
        }

        bool empty() const { return m_set.empty(); }
        unsigned size() const { return m_set.size(); }

        void insert(constraint & c) {
            unsigned id  = c.m_id;
            m_id2pos.reserve(id+1, UINT_MAX);
            if (m_id2pos[id] != UINT_MAX)
                return; // already in the set
            unsigned pos = m_set.size();
            m_id2pos[id] = pos;
            m_set.push_back(&c);
        }

        void erase(constraint & c) {
            unsigned id = c.m_id;
            if (id >= m_id2pos.size())
                return;
            unsigned pos = m_id2pos[id];
            if (pos == UINT_MAX)
                return;
            m_id2pos[id] = UINT_MAX;
            unsigned last_pos = m_set.size() - 1;
            if (pos != last_pos) {
                constraint * last_c = m_set[last_pos];
                m_set[pos] = last_c;
                m_id2pos[last_c->m_id] = pos;
            }
            m_set.pop_back();
        }

        constraint & erase() {
            SASSERT(!empty());
            constraint & c = *m_set.back();
            m_id2pos[c.m_id] = UINT_MAX;
            m_set.pop_back();
            return c;
        }

        void reset() { m_id2pos.reset(); m_set.reset(); }
        void finalize() { m_id2pos.finalize(); m_set.finalize(); }

        iterator begin() const { return m_set.begin(); }
        iterator end() const { return m_set.end(); }
    };

    class fm {
        ast_manager &            m;
        is_variable_proc*        m_is_variable;
        small_object_allocator   m_allocator;
        arith_util               m_util;
        constraints              m_constraints;
        expr_ref_vector          m_bvar2expr;
        signed_char_vector       m_bvar2sign;
        obj_map<expr, bvar>      m_expr2bvar;
        char_vector              m_is_int;
        char_vector              m_forbidden;
        expr_ref_vector          m_var2expr;
        obj_map<expr, var>       m_expr2var;
        unsigned_vector          m_var2pos;
        vector<constraints>      m_lowers;
        vector<constraints>      m_uppers;
        uint_set                 m_forbidden_set; // variables that cannot be eliminated because occur in non OCC ineq part
        expr_ref_vector          m_new_fmls;
        id_gen                   m_id_gen;
        bool                     m_fm_real_only;
        unsigned                 m_fm_limit;
        unsigned                 m_fm_cutoff1;
        unsigned                 m_fm_cutoff2;
        unsigned                 m_fm_extra;
        bool                     m_fm_occ;
        unsigned                 m_counter;
        bool                     m_inconsistent;
        expr_dependency_ref      m_inconsistent_core;
        constraint_set           m_sub_todo;

        // ---------------------------
        //
        // OCC clause recognizer
        //
        // ---------------------------

        bool is_literal(expr * t) const {
            expr * atom;
            return is_uninterp_const(t) || (m.is_not(t, atom) && is_uninterp_const(atom));
        }

        bool is_constraint(expr * t) const {
            return !is_literal(t);
        }

        bool is_var(expr * t, expr * & x) const {

            if ((*m_is_variable)(t)) {
                x = t;
                return true;
            }
            else if (m_util.is_to_real(t) && (*m_is_variable)(to_app(t)->get_arg(0))) {
                x = to_app(t)->get_arg(0);
                return true;
            }
            return false;
        }

        bool is_var(expr * t) const {
            expr * x;
            return is_var(t, x);
        }

        bool is_linear_mon_core(expr * t, expr * & x) const {
            expr * c;
            if (m_util.is_mul(t, c, x) && m_util.is_numeral(c) && is_var(x, x))
                return true;
            return is_var(t, x);
        }

        bool is_linear_mon(expr * t) const {
            expr * x;
            return is_linear_mon_core(t, x);
        }

        bool is_linear_pol(expr * t) const {
            unsigned       num_mons;
            expr * const * mons;
            if (m_util.is_add(t)) {
                num_mons = to_app(t)->get_num_args();
                mons     = to_app(t)->get_args();
            }
            else {
                num_mons = 1;
                mons     = &t;
            }

            expr_fast_mark2 visited;
            bool all_forbidden = true;
            for (unsigned i = 0; i < num_mons; i++) {
                expr * x;
                if (!is_linear_mon_core(mons[i], x))
                    return false;
                if (visited.is_marked(x))
                    return false; // duplicates are not supported... must simplify first
                visited.mark(x);
                SASSERT(::is_var(x));
                if (!m_forbidden_set.contains(::to_var(x)->get_idx()) && (!m_fm_real_only || !m_util.is_int(x)))
                    all_forbidden = false;
            }
            return !all_forbidden;
        }

        bool is_linear_ineq(expr * t) const {
            bool result = false;
            m.is_not(t, t);
            expr * lhs, * rhs;
            if (m_util.is_le(t, lhs, rhs) || m_util.is_ge(t, lhs, rhs)) {
                result = m_util.is_numeral(rhs) && is_linear_pol(lhs);
            }
            TRACE("qe_lite", tout << mk_pp(t, m) << " " << (result?"true":"false") << "\n";);

            return result;
        }

        bool is_occ(expr * t) {
            if (m_fm_occ && m.is_or(t)) {
                unsigned num = to_app(t)->get_num_args();
                bool found = false;
                for (unsigned i = 0; i < num; i++) {
                    expr * l = to_app(t)->get_arg(i);
                    if (is_literal(l)) {
                        continue;
                    }
                    else if (is_linear_ineq(l)) {
                        if (found)
                            return false;
                        found = true;
                    }
                    else {
                        return false;
                    }
                }
                return found;
            }
            return is_linear_ineq(t);
        }

        // ---------------------------
        //
        // Memory mng
        //
        // ---------------------------
        void del_constraint(constraint * c) {
            m.dec_ref(c->m_dep);
            m_sub_todo.erase(*c);
            m_id_gen.recycle(c->m_id);
            c->~constraint();
            unsigned sz = constraint::get_obj_size(c->m_num_lits, c->m_num_vars);
            m_allocator.deallocate(sz, c);
        }

        void del_constraints(unsigned sz, constraint * const * cs) {
            for (unsigned i = 0; i < sz; i++)
                del_constraint(cs[i]);
        }

        void reset_constraints() {
            del_constraints(m_constraints.size(), m_constraints.c_ptr());
            m_constraints.reset();
        }

        constraint * mk_constraint(unsigned num_lits, literal * lits, unsigned num_vars, var * xs, rational * as, rational & c, bool strict,
                                   expr_dependency * dep) {
            unsigned sz         = constraint::get_obj_size(num_lits, num_vars);
            char * mem          = static_cast<char*>(m_allocator.allocate(sz));
            char * mem_as       = mem + sizeof(constraint);
            char * mem_lits     = mem_as + sizeof(rational)*num_vars;
            char * mem_xs       = mem_lits + sizeof(literal)*num_lits;
            constraint * cnstr  = new (mem) constraint();
            cnstr->m_id         = m_id_gen.mk();
            cnstr->m_num_lits   = num_lits;
            cnstr->m_dead       = false;
            cnstr->m_mark       = false;
            cnstr->m_strict     = strict;
            cnstr->m_num_vars   = num_vars;
            cnstr->m_lits       = reinterpret_cast<literal*>(mem_lits);
            for (unsigned i = 0; i < num_lits; i++)
                cnstr->m_lits[i] = lits[i];
            cnstr->m_xs         = reinterpret_cast<var*>(mem_xs);
            cnstr->m_as         = reinterpret_cast<rational*>(mem_as);
            for (unsigned i = 0; i < num_vars; i++) {
                TRACE("qe_lite", tout << "xs[" << i << "]: " << xs[i] << "\n";);
                cnstr->m_xs[i] = xs[i];
                new (cnstr->m_as + i) rational(as[i]);
            }
            cnstr->m_c = c;
            DEBUG_CODE({
                for (unsigned i = 0; i < num_vars; i++) {
                    SASSERT(cnstr->m_xs[i] == xs[i]);
                    SASSERT(cnstr->m_as[i] == as[i]);
                }
            });
            cnstr->m_dep = dep;
            m.inc_ref(dep);
            return cnstr;
        }

        // ---------------------------
        //
        // Util
        //
        // ---------------------------

        unsigned num_vars() const { return m_is_int.size(); }

        // multiply as and c, by the lcm of their denominators
        void mk_int(unsigned num, rational * as, rational & c) {
            rational l = denominator(c);
            for (unsigned i = 0; i < num; i++)
                l = lcm(l, denominator(as[i]));
            if (l.is_one())
                return;
            c *= l;
            SASSERT(c.is_int());
            for (unsigned i = 0; i < num; i++) {
                as[i] *= l;
                SASSERT(as[i].is_int());
            }
        }

        void normalize_coeffs(constraint & c) {
            if (c.m_num_vars == 0)
                return;
            // compute gcd of all coefficients
            rational g = c.m_c;
            if (g.is_neg())
                g.neg();
            for (unsigned i = 0; i < c.m_num_vars; i++) {
                if (g.is_one())
                    break;
                if (c.m_as[i].is_pos())
                    g = gcd(c.m_as[i], g);
                else
                    g = gcd(-c.m_as[i], g);
            }
            if (g.is_one())
                return;
            c.m_c /= g;
            for (unsigned i = 0; i < c.m_num_vars; i++)
                c.m_as[i] /= g;
        }

        void display(std::ostream & out, constraint const & c) const {
            for (unsigned i = 0; i < c.m_num_lits; i++) {
                literal l = c.m_lits[i];
                if (sign(l))
                    out << "~";
                bvar p    = lit2bvar(l);
                out << mk_ismt2_pp(m_bvar2expr[p], m);
                out << " ";
            }
            out << "(";
            if (c.m_num_vars == 0)
                out << "0";
            for (unsigned i = 0; i < c.m_num_vars; i++) {
                if (i > 0)
                    out << " + ";
                if (!c.m_as[i].is_one())
                    out << c.m_as[i] << "*";
                out << mk_ismt2_pp(m_var2expr.get(c.m_xs[i]), m);
            }
            if (c.m_strict)
                out << " < ";
            else
                out << " <= ";
            out << c.m_c;
            out << ")";
        }

        /**
           \brief Return true if c1 subsumes c2

           c1 subsumes c2 If
           1) All literals of c1 are literals of c2
           2) polynomial of c1 == polynomial of c2
           3) c1.m_c <= c2.m_c
        */
        bool subsumes(constraint const & c1, constraint const & c2) {
            if (&c1 == &c2)
                return false;
            // quick checks first
            if (c1.m_num_lits > c2.m_num_lits)
                return false;
            if (c1.m_num_vars != c2.m_num_vars)
                return false;
            if (c1.m_c > c2.m_c)
                return false;
            if (!c1.m_strict && c2.m_strict && c1.m_c == c2.m_c)
                return false;

            m_counter += c1.m_num_lits + c2.m_num_lits;

            for (unsigned i = 0; i < c1.m_num_vars; i++) {
                m_var2pos[c1.m_xs[i]] = i;
            }

            bool failed = false;
            for (unsigned i = 0; i < c2.m_num_vars; i++) {
                unsigned pos1 = m_var2pos[c2.m_xs[i]];
                if (pos1 == UINT_MAX || c1.m_as[pos1] != c2.m_as[i]) {
                    failed = true;
                    break;
                }
            }

            for (unsigned i = 0; i < c1.m_num_vars; i++) {
                m_var2pos[c1.m_xs[i]] = UINT_MAX;
            }

            if (failed)
                return false;

            for (unsigned i = 0; i < c2.m_num_lits; i++) {
                literal l = c2.m_lits[i];
                bvar b    = lit2bvar(l);
                SASSERT(m_bvar2sign[b] == 0);
                m_bvar2sign[b] = sign(l) ? -1 : 1;
            }

            for (unsigned i = 0; i < c1.m_num_lits; i++) {
                literal l = c1.m_lits[i];
                bvar b    = lit2bvar(l);
                char s    = sign(l) ? -1 : 1;
                if (m_bvar2sign[b] != s) {
                    failed = true;
                    break;
                }
            }

            for (unsigned i = 0; i < c2.m_num_lits; i++) {
                literal l = c2.m_lits[i];
                bvar b    = lit2bvar(l);
                m_bvar2sign[b] = 0;
            }

            if (failed)
                return false;

            return true;
        }

        void backward_subsumption(constraint const & c) {
            if (c.m_num_vars == 0)
                return;
            var      best       = UINT_MAX;
            unsigned best_sz    = UINT_MAX;
            bool     best_lower = false;
            for (unsigned i = 0; i < c.m_num_vars; i++) {
                var xi     = c.m_xs[i];
                if (is_forbidden(xi))
                    continue; // variable is not in the index
                bool neg_a = c.m_as[i].is_neg();
                constraints & cs = neg_a ? m_lowers[xi] : m_uppers[xi];
                if (cs.size() < best_sz) {
                    best       = xi;
                    best_sz    = cs.size();
                    best_lower = neg_a;
                }
            }
            if (best_sz == 0)
                return;
            if (best == UINT_MAX)
                return; // none of the c variables are in the index.
            constraints & cs = best_lower ? m_lowers[best] : m_uppers[best];
            m_counter += cs.size();
            constraints::iterator it  = cs.begin();
            constraints::iterator it2 = it;
            constraints::iterator end = cs.end();
            for (; it != end; ++it) {
                constraint * c2 = *it;
                if (c2->m_dead)
                    continue;
                if (subsumes(c, *c2)) {
                    TRACE("qe_lite", display(tout, c); tout << "\nsubsumed:\n"; display(tout, *c2); tout << "\n";);
                    c2->m_dead = true;
                    continue;
                }
                *it2 = *it;
                ++it2;
            }
            cs.set_end(it2);
        }

        void subsume() {
            while (!m_sub_todo.empty()) {
                constraint & c = m_sub_todo.erase();
                if (c.m_dead)
                    continue;
                backward_subsumption(c);
            }
        }

    public:

        // ---------------------------
        //
        // Initialization
        //
        // ---------------------------

        fm(ast_manager & _m):
            m(_m),
            m_is_variable(nullptr),
            m_allocator("fm-elim"),
            m_util(m),
            m_bvar2expr(m),
            m_var2expr(m),
            m_new_fmls(m),
            m_inconsistent_core(m) {
            updt_params();
            m_counter = 0;
            m_inconsistent = false;
        }

        ~fm() {
            reset_constraints();
        }

        void updt_params() {
            m_fm_real_only   = false;
            m_fm_limit       = 5000000;
            m_fm_cutoff1     = 8;
            m_fm_cutoff2     = 256;
            m_fm_extra       = 0;
            m_fm_occ         = true;
        }

    private:

        struct forbidden_proc {
            fm & m_owner;
            forbidden_proc(fm & o):m_owner(o) {}
            void operator()(::var * n) {
                if (m_owner.is_var(n) && m_owner.m.get_sort(n)->get_family_id() == m_owner.m_util.get_family_id()) {
                    m_owner.m_forbidden_set.insert(n->get_idx());
                }
            }
            void operator()(app * n) { }
            void operator()(quantifier * n) {}
        };

        void init_forbidden_set(expr_ref_vector const & g) {
            m_forbidden_set.reset();
            expr_fast_mark1 visited;
            forbidden_proc  proc(*this);
            unsigned sz = g.size();
            for (unsigned i = 0; i < sz; i++) {
                expr * f = g[i];
                if (is_occ(f)) {
                    TRACE("qe_lite", tout << "OCC: " << mk_ismt2_pp(f, m) << "\n";);
                    continue;
                }
                TRACE("qe_lite", tout << "not OCC:\n" << mk_ismt2_pp(f, m) << "\n";);
                quick_for_each_expr(proc, visited, f);
            }
        }

        void init(expr_ref_vector const & g) {
            m_sub_todo.reset();
            m_id_gen.reset();
            reset_constraints();
            m_bvar2expr.reset();
            m_bvar2sign.reset();
            m_bvar2expr.push_back(nullptr); // bvar 0 is not used
            m_bvar2sign.push_back(0);
            m_expr2var.reset();
            m_is_int.reset();
            m_var2pos.reset();
            m_forbidden.reset();
            m_var2expr.reset();
            m_expr2var.reset();
            m_lowers.reset();
            m_uppers.reset();
            m_new_fmls.reset();
            m_counter = 0;
            m_inconsistent = false;
            m_inconsistent_core = nullptr;
            init_forbidden_set(g);
        }

        // ---------------------------
        //
        // Internal data-structures
        //
        // ---------------------------

        static bool sign(literal l) { return l < 0; }
        static bvar lit2bvar(literal l) { return l < 0 ? -l : l; }

        bool is_int(var x) const {
            return m_is_int[x] != 0;
        }

        bool is_forbidden(var x) const {
            return m_forbidden[x] != 0;
        }

        bool all_int(constraint const & c) const {
            for (unsigned i = 0; i < c.m_num_vars; i++) {
                if (!is_int(c.m_xs[i]))
                    return false;
            }
            return true;
        }

        app * to_expr(constraint const & c) {
            expr * ineq;
            if (c.m_num_vars == 0) {
                // 0 <  k (for k > 0)  --> true
                // 0 <= 0 -- > true
                if (c.m_c.is_pos() || (!c.m_strict && c.m_c.is_zero()))
                    return m.mk_true();
                ineq = nullptr;
            }
            else {
                bool int_cnstr = all_int(c);
                ptr_buffer<expr> ms;
                for (unsigned i = 0; i < c.m_num_vars; i++) {
                    expr * x = m_var2expr.get(c.m_xs[i]);
                    if (!int_cnstr && is_int(c.m_xs[i]))
                        x = m_util.mk_to_real(x);
                    if (c.m_as[i].is_one())
                        ms.push_back(x);
                    else
                        ms.push_back(m_util.mk_mul(m_util.mk_numeral(c.m_as[i], int_cnstr), x));
                }
                expr * lhs;
                if (c.m_num_vars == 1)
                    lhs = ms[0];
                else
                    lhs = m_util.mk_add(ms.size(), ms.c_ptr());
                expr * rhs = m_util.mk_numeral(c.m_c, int_cnstr);
                if (c.m_strict) {
                    ineq = m.mk_not(m_util.mk_ge(lhs, rhs));
                }
                else {
                    ineq = m_util.mk_le(lhs, rhs);
                }
            }

            if (c.m_num_lits == 0) {
                if (ineq)
                    return to_app(ineq);
                else
                    return m.mk_false();
            }

            ptr_buffer<expr> lits;
            for (unsigned i = 0; i < c.m_num_lits; i++) {
                literal l = c.m_lits[i];
                if (sign(l))
                    lits.push_back(m.mk_not(m_bvar2expr.get(lit2bvar(l))));
                else
                    lits.push_back(m_bvar2expr.get(lit2bvar(l)));
            }
            if (ineq)
                lits.push_back(ineq);
            if (lits.size() == 1)
                return to_app(lits[0]);
            else
                return m.mk_or(lits.size(), lits.c_ptr());
        }

        var mk_var(expr * t) {
            SASSERT(::is_var(t));
            SASSERT(m_util.is_int(t) || m_util.is_real(t));
            var x = m_var2expr.size();
            m_var2expr.push_back(t);
            bool is_int = m_util.is_int(t);
            m_is_int.push_back(is_int);
            m_var2pos.push_back(UINT_MAX);
            m_expr2var.insert(t, x);
            m_lowers.push_back(constraints());
            m_uppers.push_back(constraints());
            bool forbidden = m_forbidden_set.contains(::to_var(t)->get_idx()) || (m_fm_real_only && is_int);
            m_forbidden.push_back(forbidden);
            SASSERT(m_var2expr.size()  == m_is_int.size());
            SASSERT(m_lowers.size()    == m_is_int.size());
            SASSERT(m_uppers.size()    == m_is_int.size());
            SASSERT(m_forbidden.size() == m_is_int.size());
            SASSERT(m_var2pos.size()   == m_is_int.size());
            TRACE("qe_lite", tout << mk_pp(t,m) << " |-> " << x << " forbidden: " << forbidden << "\n";);
            return x;
        }

        bvar mk_bvar(expr * t) {
            SASSERT(is_uninterp_const(t));
            SASSERT(m.is_bool(t));
            bvar p = m_bvar2expr.size();
            m_bvar2expr.push_back(t);
            m_bvar2sign.push_back(0);
            SASSERT(m_bvar2expr.size() == m_bvar2sign.size());
            m_expr2bvar.insert(t, p);
            SASSERT(p > 0);
            return p;
        }

        var to_var(expr * t) {
            var x;
            if (!m_expr2var.find(t, x))
                x = mk_var(t);
            SASSERT(m_expr2var.contains(t));
            SASSERT(m_var2expr.get(x) == t);
            TRACE("qe_lite", tout << mk_ismt2_pp(t, m) << " --> " << x << "\n";);
            return x;
        }

        bvar to_bvar(expr * t) {
            bvar p;
            if (m_expr2bvar.find(t, p))
                return p;
            return mk_bvar(t);
        }

        literal to_literal(expr * t) {
            if (m.is_not(t, t))
                return -to_bvar(t);
            else
                return to_bvar(t);
        }


        void add_constraint(expr * f, expr_dependency * dep) {
            TRACE("qe_lite", tout << mk_pp(f, m) << "\n";);
            SASSERT(!m.is_or(f) || m_fm_occ);
            sbuffer<literal> lits;
            sbuffer<var>     xs;
            buffer<rational> as;
            rational         c;
            bool             strict = false;
            unsigned         num;
            expr * const *   args;
            if (m.is_or(f)) {
                num  = to_app(f)->get_num_args();
                args = to_app(f)->get_args();
            }
            else {
                num  = 1;
                args = &f;
            }

#if Z3DEBUG
            bool found_ineq = false;
#endif
            for (unsigned i = 0; i < num; i++) {
                expr * l = args[i];
                if (is_literal(l)) {
                    lits.push_back(to_literal(l));
                }
                else {
                    // found inequality
                    SASSERT(!found_ineq);
                    DEBUG_CODE(found_ineq = true;);
                    bool neg    = m.is_not(l, l);
                    SASSERT(m_util.is_le(l) || m_util.is_ge(l));
                    strict      = neg;
                    if (m_util.is_ge(l))
                        neg = !neg;
                    expr * lhs = to_app(l)->get_arg(0);
                    expr * rhs = to_app(l)->get_arg(1);
                    VERIFY (m_util.is_numeral(rhs, c));
                    if (neg)
                        c.neg();
                    unsigned num_mons;
                    expr * const * mons;
                    if (m_util.is_add(lhs)) {
                        num_mons = to_app(lhs)->get_num_args();
                        mons     = to_app(lhs)->get_args();
                    }
                    else {
                        num_mons = 1;
                        mons     = &lhs;
                    }

                    bool all_int = true;
                    for (unsigned j = 0; j < num_mons; j++) {
                        expr * monomial = mons[j];
                        expr * a;
                        rational a_val;
                        expr * x;
                        if (m_util.is_mul(monomial, a, x)) {
                            VERIFY(m_util.is_numeral(a, a_val));
                        }
                        else {
                            x     = monomial;
                            a_val = rational(1);
                        }
                        if (neg)
                            a_val.neg();
                        VERIFY(is_var(x, x));
                        xs.push_back(to_var(x));
                        as.push_back(a_val);
                        if (!is_int(xs.back()))
                            all_int = false;
                    }
                    mk_int(as.size(), as.c_ptr(), c);
                    if (all_int && strict) {
                        strict = false;
                        c--;
                    }
                }
            }

            TRACE("qe_lite", tout << "before mk_constraint: "; for (unsigned i = 0; i < xs.size(); i++) tout << " " << xs[i]; tout << "\n";);

            constraint * new_c = mk_constraint(lits.size(),
                                               lits.c_ptr(),
                                               xs.size(),
                                               xs.c_ptr(),
                                               as.c_ptr(),
                                               c,
                                               strict,
                                               dep);

            TRACE("qe_lite", tout << "add_constraint: "; display(tout, *new_c); tout << "\n";);
            VERIFY(register_constraint(new_c));
        }

        bool is_false(constraint const & c) const {
            return c.m_num_lits == 0 && c.m_num_vars == 0 && (c.m_c.is_neg() || (c.m_strict && c.m_c.is_zero()));
        }

        bool register_constraint(constraint * c) {
            normalize_coeffs(*c);
            if (is_false(*c)) {
                del_constraint(c);
                m_inconsistent = true;
                TRACE("qe_lite", tout << "is false "; display(tout, *c); tout << "\n";);
                return false;
            }

            bool r = false;

            for (unsigned i = 0; i < c->m_num_vars; i++) {
                var x = c->m_xs[i];
                if (!is_forbidden(x)) {
                    r = true;
                    if (c->m_as[i].is_neg())
                        m_lowers[x].push_back(c);
                    else
                        m_uppers[x].push_back(c);
                }
            }

            if (r) {
                m_sub_todo.insert(*c);
                m_constraints.push_back(c);
                return true;
            }
            else {
                TRACE("qe_lite", tout << "all variables are forbidden "; display(tout, *c); tout << "\n";);
                m_new_fmls.push_back(to_expr(*c));
                del_constraint(c);
                return false;
            }
        }

        void init_use_list(expr_ref_vector const & g) {
            unsigned sz = g.size();
            for (unsigned i = 0; !m_inconsistent && i < sz; i++) {
                expr * f = g[i];
                if (is_occ(f))
                    add_constraint(f, nullptr);
                else
                    m_new_fmls.push_back(f);
            }
        }

        unsigned get_cost(var x) const {
            unsigned long long r = static_cast<unsigned long long>(m_lowers[x].size()) * static_cast<unsigned long long>(m_uppers[x].size());
            if (r > UINT_MAX)
                return UINT_MAX;
            return static_cast<unsigned>(r);
        }

        typedef std::pair<var, unsigned> x_cost;

        struct x_cost_lt {
            char_vector const m_is_int;
            x_cost_lt(char_vector & is_int):m_is_int(is_int) {}
            bool operator()(x_cost const & p1, x_cost const & p2) const {
                // Integer variables with cost 0 can be eliminated even if they depend on real variables.
                // Cost 0 == no lower or no upper bound.
                if (p1.second == 0) {
                    if (p2.second > 0) return true;
                    return p1.first < p2.first;
                }
                if (p2.second == 0) return false;
                bool int1 = m_is_int[p1.first] != 0;
                bool int2 = m_is_int[p2.first] != 0;
                return (!int1 && int2) || (int1 == int2 && p1.second < p2.second);
            }
        };

        void sort_candidates(var_vector & xs) {
            svector<x_cost> x_cost_vector;
            unsigned num = num_vars();
            for (var x = 0; x < num; x++) {
                if (!is_forbidden(x)) {
                    x_cost_vector.push_back(x_cost(x, get_cost(x)));
                }
            }
            // x_cost_lt is not a total order on variables
            std::stable_sort(x_cost_vector.begin(), x_cost_vector.end(), x_cost_lt(m_is_int));
            TRACE("qe_lite",
                  svector<x_cost>::iterator it2  = x_cost_vector.begin();
                  svector<x_cost>::iterator end2 = x_cost_vector.end();
                  for (; it2 != end2; ++it2) {
                      tout << "(" << mk_ismt2_pp(m_var2expr.get(it2->first), m) << " " << it2->second << ") ";
                  }
                  tout << "\n";);
            svector<x_cost>::iterator it2  = x_cost_vector.begin();
            svector<x_cost>::iterator end2 = x_cost_vector.end();
            for (; it2 != end2; ++it2) {
                xs.push_back(it2->first);
            }
        }

        void cleanup_constraints(constraints & cs) {
            unsigned j = 0;
            unsigned sz = cs.size();
            for (unsigned i = 0; i < sz; i++) {
                constraint * c = cs[i];
                if (c->m_dead)
                    continue;
                cs[j] = c;
                j++;
            }
            cs.shrink(j);
        }

        // Set all_int = true if all variables in c are int.
        // Set unit_coeff = true if the coefficient of x in c is 1 or -1.
        // If all_int = false, then unit_coeff may not be set.
        void analyze(constraint const & c, var x, bool & all_int, bool & unit_coeff) const {
            all_int    = true;
            unit_coeff = true;
            for (unsigned i = 0; i < c.m_num_vars; i++) {
                if (!is_int(c.m_xs[i])) {
                    all_int = false;
                    return;
                }
                if (c.m_xs[i] == x) {
                    unit_coeff = (c.m_as[i].is_one() || c.m_as[i].is_minus_one());
                }
            }
        }

        void analyze(constraints const & cs, var x, bool & all_int, bool & unit_coeff) const {
            all_int    = true;
            unit_coeff = true;
            constraints::const_iterator it  = cs.begin();
            constraints::const_iterator end = cs.end();
            for (; it != end; ++it) {
                bool curr_unit_coeff;
                analyze(*(*it), x, all_int, curr_unit_coeff);
                if (!all_int)
                    return;
                if (!curr_unit_coeff)
                    unit_coeff = false;
            }
        }

        // An integer variable x may be eliminated, if
        //   1- All variables in the contraints it occur are integer.
        //   2- The coefficient of x in all lower bounds (or all upper bounds) is unit.
        bool can_eliminate(var x) const {
            if (!is_int(x))
                return true;
            bool all_int;
            bool l_unit, u_unit;
            analyze(m_lowers[x], x, all_int, l_unit);
            if (!all_int)
                return false;
            analyze(m_uppers[x], x, all_int, u_unit);
            return all_int && (l_unit || u_unit);
        }

        void copy_constraints(constraints const & s, clauses & t) {
            constraints::const_iterator it  = s.begin();
            constraints::const_iterator end = s.end();
            for (; it != end; ++it) {
                app * c = to_expr(*(*it));
                t.push_back(c);
            }
        }

        clauses tmp_clauses;
        void save_constraints(var x) {  }

        void mark_constraints_dead(constraints const & cs) {
            constraints::const_iterator it  = cs.begin();
            constraints::const_iterator end = cs.end();
            for (; it != end; ++it)
                (*it)->m_dead = true;
        }

        void mark_constraints_dead(var x) {
            save_constraints(x);
            mark_constraints_dead(m_lowers[x]);
            mark_constraints_dead(m_uppers[x]);
        }

        void get_coeff(constraint const & c, var x, rational & a) {
            for (unsigned i = 0; i < c.m_num_vars; i++) {
                if (c.m_xs[i] == x) {
                    a = c.m_as[i];
                    return;
                }
            }
            UNREACHABLE();
        }

        var_vector       new_xs;
        vector<rational> new_as;
        svector<literal> new_lits;

        constraint * resolve(constraint const & l, constraint const & u, var x) {
            m_counter += l.m_num_vars + u.m_num_vars + l.m_num_lits + u.m_num_lits;
            rational a, b;
            get_coeff(l, x, a);
            get_coeff(u, x, b);
            SASSERT(a.is_neg());
            SASSERT(b.is_pos());
            a.neg();

            SASSERT(!is_int(x) || a.is_one() || b.is_one());

            new_xs.reset();
            new_as.reset();
            rational         new_c = l.m_c*b + u.m_c*a;
            bool             new_strict = l.m_strict || u.m_strict;

            for (unsigned i = 0; i < l.m_num_vars; i++) {
                var xi = l.m_xs[i];
                if (xi == x)
                    continue;
                unsigned pos = new_xs.size();
                new_xs.push_back(xi);
                SASSERT(m_var2pos[xi] == UINT_MAX);
                m_var2pos[xi] = pos;
                new_as.push_back(l.m_as[i] * b);
                SASSERT(new_xs[m_var2pos[xi]] == xi);
                SASSERT(new_xs.size() == new_as.size());
            }

            for (unsigned i = 0; i < u.m_num_vars; i++) {
                var xi = u.m_xs[i];
                if (xi == x)
                    continue;
                unsigned pos = m_var2pos[xi];
                if (pos == UINT_MAX) {
                    new_xs.push_back(xi);
                    new_as.push_back(u.m_as[i] * a);
                }
                else {
                    new_as[pos] += u.m_as[i] * a;
                }
            }

            // remove zeros and check whether all variables are int
            bool all_int = true;
            unsigned sz = new_xs.size();
            unsigned j  = 0;
            for (unsigned i = 0; i < sz; i++) {
                if (new_as[i].is_zero())
                    continue;
                if (!is_int(new_xs[i]))
                    all_int = false;
                if (i != j) {
                    new_xs[j] = new_xs[i];
                    new_as[j] = new_as[i];
                }
                j++;
            }
            new_xs.shrink(j);
            new_as.shrink(j);

            if (all_int && new_strict) {
                new_strict = false;
                new_c --;
            }

            // reset m_var2pos
            for (unsigned i = 0; i < l.m_num_vars; i++) {
                m_var2pos[l.m_xs[i]] = UINT_MAX;
            }

            if (new_xs.empty() && (new_c.is_pos() || (!new_strict && new_c.is_zero()))) {
                // literal is true
                TRACE("qe_lite", tout << "resolution " << x << " consequent literal is always true: \n";
                      display(tout, l);
                      tout << "\n";
                      display(tout, u); tout << "\n";);
                return nullptr; // no constraint needs to be created.
            }

            new_lits.reset();
            for (unsigned i = 0; i < l.m_num_lits; i++) {
                literal lit = l.m_lits[i];
                bvar    p   = lit2bvar(lit);
                m_bvar2sign[p] = sign(lit) ? -1 : 1;
                new_lits.push_back(lit);
            }

            bool tautology = false;
            for (unsigned i = 0; i < u.m_num_lits && !tautology; i++) {
                literal lit = u.m_lits[i];
                bvar    p   = lit2bvar(lit);
                switch (m_bvar2sign[p]) {
                case 0:
                    new_lits.push_back(lit);
                    break;
                case -1:
                    if (!sign(lit))
                        tautology = true;
                    break;
                case 1:
                    if (sign(lit))
                        tautology = true;
                    break;
                default:
                    UNREACHABLE();
                }
            }

            // reset m_bvar2sign
            for (unsigned i = 0; i < l.m_num_lits; i++) {
                literal lit = l.m_lits[i];
                bvar    p   = lit2bvar(lit);
                m_bvar2sign[p] = 0;
            }

            if (tautology) {
                TRACE("qe_lite", tout << "resolution " << x << " tautology: \n";
                      display(tout, l);
                      tout << "\n";
                      display(tout, u); tout << "\n";);
                return nullptr;
            }

            expr_dependency * new_dep = m.mk_join(l.m_dep, u.m_dep);

            if (new_lits.empty() && new_xs.empty() && (new_c.is_neg() || (new_strict && new_c.is_zero()))) {
                TRACE("qe_lite", tout << "resolution " << x << " inconsistent: \n";
                      display(tout, l);
                      tout << "\n";
                      display(tout, u); tout << "\n";);
                m_inconsistent      = true;
                m_inconsistent_core = new_dep;
                return nullptr;
            }

            constraint * new_cnstr = mk_constraint(new_lits.size(),
                                                   new_lits.c_ptr(),
                                                   new_xs.size(),
                                                   new_xs.c_ptr(),
                                                   new_as.c_ptr(),
                                                   new_c,
                                                   new_strict,
                                                   new_dep);

            TRACE("qe_lite", tout << "resolution " << x << "\n";
                  display(tout, l);
                  tout << "\n";
                  display(tout, u);
                  tout << "\n---->\n";
                  display(tout, *new_cnstr);
                  tout << "\n";
                  tout << "new_dep: " << new_dep << "\n";);

            return new_cnstr;
        }

        ptr_vector<constraint> new_constraints;

        bool try_eliminate(var x) {
            constraints & l = m_lowers[x];
            constraints & u = m_uppers[x];
            cleanup_constraints(l);
            cleanup_constraints(u);

            if (l.empty() || u.empty()) {
                // easy case
                mark_constraints_dead(x);
                TRACE("qe_lite", tout << "variable was eliminated (trivial case)\n";);
                return true;
            }

            unsigned num_lowers = l.size();
            unsigned num_uppers = u.size();

            if (num_lowers > m_fm_cutoff1 && num_uppers > m_fm_cutoff1)
                return false;

            if (num_lowers * num_uppers > m_fm_cutoff2)
                return false;

            if (!can_eliminate(x))
                return false;

            m_counter += num_lowers * num_uppers;

            TRACE("qe_lite", tout << "eliminating " << mk_ismt2_pp(m_var2expr.get(x), m) << "\nlowers:\n";
                  display_constraints(tout, l); tout << "uppers:\n"; display_constraints(tout, u););

            unsigned num_old_cnstrs = num_uppers + num_lowers;
            unsigned limit          = num_old_cnstrs + m_fm_extra;
            unsigned num_new_cnstrs = 0;
            new_constraints.reset();
            for (unsigned i = 0; i < num_lowers; i++) {
                for (unsigned j = 0; j < num_uppers; j++) {
                    if (m_inconsistent || num_new_cnstrs > limit) {
                        TRACE("qe_lite", tout << "too many new constraints: " << num_new_cnstrs << "\n";);
                        del_constraints(new_constraints.size(), new_constraints.c_ptr());
                        return false;
                    }
                    constraint const & l_c = *(l[i]);
                    constraint const & u_c = *(u[j]);
                    constraint * new_c = resolve(l_c, u_c, x);
                    if (new_c != nullptr) {
                        num_new_cnstrs++;
                        new_constraints.push_back(new_c);
                    }
                }
            }

            mark_constraints_dead(x);

            unsigned sz = new_constraints.size();

            m_counter += sz;

            for (unsigned i = 0; i < sz; i++) {
                constraint * c = new_constraints[i];
                backward_subsumption(*c);
                register_constraint(c);
            }
            TRACE("qe_lite", tout << "variables was eliminated old: " << num_old_cnstrs << " new_constraints: " << sz << "\n";);
            return true;
        }

        void copy_remaining(vector<constraints> & v2cs) {
            vector<constraints>::iterator it  = v2cs.begin();
            vector<constraints>::iterator end = v2cs.end();
            for (; it != end; ++it) {
                constraints & cs = *it;
                constraints::iterator it2  = cs.begin();
                constraints::iterator end2 = cs.end();
                for (; it2 != end2; ++it2) {
                    constraint * c = *it2;
                    if (!c->m_dead) {
                        c->m_dead = true;
                        expr * new_f = to_expr(*c);
                        TRACE("qe_lite", tout << "asserting...\n" << mk_ismt2_pp(new_f, m) << "\nnew_dep: " << c->m_dep << "\n";);
                        m_new_fmls.push_back(new_f);
                    }
                }
            }
            v2cs.finalize();
        }

        // Copy remaining clauses to m_new_fmls
        void copy_remaining() {
            copy_remaining(m_uppers);
            copy_remaining(m_lowers);
        }

        void checkpoint() {
            cooperate("fm");
            if (m.canceled())
                throw tactic_exception(m.limit().get_cancel_msg());
        }
    public:

        void set_is_variable_proc(is_variable_proc& proc) { m_is_variable = &proc;}

        void operator()(expr_ref_vector& fmls) {
            init(fmls);
            init_use_list(fmls);
            for (auto & f : fmls) {
                if (has_quantifiers(f)) return;
            }
            if (m_inconsistent) {
                m_new_fmls.reset();
                m_new_fmls.push_back(m.mk_false());
            }
            else {
                TRACE("qe_lite", display(tout););

                subsume();
                var_vector candidates;
                sort_candidates(candidates);
                unsigned eliminated = 0;

                unsigned num = candidates.size();
                for (unsigned i = 0; i < num; i++) {
                    checkpoint();
                    if (m_counter > m_fm_limit)
                        break;
                    m_counter++;
                    if (try_eliminate(candidates[i]))
                        eliminated++;
                    if (m_inconsistent) {
                        m_new_fmls.reset();
                        m_new_fmls.push_back(m.mk_false());
                        break;
                    }
                }
                if (!m_inconsistent) {
                    copy_remaining();
                }
            }
            reset_constraints();
            fmls.reset();
            fmls.append(m_new_fmls);
        }

        void display_constraints(std::ostream & out, constraints const & cs) const {
            constraints::const_iterator it  = cs.begin();
            constraints::const_iterator end = cs.end();
            for (; it != end; ++it) {
                out << "  ";
                display(out, *(*it));
                out << "\n";
            }
        }

        void display(std::ostream & out) const {
            unsigned num = num_vars();
            for (var x = 0; x < num; x++) {
                if (is_forbidden(x))
                    continue;
                out << mk_ismt2_pp(m_var2expr.get(x), m) << "\n";
                display_constraints(out, m_lowers[x]);
                display_constraints(out, m_uppers[x]);
            }
        }
    };

} // namespace fm

class qe_lite::impl {
public:
    struct elim_cfg : public default_rewriter_cfg {
        impl& m_imp;
        ast_manager& m;
    public:
        elim_cfg(impl& i): m_imp(i), m(i.m) {}

        bool reduce_quantifier(quantifier * q,
                               expr * new_body,
                               expr * const * new_patterns,
                               expr * const * new_no_patterns,
                               expr_ref & result,
                               proof_ref & result_pr) {
            result = new_body;
            if (is_forall(q)) {
                result = m.mk_not(result);
            }
            uint_set indices;
            for (unsigned i = 0; i < q->get_num_decls(); ++i) {
                indices.insert(i);
            }
			if (q->get_kind() != lambda_k) {
				m_imp(indices, true, result);
			}
            if (is_forall(q)) {
                result = push_not(result);
            }
            result = m.update_quantifier(
                q,
                q->get_num_patterns(), new_patterns,
                q->get_num_no_patterns(), new_no_patterns, result);
            m_imp.m_rewriter(result);
            return true;
        }
    };

    class elim_star : public rewriter_tpl<elim_cfg> {
        elim_cfg m_cfg;
    public:
        elim_star(impl& i):
            rewriter_tpl<elim_cfg>(i.m, false, m_cfg),
            m_cfg(i)
        {}
    };

private:
    ast_manager& m;
    eq::der      m_der;
    fm::fm       m_fm;
    ar::der      m_array_der;
    elim_star    m_elim_star;
    th_rewriter  m_rewriter;

    bool m_use_array_der;
    bool has_unique_non_ground(expr_ref_vector const& fmls, unsigned& index) {
        index = fmls.size();
        if (index <= 1) {
            return false;
        }
        for (unsigned i = 0; i < fmls.size(); ++i) {
            if (!is_ground(fmls[i])) {
                if (index != fmls.size()) {
                    return false;
                }
                index = i;
            }
        }
        return index < fmls.size();
    }

public:
    impl(ast_manager & m, params_ref const & p, bool use_array_der):
        m(m),
        m_der(m, p),
        m_fm(m),
        m_array_der(m),
        m_elim_star(*this),
        m_rewriter(m),
        m_use_array_der(use_array_der) {}

    void operator()(app_ref_vector& vars, expr_ref& fml) {
        if (vars.empty()) {
            return;
        }
        expr_ref tmp(fml);
        quantifier_ref q(m);
        proof_ref pr(m);
        symbol qe_lite("QE");
        expr_abstract(m, 0, vars.size(), (expr*const*)vars.c_ptr(), fml, tmp);
        ptr_vector<sort> sorts;
        svector<symbol> names;
        for (unsigned i = 0; i < vars.size(); ++i) {
            sorts.push_back(m.get_sort(vars[i].get()));
            names.push_back(vars[i]->get_decl()->get_name());
        }
        q = m.mk_exists(vars.size(), sorts.c_ptr(), names.c_ptr(), tmp, 1, qe_lite);
        m_der.reduce_quantifier(q, tmp, pr);
        // assumes m_der just updates the quantifier and does not change things more.
        if (is_exists(tmp) && to_quantifier(tmp)->get_qid() == qe_lite) {
            used_vars used;
            tmp = to_quantifier(tmp)->get_expr();
            used.process(tmp);
            var_subst vs(m, true);
            fml = vs(tmp, vars.size(), (expr*const*)vars.c_ptr());
            // collect set of variables that were used.
            unsigned j = 0;
            for (unsigned i = 0; i < vars.size(); ++i) {
                if (used.contains(vars.size()-i-1)) {
                    vars.set(j, vars.get(i));
                    ++j;
                }
            }
            vars.resize(j);
        }
        else {
            fml = tmp;
        }
    }

    void operator()(expr_ref& fml, proof_ref& pr) {
        expr_ref tmp(m);
        m_elim_star(fml, tmp, pr);
        fml = tmp;
    }

    void operator()(uint_set const& index_set, bool index_of_bound, expr_ref& fml) {
        expr_ref_vector disjs(m);
        flatten_or(fml, disjs);
        for (unsigned i = 0; i < disjs.size(); ++i) {
            expr_ref_vector conjs(m);
            conjs.push_back(disjs[i].get());
            (*this)(index_set, index_of_bound, conjs);
            bool_rewriter(m).mk_and(conjs.size(), conjs.c_ptr(), fml);
            disjs[i] = fml;
        }
        bool_rewriter(m).mk_or(disjs.size(), disjs.c_ptr(), fml);
    }


    void operator()(uint_set const& index_set, bool index_of_bound, expr_ref_vector& fmls) {
        flatten_and(fmls);
        unsigned index;
        if (has_unique_non_ground(fmls, index)) {
            expr_ref fml(m);
            fml = fmls[index].get();
            (*this)(index_set, index_of_bound, fml);
            fmls[index] = fml;
            return;
        }
        TRACE("qe_lite", tout << fmls << "\n";);
        is_variable_test is_var(index_set, index_of_bound);
        m_der.set_is_variable_proc(is_var);
        m_fm.set_is_variable_proc(is_var);
        m_array_der.set_is_variable_proc(is_var);
        m_der(fmls);
        m_fm(fmls);
        // AG: disalble m_array_der() since it interferes with other array handling
        if (m_use_array_der) m_array_der(fmls);
        TRACE("qe_lite", for (unsigned i = 0; i < fmls.size(); ++i) tout << mk_pp(fmls[i].get(), m) << "\n";);
    }

};

qe_lite::qe_lite(ast_manager & m, params_ref const & p, bool use_array_der) {
    m_impl = alloc(impl, m, p, use_array_der);
}

qe_lite::~qe_lite() {
    dealloc(m_impl);
}

void qe_lite::operator()(app_ref_vector& vars, expr_ref& fml) {
    (*m_impl)(vars, fml);
}


void qe_lite::operator()(expr_ref& fml, proof_ref& pr) {
    (*m_impl)(fml, pr);
}

void qe_lite::operator()(uint_set const& index_set, bool index_of_bound, expr_ref& fml) {
    (*m_impl)(index_set, index_of_bound, fml);
}

void qe_lite::operator()(uint_set const& index_set, bool index_of_bound, expr_ref_vector& fmls) {
    (*m_impl)(index_set, index_of_bound, fmls);
}

class qe_lite_tactic : public tactic {

    struct imp {
        ast_manager&             m;
        qe_lite                  m_qe;

        imp(ast_manager& m, params_ref const & p):
            m(m),
            m_qe(m, p, true)
        {}

        void checkpoint() {
            if (m.canceled())
                throw tactic_exception(m.limit().get_cancel_msg());
            cooperate("qe-lite");
        }

        void debug_diff(expr* a, expr* b) {
            ptr_vector<expr> as, bs;
            as.push_back(a);
            bs.push_back(b);
            expr* a1, *a2, *b1, *b2;
            while (!as.empty()) {
                a = as.back();
                b = bs.back();
                as.pop_back();
                bs.pop_back();
                if (a == b) {
                    continue;
                }
                else if (is_forall(a) && is_forall(b)) {
                    as.push_back(to_quantifier(a)->get_expr());
                    bs.push_back(to_quantifier(b)->get_expr());
                }
                else if (m.is_and(a, a1, a2) && m.is_and(b, b1, b2)) {
                    as.push_back(a1);
                    as.push_back(a2);
                    bs.push_back(b1);
                    bs.push_back(b2);
                }
                else if (m.is_eq(a, a1, a2) && m.is_eq(b, b1, b2)) {
                    as.push_back(a1);
                    as.push_back(a2);
                    bs.push_back(b1);
                    bs.push_back(b2);
                }
                else {
                    TRACE("qe", tout << mk_pp(a, m) << " != " << mk_pp(b, m) << "\n";);
                }
            }
        }

        void operator()(goal_ref const & g,
                        goal_ref_buffer & result) {
            SASSERT(g->is_well_sorted());
            tactic_report report("qe-lite", *g);
            proof_ref new_pr(m);
            expr_ref new_f(m);
            bool produce_proofs = g->proofs_enabled();

            unsigned sz = g->size();
            for (unsigned i = 0; i < sz; i++) {
                checkpoint();
                if (g->inconsistent())
                    break;
                expr * f = g->form(i);
                if (!has_quantifiers(f))
                    continue;
                new_f = f;
                m_qe(new_f, new_pr);
                if (produce_proofs) {
                    expr* fact = m.get_fact(new_pr);
                    if (to_app(fact)->get_arg(0) != to_app(fact)->get_arg(1)) {
                        new_pr = m.mk_modus_ponens(g->pr(i), new_pr);
                    }
                    else {
                        new_pr = g->pr(i);
                    }
                }
                if (f != new_f) {
                    TRACE("qe", tout << mk_pp(f, m) << "\n" << new_f << "\n";);
                    g->update(i, new_f, new_pr, g->dep(i));
                }
            }
            g->inc_depth();
            result.push_back(g.get());
            TRACE("qe", g->display(tout););
            SASSERT(g->is_well_sorted());
        }

    };

    params_ref m_params;
    imp *      m_imp;

public:
    qe_lite_tactic(ast_manager & m, params_ref const & p):
        m_params(p) {
        m_imp = alloc(imp, m, p);
    }

    ~qe_lite_tactic() override {
        dealloc(m_imp);
    }

    tactic * translate(ast_manager & m) override {
        return alloc(qe_lite_tactic, m, m_params);
    }

    void updt_params(params_ref const & p) override {
        m_params = p;
        // m_imp->updt_params(p);
    }


    void collect_param_descrs(param_descrs & r) override {
        // m_imp->collect_param_descrs(r);
    }

    void operator()(goal_ref const & in,
                    goal_ref_buffer & result) override {
        (*m_imp)(in, result);
    }


    void collect_statistics(statistics & st) const override {
        // m_imp->collect_statistics(st);
    }

    void reset_statistics() override {
        // m_imp->reset_statistics();
    }


    void cleanup() override {
        ast_manager & m = m_imp->m;
        dealloc(m_imp);
        m_imp = alloc(imp, m, m_params);
    }

};

tactic * mk_qe_lite_tactic(ast_manager & m, params_ref const & p) {
    return alloc(qe_lite_tactic, m, p);
}

template class rewriter_tpl<qe_lite::impl::elim_cfg>;<|MERGE_RESOLUTION|>--- conflicted
+++ resolved
@@ -310,11 +310,6 @@
             m_subst.set_inv_bindings(sz, m_subst_map.c_ptr());
             for (unsigned idx : m_order) {
                 // do all the previous substitutions before inserting
-<<<<<<< HEAD
-                expr_ref r = m_subst(cur, m_subst_map.size(), m_subst_map.c_ptr());
-                unsigned inx = sz - m_order[i]- 1;
-                SASSERT(m_subst_map[inx]==0);
-=======
                 expr* cur = m_map[idx];
                 expr_ref r(m);
                 if (is_ground(cur)) r = cur; else m_subst(cur, r);
@@ -325,7 +320,6 @@
                        << "sz is " << sz << "\n"
                        << "subst_map[inx]: " << mk_pp(m_subst_map.get(inx), m) << "\n";);
                 SASSERT(m_subst_map.get(inx) == nullptr);
->>>>>>> 0c329891
                 m_subst_map[inx] = r;
                 m_subst.update_inv_binding_at(inx, r);
             }
@@ -371,34 +365,20 @@
                 break;
             default:
                 t = e;
-            }
-<<<<<<< HEAD
+                break;
+            }
             expr_ref new_e = m_subst(t, m_subst_map.size(), m_subst_map.c_ptr());
-=======
-            expr_ref new_e(m);
-            m_subst(t, new_e);
->>>>>>> 0c329891
 
             // don't forget to update the quantifier patterns
             expr_ref_buffer  new_patterns(m);
             expr_ref_buffer  new_no_patterns(m);
             for (unsigned j = 0; j < q->get_num_patterns(); j++) {
-<<<<<<< HEAD
                 expr_ref new_pat = m_subst(q->get_pattern(j), m_subst_map.size(), m_subst_map.c_ptr());
-=======
-                expr_ref new_pat(m);
-                m_subst(q->get_pattern(j), new_pat);
->>>>>>> 0c329891
                 new_patterns.push_back(new_pat);
             }
 
             for (unsigned j = 0; j < q->get_num_no_patterns(); j++) {
-<<<<<<< HEAD
                 expr_ref new_nopat = m_subst(q->get_no_pattern(j), m_subst_map.size(), m_subst_map.c_ptr());
-=======
-                expr_ref new_nopat(m);
-                m_subst(q->get_no_pattern(j), new_nopat);
->>>>>>> 0c329891
                 new_no_patterns.push_back(new_nopat);
             }
 
@@ -651,11 +631,7 @@
                     expr_ref r(m), new_r(m);
                     r = m.mk_and(conjs.size(), conjs.c_ptr());
                     create_substitution(largest_vinx + 1);
-<<<<<<< HEAD
                     new_r = m_subst(r, m_subst_map.size(), m_subst_map.c_ptr());
-=======
-                    m_subst(r, new_r);
->>>>>>> 0c329891
                     m_rewriter(new_r);
                     conjs.reset();
                     flatten_and(new_r, conjs);
