/*++
Copyright (c) 2011 Microsoft Corporation

Module Name:

    model_core.cpp

Abstract:

    Base class for models.

Author:

    Leonardo de Moura (leonardo) 2011-04-30.

Revision History:

--*/
#include "model/model_core.h"

model_core::~model_core() {
    for (auto & kv : m_interp) {
        m.dec_ref(kv.m_key);
        m.dec_ref(kv.m_value);
    }

    for (auto & kv : m_finterp) {
        m.dec_ref(kv.m_key);
        dealloc(kv.m_value);
    }
}

bool model_core::eval(func_decl* f, expr_ref & r) const {
    if (f->get_arity() == 0) {
        r = get_const_interp(f);
        return r != 0;
    }
    else {
        func_interp * fi = get_func_interp(f);
        if (fi != 0) {
            r = fi->get_interp();
            return r != 0;
        }
        return false;
    }
}

void model_core::register_decl(func_decl * d, expr * v) {
    SASSERT(d->get_arity() == 0);
    TRACE("model", tout << "register " << d->get_name() << "\n";);
    decl2expr::obj_map_entry * entry = m_interp.insert_if_not_there2(d, 0);
    if (entry->get_data().m_value == 0) {
        // new entry
        m_decls.push_back(d);
        m_const_decls.push_back(d);
        m.inc_ref(d);
        m.inc_ref(v);
        entry->get_data().m_value = v;
    }
    else {
        // replacing entry
        m.inc_ref(v);
        m.dec_ref(entry->get_data().m_value);
        entry->get_data().m_value = v;
    }
}

static unsigned s_count = 0;
void model_core::register_decl(func_decl * d, func_interp * fi) {
    SASSERT(d->get_arity() > 0);
    SASSERT(&fi->m() == &m);
    //UNREACHABLE();
    ++s_count;
    //SASSERT(s_count != 3);
    TRACE("model", tout << "register " << d->get_name() << "\n";);
    decl2finterp::obj_map_entry * entry = m_finterp.insert_if_not_there2(d, 0);
    if (entry->get_data().m_value == 0) {
        // new entry
        m_decls.push_back(d);
        m_func_decls.push_back(d);
        m.inc_ref(d);
        entry->get_data().m_value = fi;
    }
    else {
        // replacing entry
        if (fi != entry->get_data().m_value)
            dealloc(entry->get_data().m_value);
        entry->get_data().m_value = fi;
    }
}

void model_core::unregister_decl(func_decl * d) {
    decl2expr::obj_map_entry * ec = m_interp.find_core(d);
    if (ec && ec->get_data().m_value != 0) {
<<<<<<< HEAD
		m.dec_ref(ec->get_data().m_key);
		m.dec_ref(ec->get_data().m_value);
=======
        m_manager.dec_ref(ec->get_data().m_key);
        m_manager.dec_ref(ec->get_data().m_value);
>>>>>>> bba00515
        m_interp.remove(d);
        m_const_decls.erase(d);
        return;
    }

    decl2finterp::obj_map_entry * ef = m_finterp.find_core(d);
    if (ef && ef->get_data().m_value != 0) {
        m.dec_ref(ef->get_data().m_key);
        dealloc(ef->get_data().m_value);
        m_finterp.remove(d);
        m_func_decls.erase(d);
    }
}<|MERGE_RESOLUTION|>--- conflicted
+++ resolved
@@ -92,13 +92,8 @@
 void model_core::unregister_decl(func_decl * d) {
     decl2expr::obj_map_entry * ec = m_interp.find_core(d);
     if (ec && ec->get_data().m_value != 0) {
-<<<<<<< HEAD
-		m.dec_ref(ec->get_data().m_key);
-		m.dec_ref(ec->get_data().m_value);
-=======
-        m_manager.dec_ref(ec->get_data().m_key);
-        m_manager.dec_ref(ec->get_data().m_value);
->>>>>>> bba00515
+        m.dec_ref(ec->get_data().m_key);
+        m.dec_ref(ec->get_data().m_value);
         m_interp.remove(d);
         m_const_decls.erase(d);
         return;
