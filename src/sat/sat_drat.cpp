/*++
Copyright (c) 2017 Microsoft Corporation

Module Name:

    sat_drat.cpp

Abstract:
   
    Produce DRAT proofs.

    Check them using a very simple forward checker 
    that interacts with external plugins.

Author:

    Nikolaj Bjorner (nbjorner) 2017-2-3

Notes:

--*/
#include "sat_solver.h"
#include "sat_drat.h"


namespace sat {
    drat::drat(solver& s):
        s(s),
        m_out(nullptr),
        m_inconsistent(false),
        m_check_unsat(false),
        m_check_sat(false),
        m_check(false)
    {
        if (s.m_config.m_drat && s.m_config.m_drat_file != symbol()) {
            m_out = alloc(std::ofstream, s.m_config.m_drat_file.str().c_str());
        }
    }

    drat::~drat() {
        dealloc(m_out);
        for (unsigned i = 0; i < m_proof.size(); ++i) {
            clause* c = m_proof[i];
            if (c && (c->size() == 2 || m_status[i] == status::deleted || m_status[i] == status::external)) {
                s.dealloc_clause(c);
            }
        }
    }

    void drat::updt_config() {
        m_check_unsat = s.m_config.m_drat_check_unsat;
        m_check_sat = s.m_config.m_drat_check_sat;
        m_check = m_check_unsat || m_check_sat;
    }

    std::ostream& operator<<(std::ostream& out, drat::status st) {
        switch (st) {
        case drat::status::learned:  return out << "l";
        case drat::status::asserted: return out << "a";
        case drat::status::deleted:  return out << "d";
        case drat::status::external: return out << "e";
        default: return out;
        }
    }

    void drat::dump(unsigned n, literal const* c, status st) {
        switch (st) {
        case status::asserted: return;
        case status::external: return; // requires extension to drat format.
        case status::learned: break;
        case status::deleted: (*m_out) << "d "; break;
        }
        for (unsigned i = 0; i < n; ++i) (*m_out) << c[i] << " ";
        (*m_out) << "0\n";
    }

    bool drat::is_cleaned(clause& c) const {
        literal last = null_literal;
        unsigned n = c.size();
        for (unsigned i = 0; i < n; ++i) {
            if (c[i] == last) return true;
            last = c[i];
        }
        return false;
    }

    void drat::trace(std::ostream& out, unsigned n, literal const* c, status st) {
        out << st << " ";
        literal last = null_literal;
        for (unsigned i = 0; i < n; ++i) {
            if (c[i] != last) {
                out << c[i] << " ";
                last = c[i];
            }            
        }
        out << "\n";
    }

    void drat::append(literal l, status st) {
        IF_VERBOSE(20, trace(verbose_stream(), 1, &l, st););
        if (st == status::learned) {
            verify(1, &l);
        }
        if (st == status::deleted) {
            return;
        }
        assign_propagate(l);
    }

    void drat::append(literal l1, literal l2, status st) {
        literal lits[2] = { l1, l2 };
        IF_VERBOSE(20, trace(verbose_stream(), 2, lits, st););
        if (st == status::deleted) {
            // noop
            // don't record binary as deleted.
        }
        else {
            if (st == status::learned) {
                verify(2, lits);
            }
            clause* c = s.alloc_clause(2, lits, st == status::learned);
            m_proof.push_back(c);
            m_status.push_back(st);
            unsigned idx = m_watched_clauses.size();
            m_watched_clauses.push_back(watched_clause(c, l1, l2));
            m_watches[(~l1).index()].push_back(idx);
            m_watches[(~l2).index()].push_back(idx);

            if (value(l1) == l_false && value(l2) == l_false) {
                m_inconsistent = true;
            }
            else if (value(l1) == l_false) {
                assign_propagate(l2);
            }
            else if (value(l2) == l_false) {
                assign_propagate(l1);
            }
        }
    }

    void drat::append(clause& c, status st) {
        unsigned n = c.size();
        IF_VERBOSE(20, trace(verbose_stream(), n, c.begin(), st););

        if (st == status::learned) {
            verify(c);
        }

        m_status.push_back(st);
        m_proof.push_back(&c); 
        if (st == status::deleted) {
            if (n > 0) del_watch(c, c[0]);
            if (n > 1) del_watch(c, c[1]);
            return;
        }
        unsigned num_watch = 0;
        literal l1, l2;
        for (unsigned i = 0; i < n; ++i) {
            if (value(c[i]) != l_false) {
                if (num_watch == 0) {
                    l1 = c[i];
                    ++num_watch;
                }
                else {
                    l2 = c[i];
                    ++num_watch;
                    break;
                }
            }
        }
        switch (num_watch) {
        case 0: 
            m_inconsistent = true; 
            break;
        case 1: 
            assign_propagate(l1); 
            break;
        default: {
            SASSERT(num_watch == 2);
            unsigned idx = m_watched_clauses.size();
            m_watched_clauses.push_back(watched_clause(&c, l1, l2));
            m_watches[(~l1).index()].push_back(idx);
            m_watches[(~l2).index()].push_back(idx);
            break;
        }
        }
    }

    void drat::del_watch(clause& c, literal l) {
        watch& w = m_watches[(~l).index()];      
        for (unsigned i = 0; i < w.size(); ++i) {
            if (m_watched_clauses[w[i]].m_clause == &c) {
                w[i] = w.back();
                w.pop_back();
                break;
            }
        }
    }

    void drat::declare(literal l) {
        unsigned n = static_cast<unsigned>(l.var());
        while (m_assignment.size() <= n) {
            m_assignment.push_back(l_undef);
            m_watches.push_back(watch());
            m_watches.push_back(watch());
        }
    }

    bool drat::is_drup(unsigned n, literal const* c) {
        if (m_inconsistent || n == 0) return true;
        unsigned num_units = m_units.size();
        for (unsigned i = 0; !m_inconsistent && i < n; ++i) {            
            assign_propagate(~c[i]);
        }
<<<<<<< HEAD
        DEBUG_CODE(
            if (!m_inconsistent) {
                validate_propagation();
            }
            for (literal u : m_units) {
                SASSERT(m_assignment[u.var()] != l_undef);
            });
=======
        if (!m_inconsistent) {
            DEBUG_CODE(validate_propagation(););
        }
        DEBUG_CODE(
            for (literal u : m_units) {
                SASSERT(m_assignment[u.var()] != l_undef);
            });

#if 0
        if (!m_inconsistent) {
            literal_vector lits(n, c);
            IF_VERBOSE(0, verbose_stream() << "not drup " << lits << "\n");
            for (unsigned v = 0; v < m_assignment.size(); ++v) {
                lbool val = m_assignment[v];
                if (val != l_undef) {
                    IF_VERBOSE(0, verbose_stream() << literal(v, false) << " |-> " << val << "\n");
                }
            }
            for (clause* cp : s.m_clauses) {
                clause& cl = *cp;
                bool found = false;
                for (literal l : cl) {
                    if (m_assignment[l.var()] != (l.sign() ? l_true : l_false)) {
                        found = true;
                        break;
                    }
                }
                if (!found) {
                    IF_VERBOSE(0, verbose_stream() << "Clause is false under assignment: " << cl << "\n");
                }
            }
            for (clause* cp : s.m_learned) {
                clause& cl = *cp;
                bool found = false;
                for (literal l : cl) {
                    if (m_assignment[l.var()] != (l.sign() ? l_true : l_false)) {
                        found = true;
                        break;
                    }
                }
                if (!found) {
                    IF_VERBOSE(0, verbose_stream() << "Clause is false under assignment: " << cl << "\n");
                }
            }
            svector<sat::solver::bin_clause> bin;
            s.collect_bin_clauses(bin, true);
            for (auto & b : bin) {
                bool found = false;
                if (m_assignment[b.first.var()] != (b.first.sign() ? l_true : l_false)) found = true;
                if (m_assignment[b.second.var()] != (b.second.sign() ? l_true : l_false)) found = true;
                if (!found) {
                    IF_VERBOSE(0, verbose_stream() << "Bin clause is false under assignment: " << b.first << " " << b.second << "\n");
                }
            }
            IF_VERBOSE(0, s.display(verbose_stream()));
            exit(0);
        }
#endif
>>>>>>> 0b84c608

        for (unsigned i = num_units; i < m_units.size(); ++i) {
            m_assignment[m_units[i].var()] = l_undef;
        }
        m_units.shrink(num_units);
        bool ok = m_inconsistent;
        IF_VERBOSE(9, verbose_stream() << "is-drup " << m_inconsistent << "\n");
        m_inconsistent = false;

        return ok;
    }

    bool drat::is_drat(unsigned n, literal const* c) {
        if (m_inconsistent || n == 0) return true;
        for (unsigned i = 0; i < n; ++i) {
            if (is_drat(n, c, i)) return true;
        }
        return false;
    }

    void drat::validate_propagation() const {
        for (unsigned i = 0; i < m_proof.size(); ++i) {
            status st = m_status[i];
            if (m_proof[i] && st != status::deleted) {
                clause& c = *m_proof[i];
                unsigned num_undef = 0, num_true = 0;
                for (unsigned j = 0; j < c.size(); ++j) {
                    switch (value(c[j])) {
                    case l_false: break;
                    case l_true: num_true++; break;
                    case l_undef: num_undef++; break;
                    }
                }
                CTRACE("sat", num_true == 0 && num_undef == 1, display(tout););
                SASSERT(num_true != 0 || num_undef != 1);
            }
        }
    }

    bool drat::is_drat(unsigned n, literal const* c, unsigned pos) {
        SASSERT(pos < n);
        literal l = c[pos];
        literal_vector lits(n, c);
        SASSERT(lits.size() == n);
        for (unsigned i = 0; i < m_proof.size(); ++i) {
            status st = m_status[i];
            if (m_proof[i] && (st == status::asserted || st == status::external)) {
                clause& c = *m_proof[i];
                unsigned j = 0;
                for (; j < c.size() && c[j] != ~l; ++j) {}
                if (j != c.size()) {
                    lits.append(j, c.begin());
                    lits.append(c.size() - j - 1, c.begin() + j + 1);
                    if (!is_drup(lits.size(), lits.c_ptr())) return false;
                    lits.resize(n);
                }
            }
        }
        return true;

    }

    void drat::verify(unsigned n, literal const* c) {
        if (!m_check_unsat) {
            return;
        }
        for (unsigned i = 0; i < n; ++i) { 
            declare(c[i]);
        } 
        if (!is_drup(n, c) && !is_drat(n, c)) {
            literal_vector lits(n, c);
            std::cout << "Verification of " << lits << " failed\n";
            s.display(std::cout);
            SASSERT(false);
            exit(0);
            UNREACHABLE();
            //display(std::cout);
            TRACE("sat", 
                  tout << literal_vector(n, c) << "\n";
                  display(tout); 
                  s.display(tout););
            UNREACHABLE();
        }
    }

    bool drat::contains(unsigned n, literal const* lits) {
        if (!m_check) return true;
        for (unsigned i = m_proof.size(); i-- > 0; ) {
            clause& c = *m_proof[i];
            status st = m_status[i];
            if (match(n, lits, c)) {
                return st != status::deleted;
            }
        }
        return false;
    }

    bool drat::match(unsigned n, literal const* lits, clause const& c) const {
        if (n == c.size()) {
            for (unsigned i = 0; i < n; ++i) {
                literal lit1 = lits[i];
                bool found = false;
                for (literal lit2 : c) {
                    if (lit1 == lit2) {
                        found = true;
                        break;
                    }
                }
                if (!found) return false;
            }
            return true;
        }
        return false;
    }

    void drat::display(std::ostream& out) const {
        out << "units: " << m_units << "\n";
        for (unsigned i = 0; i < m_assignment.size(); ++i) {
            lbool v = value(literal(i, false));            
            if (v != l_undef) out << i << ": " << v << "\n";
        }
        for (unsigned i = 0; i < m_proof.size(); ++i) {
            clause* c = m_proof[i];
            if (m_status[i] != status::deleted && c) {
                unsigned num_true = 0;
                unsigned num_undef = 0;
                for (unsigned j = 0; j < c->size(); ++j) {
                    switch (value((*c)[j])) {
                    case l_true: num_true++; break;
                    case l_undef: num_undef++; break;
                    default: break;
                    }
                }
                if (num_true == 0 && num_undef == 0) {
                    out << "False ";
                }
                if (num_true == 0 && num_undef == 1) {
                    out << "Unit ";
                }
                out << m_status[i] << " " << i << ": " << *c << "\n";
            }
        }
        for (unsigned i = 0; i < m_assignment.size(); ++i) {
            watch const& w1 = m_watches[2*i];
            watch const& w2 = m_watches[2*i + 1];
            if (!w1.empty()) {
                out << i << " |-> ";
                for (unsigned i = 0; i < w1.size(); ++i) out << *(m_watched_clauses[w1[i]].m_clause) << " ";
                out << "\n";
            }
            if (!w2.empty()) {
                out << "-" << i << " |-> ";
                for (unsigned i = 0; i < w2.size(); ++i) out << *(m_watched_clauses[w2[i]].m_clause) << " ";
                out << "\n";
            }
        }
    }

    lbool drat::value(literal l) const {
        lbool val = m_assignment.get(l.var(), l_undef);
        return val == l_undef || !l.sign() ? val : ~val;
    }

    void drat::assign(literal l) {
        lbool new_value = l.sign() ? l_false : l_true;
        lbool old_value = value(l);
//        TRACE("sat", tout << "assign " << l << " := " << new_value << " from " << old_value << "\n";);
        switch (old_value) {
        case l_false:
            m_inconsistent = true;
            break;
        case l_true:
            break;
        case l_undef:
            m_assignment.setx(l.var(), new_value, l_undef);
            m_units.push_back(l);
            break;
        }
    }

    void drat::assign_propagate(literal l) {
        unsigned num_units = m_units.size();
        assign(l);
        for (unsigned i = num_units; !m_inconsistent && i < m_units.size(); ++i) {
            propagate(m_units[i]);
        }        
    }

    void drat::propagate(literal l) {
        watch& clauses = m_watches[l.index()];
        watch::iterator it = clauses.begin();
        watch::iterator it2 = it;
        watch::iterator end = clauses.end();
        for (; it != end; ++it) {
            unsigned idx = *it;
            watched_clause& wc = m_watched_clauses[idx];
            clause& c = *wc.m_clause;

            //TRACE("sat", tout << "Propagate " << l << " " << c << " watch: " << wc.m_l1 << " " << wc.m_l2 << "\n";);
            if (wc.m_l1 == ~l) {
                std::swap(wc.m_l1, wc.m_l2);
            }

            SASSERT(wc.m_l2 == ~l);
            if (value(wc.m_l1) == l_true) {
                *it2 = *it;
                it2++;
            }
            else {
                bool done = false;
                for (unsigned i = 0; !done && i < c.size(); ++i) {
                    literal lit = c[i];
                    if (lit != wc.m_l1 && lit != wc.m_l2 && value(lit) != l_false) {
                        wc.m_l2 = lit;
						if (m_watches.size() <= (~lit).index())
						{
							IF_VERBOSE(0, verbose_stream() << m_watches.size() << " " << lit << " " << (~lit).index() << "\n");
						}
                        m_watches[(~lit).index()].push_back(idx);
                        done = true;
                    } 
                }
                if (done) {
                    continue;                
                }
                else if (value(wc.m_l1) == l_false) {
                    m_inconsistent = true;
                    goto end_process_watch;
                }
                else {
                    *it2 = *it;
                    it2++;
                    assign(wc.m_l1);
                }
            }
        }
    end_process_watch:
        for (; it != end; ++it, ++it2)          
            *it2 = *it;                         
        clauses.set_end(it2);                     
    }

    drat::status drat::get_status(bool learned) const {
        return learned || s.m_searching ? status::learned : status::asserted;
    }

    void drat::add() {
        if (m_out) (*m_out) << "0\n";
        if (m_check_unsat) {
            SASSERT(m_inconsistent);
        }
    }
    void drat::add(literal l, bool learned) {
        TRACE("sat", tout << "add: " << l << " " << (learned?"l":"t") << "\n";);
        declare(l);
        status st = get_status(learned);
        if (m_out) dump(1, &l, st);
        if (m_check) append(l, st);
    }
    void drat::add(literal l1, literal l2, bool learned) {
        TRACE("sat", tout << "add: " << l1 << " " << l2 << " " << (learned?"l":"t") << "\n";);
        declare(l1);
        declare(l2);
        literal ls[2] = {l1, l2};
        status st = get_status(learned);
        if (m_out) dump(2, ls, st);
        if (m_check) append(l1, l2, st);
    }
    void drat::add(clause& c, bool learned) {
        TRACE("sat", tout << "add: " << c << "\n";);
        for (unsigned i = 0; i < c.size(); ++i) declare(c[i]);
        status st = get_status(learned);
        if (m_out) dump(c.size(), c.begin(), st);
        if (m_check_unsat) append(c, get_status(learned));
    }
    void drat::add(literal_vector const& lits, svector<premise> const& premises) {
        if (m_check) {
            switch (lits.size()) {
            case 0: add(); break;
            case 1: append(lits[0], status::external); break;
            default: {
                clause* c = s.alloc_clause(lits.size(), lits.c_ptr(), true);
                append(*c, status::external);
                break;
            }
            }
        }                        
    }
    void drat::add(literal_vector const& c) {
        for (unsigned i = 0; i < c.size(); ++i) declare(c[i]);
        if (m_out) dump(c.size(), c.begin(), status::learned);
        if (m_check) {
            switch (c.size()) {
            case 0: add(); break;
            case 1: append(c[0], status::learned); break;
            default: {
                verify(c.size(), c.begin());
                clause* cl = s.alloc_clause(c.size(), c.c_ptr(), true);
                append(*cl, status::external);                
                break;
            }
            }
        }
    }

    void drat::del(literal l) {
        if (m_out) dump(1, &l, status::deleted);
        if (m_check_unsat) append(l, status::deleted);
    }
    void drat::del(literal l1, literal l2) {
        literal ls[2] = {l1, l2};
        if (m_out) dump(2, ls, status::deleted);
        if (m_check) 
            append(l1, l2, status::deleted);
    }

    void drat::del(clause& c) {

#if 0
        // check_duplicates:
        for (literal lit : c) {
            VERIFY(!m_seen[lit.index()]);
            m_seen[lit.index()] = true;
        }
        for (literal lit : c) {
            m_seen[lit.index()] = false;
        }
#endif

        TRACE("sat", tout << "del: " << c << "\n";);
        if (m_out) {
            dump(c.size(), c.begin(), status::deleted);
        }
        if (m_check) {
            clause* c1 = s.alloc_clause(c.size(), c.begin(), c.is_learned()); 
            append(*c1, status::deleted);
        }
    }
    
    void drat::check_model(model const& m) {
        std::cout << "check model on " << m_proof.size() << "\n";
    }

}<|MERGE_RESOLUTION|>--- conflicted
+++ resolved
@@ -212,19 +212,10 @@
         for (unsigned i = 0; !m_inconsistent && i < n; ++i) {            
             assign_propagate(~c[i]);
         }
-<<<<<<< HEAD
         DEBUG_CODE(
             if (!m_inconsistent) {
                 validate_propagation();
             }
-            for (literal u : m_units) {
-                SASSERT(m_assignment[u.var()] != l_undef);
-            });
-=======
-        if (!m_inconsistent) {
-            DEBUG_CODE(validate_propagation(););
-        }
-        DEBUG_CODE(
             for (literal u : m_units) {
                 SASSERT(m_assignment[u.var()] != l_undef);
             });
@@ -279,7 +270,6 @@
             exit(0);
         }
 #endif
->>>>>>> 0b84c608
 
         for (unsigned i = num_units; i < m_units.size(); ++i) {
             m_assignment[m_units[i].var()] = l_undef;
