/*++
Copyright (c) 2017 Microsoft Corporation

Module Name:

    sat_drat.cpp

Abstract:
   
    Produce DRAT proofs.

    Check them using a very simple forward checker 
    that interacts with external plugins.

Author:

    Nikolaj Bjorner (nbjorner) 2017-2-3

Notes:

--*/
#include "sat_solver.h"
#include "sat_drat.h"


namespace sat {
    drat::drat(solver& s):
        s(s),
        m_out(nullptr),
        m_bout(nullptr),
        m_inconsistent(false),
        m_check_unsat(false),
        m_check_sat(false),
        m_check(false)
    {
        if (s.m_config.m_drat && s.m_config.m_drat_file != symbol()) {
            auto mode = s.m_config.m_drat_binary ? (std::ios_base::binary | std::ios_base::out | std::ios_base::trunc) : std::ios_base::out;
            m_out = alloc(std::ofstream, s.m_config.m_drat_file.str().c_str(), mode);
            if (s.m_config.m_drat_binary) {
                std::swap(m_out, m_bout);
            }
        }
    }

    drat::~drat() {
        if (m_out) m_out->flush();
        if (m_bout) m_bout->flush();
        dealloc(m_out);
        dealloc(m_bout);
        for (unsigned i = 0; i < m_proof.size(); ++i) {
            clause* c = m_proof[i];
            if (c) {
                m_alloc.del_clause(c);
            }
        }
        m_proof.reset();
        m_out = nullptr;
        m_bout = nullptr;
    }

    void drat::updt_config() {
        m_check_unsat = s.m_config.m_drat_check_unsat;
        m_check_sat = s.m_config.m_drat_check_sat;
        m_check = m_check_unsat || m_check_sat;
    }

    std::ostream& operator<<(std::ostream& out, drat::status st) {
        switch (st) {
        case drat::status::learned:  return out << "l";
        case drat::status::asserted: return out << "a";
        case drat::status::deleted:  return out << "d";
        case drat::status::external: return out << "e";
        default: return out;
        }
    }

    void drat::dump(unsigned n, literal const* c, status st) {
        if (st == status::asserted || st == status::external) {
            return;
        }
        
        char buffer[10000];
        char digits[20];     // enough for storing unsigned
        char* lastd = digits + sizeof(digits);
        
        int len = 0;
        if (st == status::deleted) {
            buffer[0] = 'd';
            buffer[1] = ' ';
            len = 2;
        }
        for (unsigned i = 0; i < n; ++i) {
            literal lit = c[i];
            unsigned v = lit.var();            
            if (lit.sign()) buffer[len++] = '-';
            char* d = lastd;
            while (v > 0) {                
                d--;
                *d = (v % 10) + '0';
                v /= 10;
                SASSERT(d > digits);
            }
	    SASSERT(len + lastd - d < sizeof(buffer));
	    memcpy(buffer + len, d, lastd - d);
	    len += static_cast<unsigned>(lastd - d);            
	    buffer[len++] = ' ';
	    if (len + 50 > sizeof(buffer)) {
	        m_out->write(buffer, len);
	        len = 0;
            }
        }        
	buffer[len++] = '0';
	buffer[len++] = '\n';
	m_out->write(buffer, len);               
    }

    void drat::bdump(unsigned n, literal const* c, status st) {
        unsigned char ch = 0;
        switch (st) {
        case status::asserted: return;
        case status::external: return; 
        case status::learned: ch = 'a'; break;
        case status::deleted: ch = 'd'; break;
        default: UNREACHABLE(); break;
        }
        char buffer[10000];
        int len = 0;
        buffer[len++] = ch;

        for (unsigned i = 0; i < n; ++i) {
            literal lit = c[i];
            unsigned v = 2 * lit.var() + (lit.sign() ? 1 : 0);
            do {
                ch = static_cast<unsigned char>(v & 255);
                v >>= 7;
                if (v) ch |= 128;
                buffer[len++] = ch;
                if (len == sizeof(buffer)) {
                    m_bout->write(buffer, len);
                    len = 0;
                }
            }
            while (v);
        }
        buffer[len++] = 0;
        m_bout->write(buffer, len);
    }

    bool drat::is_cleaned(clause& c) const {
        literal last = null_literal;
        unsigned n = c.size();
        for (unsigned i = 0; i < n; ++i) {
            if (c[i] == last) return true;
            last = c[i];
        }
        return false;
    }

    void drat::trace(std::ostream& out, unsigned n, literal const* c, status st) {
        out << st << " ";
        literal last = null_literal;
        for (unsigned i = 0; i < n; ++i) {
            if (c[i] != last) {
                out << c[i] << " ";
                last = c[i];
            }            
        }
        out << "\n";
    }

    void drat::append(literal l, status st) {
        TRACE("sat_drat", tout << st << " " << l << "\n";);

        declare(l);
        IF_VERBOSE(20, trace(verbose_stream(), 1, &l, st););
        if (st == status::learned) {
            verify(1, &l);
        }
        if (st == status::deleted) {
            return;
        }
        if (m_check_unsat) {
            assign_propagate(l);
        }

        m_units.push_back(l);
    }

    void drat::append(literal l1, literal l2, status st) {
        TRACE("sat_drat", tout << st << " " << l1 << " " << l2 << "\n";);
        declare(l1); 
        declare(l2);
        literal lits[2] = { l1, l2 };
        
        IF_VERBOSE(20, trace(verbose_stream(), 2, lits, st););
        if (st == status::deleted) {
            // noop
            // don't record binary as deleted.
        }
        else {
            if (st == status::learned) {
                verify(2, lits);
            }
            clause* c = m_alloc.mk_clause(2, lits, st == status::learned);
            m_proof.push_back(c);
            m_status.push_back(st);
            if (!m_check_unsat) return;
            unsigned idx = m_watched_clauses.size();
            m_watched_clauses.push_back(watched_clause(c, l1, l2));
            m_watches[(~l1).index()].push_back(idx);
            m_watches[(~l2).index()].push_back(idx);

            if (value(l1) == l_false && value(l2) == l_false) {
                m_inconsistent = true;
            }
            else if (value(l1) == l_false) {
                assign_propagate(l2);
            }
            else if (value(l2) == l_false) {
                assign_propagate(l1);
            }
        }
    }

#if 0
    // debugging code
    bool drat::is_clause(clause& c, literal l1, literal l2, literal l3, drat::status st1, drat::status st2) {
        //if (st1 != st2) return false;
        if (c.size() != 3) return false;
        if (l1 == c[0]) {
            if (l2 == c[1] && l3 == c[2]) return true;
            if (l2 == c[2] && l3 == c[1]) return true;
        }
        if (l2 == c[0]) {
            if (l1 == c[1] && l3 == c[2]) return true;
            if (l1 == c[2] && l3 == c[1]) return true;
        }
        if (l3 == c[0]) {
            if (l1 == c[1] && l2 == c[2]) return true;
            if (l1 == c[2] && l2 == c[1]) return true;
        }
        return false;
    }
#endif

    void drat::append(clause& c, status st) {
        TRACE("sat_drat", tout << st << " " << c << "\n";);
        for (literal lit : c) declare(lit);
        unsigned n = c.size();
        IF_VERBOSE(20, trace(verbose_stream(), n, c.begin(), st););

        if (st == status::learned) {
            verify(c);
        }
           
        m_status.push_back(st);
        m_proof.push_back(&c); 
        if (st == status::deleted) {
            if (n > 0) del_watch(c, c[0]);
            if (n > 1) del_watch(c, c[1]);
            return;
        }
        unsigned num_watch = 0;
        literal l1, l2;
        for (unsigned i = 0; i < n; ++i) {
            if (value(c[i]) != l_false) {
                if (num_watch == 0) {
                    l1 = c[i];
                    ++num_watch;
                }
                else {
                    l2 = c[i];
                    ++num_watch;
                    break;
                }
            }
        }
        switch (num_watch) {
        case 0: 
            m_inconsistent = true; 
            break;
        case 1: 
            assign_propagate(l1); 
            break;
        default: {
            SASSERT(num_watch == 2);
            unsigned idx = m_watched_clauses.size();
            m_watched_clauses.push_back(watched_clause(&c, l1, l2));
            m_watches[(~l1).index()].push_back(idx);
            m_watches[(~l2).index()].push_back(idx);
            break;
        }
        }
    }

    void drat::del_watch(clause& c, literal l) {
        watch& w = m_watches[(~l).index()];      
        for (unsigned i = 0; i < w.size(); ++i) {
            if (m_watched_clauses[w[i]].m_clause == &c) {
                w[i] = w.back();
                w.pop_back();
                break;
            }
        }
    }

    void drat::declare(literal l) {
        if (!m_check) return;
        unsigned n = static_cast<unsigned>(l.var());
        while (m_assignment.size() <= n) {
            m_assignment.push_back(l_undef);
            m_watches.push_back(watch());
            m_watches.push_back(watch());
        }
    }

    bool drat::is_drup(unsigned n, literal const* c) {
        if (m_inconsistent || n == 0) return true;
        unsigned num_units = m_units.size();
        for (unsigned i = 0; !m_inconsistent && i < n; ++i) {            
            assign_propagate(~c[i]);
        }
        DEBUG_CODE(
            if (!m_inconsistent) {
                validate_propagation();
            }
            for (literal u : m_units) {
                SASSERT(m_assignment[u.var()] != l_undef);
            });

#if 0
        if (!m_inconsistent) {
            literal_vector lits(n, c);
            IF_VERBOSE(0, verbose_stream() << "not drup " << lits << "\n");
            for (unsigned v = 0; v < m_assignment.size(); ++v) {
                lbool val = m_assignment[v];
                if (val != l_undef) {
                    IF_VERBOSE(0, verbose_stream() << literal(v, false) << " |-> " << val << "\n");
                }
            }
            for (clause* cp : s.m_clauses) {
                clause& cl = *cp;
                bool found = false;
                for (literal l : cl) {
                    if (m_assignment[l.var()] != (l.sign() ? l_true : l_false)) {
                        found = true;
                        break;
                    }
                }
                if (!found) {
                    IF_VERBOSE(0, verbose_stream() << "Clause is false under assignment: " << cl << "\n");
                }
            }
            for (clause* cp : s.m_learned) {
                clause& cl = *cp;
                bool found = false;
                for (literal l : cl) {
                    if (m_assignment[l.var()] != (l.sign() ? l_true : l_false)) {
                        found = true;
                        break;
                    }
                }
                if (!found) {
                    IF_VERBOSE(0, verbose_stream() << "Clause is false under assignment: " << cl << "\n");
                }
            }
            svector<sat::solver::bin_clause> bin;
            s.collect_bin_clauses(bin, true);
            for (auto & b : bin) {
                bool found = false;
                if (m_assignment[b.first.var()] != (b.first.sign() ? l_true : l_false)) found = true;
                if (m_assignment[b.second.var()] != (b.second.sign() ? l_true : l_false)) found = true;
                if (!found) {
                    IF_VERBOSE(0, verbose_stream() << "Bin clause is false under assignment: " << b.first << " " << b.second << "\n");
                }
            }
            IF_VERBOSE(0, s.display(verbose_stream()));
            exit(0);
        }
#endif

        for (unsigned i = num_units; i < m_units.size(); ++i) {
            m_assignment[m_units[i].var()] = l_undef;
        }
        m_units.shrink(num_units);
        bool ok = m_inconsistent;
        IF_VERBOSE(9, verbose_stream() << "is-drup " << m_inconsistent << "\n");
        m_inconsistent = false;

        return ok;
    }

    bool drat::is_drat(unsigned n, literal const* c) {
        if (m_inconsistent || n == 0) return true;
        for (unsigned i = 0; i < n; ++i) {
            if (is_drat(n, c, i)) return true;
        }
        return false;
    }

    void drat::validate_propagation() const {
        for (unsigned i = 0; i < m_proof.size(); ++i) {
            status st = m_status[i];
            if (m_proof[i] && m_proof[i]->size() > 1 && st != status::deleted) {
                clause& c = *m_proof[i];
                unsigned num_undef = 0, num_true = 0;
                for (unsigned j = 0; j < c.size(); ++j) {
                    switch (value(c[j])) {
                    case l_false: break;
                    case l_true: num_true++; break;
                    case l_undef: num_undef++; break;
                    }
                }
                CTRACE("sat_drat", num_true == 0 && num_undef == 1, display(tout););
                SASSERT(num_true != 0 || num_undef != 1);
            }
        }
    }

    bool drat::is_drat(unsigned n, literal const* c, unsigned pos) {
        SASSERT(pos < n);
        literal l = c[pos];
        literal_vector lits(n, c);
        SASSERT(lits.size() == n);
        for (unsigned i = 0; i < m_proof.size(); ++i) {
            status st = m_status[i];
            if (m_proof[i] && m_proof[i]->size() > 1 && (st == status::asserted || st == status::external)) {
                clause& c = *m_proof[i];
                unsigned j = 0;
                for (; j < c.size() && c[j] != ~l; ++j) {}
                if (j != c.size()) {
                    lits.append(j, c.begin());
                    lits.append(c.size() - j - 1, c.begin() + j + 1);
                    if (!is_drup(lits.size(), lits.c_ptr())) return false;
                    lits.resize(n);
                }
            }
        }
        return true;

    }

    void drat::verify(unsigned n, literal const* c) {
        if (!m_check_unsat) {
            return;
        }
        for (unsigned i = 0; i < n; ++i) { 
            declare(c[i]);
        } 
        if (!is_drup(n, c) && !is_drat(n, c)) {
            literal_vector lits(n, c);
            std::cout << "Verification of " << lits << " failed\n";
            s.display(std::cout);
            SASSERT(false);
            exit(0);
            UNREACHABLE();
            //display(std::cout);
            TRACE("sat_drat", 
                  tout << literal_vector(n, c) << "\n";
                  display(tout); 
                  s.display(tout););
            UNREACHABLE();
        }
    }

    bool drat::contains(literal c, justification const& j) {
        if (!m_check_sat) {
            return true;
        }
        switch (j.get_kind()) {
        case justification::NONE:
            return m_units.contains(c);
        case justification::BINARY:
            return contains(c, j.get_literal());
        case justification::TERNARY:
            return contains(c, j.get_literal1(), j.get_literal2());
        case justification::CLAUSE: 
            return contains(s.get_clause(j));
        default:
            return true;
        }
    }

    bool drat::contains(unsigned n, literal const* lits) {
        if (!m_check) return true;
        unsigned num_add = 0;
        unsigned num_del = 0;
        for (unsigned i = m_proof.size(); i-- > 0; ) {
            clause& c = *m_proof[i];
            status st = m_status[i];
            if (match(n, lits, c)) {
                if (st == status::deleted) {
                    num_del++;
                } 
                else {
                    num_add++;
                }
            }
        }
        return num_add > num_del;
    }

    bool drat::match(unsigned n, literal const* lits, clause const& c) const {
        if (n == c.size()) {
            for (unsigned i = 0; i < n; ++i) {
                literal lit1 = lits[i];
                bool found = false;
                for (literal lit2 : c) {
                    if (lit1 == lit2) {
                        found = true;
                        break;
                    }
                }
                if (!found) {
                    return false;
                }
            }
            return true;
        }
        return false;
    }

    void drat::display(std::ostream& out) const {
        out << "units: " << m_units << "\n";
        for (unsigned i = 0; i < m_assignment.size(); ++i) {
            lbool v = value(literal(i, false));            
            if (v != l_undef) out << i << ": " << v << "\n";
        }
        for (unsigned i = 0; i < m_proof.size(); ++i) {
            clause* c = m_proof[i];
            if (m_status[i] != status::deleted && c) {
                unsigned num_true = 0;
                unsigned num_undef = 0;
                for (unsigned j = 0; j < c->size(); ++j) {
                    switch (value((*c)[j])) {
                    case l_true: num_true++; break;
                    case l_undef: num_undef++; break;
                    default: break;
                    }
                }
                if (num_true == 0 && num_undef == 0) {
                    out << "False ";
                }
                if (num_true == 0 && num_undef == 1) {
                    out << "Unit ";
                }
                out << m_status[i] << " " << i << ": " << *c << "\n";
            }
        }
        for (unsigned i = 0; i < m_assignment.size(); ++i) {
            watch const& w1 = m_watches[2*i];
            watch const& w2 = m_watches[2*i + 1];
            if (!w1.empty()) {
                out << i << " |-> ";
                for (unsigned i = 0; i < w1.size(); ++i) out << *(m_watched_clauses[w1[i]].m_clause) << " ";
                out << "\n";
            }
            if (!w2.empty()) {
                out << "-" << i << " |-> ";
                for (unsigned i = 0; i < w2.size(); ++i) out << *(m_watched_clauses[w2[i]].m_clause) << " ";
                out << "\n";
            }
        }
    }

    lbool drat::value(literal l) const {
        lbool val = m_assignment.get(l.var(), l_undef);
        return val == l_undef || !l.sign() ? val : ~val;
    }

    void drat::assign(literal l) {
        lbool new_value = l.sign() ? l_false : l_true;
        lbool old_value = value(l);
//        TRACE("sat_drat", tout << "assign " << l << " := " << new_value << " from " << old_value << "\n";);
        switch (old_value) {
        case l_false:
            m_inconsistent = true;
            break;
        case l_true:
            break;
        case l_undef:
            m_assignment.setx(l.var(), new_value, l_undef);
            m_units.push_back(l);
            break;
        }
    }

    void drat::assign_propagate(literal l) {
        unsigned num_units = m_units.size();
        assign(l);
        for (unsigned i = num_units; !m_inconsistent && i < m_units.size(); ++i) {
            propagate(m_units[i]);
        }        
    }

    void drat::propagate(literal l) {
        watch& clauses = m_watches[l.index()];
        watch::iterator it = clauses.begin();
        watch::iterator it2 = it;
        watch::iterator end = clauses.end();
        for (; it != end; ++it) {
            unsigned idx = *it;
            watched_clause& wc = m_watched_clauses[idx];
            clause& c = *wc.m_clause;

            //TRACE("sat_drat", tout << "Propagate " << l << " " << c << " watch: " << wc.m_l1 << " " << wc.m_l2 << "\n";);
            if (wc.m_l1 == ~l) {
                std::swap(wc.m_l1, wc.m_l2);
            }

            SASSERT(wc.m_l2 == ~l);
            if (value(wc.m_l1) == l_true) {
                *it2 = *it;
                it2++;
            }
            else {
                bool done = false;
                for (unsigned i = 0; !done && i < c.size(); ++i) {
                    literal lit = c[i];
                    if (lit != wc.m_l1 && lit != wc.m_l2 && value(lit) != l_false) {
                        wc.m_l2 = lit;
                        m_watches[(~lit).index()].push_back(idx);
                        done = true;
                    } 
                }
                if (done) {
                    continue;                
                }
                else if (value(wc.m_l1) == l_false) {
                    m_inconsistent = true;
                    goto end_process_watch;
                }
                else {
                    *it2 = *it;
                    it2++;
                    assign(wc.m_l1);
                }
            }
        }
    end_process_watch:
        for (; it != end; ++it, ++it2)          
            *it2 = *it;                         
        clauses.set_end(it2);                     
    }

    drat::status drat::get_status(bool learned) const {
        return learned || s.m_searching ? status::learned : status::asserted;
    }

    void drat::add() {
        if (m_out) (*m_out) << "0\n";
        if (m_bout) bdump(0, nullptr, status::learned);
        if (m_check_unsat) {
            SASSERT(m_inconsistent);
        }
    }
    void drat::add(literal l, bool learned) {
<<<<<<< HEAD
        TRACE("sat", tout << "add: " << l << " " << (learned?"l":"t") << "\n";);
        declare(l);
=======
>>>>>>> 5526d86a
        status st = get_status(learned);
        if (m_out) dump(1, &l, st);
        if (m_bout) bdump(1, &l, st);
        if (m_check) append(l, st);
    }
    void drat::add(literal l1, literal l2, bool learned) {
<<<<<<< HEAD
        TRACE("sat", tout << "add: " << l1 << " " << l2 << " " << (learned?"l":"t") << "\n";);
        declare(l1);
        declare(l2);
=======
>>>>>>> 5526d86a
        literal ls[2] = {l1, l2};
        status st = get_status(learned);
        if (m_out) dump(2, ls, st);
        if (m_bout) bdump(2, ls, st);
        if (m_check) append(l1, l2, st);
    }
    void drat::add(clause& c, bool learned) {
        status st = get_status(learned);
        if (m_out) dump(c.size(), c.begin(), st);
        if (m_bout) bdump(c.size(), c.begin(), st);
        if (m_check) {
            clause* cl = m_alloc.mk_clause(c.size(), c.begin(), learned);
            append(*cl, get_status(learned));
        }
    }
    void drat::add(literal_vector const& lits, svector<premise> const& premises) {
        if (m_check) {
            switch (lits.size()) {
            case 0: add(); break;
            case 1: append(lits[0], status::external); break;
            default: {
                clause* c = m_alloc.mk_clause(lits.size(), lits.c_ptr(), true);
                append(*c, status::external);
                break;
            }
            }
        }                        
    }
    void drat::add(literal_vector const& c) {
        if (m_out) dump(c.size(), c.begin(), status::learned);
        if (m_bout) bdump(c.size(), c.begin(), status::learned);
        if (m_check) {
            for (literal lit : c) declare(lit);
            switch (c.size()) {
            case 0: add(); break;
            case 1: append(c[0], status::learned); break;
            default: {
                verify(c.size(), c.begin());
                clause* cl = m_alloc.mk_clause(c.size(), c.c_ptr(), true);
                append(*cl, status::external);                
                break;
            }
            }
        }
    }

    void drat::del(literal l) {
        if (m_out) dump(1, &l, status::deleted);
        if (m_bout) bdump(1, &l, status::deleted);
        if (m_check_unsat) append(l, status::deleted);
    }

    void drat::del(literal l1, literal l2) {
        literal ls[2] = {l1, l2};
        SASSERT(!(l1 == literal(13923, false) && l2 == literal(14020, true)));
        if (m_out) dump(2, ls, status::deleted);
        if (m_bout) bdump(2, ls, status::deleted);
        if (m_check) append(l1, l2, status::deleted);
    }

    void drat::del(clause& c) {

#if 0
        // check_duplicates:
        for (literal lit : c) {
            VERIFY(!m_seen[lit.index()]);
            m_seen[lit.index()] = true;
        }
        for (literal lit : c) {
            m_seen[lit.index()] = false;
        }
#endif

        //SASSERT(!(c.size() == 2 && c[0] == literal(13923, false) && c[1] == literal(14020, true)));
        if (m_out) dump(c.size(), c.begin(), status::deleted);
        if (m_bout) bdump(c.size(), c.begin(), status::deleted);
        if (m_check) {
            clause* c1 = m_alloc.mk_clause(c.size(), c.begin(), c.is_learned()); 
            append(*c1, status::deleted);
        }
    }
    
    void drat::check_model(model const& m) {        
    }

}<|MERGE_RESOLUTION|>--- conflicted
+++ resolved
@@ -320,10 +320,10 @@
         for (unsigned i = 0; !m_inconsistent && i < n; ++i) {            
             assign_propagate(~c[i]);
         }
+        if (!m_inconsistent) {
+            DEBUG_CODE(validate_propagation(););
+        }
         DEBUG_CODE(
-            if (!m_inconsistent) {
-                validate_propagation();
-            }
             for (literal u : m_units) {
                 SASSERT(m_assignment[u.var()] != l_undef);
             });
@@ -655,23 +655,12 @@
         }
     }
     void drat::add(literal l, bool learned) {
-<<<<<<< HEAD
-        TRACE("sat", tout << "add: " << l << " " << (learned?"l":"t") << "\n";);
-        declare(l);
-=======
->>>>>>> 5526d86a
         status st = get_status(learned);
         if (m_out) dump(1, &l, st);
         if (m_bout) bdump(1, &l, st);
         if (m_check) append(l, st);
     }
     void drat::add(literal l1, literal l2, bool learned) {
-<<<<<<< HEAD
-        TRACE("sat", tout << "add: " << l1 << " " << l2 << " " << (learned?"l":"t") << "\n";);
-        declare(l1);
-        declare(l2);
-=======
->>>>>>> 5526d86a
         literal ls[2] = {l1, l2};
         status st = get_status(learned);
         if (m_out) dump(2, ls, st);
