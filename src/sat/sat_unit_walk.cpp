--- conflicted
+++ resolved
@@ -45,15 +45,10 @@
         while (m_head < m_vars.size()) {
             bool_var v = m_vars[m_head];
             unsigned idx = literal(v, false).index();
-<<<<<<< HEAD
             if (s.m_assignment[idx] == l_undef) {
                 // IF_VERBOSE(0, verbose_stream() << "pop " << v << "\n");
                 return v;            
             }
-=======
-            if (s.m_assignment[idx] == l_undef)
-                return v;            
->>>>>>> 5526d86a
             ++m_head;
         }
         for (bool_var v : m_vars) {
@@ -61,17 +56,13 @@
                 IF_VERBOSE(0, verbose_stream() << "unassigned: " << v << "\n");
             }
         }
-<<<<<<< HEAD
         IF_VERBOSE(0, verbose_stream() << "#vars: " << m_vars.size() << "\n");
-=======
->>>>>>> 5526d86a
         IF_VERBOSE(0, verbose_stream() << "(sat.unit-walk sat)\n");
         return null_bool_var;
     }
 
     void unit_walk::var_priority::set_vars(solver& s) {
         m_vars.reset();
-<<<<<<< HEAD
         s.pop_to_base_level();
 
         for (unsigned v = 0; v < s.num_vars(); ++v) {            
@@ -80,13 +71,6 @@
             }
         }
         IF_VERBOSE(0, verbose_stream() << "num vars " << m_vars.size() << "\n";);
-=======
-        for (unsigned v = 0; v < s.num_vars(); ++v) {            
-            if (!s.was_eliminated(v) && s.m_assignment[v] == l_undef) {
-                add(v);
-            }
-        }
->>>>>>> 5526d86a
     }
 
     bool_var unit_walk::var_priority::next(solver& s) {
@@ -98,10 +82,6 @@
     unit_walk::unit_walk(solver& s):
         s(s) {
         m_max_conflicts = 10000;
-<<<<<<< HEAD
-        m_sticky_phase = s.get_config().m_phase_sticky;
-=======
->>>>>>> 5526d86a
         m_flips = 0;
     }                        
 
@@ -121,73 +101,6 @@
         init_runs();
         init_propagation();
         init_phase();
-<<<<<<< HEAD
-        while (true) {
-            if (!s.rlimit().inc()) {
-                log_status();
-                return l_undef;
-            }
-            bool_var v = pqueue().next(s);
-            if (v == null_bool_var) {
-                log_status();
-                return l_true;
-            }
-            literal lit(v, !m_phase[v]);
-            ++s.m_stats.m_decision;
-            m_decisions.push_back(lit);
-            // IF_VERBOSE(0, verbose_stream() << "push " << lit << " " << m_decisions.size() << "\n");
-            pqueue().push();
-            assign(lit);
-            propagate();
-            while (inconsistent() && !m_decisions.empty()) {
-                update_max_trail();
-                ++s.m_stats.m_conflict;
-                pop();
-                pqueue().pop();
-                propagate();
-            }
-            if (inconsistent()) {
-                log_status();
-                return l_false;
-            }
-            bool do_reinit = s.m_stats.m_conflict >= m_max_conflicts;
-            if (do_reinit || pqueue().depth() > m_decisions.size()) { //  || pqueue().depth() <= 10
-                switch (update_priority()) {
-                case l_true: return l_true;
-                case l_false: break; // TBD
-                default: break;
-                }
-            }
-            if (do_reinit) {
-                refresh_solver();
-            }
-        }
-    }
-
-    void unit_walk::pop() {
-        SASSERT (!m_decisions.empty());
-        literal dlit = m_decisions.back();
-        pop_decision();
-        m_inconsistent = false;
-        assign(~dlit);
-    }
-
-    void unit_walk::pop_decision() {
-        SASSERT (!m_decisions.empty());
-        literal dlit = m_decisions.back();
-        // IF_VERBOSE(0, verbose_stream() << "pop " << dlit << " " << m_decisions.size() << "\n");
-        literal lit;
-        do {
-            SASSERT(!m_trail.empty());
-            lit = m_trail.back(); 
-            s.m_assignment[lit.index()] = l_undef;
-            s.m_assignment[(~lit).index()] = l_undef;
-            m_trail.pop_back();
-        }
-        while (lit != dlit);
-        m_qhead = m_trail.size();
-        m_decisions.pop_back();
-=======
         lbool st = l_undef;
         while (s.rlimit().inc() && st == l_undef) {
             if (inconsistent() && !m_decisions.empty()) do_pop();
@@ -219,7 +132,6 @@
         assign(lit);
         propagate();
         return l_undef;
->>>>>>> 5526d86a
     }
 
     bool unit_walk::should_backjump() {
@@ -275,107 +187,6 @@
         pqueue().set_vars(s);
         for (unsigned v = 0; v < s.num_vars(); ++v) {            
             m_phase_tf[v].update(50);
-<<<<<<< HEAD
-        }
-        m_ls.import(s, true);
-        m_rand.set_seed(s.rand()());
-        update_priority();
-    }
-
-    lbool unit_walk::update_priority() {
-        unsigned prefix_length = 0;
-        if (pqueue().depth() > m_decisions.size()) {
-            while (pqueue().depth() > m_decisions.size()) {
-                pqueue().dec_depth();
-            }
-            prefix_length = m_trail.size();
-            SASSERT(pqueue().depth() == m_decisions.size());
-        }
-        else if (pqueue().depth() == m_decisions.size()) {
-            prefix_length = m_trail.size();
-        }
-        else {
-            literal last = m_decisions[pqueue().depth()];
-            while (m_trail[prefix_length++] != last) {}
-            pqueue().inc_depth();
-        }
-        log_status();
-        IF_VERBOSE(1, verbose_stream() << "(sat.unit-walk :update-priority " << pqueue().depth() << ")\n");
-        for (unsigned v = 0; v < s.num_vars(); ++v) {
-            m_ls.set_bias(v, m_phase_tf[v] >= 50 ? l_true : l_false);
-        }
-        for (literal lit : m_trail) {
-            m_ls.set_bias(lit.var(), lit.sign() ? l_false : l_true);
-        }
-        m_ls.rlimit().push(std::max(1u, pqueue().depth()));
-        lbool is_sat = m_ls.check(0, m_trail.c_ptr(), nullptr);
-        m_ls.rlimit().pop();
-
-        TRACE("sat", tout << "result of running bounded local search " << is_sat << "\n";);
-        IF_VERBOSE(0, verbose_stream() << "result of running local search " << is_sat << "\n";);
-        if (is_sat != l_undef) {
-            restart();
-        }
-        if (is_sat == l_true) {
-            for (unsigned v = 0; v < s.num_vars(); ++v) {
-                s.m_assignment[v] = m_ls.get_phase(v) ? l_true : l_false;
-            } 
-        }
-        
-        struct compare_break {
-            local_search& ls;
-            compare_break(local_search& ls): ls(ls) {}
-            int operator()(bool_var v, bool_var w) const {
-                double diff = ls.break_count(v) - ls.break_count(w);
-                return diff > 0;
-            }
-        };
-        compare_break cb(m_ls);
-        std::sort(pqueue().begin(), pqueue().end(), cb);
-        pqueue().rewind();
-        // assert variables are sorted from highest to lowest value.
-        
-        for (bool_var v : pqueue()) {
-            if (m_ls.cur_solution(v))                 
-                m_phase_tf[v].update(100);
-            else
-                m_phase_tf[v].update(0);
-        }
-        init_phase();
-
-        // restart
-        bool_var v = pqueue().peek(s);
-        if (is_sat == l_undef && v != null_bool_var && false) {
-            unsigned num_levels = 0;
-            while (m_decisions.size() > 0 && num_levels <= 50) {
-                bool_var w = m_decisions.back().var();
-                if (num_levels >= 15 && m_ls.break_count(w) >= m_ls.break_count(v)) {
-                    break;
-                }
-                ++num_levels;
-                pop_decision();
-                if (pqueue().depth() > m_decisions.size()) {
-                    pqueue().pop();                
-                }                
-            }
-            IF_VERBOSE(0, verbose_stream() << "backtrack levels " << num_levels << "\n");
-        }
-        return is_sat;
-    }
-
-    void unit_walk::init_phase() {
-        if (m_sticky_phase) {
-            for (bool_var v : pqueue()) {
-                if (s.m_phase[v] == POS_PHASE) {
-                    m_phase[v] = true;
-                }
-                else if (s.m_phase[v] == NEG_PHASE) {
-                    m_phase[v] = false;
-                }
-                else {
-                    m_phase[v] = m_rand(100) <= m_phase_tf[v];
-                }
-=======
         }
         m_ls.import(s, true);
         m_rand.set_seed(s.rand()());
@@ -416,7 +227,6 @@
         case l_false:
             if (m_decisions.empty()) {
                 return l_false;
->>>>>>> 5526d86a
             }
             else {
                 pop();
@@ -438,11 +248,6 @@
             double diff = ls.break_count(v) - ls.break_count(w);
             return diff > 0;
         }
-<<<<<<< HEAD
-        else {
-            for (bool_var v : pqueue()) 
-                m_phase[v] = (m_rand(2) == 0); 
-=======
     };
 
     void unit_walk::update_pqueue() {
@@ -451,16 +256,10 @@
         for (bool_var v : pqueue()) {
             m_phase_tf[v].update(m_ls.cur_solution(v) ? 100 : 0);
             m_phase[v] = l_true == m_ls.cur_solution(v);
->>>>>>> 5526d86a
         }
         pqueue().rewind();
     }
 
-<<<<<<< HEAD
-    void unit_walk::refresh_solver() {
-        m_max_conflicts += m_conflict_offset ;
-        m_conflict_offset += 100; // 00;
-=======
     void unit_walk::init_phase() {
         for (bool_var v : pqueue()) {
             m_phase[v] = s.m_phase[v];            
@@ -470,19 +269,12 @@
     void unit_walk::refresh_solver() {
         m_max_conflicts += m_conflict_offset ;
         m_conflict_offset += 10000;
->>>>>>> 5526d86a
         if (s.m_par && s.m_par->copy_solver(s)) {
             IF_VERBOSE(1, verbose_stream() << "(sat.unit-walk fresh copy)\n";);
             if (s.get_extension()) s.get_extension()->set_unit_walk(this);
             init_runs();
             init_phase();
         }
-<<<<<<< HEAD
-        if (should_restart()) {
-            restart();
-        }
-=======
->>>>>>> 5526d86a
     }
 
     bool unit_walk::should_restart() {
@@ -491,19 +283,6 @@
             ++m_luby_index;
             return true;
         }
-<<<<<<< HEAD
-        else {
-            return false;
-        }
-    }
-
-    void unit_walk::restart() {
-        IF_VERBOSE(1, verbose_stream() << "restart\n");
-        while (!m_decisions.empty()) {
-            pop_decision();
-        }
-        pqueue().reset();
-=======
         return false;        
     }
 
@@ -511,7 +290,6 @@
         while (!m_decisions.empty()) {
             pop_decision();
         }
->>>>>>> 5526d86a
     }
 
     void unit_walk::update_max_trail() {
@@ -547,20 +325,6 @@
         while (m_qhead < m_trail.size() && !inconsistent()) {
             propagate(m_trail[m_qhead++]);         
         }
-    }
-
-    std::ostream& unit_walk::display(std::ostream& out) const {
-        unsigned i = 0;
-        out << "num decisions: " << m_decisions.size() << "\n";
-        for (literal lit : m_trail) {
-            if (i < m_decisions.size() && m_decisions[i] == lit) {
-                out << "d " << i << ": ";
-                ++i;
-            }
-            out << lit << "\n";
-        }
-        s.display(verbose_stream());
-        return out;
     }
 
     std::ostream& unit_walk::display(std::ostream& out) const {
@@ -696,11 +460,6 @@
 
     void unit_walk::assign(literal lit) {
         VERIFY(value(lit) == l_undef);
-<<<<<<< HEAD
-        //VERIFY(!m_trail.contains(lit));
-        //VERIFY(!m_trail.contains(~lit));
-=======
->>>>>>> 5526d86a
         s.m_assignment[lit.index()] = l_true;
         s.m_assignment[(~lit).index()] = l_false;
         m_trail.push_back(lit);
@@ -717,12 +476,6 @@
     void unit_walk::flip_phase(literal l) {
         bool_var v = l.var();
         m_phase[v] = !m_phase[v]; 
-<<<<<<< HEAD
-        if (m_sticky_phase) {
-            if (m_phase[v]) m_phase_tf[v].update(100); else m_phase_tf[v].update(0);
-        }
-=======
->>>>>>> 5526d86a
     }
 
     void unit_walk::log_status() {
@@ -736,13 +489,6 @@
                    << ")\n";);        
     }
 
-<<<<<<< HEAD
-    literal unit_walk::choose_literal() {
-        return m_trail[m_qhead++];
-    }
-
-=======
->>>>>>> 5526d86a
     void unit_walk::set_conflict(literal l1, literal l2) {
         set_conflict();
     }
