/*++
Copyright (c) 2017 Microsoft Corporation

Module Name:

    sat_unit_walk.cpp

Abstract:

    unit walk local search procedure.

    A variant of UnitWalk. Hirsch and Kojevinkov, SAT 2001.
    This version uses a trail to reset assignments and integrates directly with the 
    watch list structure. Thus, assignments are not delayed and we avoid treating
    pending units as a multi-set. 

    It uses standard DPLL approach for backracking, flipping the last decision literal that
    lead to a conflict. It restarts after evern 100 conflicts.

    It does not attempt to add conflict clauses 

    It can receive conflict clauses from a concurrent CDCL solver 

    The phase of variables is optionally sticky between rounds. We use a decay rate
    to compute stickiness of a variable.

Author:

    Nikolaj Bjorner (nbjorner) 2017-12-15.

Revision History:

    2018-11-5:
      change reinitialization to use local search with limited timeouts to find phase and ordering of variables.

--*/

#include "sat/sat_unit_walk.h"
#include "util/luby.h"


namespace sat {

    bool_var unit_walk::var_priority::peek(solver& s) {
        while (m_head < m_vars.size()) {
            bool_var v = m_vars[m_head];
            unsigned idx = literal(v, false).index();
            if (s.m_assignment[idx] == l_undef)
                return v;            
            ++m_head;
        }
        for (bool_var v : m_vars) {
            if (s.m_assignment[literal(v, false).index()] == l_undef) {
                IF_VERBOSE(0, verbose_stream() << "unassigned: " << v << "\n");
            }
        }
        IF_VERBOSE(0, verbose_stream() << "(sat.unit-walk sat)\n");
        return null_bool_var;
    }

    void unit_walk::var_priority::set_vars(solver& s) {
        m_vars.reset();
        for (unsigned v = 0; v < s.num_vars(); ++v) {            
            if (!s.was_eliminated(v) && s.m_assignment[v] == l_undef) {
                add(v);
            }
        }
    }

    bool_var unit_walk::var_priority::next(solver& s) {
        bool_var v = peek(s);
        ++m_head;
        return v;
    }

    unit_walk::unit_walk(solver& s):
        s(s) {
        m_max_conflicts = 10000;
        m_sticky_phase = s.get_config().m_phase_sticky;
        m_flips = 0;
    }                        

    class scoped_set_unit_walk {
        solver& s;
    public:
        scoped_set_unit_walk(unit_walk* u, solver& s): s(s) {
            if (s.get_extension()) s.get_extension()->set_unit_walk(u);
        }
        ~scoped_set_unit_walk() {
            if (s.get_extension()) s.get_extension()->set_unit_walk(nullptr);
        }
    };

    lbool unit_walk::operator()() {
        scoped_set_unit_walk _scoped_set(this, s);
        init_runs();
        init_propagation();
        init_phase();
        while (true) {
            if (!s.rlimit().inc()) {
                log_status();
                return l_undef;
            }
            bool_var v = pqueue().next(s);
            if (v == null_bool_var) {
                log_status();
                return l_true;
            }
            literal lit(v, !m_phase[v]);
            ++s.m_stats.m_decision;
            m_decisions.push_back(lit);
            // IF_VERBOSE(0, verbose_stream() << "push " << lit << " " << m_decisions.size() << "\n");
            pqueue().push();
            assign(lit);
            propagate();
            while (inconsistent() && !m_decisions.empty()) {
                update_max_trail();
                ++s.m_stats.m_conflict;
                pop();
                pqueue().pop();
                propagate();
            }
            if (inconsistent()) {
                log_status();
                return l_false;
            }
            bool do_reinit = s.m_stats.m_conflict >= m_max_conflicts;
            if (do_reinit || pqueue().depth() > m_decisions.size()) { //  || pqueue().depth() <= 10
                switch (update_priority()) {
                case l_true: return l_true;
                case l_false: break; // TBD
                default: break;
                }
            }
            if (do_reinit) {
                refresh_solver();
            }
        }
    }

    void unit_walk::pop() {
        SASSERT (!m_decisions.empty());
        literal dlit = m_decisions.back();
        pop_decision();
        m_inconsistent = false;
        assign(~dlit);
    }

    void unit_walk::pop_decision() {
        SASSERT (!m_decisions.empty());
        literal dlit = m_decisions.back();
        // IF_VERBOSE(0, verbose_stream() << "pop " << dlit << " " << m_decisions.size() << "\n");
        literal lit;
        do {
            SASSERT(!m_trail.empty());
            lit = m_trail.back(); 
            s.m_assignment[lit.index()] = l_undef;
            s.m_assignment[(~lit).index()] = l_undef;
            m_trail.pop_back();
        }
        while (lit != dlit);
        m_qhead = m_trail.size();
        m_decisions.pop_back();
    }

    void unit_walk::init_runs() {
        m_luby_index = 0;
        m_restart_threshold = 1000;
        m_max_trail = 0;
        m_trail.reset();
        m_decisions.reset();
        m_phase.resize(s.num_vars());
        m_phase_tf.resize(s.num_vars(), ema(1e-5));
        pqueue().reset();
<<<<<<< HEAD
        for (unsigned v = 0; v < s.num_vars(); ++v) {            
            m_phase_tf[v].update(50);
            if (!s.was_eliminated(v) && s.m_assignment[v] == l_undef) {
                pqueue().add(v);
            }
        }
=======
        pqueue().set_vars(s);
>>>>>>> 9cc9ee19
        m_ls.import(s, true);
        m_rand.set_seed(s.rand()());
        update_priority();
    }

    lbool unit_walk::update_priority() {
        unsigned prefix_length = 0;
        if (pqueue().depth() > m_decisions.size()) {
            while (pqueue().depth() > m_decisions.size()) {
                pqueue().dec_depth();
            }
            prefix_length = m_trail.size();
            SASSERT(pqueue().depth() == m_decisions.size());
        }
        else if (pqueue().depth() == m_decisions.size()) {
            prefix_length = m_trail.size();
        }
        else {
            literal last = m_decisions[pqueue().depth()];
            while (m_trail[prefix_length++] != last) {}
            pqueue().inc_depth();
        }
        log_status();
        IF_VERBOSE(1, verbose_stream() << "(sat.unit-walk :update-priority " << pqueue().depth() << ")\n");
        for (unsigned v = 0; v < s.num_vars(); ++v) {
            m_ls.set_bias(v, m_phase_tf[v] >= 50 ? l_true : l_false);
        }
        for (literal lit : m_trail) {
            m_ls.set_bias(lit.var(), lit.sign() ? l_false : l_true);
        }
        m_ls.rlimit().push(std::max(1u, pqueue().depth()));
        lbool is_sat = m_ls.check(0, m_trail.c_ptr(), nullptr);
        m_ls.rlimit().pop();

        TRACE("sat", tout << "result of running bounded local search " << is_sat << "\n";);
        IF_VERBOSE(0, verbose_stream() << "result of running local search " << is_sat << "\n";);
        if (is_sat != l_undef) {
            restart();
        }
        if (is_sat == l_true) {
            for (unsigned v = 0; v < s.num_vars(); ++v) {
                s.m_assignment[v] = m_ls.get_phase(v) ? l_true : l_false;
            } 
        }
        
        struct compare_break {
            local_search& ls;
            compare_break(local_search& ls): ls(ls) {}
            int operator()(bool_var v, bool_var w) const {
                double diff = ls.break_count(v) - ls.break_count(w);
                return diff > 0;
            }
        };
        compare_break cb(m_ls);
        std::sort(pqueue().begin(), pqueue().end(), cb);
        pqueue().rewind();
        // assert variables are sorted from highest to lowest value.
        
        for (bool_var v : pqueue()) {
            if (m_ls.cur_solution(v))                 
                m_phase_tf[v].update(100);
            else
                m_phase_tf[v].update(0);
        }
        init_phase();

        // restart
        bool_var v = pqueue().peek(s);
        if (is_sat == l_undef && v != null_bool_var && false) {
            unsigned num_levels = 0;
            while (m_decisions.size() > 0 && num_levels <= 50) {
                bool_var w = m_decisions.back().var();
                if (num_levels >= 15 && m_ls.break_count(w) >= m_ls.break_count(v)) {
                    break;
                }
                ++num_levels;
                pop_decision();
                if (pqueue().depth() > m_decisions.size()) {
                    pqueue().pop();                
                }                
            }
            IF_VERBOSE(0, verbose_stream() << "backtrack levels " << num_levels << "\n");
        }
        return is_sat;
    }

    void unit_walk::init_phase() {
        if (m_sticky_phase) {
            for (bool_var v : pqueue()) {
                if (s.m_phase[v] == POS_PHASE) {
                    m_phase[v] = true;
                }
                else if (s.m_phase[v] == NEG_PHASE) {
                    m_phase[v] = false;
                }
                else {
                    m_phase[v] = m_rand(100) <= m_phase_tf[v];
                }
            }
        }
        else {
            for (bool_var v : pqueue()) 
                m_phase[v] = (m_rand(2) == 0); 
        }
    }

    void unit_walk::refresh_solver() {
        m_max_conflicts += m_conflict_offset ;
        m_conflict_offset += 100; // 00;
        if (s.m_par && s.m_par->copy_solver(s)) {
            IF_VERBOSE(1, verbose_stream() << "(sat.unit-walk fresh copy)\n";);
            if (s.get_extension()) s.get_extension()->set_unit_walk(this);
            init_runs();
            init_phase();
        }
        if (should_restart()) {
            restart();
        }
    }

    bool unit_walk::should_restart() {
        if (s.m_stats.m_conflict >= m_restart_threshold) {
            m_restart_threshold = s.get_config().m_restart_initial * get_luby(m_luby_index);
            ++m_luby_index;
            return true;
        }
        else {
            return false;
        }
    }

    void unit_walk::restart() {
        IF_VERBOSE(1, verbose_stream() << "restart\n");
        while (!m_decisions.empty()) {
            pop_decision();
        }
        pqueue().reset();
    }

    void unit_walk::update_max_trail() {
        if (m_max_trail == 0 || m_trail.size() > m_max_trail) {
            m_max_trail = m_trail.size();
            m_restart_threshold += 10000;
            m_max_conflicts = s.m_stats.m_conflict + 20000;
            log_status();
        }
    }

    void unit_walk::init_propagation() {
        if (s.m_par && s.m_par->copy_solver(s)) {
            IF_VERBOSE(1, verbose_stream() << "(sat.unit-walk fresh copy)\n";);
            if (s.get_extension()) s.get_extension()->set_unit_walk(this);
            init_runs();
            init_phase();
        }
        for (literal lit : m_trail) {
            s.m_assignment[lit.index()] = l_undef;
            s.m_assignment[(~lit).index()] = l_undef;
        }
        m_flips = 0;
        m_trail.reset();
        s.m_stats.m_conflict = 0;
        m_conflict_offset = 10000;
        m_decisions.reset();
        m_qhead = 0;
        m_inconsistent = false;
    }

    void unit_walk::propagate() {
        while (m_qhead < m_trail.size() && !inconsistent()) 
            propagate(choose_literal());            
        // IF_VERBOSE(1, verbose_stream() << m_trail.size() << " " << inconsistent() << "\n";);
    }

    std::ostream& unit_walk::display(std::ostream& out) const {
        unsigned i = 0;
        out << "num decisions: " << m_decisions.size() << "\n";
        for (literal lit : m_trail) {
            if (i < m_decisions.size() && m_decisions[i] == lit) {
                out << "d " << i << ": ";
                ++i;
            }
            out << lit << "\n";
        }
        s.display(verbose_stream());
        return out;
    }

    void unit_walk::propagate(literal l) {
        ++s.m_stats.m_propagate;
        literal not_l = ~l;
        literal l1, l2;
        lbool val1, val2;
        bool keep;
        watch_list & wlist = s.get_wlist(l);
        watch_list::iterator it  = wlist.begin();
        watch_list::iterator it2 = it;
        watch_list::iterator end = wlist.end();
        for (; it != end; ++it) {
            switch (it->get_kind()) {
            case watched::BINARY:
                l1 = it->get_literal();
                switch (value(l1)) {
                case l_false:
                    conflict_cleanup(it, it2, wlist);
                    set_conflict(l,l1);
                    return;
                case l_undef:
                    assign(l1);
                    break;
                case l_true:
                    break; // skip
                }
                *it2 = *it;
                it2++;
                break;
            case watched::TERNARY:
                l1 = it->get_literal1();
                l2 = it->get_literal2();
                val1 = value(l1);
                val2 = value(l2);
                if (val1 == l_false && val2 == l_undef) {
                    assign(l2);
                }
                else if (val1 == l_undef && val2 == l_false) {
                    assign(l1);
                }
                else if (val1 == l_false && val2 == l_false) {
                    conflict_cleanup(it, it2, wlist);
                    set_conflict(l,l1,l2);
                    return;
                }
                *it2 = *it;
                it2++;
                break;
            case watched::CLAUSE: {
                if (value(it->get_blocked_literal()) == l_true) {
                    *it2 = *it;
                    it2++;
                    break;
                }
                clause_offset cls_off = it->get_clause_offset();
                clause & c = s.get_clause(cls_off);
                if (c[0] == not_l)
                    std::swap(c[0], c[1]);
                if (c[1] != not_l) {
                    *it2 = *it;
                    it2++;
                    break;
                }
                if (value(c[0]) == l_true) {
                    it2->set_clause(c[0], cls_off);
                    it2++;
                    break;
                }
                SASSERT(c[1] == not_l);
                literal * l_it  = c.begin() + 2;
                literal * l_end = c.end();
                for (; l_it != l_end; ++l_it) {
                    if (value(*l_it) != l_false) {
                        c[1]  = *l_it;
                        *l_it = not_l;
                        s.get_wlist((~c[1]).index()).push_back(watched(c[0], cls_off));
                        goto end_clause_case;
                    }
                }
                SASSERT(value(c[0]) == l_false || value(c[0]) == l_undef);
                if (value(c[0]) == l_false) {
                    c.mark_used();
                    conflict_cleanup(it, it2, wlist);
                    set_conflict(c);
                    return;
                }
                else {
                    *it2 = *it;
                    it2++;
                    assign(c[0]);
                }
                end_clause_case:
                break;
            }
            case watched::EXT_CONSTRAINT:
                SASSERT(s.get_extension());
                keep = s.get_extension()->propagate(l, it->get_ext_constraint_idx());
                if (inconsistent()) {
                    if (!keep) {
                        ++it;
                    }
                    set_conflict(l, l);
                    conflict_cleanup(it, it2, wlist);
                    return;
                }
                if (keep) {
                    *it2 = *it;
                    it2++;
                }
                break;
            default:
                UNREACHABLE();
                break;
            }
        }
        wlist.set_end(it2);
    }

    void unit_walk::assign(literal lit) {
        VERIFY(value(lit) == l_undef);
        //VERIFY(!m_trail.contains(lit));
        //VERIFY(!m_trail.contains(~lit));
        s.m_assignment[lit.index()] = l_true;
        s.m_assignment[(~lit).index()] = l_false;
        m_trail.push_back(lit);
        if (s.get_extension() && s.is_external(lit.var())) {
            s.get_extension()->asserted(lit);       
        } 
        if (m_phase[lit.var()] == lit.sign()) {
            ++m_flips;
            flip_phase(lit);
        }
    }

    void unit_walk::flip_phase(literal l) {
        bool_var v = l.var();
        m_phase[v] = !m_phase[v]; 
        if (m_sticky_phase) {
            if (m_phase[v]) m_phase_tf[v].update(100); else m_phase_tf[v].update(0);
        }
    }

    void unit_walk::log_status() {
        IF_VERBOSE(1, verbose_stream() 
                   << "(sat.unit-walk"
                   << " :trail " << m_trail.size()
                   << " :depth " << m_decisions.size()
                   << " :decisions " << s.m_stats.m_decision
                   << " :propagations " << s.m_stats.m_propagate
                   << " :conflicts " << s.m_stats.m_conflict 
                   << ")\n";);        
    }

    literal unit_walk::choose_literal() {
        return m_trail[m_qhead++];
    }

    void unit_walk::set_conflict(literal l1, literal l2) {
        set_conflict();
    }

    void unit_walk::set_conflict(literal l1, literal l2, literal l3) {
        set_conflict();
    }

    void unit_walk::set_conflict(clause const& c) {
        set_conflict();
    }

    void unit_walk::set_conflict() {
        m_inconsistent = true; 
    }
    
};
<|MERGE_RESOLUTION|>--- conflicted
+++ resolved
@@ -172,16 +172,10 @@
         m_phase.resize(s.num_vars());
         m_phase_tf.resize(s.num_vars(), ema(1e-5));
         pqueue().reset();
-<<<<<<< HEAD
+        pqueue().set_vars(s);
         for (unsigned v = 0; v < s.num_vars(); ++v) {            
             m_phase_tf[v].update(50);
-            if (!s.was_eliminated(v) && s.m_assignment[v] == l_undef) {
-                pqueue().add(v);
-            }
-        }
-=======
-        pqueue().set_vars(s);
->>>>>>> 9cc9ee19
+        }
         m_ls.import(s, true);
         m_rand.set_seed(s.rand()());
         update_priority();
