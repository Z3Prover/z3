--- conflicted
+++ resolved
@@ -286,15 +286,9 @@
         //
         // -----------------------
     public:
-<<<<<<< HEAD
-        bool inconsistent() const { return m_inconsistent; }
-        unsigned num_vars() const { return m_justification.size(); }
-        unsigned num_clauses() const;
-=======
         bool inconsistent() const override { return m_inconsistent; }
-        unsigned num_vars() const override { return m_level.size(); }
+        unsigned num_vars() const override { return m_justification.size(); }
         unsigned num_clauses() const override;
->>>>>>> c7bd985f
         void num_binary(unsigned& given, unsigned& learned) const;
         unsigned num_restarts() const { return m_restarts; }
         bool is_external(bool_var v) const override { return m_external[v] != 0; }
@@ -309,15 +303,9 @@
         bool  at_base_lvl() const override { return m_scope_lvl == 0; }
         lbool value(literal l) const { return static_cast<lbool>(m_assignment[l.index()]); }
         lbool value(bool_var v) const { return static_cast<lbool>(m_assignment[literal(v, false).index()]); }
-<<<<<<< HEAD
         unsigned lvl(bool_var v) const { return m_justification[v].level(); }
         unsigned lvl(literal l) const { return m_justification[l.var()].level(); }
         unsigned init_trail_size() const { return at_base_lvl() ? m_trail.size() : m_scopes[0].m_trail_lim; }
-=======
-        unsigned lvl(bool_var v) const { return m_level[v]; }
-        unsigned lvl(literal l) const { return m_level[l.var()]; }
-        unsigned init_trail_size() const override { return at_base_lvl() ? m_trail.size() : m_scopes[0].m_trail_lim; }
->>>>>>> c7bd985f
         unsigned trail_size() const { return m_trail.size(); }
         literal  trail_literal(unsigned i) const override { return m_trail[i]; }
         literal  scope_literal(unsigned n) const { return m_trail[m_scopes[n].m_trail_lim]; }
