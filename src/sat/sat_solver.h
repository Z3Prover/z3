/*++
Copyright (c) 2011 Microsoft Corporation

Module Name:

    sat_solver.h

Abstract:

    SAT solver main class.

Author:

    Leonardo de Moura (leonardo) 2011-05-21.

Revision History:

--*/
#ifndef SAT_SOLVER_H_
#define SAT_SOLVER_H_


#include "sat/sat_types.h"
#include "sat/sat_clause.h"
#include "sat/sat_watched.h"
#include "sat/sat_justification.h"
#include "sat/sat_var_queue.h"
#include "sat/sat_extension.h"
#include "sat/sat_config.h"
#include "sat/sat_cleaner.h"
#include "sat/sat_simplifier.h"
#include "sat/sat_scc.h"
#include "sat/sat_asymm_branch.h"
#include "sat/sat_iff3_finder.h"
#include "sat/sat_probing.h"
#include "sat/sat_mus.h"
#include "sat/sat_drat.h"
#include "sat/sat_parallel.h"
#include "sat/sat_local_search.h"
#include "sat/sat_solver_core.h"
#include "util/params.h"
#include "util/statistics.h"
#include "util/stopwatch.h"
#include "util/ema.h"
#include "util/trace.h"
#include "util/rlimit.h"
#include "util/scoped_ptr_vector.h"
#include "util/neuro_predictor.h"

namespace sat {

    /**
       \brief Main statistic counters.
    */
    struct stats {
        unsigned m_mk_var;
        unsigned m_mk_bin_clause;
        unsigned m_mk_ter_clause;
        unsigned m_mk_clause;
        unsigned m_conflict;
        unsigned m_propagate;
        unsigned m_bin_propagate;
        unsigned m_ter_propagate;
        unsigned m_decision;
        unsigned m_restart;
        unsigned m_gc_clause;
        unsigned m_del_clause;
        unsigned m_minimized_lits;
        unsigned m_dyn_sub_res;
        unsigned m_non_learned_generation;
        unsigned m_blocked_corr_sets;
        unsigned m_elim_var_res;
        unsigned m_elim_var_bdd;
        unsigned m_units;
        unsigned m_backtracks;
        unsigned m_backjumps;
        stats() { reset(); }
        void reset();
        void collect_statistics(statistics & st) const;
    };
    
    class solver : public solver_core {
    public:
        struct abort_solver {};
    protected:
        enum search_state { s_sat, s_unsat };

        bool                    m_checkpoint_enabled;
        config                  m_config;
        stats                   m_stats;
        scoped_ptr<extension>   m_ext;
        parallel*               m_par;
        drat                    m_drat;          // DRAT for generating proofs
        clause_allocator        m_cls_allocator[2];
        bool                    m_cls_allocator_idx;
        random_gen              m_rand;
        cleaner                 m_cleaner;
        model                   m_model;        
        model_converter         m_mc;
        bool                    m_model_is_current;
        simplifier              m_simplifier;
        scc                     m_scc;
        asymm_branch            m_asymm_branch;
        probing                 m_probing;
        mus                     m_mus;           // MUS for minimal core extraction
        bool                    m_inconsistent;
        bool                    m_searching;
        // A conflict is usually a single justification. That is, a justification
        // for false. If m_not_l is not null_literal, then m_conflict is a
        // justification for l, and the conflict is union of m_no_l and m_conflict;
        justification           m_conflict;
        literal                 m_not_l;
        clause_vector           m_clauses;
        clause_vector           m_learned;
        unsigned                m_num_frozen;
        vector<watch_list>      m_watches;
        char_vector             m_assignment;
        svector<justification>  m_justification; 
        svector<char>           m_decision;
        svector<char>           m_mark;
        svector<char>           m_lit_mark;
        svector<char>           m_eliminated;
        svector<char>           m_external;
        literal_vector          m_replay_assign;
        // branch variable selection:
        svector<unsigned>       m_activity;
        unsigned                m_activity_inc;
        svector<uint64_t>       m_last_conflict;
        svector<uint64_t>       m_last_propagation;
        svector<uint64_t>       m_participated;
        svector<uint64_t>       m_canceled;
        svector<uint64_t>       m_reasoned;
        int                     m_action;
        double                  m_step_size;
        // phase
        svector<bool>           m_phase; 
        svector<bool>           m_best_phase;
        svector<bool>           m_prev_phase;
        svector<char>           m_assigned_since_gc;
        search_state            m_search_state; 
        unsigned                m_search_unsat_conflicts;
        unsigned                m_search_sat_conflicts;
        unsigned                m_search_next_toggle;
        unsigned                m_phase_counter; 
        unsigned                m_phase_trail_threshold;
        unsigned                m_phase_luby_idx;
        unsigned                m_rephase_lim;
        unsigned                m_rephase_inc;
        var_queue               m_case_split_queue;
        unsigned                m_qhead;
        unsigned                m_scope_lvl;
        unsigned                m_search_lvl;
        ema                     m_fast_glue_avg;
        ema                     m_slow_glue_avg;
        ema                     m_fast_glue_backup;
        ema                     m_slow_glue_backup;
        ema                     m_trail_avg;
        literal_vector          m_trail;
        clause_wrapper_vector   m_clauses_to_reinit;
        std::string             m_reason_unknown;

        struct scope {
            unsigned m_trail_lim;
            unsigned m_clauses_to_reinit_lim;
            bool     m_inconsistent;
        };
        svector<scope>          m_scopes;
        stopwatch               m_stopwatch;
        params_ref              m_params;
        scoped_ptr<solver>      m_clone; // for debugging purposes
        literal_vector          m_assumptions;      // additional assumptions during check
        literal_set             m_assumption_set;   // set of enabled assumptions
        literal_vector          m_core;             // unsat core

        unsigned                m_par_id;        
        unsigned                m_par_limit_in;
        unsigned                m_par_limit_out;
        unsigned                m_par_num_vars;
        bool                    m_par_syncing_clauses;

        class lookahead*        m_cuber;
        class local_search*     m_local_search;

        void *                  m_neuro_state;
        neuro_predictor*        m_neuro_predictor;

        statistics              m_aux_stats;

        void del_clauses(clause_vector& clauses);

        friend class integrity_checker;
        friend class cleaner;
        friend class simplifier;
        friend class scc;
        friend class big;
        friend class elim_eqs;
        friend class asymm_branch;
        friend class probing;
        friend class iff3_finder;
        friend class mus;
        friend class drat;
        friend class ba_solver;
        friend class parallel;
        friend class lookahead;
        friend class local_search;
        friend class unit_walk;
        friend struct mk_stat;
        friend class elim_vars;
        friend class scoped_detach;
    public:
        solver(params_ref const & p, reslimit& l);
        ~solver() override;

        // -----------------------
        //
        // Misc
        //
        // -----------------------
        void updt_params(params_ref const & p) override;        
        static void collect_param_descrs(param_descrs & d);

        void collect_statistics(statistics & st) const override;
        void reset_statistics();
        void display_status(std::ostream & out) const override;
        
        /**
           \brief Copy (non learned) clauses from src to this solver.
           Create missing variables if needed.
           
           \pre the model converter of src and this must be empty
        */
        void copy(solver const & src, bool copy_learned = false);
        
        // -----------------------
        //
        // Variable & Clause creation
        //
        // -----------------------
        void add_clause(unsigned num_lits, literal * lits, bool learned) override { mk_clause(num_lits, lits, learned); }
        bool_var add_var(bool ext) override { return mk_var(ext, true); }

        bool_var mk_var(bool ext = false, bool dvar = true);
        clause* mk_clause(literal_vector const& lits, bool learned = false) { return mk_clause(lits.size(), lits.c_ptr(), learned); }
        clause* mk_clause(unsigned num_lits, literal * lits, bool learned = false);
        clause* mk_clause(literal l1, literal l2, bool learned = false);
        clause* mk_clause(literal l1, literal l2, literal l3, bool learned = false);        

        random_gen& rand() { return m_rand; }

    protected:
        inline clause_allocator& cls_allocator() { return m_cls_allocator[m_cls_allocator_idx]; }
        inline clause_allocator const& cls_allocator() const { return m_cls_allocator[m_cls_allocator_idx]; }
        inline clause * alloc_clause(unsigned num_lits, literal const * lits, bool learned) { return cls_allocator().mk_clause(num_lits, lits, learned); }
        inline void     dealloc_clause(clause* c) { cls_allocator().del_clause(c); }
        struct cmp_activity;
        void defrag_clauses();
        bool should_defrag();
        bool memory_pressure();
        void del_clause(clause & c);
        clause * mk_clause_core(unsigned num_lits, literal * lits, bool learned);
        clause * mk_clause_core(literal_vector const& lits) { return mk_clause_core(lits.size(), lits.c_ptr()); }
        clause * mk_clause_core(unsigned num_lits, literal * lits) { return mk_clause_core(num_lits, lits, false); }
        void mk_clause_core(literal l1, literal l2) { literal lits[2] = { l1, l2 }; mk_clause_core(2, lits); }
        void mk_bin_clause(literal l1, literal l2, bool learned);
        bool propagate_bin_clause(literal l1, literal l2);
        clause * mk_ter_clause(literal * lits, bool learned);
        bool attach_ter_clause(clause & c);
        clause * mk_nary_clause(unsigned num_lits, literal * lits, bool learned);
        bool attach_nary_clause(clause & c);
        void attach_clause(clause & c, bool & reinit);
        void attach_clause(clause & c) { bool reinit; attach_clause(c, reinit); }
        void set_learned(clause& c, bool learned);
        void set_learned(literal l1, literal l2, bool learned);
        void set_learned1(literal l1, literal l2, bool learned);
        void add_ate(clause& c) { m_mc.add_ate(c); }        
        void add_ate(literal l1, literal l2) { m_mc.add_ate(l1, l2); }        
        void add_ate(literal_vector const& lits) { m_mc.add_ate(lits); }

        class scoped_disable_checkpoint {
            solver& s;
        public:
            scoped_disable_checkpoint(solver& s): s(s) {
                s.m_checkpoint_enabled = false;
            }            
            ~scoped_disable_checkpoint() {
                s.m_checkpoint_enabled = true;
            }
        };
        unsigned select_watch_lit(clause const & cls, unsigned starting_at) const;
        unsigned select_learned_watch_lit(clause const & cls) const;
        bool simplify_clause(unsigned & num_lits, literal * lits) const;
        template<bool lvl0>
        bool simplify_clause_core(unsigned & num_lits, literal * lits) const;
        void detach_bin_clause(literal l1, literal l2, bool learned);
        void detach_clause(clause & c);
        void detach_nary_clause(clause & c);
        void detach_ter_clause(clause & c);
        void push_reinit_stack(clause & c);

        // -----------------------
        //
        // Basic
        //
        // -----------------------
    public:
<<<<<<< HEAD
        bool inconsistent() const { return m_inconsistent; }
        unsigned num_vars() const { return m_justification.size(); }
        unsigned num_clauses() const;
=======
        bool inconsistent() const override { return m_inconsistent; }
        unsigned num_vars() const override { return m_justification.size(); }
        unsigned num_clauses() const override;
>>>>>>> 5526d86a
        void num_binary(unsigned& given, unsigned& learned) const;
        unsigned num_restarts() const { return m_restarts; }
        bool is_external(bool_var v) const override { return m_external[v] != 0; }
        void set_external(bool_var v) override;
        void set_non_external(bool_var v) override;
        bool was_eliminated(bool_var v) const { return m_eliminated[v] != 0; }
        void set_eliminated(bool_var v, bool f) override { m_eliminated[v] = f; }
        bool was_eliminated(literal l) const { return was_eliminated(l.var()); }
        unsigned scope_lvl() const { return m_scope_lvl; }
        unsigned search_lvl() const { return m_search_lvl; }
        bool  at_search_lvl() const { return m_scope_lvl == m_search_lvl; }
        bool  at_base_lvl() const override { return m_scope_lvl == 0; }
        lbool value(literal l) const { return static_cast<lbool>(m_assignment[l.index()]); }
        lbool value(bool_var v) const { return static_cast<lbool>(m_assignment[literal(v, false).index()]); }
        unsigned lvl(bool_var v) const { return m_justification[v].level(); }
        unsigned lvl(literal l) const { return m_justification[l.var()].level(); }
        unsigned init_trail_size() const { return at_base_lvl() ? m_trail.size() : m_scopes[0].m_trail_lim; }
        unsigned trail_size() const { return m_trail.size(); }
        literal  trail_literal(unsigned i) const override { return m_trail[i]; }
        literal  scope_literal(unsigned n) const { return m_trail[m_scopes[n].m_trail_lim]; }
        void assign(literal l, justification j) {
            TRACE("sat_assign", tout << l << " previous value: " << value(l) << " j: " << j << "\n";);
            switch (value(l)) {
            case l_false: set_conflict(j, ~l); break;
            case l_undef: assign_core(l, j); break;
            case l_true:  return;
            }
        }
        void assign_unit(literal l) { assign(l, justification(0)); }
        void assign_scoped(literal l) { assign(l, justification(scope_lvl())); }
        void assign_core(literal l, justification jst);
        void set_conflict(justification c, literal not_l);
        void set_conflict(justification c) { set_conflict(c, null_literal); }
        void set_conflict() { set_conflict(justification(0)); }
        lbool status(clause const & c) const;        
        clause_offset get_offset(clause const & c) const { return cls_allocator().get_offset(&c); }
        void checkpoint() {
            if (!m_checkpoint_enabled) return;
            if (!m_rlimit.inc()) {
                m_mc.reset();
                m_model_is_current = false;
                TRACE("sat", tout << "canceled\n";);
                throw solver_exception(Z3_CANCELED_MSG);
            }
            ++m_num_checkpoints;
            if (m_num_checkpoints < 10) return;
            m_num_checkpoints = 0;
            if (memory::get_allocation_size() > m_config.m_max_memory) throw solver_exception(Z3_MAX_MEMORY_MSG);
        }
        void set_par(parallel* p, unsigned id);
        bool canceled() { return !m_rlimit.inc(); }
        config const& get_config() const { return m_config; }
        void set_incremental(bool b) { m_config.m_incremental = b; }
        bool is_incremental() const { return m_config.m_incremental; }
        extension* get_extension() const override { return m_ext.get(); }
        void       set_extension(extension* e) override;
        void       set_predictor(void* state, neuro_predictor* p);
        bool       set_root(literal l, literal r);
        void       flush_roots();
        typedef std::pair<literal, literal> bin_clause;
    protected:
        watch_list & get_wlist(literal l) { return m_watches[l.index()]; }
        watch_list const & get_wlist(literal l) const { return m_watches[l.index()]; }
        watch_list & get_wlist(unsigned l_idx) { return m_watches[l_idx]; }
        bool is_marked(bool_var v) const { return m_mark[v] != 0; }
        void mark(bool_var v) { SASSERT(!is_marked(v)); m_mark[v] = true; }
        void reset_mark(bool_var v) { SASSERT(is_marked(v)); m_mark[v] = false; }
        bool is_marked_lit(literal l) const { return m_lit_mark[l.index()] != 0; }
        void mark_lit(literal l) { SASSERT(!is_marked_lit(l)); m_lit_mark[l.index()] = true; }
        void unmark_lit(literal l) { SASSERT(is_marked_lit(l)); m_lit_mark[l.index()] = false; }
        bool check_inconsistent();

        struct unsigned2 { unsigned lit; unsigned cls; };
        svector<unsigned2> m_neuro_clauses;       // vector to hold set of clauses.
        svector<double> m_neuro_clause_scores; // vectors to hold neuropredictions
        svector<double> m_neuro_var_scores;    
        ptr_vector<clause> m_neuro_idx2clause; // map index of clause to clause pointer.
        bool call_neuro();
        unsigned2 litcls(literal lit);
        void serialize_neuro_units(neuro_prediction& p);
        void serialize_neuro_binaries(neuro_prediction& p);
        void serialize_neuro_clauses(neuro_prediction& p, clause_vector& clauses);
        // -----------------------
        //
        // Propagation
        //
        // -----------------------
    public:
        // if update == true, then glue of learned clauses is updated.
        bool propagate(bool update);

    protected:
        bool propagate_core(bool update);
        
        // -----------------------
        //
        // Search
        //
        // -----------------------
    public:
        lbool check(unsigned num_lits = 0, literal const* lits = nullptr) override;

        model const & get_model() const override { return m_model; }
        bool model_is_current() const { return m_model_is_current; }
        literal_vector const& get_core() const override { return m_core; }
        model_converter const & get_model_converter() const { return m_mc; }
        void flush(model_converter& mc) override { mc.flush(m_mc); }
        void set_model(model const& mdl);
        char const* get_reason_unknown() const override { return m_reason_unknown.c_str(); }
        bool check_clauses(model const& m) const;
        bool is_assumption(bool_var v) const;
        void set_activity(bool_var v, unsigned act);

        lbool  cube(bool_var_vector& vars, literal_vector& lits, unsigned backtrack_level);

    protected:

        unsigned m_conflicts_since_init;
        unsigned m_restarts;
        unsigned m_restart_next_out;
        unsigned m_conflicts_since_restart;
        unsigned m_unique_max_since_restart;
        unsigned m_simplifications;
        unsigned m_restart_threshold;
        unsigned m_luby_idx;
        unsigned m_conflicts_since_gc;
        unsigned m_gc_threshold;
        unsigned m_defrag_threshold;
        unsigned m_num_checkpoints;
        double   m_min_d_tk;
        unsigned m_next_simplify;
        bool decide();
        bool_var next_var();
        lbool bounded_search();
        lbool final_check();
        lbool propagate_and_backjump_step(bool& done);
        void init_search();
        
        literal_vector m_min_core;
        bool           m_min_core_valid;
        void init_reason_unknown() { m_reason_unknown = "no reason given"; }
        void init_assumptions(unsigned num_lits, literal const* lits);
        void reassert_min_core();
        void update_min_core();
        void resolve_weighted();
        void reset_assumptions();
        void add_assumption(literal lit);
        void pop_assumption();
        void reinit_assumptions();
        bool tracking_assumptions() const;
        bool is_assumption(literal l) const;
        void simplify_problem();
        void mk_model();
        bool check_model(model const & m) const;
        void restart(bool to_base);
        svector<size_t> m_last_positions;
        unsigned m_last_position_log;
        unsigned m_restart_logs;
        unsigned restart_level(bool to_base);
        void log_stats();
        bool should_restart() const;
        void set_next_restart();
        bool reached_max_conflicts();
        void sort_watch_lits();
        void exchange_par();
        lbool check_par(unsigned num_lits, literal const* lits);
        lbool do_local_search(unsigned num_lits, literal const* lits);
        lbool do_unit_walk();

        // -----------------------
        //
        // GC
        //
        // -----------------------
    protected:
        void gc();
        void gc_glue();
        void gc_psm();
        void gc_glue_psm();
        void gc_psm_glue();
        bool gc_neuro();
        void save_psm();
        void gc_half(char const * st_name);
        void gc_dyn_psm();
        bool activate_frozen_clause(clause & c);
        unsigned psm(clause const & c) const;
        bool can_delete(clause const & c) const;
        bool can_delete3(literal l1, literal l2, literal l3) const;

        clause& get_clause(watch_list::iterator it) const {
            SASSERT(it->get_kind() == watched::CLAUSE);
            return get_clause(it->get_clause_offset());
        }

        clause& get_clause(watched const& w) const {
            SASSERT(w.get_kind() == watched::CLAUSE);
            return get_clause(w.get_clause_offset());
        }

        clause& get_clause(justification const& j) const {
            SASSERT(j.is_clause());
            return get_clause(j.get_clause_offset());
        }

        clause& get_clause(clause_offset cls_off) const {
            return *(cls_allocator().get_clause(cls_off));
        }
        
        // -----------------------
        //
        // Conflict resolution
        //
        // -----------------------
    protected:
        unsigned       m_conflict_lvl;
        literal_vector m_lemma;
        literal_vector m_ext_antecedents;
        bool use_backjumping(unsigned num_scopes);
        bool resolve_conflict();
        bool resolve_conflict_core();
        void learn_lemma_and_backjump();
        inline unsigned update_max_level(literal lit, unsigned lvl2, bool& unique_max) {
            unsigned lvl1 = lvl(lit);
            if (lvl1 < lvl2) return lvl2;
            unique_max = lvl1 > lvl2;
            return lvl1;
        }
        unsigned get_max_lvl(literal consequent, justification js, bool& unique_max);
        void process_antecedent(literal antecedent, unsigned & num_marks);
        void resolve_conflict_for_unsat_core();
        void process_antecedent_for_unsat_core(literal antecedent);
        void process_consequent_for_unsat_core(literal consequent, justification const& js);
        void fill_ext_antecedents(literal consequent, justification js);
        unsigned skip_literals_above_conflict_level();
        void updt_phase_of_vars();
        void forget_phase_of_vars();
        void updt_phase_counters();
        unsigned next_search_toggle();
        bool should_toggle_phase();
        bool is_sat_phase() const;
        bool should_rephase();
        void do_rephase();
        svector<char> m_diff_levels;
        unsigned num_diff_levels(unsigned num, literal const * lits);
        bool     num_diff_levels_below(unsigned num, literal const* lits, unsigned max_glue, unsigned& glue);
        bool     num_diff_false_levels_below(unsigned num, literal const* lits, unsigned max_glue, unsigned& glue);

        // lemma minimization
        typedef approx_set_tpl<unsigned, u2u, unsigned> level_approx_set;
        bool_var_vector   m_unmark;
        level_approx_set  m_lvl_set;
        literal_vector    m_lemma_min_stack;
        bool process_antecedent_for_minimization(literal antecedent);
        bool implied_by_marked(literal lit);
        void reset_unmark(unsigned old_size);
        void updt_lemma_lvl_set();
<<<<<<< HEAD
        bool minimize_lemma(unsigned glue);
        bool minimize_lemma_binres(unsigned glue);
=======
        bool minimize_lemma();
        bool minimize_lemma_binres();
>>>>>>> 5526d86a
        void reset_lemma_var_marks();
        bool dyn_sub_res();

        // -----------------------
        //
        // Backtracking
        //
        // -----------------------
        void push();
        void pop(unsigned num_scopes);
        void pop_reinit(unsigned num_scopes);

        void unassign_vars(unsigned old_sz, unsigned new_lvl);
        void reinit_clauses(unsigned old_sz);

        literal_vector m_user_scope_literals;
        literal_vector m_aux_literals;
        svector<bin_clause> m_user_bin_clauses;
        void gc_lit(clause_vector& clauses, literal lit);
        void gc_bin(literal lit);
        void gc_var(bool_var v);

        bool_var max_var(clause_vector& clauses, bool_var v);
        bool_var max_var(bool learned, bool_var v);

    public:
        void user_push() override;
        void user_pop(unsigned num_scopes) override;
        void pop_to_base_level() override;
        unsigned num_user_scopes() const override { return m_user_scope_literals.size(); }
        reslimit& rlimit() { return m_rlimit; }
        // -----------------------
        //
        // Simplification
        //
        // -----------------------
    public:
        void cleanup(bool force);
        void simplify(bool learned = true);
        void asymmetric_branching();
        unsigned scc_bin();

        // -----------------------
        //
        // Auxiliary methods.
        //
        // -----------------------
    public:
        lbool find_mutexes(literal_vector const& lits, vector<literal_vector> & mutexes);

        lbool get_consequences(literal_vector const& assms, bool_var_vector const& vars, vector<literal_vector>& conseq);

        // initialize and retrieve local search.
        // local_search& init_local_search();

    private:

        typedef hashtable<unsigned, u_hash, u_eq> index_set;

        u_map<index_set>       m_antecedents;
        literal_vector         m_todo_antecedents;
        vector<literal_vector> m_binary_clause_graph;

        bool extract_assumptions(literal lit, index_set& s);
        
        bool check_domain(literal lit, literal lit2);

        std::ostream& display_index_set(std::ostream& out, index_set const& s) const;

        lbool get_consequences(literal_vector const& assms, literal_vector const& lits, vector<literal_vector>& conseq);

        lbool get_bounded_consequences(literal_vector const& assms, bool_var_vector const& vars, vector<literal_vector>& conseq);

        void delete_unfixed(literal_set& unfixed_lits, bool_var_set& unfixed_vars);

        void extract_fixed_consequences(unsigned& start, literal_set const& assumptions, bool_var_set& unfixed, vector<literal_vector>& conseq);

        void extract_fixed_consequences(literal_set const& unfixed_lits, literal_set const& assumptions, bool_var_set& unfixed, vector<literal_vector>& conseq);

        void extract_fixed_consequences(literal lit, literal_set const& assumptions, bool_var_set& unfixed, vector<literal_vector>& conseq);

        bool extract_fixed_consequences1(literal lit, literal_set const& assumptions, bool_var_set& unfixed, vector<literal_vector>& conseq);

        void update_unfixed_literals(literal_set& unfixed_lits, bool_var_set& unfixed_vars);

        void fixup_consequence_core();

        // -----------------------
        //
        // Activity related stuff
        //
        // -----------------------
    public:
        void inc_activity(bool_var v) {
            unsigned & act = m_activity[v];
            act += m_activity_inc;
            m_case_split_queue.activity_increased_eh(v);
            if (act > (1 << 24))
                rescale_activity();
        }

        void decay_activity() {
            m_activity_inc *= m_config.m_variable_decay;
            m_activity_inc /= 100;
        }

    private:
        void rescale_activity();

        void update_chb_activity(bool is_sat, unsigned qhead);

        void update_lrb_reasoned();

        void update_lrb_reasoned(literal lit);

        // -----------------------
        //
        // Iterators
        //
        // -----------------------
    public:
        clause * const * begin_clauses() const { return m_clauses.begin(); }
        clause * const * end_clauses() const { return m_clauses.end(); }
        clause * const * begin_learned() const { return m_learned.begin(); }
        clause * const * end_learned() const { return m_learned.end(); }
        clause_vector const& learned() const { return m_learned; }
        clause_vector const& clauses() const override { return m_clauses; }
        void collect_bin_clauses(svector<bin_clause> & r, bool learned, bool learned_only) const override;


        // -----------------------
        //
        // Debugging
        //
        // -----------------------
    public:
        bool check_invariant() const override;
        void display(std::ostream & out) const;
        void display_watches(std::ostream & out) const;
        void display_watches(std::ostream & out, literal lit) const;
        void display_dimacs(std::ostream & out) const override;
        std::ostream& display_model(std::ostream& out) const;
        void display_wcnf(std::ostream & out, unsigned sz, literal const* lits, unsigned const* weights) const;
        void display_assignment(std::ostream & out) const;
        std::ostream& display_justification(std::ostream & out, justification const& j) const;
        std::ostream& display_watch_list(std::ostream& out, watch_list const& wl) const;

    protected:
        void display_binary(std::ostream & out) const;
        void display_units(std::ostream & out) const;        
        bool is_unit(clause const & c) const;
        bool is_empty(clause const & c) const;
        bool check_missed_propagation(clause_vector const & cs) const;
        bool check_missed_propagation() const;
        bool check_marks() const;
    };
    
    struct mk_stat {
        solver const & m_solver;
        mk_stat(solver const & s):m_solver(s) {}
        void display(std::ostream & out) const;
    };

    class scoped_detach {
        solver& s;
        clause& c;
        bool m_deleted;
    public:
        scoped_detach(solver& s, clause& c): s(s), c(c), m_deleted(false) {
            if (!c.frozen()) s.detach_clause(c);
        }            
        ~scoped_detach() {
            if (!m_deleted && !c.frozen()) s.attach_clause(c);
        }
        
        void del_clause() {
            if (!m_deleted) {
                s.del_clause(c);
                m_deleted = true;
            }
        }
    };


    std::ostream & operator<<(std::ostream & out, mk_stat const & stat);
};

#endif<|MERGE_RESOLUTION|>--- conflicted
+++ resolved
@@ -303,15 +303,9 @@
         //
         // -----------------------
     public:
-<<<<<<< HEAD
-        bool inconsistent() const { return m_inconsistent; }
-        unsigned num_vars() const { return m_justification.size(); }
-        unsigned num_clauses() const;
-=======
         bool inconsistent() const override { return m_inconsistent; }
         unsigned num_vars() const override { return m_justification.size(); }
         unsigned num_clauses() const override;
->>>>>>> 5526d86a
         void num_binary(unsigned& given, unsigned& learned) const;
         unsigned num_restarts() const { return m_restarts; }
         bool is_external(bool_var v) const override { return m_external[v] != 0; }
@@ -568,13 +562,8 @@
         bool implied_by_marked(literal lit);
         void reset_unmark(unsigned old_size);
         void updt_lemma_lvl_set();
-<<<<<<< HEAD
-        bool minimize_lemma(unsigned glue);
-        bool minimize_lemma_binres(unsigned glue);
-=======
         bool minimize_lemma();
         bool minimize_lemma_binres();
->>>>>>> 5526d86a
         void reset_lemma_var_marks();
         bool dyn_sub_res();
 
