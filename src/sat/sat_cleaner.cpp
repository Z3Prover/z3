/*++
Copyright (c) 2011 Microsoft Corporation

Module Name:

    sat_cleaner.h

Abstract:

    Eliminate satisfied clauses, and literals assigned to false.

Author:

    Leonardo de Moura (leonardo) 2011-05-24.

Revision History:

--*/
#include "sat/sat_cleaner.h"
#include "sat/sat_solver.h"
#include "util/trace.h"
#include "util/stopwatch.h"

namespace sat {

    cleaner::cleaner(solver & _s):
        s(_s),
        m_last_num_units(0), 
        m_cleanup_counter(0) {
        reset_statistics();
    }
    
    /**
       - Delete watch lists of assigned literals.
       - Delete satisfied binary watched binary clauses
       - Delete watched clauses (they will be reinserted after they are cleaned).
    */
    void cleaner::cleanup_watches() {
        vector<watch_list>::iterator it  = s.m_watches.begin();
        vector<watch_list>::iterator end = s.m_watches.end();
        unsigned l_idx = 0;
        for (; it != end; ++it, ++l_idx) {
            if (s.value(to_literal(l_idx)) != l_undef) {
                it->finalize();
                SASSERT(it->empty());
                continue;
            }
            TRACE("cleanup_bug", tout << "processing wlist of " << to_literal(l_idx) << "\n";);
            watch_list & wlist = *it;
            watch_list::iterator it2      = wlist.begin();
            watch_list::iterator it_prev  = it2;
            watch_list::iterator end2     = wlist.end();
            for (; it2 != end2; ++it2) {
                switch (it2->get_kind()) {
                case watched::BINARY:
                    SASSERT(s.value(it2->get_literal()) == l_true || s.value(it2->get_literal()) == l_undef);
                    if (s.value(it2->get_literal()) == l_undef) {
                        *it_prev = *it2;
                        ++it_prev;
                    }
                    TRACE("cleanup_bug", tout << "keeping: " << ~to_literal(l_idx) << " " << it2->get_literal() << "\n";);
                    break;
                case watched::TERNARY:
                case watched::CLAUSE:
                    // skip
                    break;
                case watched::EXT_CONSTRAINT:
                    *it_prev = *it2;
                    ++it_prev;
                    break;
                default:
                    UNREACHABLE();
                    break;
                }
            }
            wlist.set_end(it_prev);
        }
    }

    void cleaner::cleanup_clauses(clause_vector & cs) {
        clause_vector::iterator it  = cs.begin();
        clause_vector::iterator it2 = it;
        clause_vector::iterator end = cs.end();
        for (; it != end; ++it) {
            clause & c = *(*it);
            TRACE("sat_cleaner_bug", tout << "cleaning: " << c << "\n";
                  for (unsigned i = 0; i < c.size(); i++) tout << c[i] << ": " << s.value(c[i]) << "\n";);
            CTRACE("sat_cleaner_frozen", c.frozen(), tout << c << "\n";);
            unsigned sz = c.size();
            unsigned i = 0, j = 0;
            m_cleanup_counter += sz;
            for (; i < sz; i++) {
                switch (s.value(c[i])) {
                case l_true:
                    goto end_loop;
                case l_false:
                    m_elim_literals++;
                    break;
                case l_undef:
                    if (i != j) {
                        std::swap(c[j], c[i]);
                    }
                    j++;
                    break;
                }
            }
        end_loop:
            CTRACE("sat_cleaner_frozen", c.frozen(),
                   tout << "sat: " << (i < sz) << ", new_size: " << j << "\n";
                   tout << mk_lits_pp(j, c.begin()) << "\n";);
            if (i < sz) {
                m_elim_clauses++;
                s.del_clause(c);
            }
            else {
                unsigned new_sz = j;
                CTRACE("sat_cleaner_bug", new_sz < 2, tout << "new_sz: " << new_sz << "\n";
                       if (c.size() > 0) tout << "unit: " << c[0] << "\n";
                       s.display_watches(tout););
                switch (new_sz) {
                case 0:
<<<<<<< HEAD
                    s.set_conflict(justification(0));
=======
                    s.set_conflict();
>>>>>>> 5526d86a
                    s.del_clause(c);
                    break;
                case 1:
                    s.assign_unit(c[0]);
                    s.del_clause(c);
                    break;
                case 2:
                    SASSERT(s.value(c[0]) == l_undef && s.value(c[1]) == l_undef);
                    TRACE("cleanup_bug", tout << "clause became binary: " << c[0] << " " << c[1] << "\n";);
                    s.mk_bin_clause(c[0], c[1], c.is_learned());
                    s.del_clause(c);
                    break;
                default:
                    c.shrink(new_sz);
                    *it2 = *it;
                    it2++;
                    if (!c.frozen()) {                            
                        s.attach_clause(c);
                    }
                    if (s.m_config.m_drat && new_sz < sz) {
                        s.m_drat.add(c, true);
                        c.restore(sz);
                        s.m_drat.del(c);
                        c.shrink(new_sz);
                    }
                    break;
                }
            }
        }
        cs.set_end(it2);
    }

    struct cleaner::report {
        cleaner & m_cleaner;
        stopwatch m_watch;
        unsigned  m_elim_clauses;
        unsigned  m_elim_literals;
        report(cleaner & c):
            m_cleaner(c),
            m_elim_clauses(c.m_elim_clauses),
            m_elim_literals(c.m_elim_literals) {
            m_watch.start();
        }
        ~report() {
            m_watch.stop();
            IF_VERBOSE(2,
                       verbose_stream() << " (sat-cleaner";
                       verbose_stream() << " :elim-literals " << (m_cleaner.m_elim_literals - m_elim_literals);
                       verbose_stream() << " :elim-clauses " << (m_cleaner.m_elim_clauses - m_elim_clauses);
                       verbose_stream() << " :cost " << m_cleaner.m_cleanup_counter << m_watch << ")\n";);
        }
    };

    /**
       \brief Return true if cleaner executed.
    */
    bool cleaner::operator()(bool force) {
        CASSERT("cleaner_bug", s.check_invariant());
        unsigned trail_sz = s.m_trail.size();

        s.propagate(false); // make sure that everything was propagated.
        TRACE("sat_cleaner_bug", s.display(tout); s.display_watches(tout););
        if (s.m_inconsistent)
            return false;
        if (m_last_num_units == trail_sz)
            return false; // there are no new assigned literals since last time... nothing to be done
        if (!force && m_cleanup_counter > 0)
            return false; // prevent simplifier from being executed over and over again.
        report rpt(*this);
        m_last_num_units = trail_sz;
        m_cleanup_counter = 0;
        do {
            trail_sz = s.m_trail.size();
            cleanup_watches();
            cleanup_clauses(s.m_clauses);
            cleanup_clauses(s.m_learned);
            s.propagate(false);
        }
        while (trail_sz < s.m_trail.size());
        CASSERT("cleaner_bug", s.check_invariant());
        return true;
    }
    
    void cleaner::reset_statistics() {
        m_elim_clauses = 0;
        m_elim_literals = 0;
    }
    
    void cleaner::collect_statistics(statistics & st) const {
        st.update("sat elim clauses", m_elim_clauses);
        st.update("sat elim literals", m_elim_literals);
    }

};<|MERGE_RESOLUTION|>--- conflicted
+++ resolved
@@ -119,11 +119,7 @@
                        s.display_watches(tout););
                 switch (new_sz) {
                 case 0:
-<<<<<<< HEAD
-                    s.set_conflict(justification(0));
-=======
                     s.set_conflict();
->>>>>>> 5526d86a
                     s.del_clause(c);
                     break;
                 case 1:
