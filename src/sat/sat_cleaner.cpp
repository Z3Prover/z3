/*++
Copyright (c) 2011 Microsoft Corporation

Module Name:

    sat_cleaner.h

Abstract:

    Eliminate satisfied clauses, and literals assigned to false.

Author:

    Leonardo de Moura (leonardo) 2011-05-24.

Revision History:

--*/
#include "sat/sat_cleaner.h"
#include "sat/sat_solver.h"
#include "util/trace.h"
#include "util/stopwatch.h"

namespace sat {

    cleaner::cleaner(solver & _s):
        s(_s),
        m_last_num_units(0), 
        m_cleanup_counter(0) {
        reset_statistics();
    }
    
    /**
       - Delete watch lists of assigned literals.
       - Delete satisfied binary watched binary clauses
       - Delete watched clauses (they will be reinserted after they are cleaned).
    */
    void cleaner::cleanup_watches() {
        vector<watch_list>::iterator it  = s.m_watches.begin();
        vector<watch_list>::iterator end = s.m_watches.end();
        unsigned l_idx = 0;
        for (; it != end; ++it, ++l_idx) {
            if (s.value(to_literal(l_idx)) != l_undef) {
                it->finalize();
                SASSERT(it->empty());
                continue;
            }
            TRACE("cleanup_bug", tout << "processing wlist of " << to_literal(l_idx) << "\n";);
            watch_list & wlist = *it;
            watch_list::iterator it2      = wlist.begin();
            watch_list::iterator it_prev  = it2;
            watch_list::iterator end2     = wlist.end();
            for (; it2 != end2; ++it2) {
                switch (it2->get_kind()) {
                case watched::BINARY:
                    SASSERT(s.value(it2->get_literal()) == l_true || s.value(it2->get_literal()) == l_undef);
                    if (s.value(it2->get_literal()) == l_undef) {
                        *it_prev = *it2;
                        ++it_prev;
                    }
                    TRACE("cleanup_bug", tout << "keeping: " << ~to_literal(l_idx) << " " << it2->get_literal() << "\n";);
                    break;
                case watched::TERNARY:
                case watched::CLAUSE:
                    // skip
                    break;
                case watched::EXT_CONSTRAINT:
                    *it_prev = *it2;
                    ++it_prev;
                    break;
                default:
                    UNREACHABLE();
                    break;
                }
            }
            wlist.set_end(it_prev);
        }
    }

    void cleaner::cleanup_clauses(clause_vector & cs) {
        clause_vector::iterator it  = cs.begin();
        clause_vector::iterator it2 = it;
        clause_vector::iterator end = cs.end();
        for (; it != end; ++it) {
            clause & c = *(*it);
            TRACE("sat_cleaner_bug", tout << "cleaning: " << c << "\n";
                  for (unsigned i = 0; i < c.size(); i++) tout << c[i] << ": " << s.value(c[i]) << "\n";);
            CTRACE("sat_cleaner_frozen", c.frozen(), tout << c << "\n";);
            unsigned sz = c.size();
            unsigned i = 0, j = 0;
            m_cleanup_counter += sz;
            for (; i < sz; i++) {
                switch (s.value(c[i])) {
                case l_true:
                    goto end_loop;
                case l_false:
                    m_elim_literals++;
                    break;
                case l_undef:
                    if (i != j) {
                        std::swap(c[j], c[i]);
                    }
                    j++;
                    break;
                }
            }
        end_loop:
            CTRACE("sat_cleaner_frozen", c.frozen(),
                   tout << "sat: " << (i < sz) << ", new_size: " << j << "\n";
                   tout << mk_lits_pp(j, c.begin()) << "\n";);
            if (i < sz) {
                m_elim_clauses++;
                s.del_clause(c);
            }
            else {
                unsigned new_sz = j;
                CTRACE("sat_cleaner_bug", new_sz < 2, tout << "new_sz: " << new_sz << "\n";
                       if (c.size() > 0) tout << "unit: " << c[0] << "\n";
                       s.display_watches(tout););
<<<<<<< HEAD
                if (new_sz == 0) {
                    s.set_conflict(justification(0));
                    s.del_clause(c);
                }
                else if (new_sz == 1) {
                    s.assign_unit(c[0]);
=======
                switch (new_sz) {
                case 0:
                    s.set_conflict(justification());
                    s.del_clause(c);
                    break;
                case 1:
                    s.assign(c[0], justification());
>>>>>>> 9cf99e26
                    s.del_clause(c);
                    break;
                case 2:
                    SASSERT(s.value(c[0]) == l_undef && s.value(c[1]) == l_undef);
                    TRACE("cleanup_bug", tout << "clause became binary: " << c[0] << " " << c[1] << "\n";);
                    s.mk_bin_clause(c[0], c[1], c.is_learned());
                    s.del_clause(c);
                    break;
                default:
                    c.shrink(new_sz);
                    *it2 = *it;
                    it2++;
                    if (!c.frozen()) {                            
                        s.attach_clause(c);
                    }
                    if (s.m_config.m_drat && new_sz < sz) {
                        s.m_drat.add(c, true);
                        c.restore(sz);
                        s.m_drat.del(c);
                        c.shrink(new_sz);
                    }
                    break;
                }
            }
        }
        cs.set_end(it2);
    }

    struct cleaner::report {
        cleaner & m_cleaner;
        stopwatch m_watch;
        unsigned  m_elim_clauses;
        unsigned  m_elim_literals;
        report(cleaner & c):
            m_cleaner(c),
            m_elim_clauses(c.m_elim_clauses),
            m_elim_literals(c.m_elim_literals) {
            m_watch.start();
        }
        ~report() {
            m_watch.stop();
            IF_VERBOSE(SAT_VB_LVL, 
                       verbose_stream() << " (sat-cleaner :elim-literals " << (m_cleaner.m_elim_literals - m_elim_literals)
                       << " :elim-clauses " << (m_cleaner.m_elim_clauses - m_elim_clauses)
                       << " :cost " << m_cleaner.m_cleanup_counter
                       << mk_stat(m_cleaner.s)
                       << " :time " << std::fixed << std::setprecision(2) << m_watch.get_seconds() << ")\n";);
        }
    };

    /**
       \brief Return true if cleaner executed.
    */
    bool cleaner::operator()(bool force) {
        CASSERT("cleaner_bug", s.check_invariant());
        unsigned trail_sz = s.m_trail.size();
        s.propagate(false); // make sure that everything was propagated.
        TRACE("sat_cleaner_bug", s.display(tout); s.display_watches(tout););
        if (s.m_inconsistent)
            return false;
        if (m_last_num_units == trail_sz)
            return false; // there are no new assigned literals since last time... nothing to be done
        if (!force && m_cleanup_counter > 0)
            return false; // prevent simplifier from being executed over and over again.
        report rpt(*this);
        m_last_num_units = trail_sz;
        m_cleanup_counter = 0;
        do {
            trail_sz = s.m_trail.size();
            cleanup_watches();
            cleanup_clauses(s.m_clauses);
            cleanup_clauses(s.m_learned);
            s.propagate(false);
        }
        while (trail_sz < s.m_trail.size());
        CASSERT("cleaner_bug", s.check_invariant());
        return true;
    }
    
    void cleaner::reset_statistics() {
        m_elim_clauses = 0;
        m_elim_literals = 0;
    }
    
    void cleaner::collect_statistics(statistics & st) const {
        st.update("sat elim clauses", m_elim_clauses);
        st.update("sat elim literals", m_elim_literals);
    }

};<|MERGE_RESOLUTION|>--- conflicted
+++ resolved
@@ -117,22 +117,13 @@
                 CTRACE("sat_cleaner_bug", new_sz < 2, tout << "new_sz: " << new_sz << "\n";
                        if (c.size() > 0) tout << "unit: " << c[0] << "\n";
                        s.display_watches(tout););
-<<<<<<< HEAD
-                if (new_sz == 0) {
+                switch (new_sz) {
+                case 0:
                     s.set_conflict(justification(0));
                     s.del_clause(c);
-                }
-                else if (new_sz == 1) {
+                    break;
+                case 1:
                     s.assign_unit(c[0]);
-=======
-                switch (new_sz) {
-                case 0:
-                    s.set_conflict(justification());
-                    s.del_clause(c);
-                    break;
-                case 1:
-                    s.assign(c[0], justification());
->>>>>>> 9cf99e26
                     s.del_clause(c);
                     break;
                 case 2:
