--- conflicted
+++ resolved
@@ -308,11 +308,7 @@
         if (!c.was_removed() && m_config.m_drat && !m_drat.is_cleaned(c)) {
             m_drat.del(c);
         }
-<<<<<<< HEAD
         dealloc_clause(&c);        
-=======
-        dealloc_clause(&c);    
->>>>>>> 5cdfa7cd
         if (m_searching) 
             m_stats.m_del_clause++;
     }
@@ -2397,16 +2393,8 @@
         if (m_step_size > m_config.m_step_size_min) {
             m_step_size -= m_config.m_step_size_dec;
         }
-<<<<<<< HEAD
         bool unique_max;
         m_conflict_lvl = get_max_lvl(m_not_l, m_conflict, unique_max);        
-=======
-
-        m_conflict_lvl = get_max_lvl(m_not_l, m_conflict);
-        TRACE("sat_verbose", tout << "conflict detected at level " << m_conflict_lvl << " for ";
-              if (m_not_l == literal()) tout << "null literal\n";
-              else tout << m_not_l << "\n";);
->>>>>>> 5cdfa7cd
 
         if (m_conflict_lvl <= 1 && tracking_assumptions()) {
             resolve_conflict_for_unsat_core();
@@ -2576,7 +2564,6 @@
         unsigned glue = num_diff_levels(m_lemma.size(), m_lemma.c_ptr());        
         m_fast_glue_avg.update(glue);
         m_slow_glue_avg.update(glue);
-<<<<<<< HEAD
     
         // compute whether to use backtracking or backjumping
         unsigned num_scopes = m_scope_lvl - backjump_lvl;
@@ -2590,23 +2577,15 @@
             ++m_stats.m_backtracks;
             pop_reinit(m_scope_lvl - backtrack_lvl + 1);
         }
-=======
-        pop_reinit(m_scope_lvl - new_scope_lvl);
-        TRACE("sat_conflict_detail", tout << glue << " " << new_scope_lvl << "\n";);
->>>>>>> 5cdfa7cd
         // unsound: m_asymm_branch.minimize(m_scc, m_lemma);
         clause * lemma = mk_clause_core(m_lemma.size(), m_lemma.c_ptr(), true);
         if (lemma) {
             lemma->set_glue(glue);
         }
-<<<<<<< HEAD
         if (m_par && lemma) {
             m_par->share_clause(*this, *lemma);
         }
         TRACE("sat_conflict_detail", tout << "consistent " << (!m_inconsistent) << " scopes: " << scope_lvl() << " backtrack: " << backtrack_lvl << " backjump: " << backjump_lvl << "\n";);
-=======
-        TRACE("sat_conflict_detail", tout << new_scope_lvl << "\n";);
->>>>>>> 5cdfa7cd
         decay_activity();
         updt_phase_counters();
     }
