--- conflicted
+++ resolved
@@ -3687,15 +3687,10 @@
         s.m_trail_lim = m_trail.size();
         s.m_clauses_to_reinit_lim = m_clauses_to_reinit.size();
         s.m_inconsistent = m_inconsistent;
-<<<<<<< HEAD
         if (m_ext) {
 #if DYNAMIC_VARS
             m_vars_lim.push(m_active_vars.size());
 #endif
-=======
-        // m_vars_lim.push(num_vars());
-        if (m_ext)
->>>>>>> af54a79a
             m_ext->push();
         }
     }
@@ -3708,7 +3703,6 @@
     }
 
     void solver::pop_vars(unsigned num_scopes) {
-<<<<<<< HEAD
         m_vars_to_reinit.reset();
         unsigned old_num_vars = m_vars_lim.pop(num_scopes);
         if (old_num_vars == m_active_vars.size())
@@ -3738,15 +3732,6 @@
         }
         m_active_vars.shrink(j);
         IF_VERBOSE(0, verbose_stream() << "vars to reinit: " << m_vars_to_reinit << " free vars " << m_free_vars << "\n");
-=======
-        unsigned old_num_vars = m_vars_lim.pop(num_scopes);
-        if (old_num_vars == num_vars()) 
-            return;
-        IF_VERBOSE(0, verbose_stream() << "new variables created under scope\n";);
-        for (unsigned v = old_num_vars; v < num_vars(); ++v) {
-            
-        }
->>>>>>> af54a79a
     }
 
     void solver::shrink_vars(unsigned v) {
@@ -3776,13 +3761,9 @@
         if (num_scopes == 0)
             return;
         if (m_ext) {
-<<<<<<< HEAD
 #if DYNAMIC_VARS
             pop_vars(num_scopes);
 #endif
-=======
-            // pop_vars(num_scopes);
->>>>>>> af54a79a
             m_ext->pop(num_scopes);
         }
         SASSERT(num_scopes <= scope_lvl());
