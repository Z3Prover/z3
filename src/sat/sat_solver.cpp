--- conflicted
+++ resolved
@@ -1987,13 +1987,8 @@
     void solver::set_cancel(bool f) {
         m_cancel = f;
     }
-<<<<<<< HEAD
-    
-    void solver::collect_statistics(statistics & st) {        
-=======
 
     void solver::collect_statistics(statistics & st) {
->>>>>>> 084a6f35
         m_stats.collect_statistics(st);
         m_cleaner.collect_statistics(st);
         m_simplifier.collect_statistics(st);
