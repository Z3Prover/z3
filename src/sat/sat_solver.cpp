--- conflicted
+++ resolved
@@ -1963,11 +1963,7 @@
                 if (inconsistent()) break;
                 assign_scoped(lit);
             }
-<<<<<<< HEAD
             if (!inconsistent()) propagate(false);
-=======
-            propagate(false);
->>>>>>> 606754c0
             TRACE("sat",
                   tout << "consistent: " << !inconsistent() << "\n";
                   for (literal a : m_assumptions) {
@@ -2956,7 +2952,6 @@
 
     void solver::learn_lemma_and_backjump() {
         TRACE("sat_lemma", tout << "new lemma size: " << m_lemma.size() << "\n" << m_lemma << "\n";);
-<<<<<<< HEAD
         
         if (m_lemma.empty()) {
             pop_reinit(m_scope_lvl);
@@ -2991,27 +2986,6 @@
                     std::swap(m_lemma[i], m_lemma[0]);
                     break;
                 }
-=======
-
-        unsigned new_scope_lvl       = 0;
-        if (!m_lemma.empty()) {
-            if (m_config.m_minimize_lemmas) {
-                minimize_lemma();
-                reset_lemma_var_marks();
-                if (m_config.m_dyn_sub_res)
-                    dyn_sub_res();
-                TRACE("sat_lemma", tout << "new lemma (after minimization) size: " << m_lemma.size() << "\n" << m_lemma << "\n";);
-            }
-            else
-                reset_lemma_var_marks();
-
-            literal_vector::iterator it  = m_lemma.begin();
-            literal_vector::iterator end = m_lemma.end();
-            ++it;
-            for(; it != end; ++it) {
-                bool_var var = (*it).var();
-                new_scope_lvl = std::max(new_scope_lvl, lvl(var));
->>>>>>> 606754c0
             }
         }
         
