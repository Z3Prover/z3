--- conflicted
+++ resolved
@@ -30,10 +30,7 @@
 #include "sat/sat_unit_walk.h"
 #include "sat/sat_ddfw.h"
 #include "sat/sat_prob.h"
-<<<<<<< HEAD
 #include "sat/sat_binspr.h"
-=======
->>>>>>> d1719ee6
 #ifdef _MSC_VER
 # include <xmmintrin.h>
 #endif
@@ -1242,10 +1239,7 @@
                 else if (should_gc()) do_gc();
                 else if (should_rephase()) do_rephase();
                 else if (should_restart()) do_restart(!m_config.m_restart_fast);
-<<<<<<< HEAD
                 else if (should_update_neuro_activity()) do_update_neuro_activity();
-=======
->>>>>>> d1719ee6
                 else if (should_simplify()) do_simplify();
                 else if (!decide()) is_sat = final_check();
             }
@@ -1571,7 +1565,6 @@
                 break;
             case PS_ALWAYS_FALSE:
                 phase = false;
-<<<<<<< HEAD
                 break;
             case PS_BASIC_CACHING:
                 phase = m_phase[next];
@@ -1587,15 +1580,6 @@
             case PS_NEURO_CACHING:
                 if (m_search_state == s_unsat) {
                     phase = next < m_neuro_phase.size() ? m_neuro_phase[next] : m_phase[next];
-=======
-                break;
-            case PS_BASIC_CACHING:
-                phase = m_phase[next];
-                break;
-            case PS_SAT_CACHING:
-                if (m_search_state == s_unsat) {
-                    phase = m_phase[next];
->>>>>>> d1719ee6
                 }
                 else {
                     phase = m_best_phase[next];
@@ -1698,7 +1682,6 @@
         }
     }    
 
-<<<<<<< HEAD
     void solver::neuro::reset(solver& s) {
         C_idxs.reset();
         L_idxs.reset();
@@ -1711,15 +1694,12 @@
         m_learned_clause_size_overhead = s.m_config.m_neuro_learned_size_overhead;
         m_num_non_learned_idxs = 0;
     }
-=======
->>>>>>> d1719ee6
 
     struct clause_size_lt {
         bool operator()(clause const * c1, clause const * c2) const {
             return c1->size() < c2->size();
         }
     };
-<<<<<<< HEAD
 
     void solver::neuro::init(solver& s) {
         reset(s);
@@ -1903,8 +1883,6 @@
         gc_half("neuro");
         return true;
     }
-=======
->>>>>>> d1719ee6
 
     void solver::init_assumptions(unsigned num_lits, literal const* lits) {
         if (num_lits == 0 && m_user_scope_literals.empty()) {
@@ -2039,11 +2017,8 @@
         m_best_phase_size         = 0;
         m_rephase_lim             = 0;
         m_rephase_inc             = 0;
-<<<<<<< HEAD
         m_neuro_activity_lim      = m_config.m_neuro_activity_base;
         m_neuro_activity_inc      = 0;
-=======
->>>>>>> d1719ee6
         m_conflicts_since_restart = 0;
         m_force_conflict_analysis = false;
         m_restart_threshold       = m_config.m_restart_initial;
@@ -2431,7 +2406,6 @@
         }
     }
 
-<<<<<<< HEAD
     bool solver::should_update_neuro_activity() {
         if (m_config.m_neuro_activity && m_conflicts_since_init >= m_neuro_activity_lim) {
             m_neuro_activity_lim += m_neuro_activity_inc;
@@ -2452,15 +2426,10 @@
         }
     }
 
-    void solver::update_activity(bool_var v, double p) {
-        unsigned old_act = m_activity[v];
-        unsigned new_act = (unsigned) (num_vars() * m_config.m_neuro_activity_scale *  p);
-=======
 
     void solver::update_activity(bool_var v, double p) {
         unsigned old_act = m_activity[v];
         unsigned new_act = (unsigned) (num_vars() * m_config.m_activity_scale *  p);
->>>>>>> d1719ee6
         m_activity[v] = new_act;
         if (!was_eliminated(v) && value(v) == l_undef && new_act != old_act) {
             m_case_split_queue.activity_changed_eh(v, new_act > old_act);
@@ -2868,7 +2837,6 @@
         if (m_conflict_lvl == 0) {
             TRACE("sat", tout << "conflict level is 0\n";);
             return l_false;
-<<<<<<< HEAD
         }
 
         // force_conflict_analysis is used instead of relying on normal propagation to assign m_not_l 
@@ -2881,27 +2849,9 @@
             m_force_conflict_analysis = true;
             ++m_stats.m_backtracks;
             return l_undef;
-=======
->>>>>>> d1719ee6
         }
         m_force_conflict_analysis = false;
 
-<<<<<<< HEAD
-=======
-        // force_conflict_analysis is used instead of relying on normal propagation to assign m_not_l 
-        // at the backtracking level. This is the case where the external theories miss propagations
-        // that only get triggered after decisions.
-        
-        if (unique_max && !m_force_conflict_analysis) {
-            TRACE("sat", tout << "unique max " << js << " " << m_not_l << "\n";);
-            pop_reinit(m_scope_lvl - m_conflict_lvl + 1);
-            m_force_conflict_analysis = true;
-            ++m_stats.m_backtracks;
-            return l_undef;
-        }
-        m_force_conflict_analysis = false;
-
->>>>>>> d1719ee6
         updt_phase_of_vars();
 
         if (m_ext) {
@@ -3333,11 +3283,7 @@
     }
 
     bool solver::is_two_phase() const {
-<<<<<<< HEAD
         return m_config.m_phase == PS_SAT_CACHING || m_config.m_phase == PS_NEURO_CACHING;
-=======
-        return m_config.m_phase == PS_SAT_CACHING;
->>>>>>> d1719ee6
     }
 
     bool solver::is_sat_phase() const {
@@ -3380,12 +3326,6 @@
             std::swap(m_slow_glue_backup, m_slow_glue_avg);
             if (m_search_state == s_sat) {
                 m_search_unsat_conflicts += m_config.m_search_unsat_conflicts;   
-<<<<<<< HEAD
-=======
-            }
-            else {
-                m_search_sat_conflicts += m_config.m_search_sat_conflicts;
->>>>>>> d1719ee6
             }
             else {
                 m_search_sat_conflicts += m_config.m_search_sat_conflicts;
@@ -3434,7 +3374,6 @@
                 break;
             default:
                 break;
-<<<<<<< HEAD
             }
             break;
         case PS_SAT_CACHING:
@@ -3463,17 +3402,6 @@
                 }
             }
             break;
-=======
-            }
-            break;
-        case PS_SAT_CACHING:
-            if (m_search_state == s_sat) {
-                for (unsigned i = 0; i < m_phase.size(); ++i) {
-                    m_phase[i] = m_best_phase[i];
-                }
-            }
-            break;
->>>>>>> d1719ee6
         case PS_RANDOM:
             for (auto& p : m_phase) p = (m_rand() % 2) == 0;
             break;
