--- conflicted
+++ resolved
@@ -27,12 +27,9 @@
 #include "sat/sat_integrity_checker.h"
 #include "sat/sat_lookahead.h"
 #include "sat/sat_unit_walk.h"
-<<<<<<< HEAD
-=======
 #ifdef _MSC_VER
 # include <xmmintrin.h>
 #endif
->>>>>>> 5526d86a
 
 
 namespace sat {
@@ -106,14 +103,11 @@
         if (ext) ext->set_solver(this);
     }
 
-<<<<<<< HEAD
-=======
     void solver::set_predictor(void* state, neuro_predictor p) {
         m_neuro_state = state;
         m_neuro_predictor = p;
     }
 
->>>>>>> 5526d86a
     void solver::copy(solver const & src, bool copy_learned) {
         pop_to_base_level();
         del_clauses(m_clauses);
@@ -356,12 +350,7 @@
         
         switch (num_lits) {
         case 0:
-<<<<<<< HEAD
-            if (m_config.m_drat) m_drat.add();
-            set_conflict(justification(0));
-=======
             set_conflict();
->>>>>>> 5526d86a
             return nullptr;
         case 1:
             assign_unit(lits[0]);
@@ -378,19 +367,11 @@
     }
 
     void solver::mk_bin_clause(literal l1, literal l2, bool learned) {
-<<<<<<< HEAD
-        if (find_binary_watch(get_wlist(~l1), ~l2)) {
-            assign_unit(l1);
-            return;
-        }
-        if (find_binary_watch(get_wlist(~l2), ~l1)) {
-=======
         if (find_binary_watch(get_wlist(~l1), ~l2) && value(l1) == l_undef) {
             assign_unit(l1);
             return;
         }
         if (find_binary_watch(get_wlist(~l2), ~l1) && value(l2) == l_undef) {
->>>>>>> 5526d86a
             assign_unit(l2);
             return;
         }
@@ -429,22 +410,14 @@
             }
             else {
                 m_stats.m_bin_propagate++;
-<<<<<<< HEAD
-                TRACE("sat", tout << "propagate " << l1 << " <- " << ~l2 << "\n";);
-=======
                 //TRACE("sat", tout << "propagate " << l1 << " <- " << ~l2 << "\n";);
->>>>>>> 5526d86a
                 assign(l1, justification(lvl(l2), l2));
             }
             return true;
         }
         else if (value(l1) == l_false) {
             m_stats.m_bin_propagate++;
-<<<<<<< HEAD
-            TRACE("sat", tout << "propagate " << l2 << " <- " << ~l1 << "\n";);
-=======
             //TRACE("sat", tout << "propagate " << l2 << " <- " << ~l1 << "\n";);
->>>>>>> 5526d86a
             assign(l2, justification(lvl(l1), l1) );
             return true;
         }
@@ -822,7 +795,6 @@
     // -----------------------
 
     void solver::set_conflict(justification c, literal not_l) {
-        TRACE("sat", tout << not_l << " " << c << "\n";);
         if (m_inconsistent)
             return;
         m_inconsistent = true;
@@ -924,11 +896,7 @@
             if (m_inconsistent) return false;
             l = m_trail[m_qhead];
             unsigned curr_level = lvl(l);
-<<<<<<< HEAD
-            TRACE("sat_propagate", tout << "propagating: " << l << " " << m_justification[l.var()] << "\n";);
-=======
             TRACE("sat_propagate", tout << "propagating: " << l << " " << m_justification[l.var()] << "\n"; );
->>>>>>> 5526d86a
             m_qhead++;
             not_l = ~l;
             SASSERT(value(l) == l_true);
@@ -1120,11 +1088,7 @@
             m_cuber = nullptr;
             if (is_first) {
                 pop_to_base_level();
-<<<<<<< HEAD
-                set_conflict(justification(0));
-=======
                 set_conflict();
->>>>>>> 5526d86a
             }
             break;
         case l_true: {
@@ -1531,12 +1495,7 @@
 #endif
         }
 
-<<<<<<< HEAD
-        SASSERT(phase != l_undef);
-        literal next_lit(next, phase == l_false);
-=======
         literal next_lit(next, !phase);
->>>>>>> 5526d86a
         TRACE("sat_decide", tout << scope_lvl() << ": next-case-split: " << next_lit << "\n";);
         assign_scoped(next_lit);
         return true;
@@ -2006,16 +1965,8 @@
         if (m_clone) {
             IF_VERBOSE(1, verbose_stream() << "\"checking model (on original set of clauses)\"\n";);
             if (!m_clone->check_model(m_model)) {
-<<<<<<< HEAD
-                IF_VERBOSE(0, display(verbose_stream()));
-                // IF_VERBOSE(0, display_watches(verbose_stream()));
-                IF_VERBOSE(0, m_mc.display(verbose_stream()));
-                // IF_VERBOSE(0, display_units(verbose_stream()));
-                // IF_VERBOSE(0, m_clone->display(verbose_stream() << "clone\n"));
-=======
                 IF_VERBOSE(1, m_mc.display(verbose_stream()));
                 IF_VERBOSE(1, display_units(verbose_stream()));
->>>>>>> 5526d86a
                 throw solver_exception("check model failed (for cloned solver)");
             }
         }
@@ -2165,23 +2116,6 @@
     void solver::restart(bool to_base) {
         m_stats.m_restart++;
         m_restarts++;
-<<<<<<< HEAD
-        if (m_conflicts_since_init >= m_restart_next_out) {
-            if (0 == m_restart_next_out) {
-                m_restart_next_out = 1;
-                IF_VERBOSE(1, verbose_stream() << "(sat.stats :conflicts   :restarts     :learned/bin      :gc           :time)\n");
-                IF_VERBOSE(1, verbose_stream() << "(sat.stats      :decisions   :clauses/bin        :units    :memory         )\n");
-            }
-            m_restart_next_out = (3*m_restart_next_out)/2 + 1;
-            
-            IF_VERBOSE(1,
-                       verbose_stream() << "(sat.stats " 
-                       << std::setw(6) << m_stats.m_conflict << " " 
-                       << std::setw(6) << m_stats.m_decision << " "
-                       << std::setw(4) << m_stats.m_restart 
-                       << mk_stat(*this)
-                       << " " << std::setw(6) << std::setprecision(2) << m_stopwatch.get_current_seconds() << ")\n";);
-=======
         if (m_conflicts_since_init >= m_restart_next_out && get_verbosity_level() >= 1) {
             if (0 == m_restart_next_out) {
                 m_restart_next_out = 1;
@@ -2190,7 +2124,6 @@
                 m_restart_next_out = std::min(m_conflicts_since_init + 50000, (3*m_restart_next_out)/2 + 1); 
             }
             log_stats();
->>>>>>> 5526d86a
         }
         TRACE("sat", tout << "restart " << restart_level(to_base) << "\n";);
         IF_VERBOSE(30, display_status(verbose_stream()););
@@ -2552,12 +2485,8 @@
         unsigned new_sz = j;
         switch (new_sz) {
         case 0:
-<<<<<<< HEAD
-            set_conflict(justification(0));
-=======
             if (m_config.m_drat) m_drat.add();
             set_conflict();
->>>>>>> 5526d86a
             return false;
         case 1:
             assign_unit(c[0]);
@@ -2613,7 +2542,6 @@
 
     bool solver::resolve_conflict_core() {
         m_conflicts_since_init++;
-
         m_conflicts_since_restart++;
         m_conflicts_since_gc++;
         m_stats.m_conflict++;
@@ -2635,20 +2563,12 @@
 
         if (unique_max) {
             m_unique_max_since_restart++; // does not update glue
-<<<<<<< HEAD
-            IF_VERBOSE(3, verbose_stream() << "unique max scope " << m_scope_lvl << " conflict level: " << m_conflict_lvl << "\n");
-=======
             IF_VERBOSE(5, verbose_stream() << "unique max scope " << m_scope_lvl << " conflict level: " << m_conflict_lvl << "\n");
->>>>>>> 5526d86a
             pop_reinit(m_scope_lvl - m_conflict_lvl + 1);
             return true;
         }
 
-<<<<<<< HEAD
-        forget_phase_of_vars(m_conflict_lvl);
-=======
         updt_phase_of_vars();
->>>>>>> 5526d86a
 
         if (m_ext) {
             switch (m_ext->resolve_conflict()) {
@@ -2673,20 +2593,12 @@
         // save space for first uip
         m_lemma.push_back(null_literal);
 
-<<<<<<< HEAD
-        TRACE("sat_conflict_detail", display(tout << "resolve: " << m_not_l << " " 
-                                             << " js: " << js 
-                                             << " idx: " << idx 
-                                             << " trail: " << m_trail.size() 
-                                             << " @" << m_conflict_lvl << "\n"););
-=======
         TRACE("sat_conflict_detail", 
               tout << "resolve: " << m_not_l << " " 
               << " js: " << js 
               << " idx: " << idx 
               << " trail: " << m_trail.size() 
               << " @" << m_conflict_lvl << "\n";);
->>>>>>> 5526d86a
 
         unsigned num_marks = 0;
         literal consequent = null_literal;
@@ -2696,19 +2608,12 @@
             consequent = ~m_not_l;
         }
 
-<<<<<<< HEAD
-        TRACE("sat_conflict_detail", display(tout););
-=======
->>>>>>> 5526d86a
 
         do {
             TRACE("sat_conflict_detail", tout << "processing consequent: " << consequent << " @" << (consequent==null_literal?m_conflict_lvl:lvl(consequent)) << "\n";
                   tout << "num_marks: " << num_marks << "\n";
                   display_justification(tout, js) << "\n";);
-<<<<<<< HEAD
-=======
-
->>>>>>> 5526d86a
+
             switch (js.get_kind()) {
             case justification::NONE:
                 break;
@@ -2758,16 +2663,6 @@
                     }
                     SASSERT(lvl(c_var) < m_conflict_lvl);
                 }
-<<<<<<< HEAD
-                if (idx == 0) {
-                    enable_trace("sat_conflict_detail");
-                    TRACE("sat_conflict_detail", tout << "conflict detected at level " << m_conflict_lvl << " for " << m_not_l << "\n" << m_conflict << "\n";);
-                    TRACE("sat_conflict_detail", display(tout););
-                    TRACE("sat_conflict_detail", display_justification(tout, m_conflict););
-                    exit(0);
-                }
-=======
->>>>>>> 5526d86a
                 SASSERT(idx > 0);
                 idx--;
             }
@@ -2793,47 +2688,6 @@
             pop_reinit(m_scope_lvl);
             mk_clause_core(0, nullptr, true);
             return;
-<<<<<<< HEAD
-        }
-        
-        bool minimized = false;
-        unsigned glue = num_diff_levels(m_lemma.size(), m_lemma.c_ptr());
-        if (m_config.m_minimize_lemmas) {
-            // minimized = minimize_lemma_binres(glue);
-            minimized = minimize_lemma(glue);
-            reset_lemma_var_marks();
-            if (m_config.m_dyn_sub_res)
-                dyn_sub_res();
-            TRACE("sat_lemma", tout << "new lemma (after minimization) size: " << m_lemma.size() << "\n" << m_lemma << "\n";);
-        }
-        else {
-            reset_lemma_var_marks();
-        }
-        
-        unsigned backtrack_lvl = lvl(m_lemma[0]);
-        unsigned backjump_lvl  = 0;
-        for (unsigned i = m_lemma.size(); i-- > 1;) {
-            unsigned level = lvl(m_lemma[i]);
-            backjump_lvl = std::max(level, backjump_lvl);
-        }    
-        // with scope tracking and chronological backtracking, 
-        // consequent may not be at highest decision level.
-        if (backtrack_lvl < backjump_lvl) {
-            backtrack_lvl = backjump_lvl;
-            for (unsigned i = m_lemma.size(); i-- > 1;) {
-                if (lvl(m_lemma[i]) == backjump_lvl) {
-                    std::swap(m_lemma[i], m_lemma[0]);
-                    break;
-                }
-            }
-        }
-        
-        if (minimized) {
-            glue = num_diff_levels(m_lemma.size(), m_lemma.c_ptr());
-        }
-        m_fast_glue_avg.update(glue);
-        m_slow_glue_avg.update(glue);
-=======
         }
         
         if (m_config.m_minimize_lemmas) {
@@ -2868,8 +2722,7 @@
         
         unsigned glue = num_diff_levels(m_lemma.size(), m_lemma.c_ptr());        
         m_fast_glue_avg.update(glue);
-        m_slow_glue_avg.update(glue);            
->>>>>>> 5526d86a
+        m_slow_glue_avg.update(glue);
     
         // compute whether to use backtracking or backjumping
         unsigned num_scopes = m_scope_lvl - backjump_lvl;
@@ -2883,11 +2736,6 @@
             ++m_stats.m_backtracks;
             pop_reinit(m_scope_lvl - backtrack_lvl + 1);
         }
-<<<<<<< HEAD
-        TRACE("sat", tout << "consistent " << (!m_inconsistent) << "\n";);
-        // unsound: m_asymm_branch.minimize(m_scc, m_lemma);
-=======
->>>>>>> 5526d86a
         clause * lemma = mk_clause_core(m_lemma.size(), m_lemma.c_ptr(), true);
         if (lemma) {
             lemma->set_glue(glue);
@@ -2895,11 +2743,7 @@
         if (m_par && lemma) {
             m_par->share_clause(*this, *lemma);
         }
-<<<<<<< HEAD
-        TRACE("sat_conflict_detail", display(tout << "consistent " << (!m_inconsistent) << " scopes: " << m_scope_lvl << " backtrack: " << backtrack_lvl << " backjump: " << backjump_lvl << "\n"););
-=======
         TRACE("sat_conflict_detail", tout << "consistent " << (!m_inconsistent) << " scopes: " << scope_lvl() << " backtrack: " << backtrack_lvl << " backjump: " << backjump_lvl << "\n";);
->>>>>>> 5526d86a
         decay_activity();
         updt_phase_counters();
     }
@@ -3474,14 +3318,7 @@
     /**
        \brief Minimize lemma using binary resolution
     */
-<<<<<<< HEAD
-    bool solver::minimize_lemma_binres(unsigned glue) {
-        if (m_lemma.size() >= 30 || glue >= 6) {
-            return false;
-        }
-=======
     bool solver::minimize_lemma_binres() {
->>>>>>> 5526d86a
         SASSERT(!m_lemma.empty());
         SASSERT(m_unmark.empty());
         unsigned sz   = m_lemma.size();
@@ -3515,15 +3352,7 @@
        literals that are implied by other literals in m_lemma and/or literals
        assigned at level 0.
     */
-<<<<<<< HEAD
-    bool solver::minimize_lemma(unsigned glue) {
-        if (m_lemma.size() >= 30 || glue >= 6) {
-            // return false; 
-        }
-
-=======
     bool solver::minimize_lemma() {
->>>>>>> 5526d86a
         SASSERT(!m_lemma.empty());
         SASSERT(m_unmark.empty());
         updt_lemma_lvl_set();
@@ -3544,11 +3373,7 @@
         reset_unmark(0);
         m_lemma.shrink(j);
         m_stats.m_minimized_lits += sz - j;
-<<<<<<< HEAD
-        return j != sz;
-=======
         return j < sz;
->>>>>>> 5526d86a
     }
 
     /**
