/*++
Copyright (c) 2011 Microsoft Corporation

Module Name:

    sat_types.h

Abstract:

    Basic types used in the SAT solver

Author:

    Leonardo de Moura (leonardo) 2011-05-21.

Revision History:

--*/
#ifndef SAT_TYPES_H_
#define SAT_TYPES_H_

#include "util/debug.h"
#include "util/approx_set.h"
#include "util/lbool.h"
#include "util/z3_exception.h"
#include "util/common_msgs.h"
#include "util/vector.h"
#include "util/uint_set.h"
#include "util/stopwatch.h"
#include<iomanip>

namespace sat {
#define SAT_VB_LVL 10

    // TODO: there is some duplication in the sat and smt namespaces.
    // The sat namespace should be the base.
    // I should cleanup the smt namespace later.

    /**
       \brief A boolean variable is just an integer.
    */
    typedef unsigned bool_var;

    typedef svector<bool_var> bool_var_vector;

    const bool_var null_bool_var  = UINT_MAX >> 1;

    /**
       \brief The literal b is represented by the value 2*b, and
       the literal (not b) by the value 2*b + 1
    */
    class literal {
        unsigned  m_val;
        explicit literal(unsigned v):m_val(v) {}
    public:
        literal():m_val(null_bool_var << 1) {
            SASSERT(var() == null_bool_var && !sign());
        }

        literal(bool_var v, bool _sign):
            m_val((v << 1) + static_cast<unsigned>(_sign)) {
            SASSERT(var() == v);
            SASSERT(sign() == _sign);
        }

        bool_var var() const {
            return m_val >> 1;
        }

        bool sign() const {
            return m_val & 1;
        }

        literal unsign() const {
            return literal(m_val & ~1);
        }

        unsigned index() const {
            return m_val;
        }

        void neg() {
            m_val = m_val ^ 1;
        }

        friend literal operator~(literal l) {
            return literal(l.m_val ^ 1);
        }

        unsigned to_uint() const { return m_val; }

        unsigned hash() const { return to_uint(); }

        friend literal to_literal(unsigned x);
        friend bool operator<(literal const & l1, literal const & l2);
        friend bool operator==(literal const & l1, literal const & l2);
        friend bool operator!=(literal const & l1, literal const & l2);
    };

    const literal null_literal;
    struct literal_hash : obj_hash<literal> {};

    inline literal to_literal(unsigned x) { return literal(x); }
    inline bool operator<(literal const & l1, literal const & l2) { return l1.m_val < l2.m_val;  }
    inline bool operator==(literal const & l1, literal const & l2) { return l1.m_val == l2.m_val; }
    inline bool operator!=(literal const & l1, literal const & l2) { return l1.m_val != l2.m_val; }

    inline std::ostream & operator<<(std::ostream & out, literal l) { if (l == null_literal) out << "null"; else out << (l.sign() ? "-" : "") << l.var(); return out; }

    typedef svector<literal> literal_vector;
    typedef std::pair<literal, literal> literal_pair;

    typedef size_t clause_offset;
    typedef size_t ext_constraint_idx;
    typedef size_t ext_justification_idx;

    struct literal2unsigned { unsigned operator()(literal l) const { return l.to_uint(); } };

    typedef approx_set_tpl<literal, literal2unsigned, unsigned> literal_approx_set;

    typedef approx_set_tpl<bool_var, u2u, unsigned> var_approx_set;

    class solver;
    class lookahead;
    class unit_walk;
    class clause;
    class clause_wrapper;
    class integrity_checker;
    typedef ptr_vector<clause> clause_vector;

    class solver_exception : public default_exception {
    public:
        solver_exception(char const * msg):default_exception(msg) {}
    };

    typedef default_exception sat_param_exception;

    typedef svector<lbool> model;

    inline void negate(literal_vector& ls) { for (unsigned i = 0; i < ls.size(); ++i) ls[i].neg(); }
    inline lbool value_at(bool_var v, model const & m) { return m[v]; }
    inline lbool value_at(literal l, model const & m) { lbool r = value_at(l.var(), m); return l.sign() ? ~r : r; }

    inline std::ostream & operator<<(std::ostream & out, model const & m) {
        bool first = true;
        for (bool_var v = 0; v < m.size(); v++) {
            if (m[v] == l_undef) continue;
            if (first) first = false; else out << " ";
            if (m[v] == l_true) out << v; else out << "-" << v;
        }
        return out;
    }

    typedef tracked_uint_set uint_set;

    typedef uint_set bool_var_set;

    class literal_set {
        uint_set m_set;
    public:
        literal_set(literal_vector const& v) {
            for (unsigned i = 0; i < v.size(); ++i) insert(v[i]);
        }
        literal_set() {}
        literal_vector to_vector() const {
            literal_vector result;
            iterator it = begin(), e = end();
            for (; it != e; ++it) {
                result.push_back(*it);
            }
            return result;
        }
        literal_set& operator=(literal_vector const& v) {
            reset();
            for (unsigned i = 0; i < v.size(); ++i) insert(v[i]);
            return *this;
        }
        literal_set& operator=(literal_set const& other) {
            if (this != &other) {
                m_set = other.m_set;
            }
            return *this;
        }

        void insert(literal l) { m_set.insert(l.index()); }
        void remove(literal l) { m_set.remove(l.index()); }
        literal pop() { return to_literal(m_set.erase()); }
        bool contains(literal l) const { return m_set.contains(l.index()); }
        bool empty() const { return m_set.empty(); }
        unsigned size() const { return m_set.size(); }
        void reset() { m_set.reset(); }
        void finalize() { m_set.finalize(); }
        class iterator {
            uint_set::iterator m_it;
        public:
            iterator(uint_set::iterator it):m_it(it) {}
            literal operator*() const { return to_literal(*m_it); }
            iterator& operator++() { ++m_it; return *this; }
            iterator operator++(int) { iterator tmp = *this; ++m_it; return tmp; }
            bool operator==(iterator const& it) const { return m_it == it.m_it; }
            bool operator!=(iterator const& it) const { return m_it != it.m_it; }
        };
        iterator begin() const { return iterator(m_set.begin()); }
        iterator end() const { return iterator(m_set.end()); }
        literal_set& operator&=(literal_set const& other) {
            m_set &= other.m_set;
            return *this;
        }
        literal_set& operator|=(literal_set const& other) {
            m_set |= other.m_set;
            return *this;
        }
    };

    struct mem_stat {
    };

    inline std::ostream & operator<<(std::ostream & out, mem_stat const & m) {
        double mem = static_cast<double>(memory::get_allocation_size())/static_cast<double>(1024*1024);
<<<<<<< HEAD
        out << std::setw(4) << std::fixed << std::setprecision(2) << mem;
        return out;
=======
        return out << std::fixed << std::setprecision(2) << mem;
    }

    inline std::ostream& operator<<(std::ostream& out, stopwatch const& sw) {
        return out << " :time " << std::fixed << std::setprecision(2) << sw.get_seconds();
>>>>>>> 5526d86a
    }

    struct dimacs_lit {
        literal m_lit;
        dimacs_lit(literal l):m_lit(l) {}
    };

    inline std::ostream & operator<<(std::ostream & out, dimacs_lit const & dl) {
        literal l = dl.m_lit;
        if (l.sign()) out << "-" << (l.var() + 1);
        else out << (l.var() + 1);
        return out;
    }

    struct mk_lits_pp {
        unsigned        m_num;
        literal const * m_lits;
        mk_lits_pp(unsigned num, literal const * ls):m_num(num), m_lits(ls) {}
    };

    inline std::ostream & operator<<(std::ostream & out, mk_lits_pp const & ls) {
        for (unsigned i = 0; i < ls.m_num; i++) {
            if (i > 0) out << " ";
            out << ls.m_lits[i];
        }
        return out;
    }

    inline std::ostream & operator<<(std::ostream & out, literal_vector const & ls) {
        return out << mk_lits_pp(ls.size(), ls.c_ptr());
    }
};

#endif<|MERGE_RESOLUTION|>--- conflicted
+++ resolved
@@ -217,16 +217,11 @@
 
     inline std::ostream & operator<<(std::ostream & out, mem_stat const & m) {
         double mem = static_cast<double>(memory::get_allocation_size())/static_cast<double>(1024*1024);
-<<<<<<< HEAD
-        out << std::setw(4) << std::fixed << std::setprecision(2) << mem;
-        return out;
-=======
         return out << std::fixed << std::setprecision(2) << mem;
     }
 
     inline std::ostream& operator<<(std::ostream& out, stopwatch const& sw) {
         return out << " :time " << std::fixed << std::setprecision(2) << sw.get_seconds();
->>>>>>> 5526d86a
     }
 
     struct dimacs_lit {
