--- conflicted
+++ resolved
@@ -220,12 +220,7 @@
 
     inline std::ostream & operator<<(std::ostream & out, mem_stat const & m) {
         double mem = static_cast<double>(memory::get_allocation_size())/static_cast<double>(1024*1024);
-<<<<<<< HEAD
-        out << std::setw(4) << std::fixed << std::setprecision(2) << mem;
-        return out;
-=======
         return out << std::fixed << std::setprecision(2) << mem;
->>>>>>> 9cf99e26
     }
 
     struct dimacs_lit {
