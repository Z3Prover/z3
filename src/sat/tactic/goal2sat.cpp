--- conflicted
+++ resolved
@@ -190,7 +190,7 @@
         return m_map.to_bool_var(e);
     }
 
-<<<<<<< HEAD
+
     void set_expr2var_replay(obj_map<expr, sat::bool_var>* r) override {
         m_expr2var_replay = r;
     }
@@ -209,16 +209,6 @@
         if (v == sat::null_bool_var) 
             v = mk_bool_var(t);
         else 
-=======
-    sat::bool_var add_bool_var(expr* t) override {
-        sat::bool_var v = m_map.to_bool_var(t);
-        if (v == sat::null_bool_var) {
-            v = add_var(true, t);
-            force_push();
-            m_map.insert(t, v);
-        }
-        else {
->>>>>>> af54a79a
             m_solver.set_external(v);
         return v;
     }
@@ -275,13 +265,7 @@
                         m_unhandled_funs.push_back(to_app(t)->get_decl());
                 }
                 bool ext = m_default_external || !is_uninterp_const(t) || m_interface_vars.contains(t);
-<<<<<<< HEAD
                 v = mk_bool_var(t);
-=======
-                v = add_var(ext, t);
-                force_push();
-                m_map.insert(t, v);
->>>>>>> af54a79a
                 l = sat::literal(v, sign);
                 TRACE("sat", tout << "new_var: " << v << ": " << mk_bounded_pp(t, m, 2) << " " << is_uninterp_const(t) << "\n";);
             }
