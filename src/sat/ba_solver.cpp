--- conflicted
+++ resolved
@@ -2959,14 +2959,8 @@
     }
 
     void ba_solver::simplify() {        
-<<<<<<< HEAD
-        VERIFY(s().at_base_lvl());
-        unsigned trail_sz, count = 0;
-
-=======
         if (!s().at_base_lvl()) s().pop_to_base_level();
         unsigned trail_sz, count = 0;
->>>>>>> 9cf99e26
         do {
             trail_sz = s().init_trail_size();
             m_simplify_change = false;
@@ -2986,7 +2980,6 @@
             cleanup_clauses();
             cleanup_constraints();
             update_pure();
-<<<<<<< HEAD
             count++;
         }        
         while (count < 10 && (m_simplify_change || trail_sz < s().init_trail_size()));
@@ -2998,21 +2991,6 @@
                    if (subs > 0) verbose_stream() << " :subsumes " << subs;
                    if (m_stats.m_num_gc > 0) verbose_stream() << " :gc " << m_stats.m_num_gc;
                    verbose_stream() << ")\n";);
-=======
-            ++count;
-        }        
-        while (count < 10 && (m_simplify_change || trail_sz < s().init_trail_size()));
-
-        IF_VERBOSE(1, verbose_stream() << "(ba.simplify"
-                   << " :vars " << s().num_vars() - trail_sz 
-                   << " :constraints " << m_constraints.size() 
-                   << " :lemmas " << m_learned.size() 
-                   << " :subsumes " << m_stats.m_num_bin_subsumes 
-                   + m_stats.m_num_clause_subsumes
-                   + m_stats.m_num_pb_subsumes
-                   << " :gc " << m_stats.m_num_gc
-                   << ")\n";);
->>>>>>> 9cf99e26
 
         // IF_VERBOSE(0, s().display(verbose_stream()));
         // mutex_reduction();
