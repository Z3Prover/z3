/*++
Copyright (c) 2011 Microsoft Corporation

Module Name:

    sat_model_converter.cpp

Abstract:

    Low level model converter for SAT solver.

Author:

    Leonardo de Moura (leonardo) 2011-05-26.

Revision History:

--*/
#include "sat/sat_model_converter.h"
#include "sat/sat_clause.h"
#include "sat/sat_solver.h"
#include "util/trace.h"

namespace sat {

    model_converter::model_converter(): m_solver(nullptr) {
    }

    model_converter::~model_converter() {
        reset();
    }

    void model_converter::reset() {
        m_entries.finalize();
    }

    model_converter& model_converter::operator=(model_converter const& other) {
        copy(other);
        return *this;
    }

    bool model_converter::legal_to_flip(bool_var v) const {
        // std::cout << "check " << v << " " << m_solver << "\n";
        if (m_solver && m_solver->is_assumption(v)) {
            std::cout << "flipping assumption v" << v << "\n";
            UNREACHABLE();
            throw solver_exception("flipping assumption");
        }
        if (m_solver && m_solver->is_external(v) && m_solver->is_incremental()) {
            std::cout << "flipping external v" << v << "\n";
            UNREACHABLE();
            throw solver_exception("flipping external");
        }
        return !m_solver || !m_solver->is_assumption(v);
    }


    void model_converter::process_stack(model & m, literal_vector const& c, elim_stackv const& stack) const {
        SASSERT(!stack.empty());
        unsigned sz = stack.size();
        for (unsigned i = sz; i-- > 0; ) {
            unsigned csz = stack[i].first;
            literal lit = stack[i].second;
            bool sat = false;
            for (unsigned j = 0; !sat && j < csz; ++j) {
                sat = value_at(c[j], m) == l_true;
            }
            if (!sat) {
                VERIFY(legal_to_flip(lit.var()));
                m[lit.var()] = lit.sign() ? l_false : l_true;
            }
        }
    }
    
    void model_converter::operator()(model & m) const {
        vector<entry>::const_iterator begin = m_entries.begin();
        vector<entry>::const_iterator it    = m_entries.end();
        bool first =  false; // true; // false; // // true;
        //SASSERT(!m_solver || m_solver->check_clauses(m));
        while (it != begin) {
            --it;
            bool_var v0 = it->var();
            SASSERT(it->get_kind() != ELIM_VAR || v0 == null_bool_var || m[v0] == l_undef);
            // if it->get_kind() == BCE, then it might be the case that m[v] != l_undef,
            // and the following procedure flips its value.
            bool sat = false;
            bool var_sign = false;
            unsigned index = 0;
            literal_vector clause;
            VERIFY(v0 == null_bool_var || legal_to_flip(v0));
            for (literal l : it->m_clauses) {
                if (l == null_literal) {
                    // end of clause
                    if (!sat && it->get_kind() == ATE) {
                        IF_VERBOSE(0, display(verbose_stream() << "violated ate\n", *it) << "\n");
                        IF_VERBOSE(0, for (unsigned v = 0; v < m.size(); ++v) verbose_stream() << v << " := " << m[v] << "\n";);
                        IF_VERBOSE(0, display(verbose_stream()));
                        UNREACHABLE();
                        first = false;
                    }
                    if (!sat && it->get_kind() != ATE && v0 != null_bool_var) {     
                        VERIFY(legal_to_flip(v0));                        
                        m[v0] = var_sign ? l_false : l_true;
                        //IF_VERBOSE(0, verbose_stream() << "assign " << v0 << " "<< m[v0] << "\n");
                    }
                    elim_stack* st = it->m_elim_stack[index];
                    if (st) {
                        process_stack(m, clause, st->stack());
                    }
                    sat = false;
                    if (first && m_solver && !m_solver->check_clauses(m)) {
                        IF_VERBOSE(0, display(verbose_stream() << "after processing stack\n", *it) << "\n");
                        IF_VERBOSE(0, display(verbose_stream()));
                        first = false;
                    }
                    ++index;
                    clause.reset();
                    continue;                    
                }

                clause.push_back(l);
                if (sat)
                    continue;
                bool sign  = l.sign();
                bool_var v = l.var();
                if (v >= m.size()) std::cout << v << " model size: " << m.size() << "\n";
                VERIFY(v < m.size());
                if (v == v0)
                    var_sign = sign;
                if (value_at(l, m) == l_true)
                    sat = true;
                else if (!sat && v != v0 && m[v] == l_undef) {
                    VERIFY(legal_to_flip(v));
                    // clause can be satisfied by assigning v.
                    m[v] = sign ? l_false : l_true;
                    // if (first) std::cout << "set: " << l << "\n";
                    sat = true;
                    if (first && m_solver && !m_solver->check_clauses(m)) {
                        IF_VERBOSE(0, display(verbose_stream() << "after flipping undef\n", *it)  << "\n");
                        first = false;
                    }
                }
            }
            DEBUG_CODE({
                // all clauses must be satisfied
                bool sat = false;
                for (literal l : it->m_clauses) {
                    if (l == null_literal) {
                        SASSERT(sat);
                        sat = false;
                        continue;
                    }
                    if (sat)
                        continue;
                    if (value_at(l, m) == l_true)
                        sat = true;
                }
            });
        }
    }

    /**
       \brief Test if after applying the model converter, all eliminated clauses are
       satisfied by m.
    */
    bool model_converter::check_model(model const & m) const {
        bool ok = true;
        vector<entry>::const_iterator begin = m_entries.begin();
        vector<entry>::const_iterator it    = m_entries.end();
        while (it != begin) {
            --it;
            bool sat = false;
            literal_vector::const_iterator it2     = it->m_clauses.begin();
            literal_vector::const_iterator itbegin = it2;
            literal_vector::const_iterator end2    = it->m_clauses.end();
            for (; it2 != end2; ++it2) {
                literal l  = *it2;
                if (l == null_literal) {
                    // end of clause
                    if (!sat) {
                        TRACE("sat_model_bug", tout << "failed eliminated: " << mk_lits_pp(static_cast<unsigned>(it2 - itbegin), itbegin) << "\n";);
                        ok = false;
                    }
                    sat = false;
                    itbegin = it2;
                    itbegin++;
                    continue;
                }
                if (sat)
                    continue;
                if (value_at(l, m) == l_true)
                    sat = true;
            }
        }
        return ok;
    }

    model_converter::entry & model_converter::mk(kind k, bool_var v) {
        m_entries.push_back(entry(k, v));
        entry & e = m_entries.back();
        SASSERT(e.var() == v);
        SASSERT(e.get_kind() == k);
        VERIFY(v == null_bool_var || legal_to_flip(v));
        return e;
    }

    void model_converter::add_ate(clause const& c) {
        if (stackv().empty()) return;
        insert(mk(ATE, null_bool_var), c);
    }

    void model_converter::add_ate(literal_vector const& lits) {
        if (stackv().empty()) return;
        insert(mk(ATE, null_bool_var), lits);
    }

    void model_converter::add_ate(literal l1, literal l2) {
        if (stackv().empty()) return;
        insert(mk(ATE, null_bool_var), l1, l2);
    }

    void model_converter::add_elim_stack(entry & e) {
        e.m_elim_stack.push_back(stackv().empty() ? nullptr : alloc(elim_stack, stackv()));
#if 0
        if (!stackv().empty() && e.get_kind() == ATE) {
            IF_VERBOSE(0, display(verbose_stream(), e) << "\n");
        }
#endif
        for (auto const& s : stackv()) VERIFY(legal_to_flip(s.second.var()));
        stackv().reset();
    }

    void model_converter::insert(entry & e, clause const & c) {
        SASSERT(c.contains(e.var()));
        SASSERT(m_entries.begin() <= &e);
        SASSERT(&e < m_entries.end());
        for (literal l : c) e.m_clauses.push_back(l);
        e.m_clauses.push_back(null_literal);
        add_elim_stack(e);
        TRACE("sat_mc_bug", tout << "adding: " << c << "\n";);
    }

    void model_converter::insert(entry & e, literal l1, literal l2) {
        SASSERT(l1.var() == e.var() || l2.var() == e.var());
        SASSERT(m_entries.begin() <= &e);
        SASSERT(&e < m_entries.end());
        e.m_clauses.push_back(l1);
        e.m_clauses.push_back(l2);
        e.m_clauses.push_back(null_literal);
        add_elim_stack(e);
        TRACE("sat_mc_bug", tout << "adding (binary): " << l1 << " " << l2 << "\n";);
    }

    void model_converter::insert(entry & e, clause_wrapper const & c) {
        SASSERT(c.contains(e.var()));
        SASSERT(m_entries.begin() <= &e);
        SASSERT(&e < m_entries.end());
        unsigned sz = c.size();
        for (unsigned i = 0; i < sz; ++i) 
            e.m_clauses.push_back(c[i]);
        e.m_clauses.push_back(null_literal);
        add_elim_stack(e);
        // TRACE("sat_mc_bug", tout << "adding (wrapper): "; for (literal l : c) tout << l << " "; tout << "\n";);
    }

    void model_converter::insert(entry & e, literal_vector const& c) {
<<<<<<< HEAD
        VERIFY(e.var() == null_bool_var || c.contains(literal(e.var(), false)) || c.contains(literal(e.var(), true)));
=======
        SASSERT(e.var() == null_bool_var || c.contains(literal(e.var(), false)) || c.contains(literal(e.var(), true)));
>>>>>>> 5526d86a
        SASSERT(m_entries.begin() <= &e);
        SASSERT(&e < m_entries.end());
        for (literal l : c) e.m_clauses.push_back(l);
        e.m_clauses.push_back(null_literal);
        add_elim_stack(e);
        TRACE("sat_mc_bug", tout << "adding: " << c << "\n";);
    }


    bool model_converter::check_invariant(unsigned num_vars) const {
        // After a variable v occurs in an entry n and the entry has kind ELIM_VAR,
        // then the variable must not occur in any other entry occurring after it.
        vector<entry>::const_iterator it  = m_entries.begin();
        vector<entry>::const_iterator end = m_entries.end();
        for (; it != end; ++it) {
            SASSERT(it->var() == null_bool_var || it->var() < num_vars);
            if (it->get_kind() == ELIM_VAR) {
                svector<entry>::const_iterator it2 = it;
                it2++;
                for (; it2 != end; ++it2) {
                    SASSERT(it2->var() != it->var());
                    if (it2->var() == it->var()) return false;
                    for (literal l : it2->m_clauses) {
                        CTRACE("sat_model_converter", l.var() == it->var(), tout << "var: " << it->var() << "\n"; display(tout););
                        SASSERT(l.var() != it->var());
                        VERIFY(l == null_literal || l.var() < num_vars);
                        if (it2->var() == it->var()) return false;
                    }
                }
            }
        }
        return true;
    }

    void model_converter::display(std::ostream & out) const {
        out << "(sat::model-converter\n";
        bool first = true;
        for (auto & entry : m_entries) {
            if (first) first = false; else out << "\n";
            display(out, entry);
        }
        out << ")\n";
    }

    std::ostream& model_converter::display(std::ostream& out, entry const& entry) const {
        out << "  (" << entry.get_kind() << " ";
        if (entry.var() != null_bool_var) out << entry.var(); 
        bool start = true;
        unsigned index = 0;
        for (literal l : entry.m_clauses) {
            if (start) {
                out << "\n    (";
                start = false;
            }
            else {
                if (l != null_literal)
                    out << " ";
            }
            if (l == null_literal) {
                out << ")";
                start = true;
                elim_stack* st = entry.m_elim_stack[index];
                if (st) {
                    elim_stackv const& stack = st->stack();
                    unsigned sz = stack.size();
                    for (unsigned i = sz; i-- > 0; ) {
                        out << "\n   " << stack[i].first << " " << stack[i].second;
                    }
                }
                ++index;
                continue;
            }
            out << l;
        }
        out << ")";
        for (literal l : entry.m_clauses) {
            if (l != null_literal && l.var() != null_bool_var) {
                if (false && m_solver && m_solver->was_eliminated(l.var())) out << "\neliminated: " << l;
            }
        }
        return out;
    }

    void model_converter::copy(model_converter const & src) {
        reset();
        m_entries.append(src.m_entries);
    }

    void model_converter::flush(model_converter & src) {
        VERIFY(this != &src);
        m_entries.append(src.m_entries);
        src.m_entries.reset();
    }

    void model_converter::collect_vars(bool_var_set & s) const {
        for (entry const & e : m_entries) s.insert(e.m_var);
    }

    unsigned model_converter::max_var(unsigned min) const {
        unsigned result = min;
        for (entry const& e : m_entries) {
            for (literal l : e.m_clauses) {
                if (l != null_literal) {
                    if (l.var() != null_bool_var && l.var() > result)
                        result = l.var();
                }
            }
        }
        return result;
    }

    void model_converter::swap(bool_var v, unsigned sz, literal_vector& clause) {
        for (unsigned j = 0; j < sz; ++j) {
            if (v == clause[j].var()) {
                std::swap(clause[0], clause[j]);
                return;
            }
        }
        IF_VERBOSE(0, verbose_stream() << "not found: v" << v << " " << clause << "\n";);
        UNREACHABLE();
    }

    void model_converter::expand(literal_vector& update_stack) {
        sat::literal_vector clause;
        for (entry const& e : m_entries) {
            unsigned index = 0;
            clause.reset();
            for (literal l : e.m_clauses) {
                if (l == null_literal) {
                    elim_stack* st = e.m_elim_stack[index];                    
                    if (st) {
                        // clause sizes increase, so we can always swap
                        // the blocked literal to the front from the prefix.
                        for (auto const& p : st->stack()) {
                            unsigned csz = p.first;
                            literal lit = p.second;
                            swap(lit.var(), csz, clause);
                            update_stack.append(csz, clause.c_ptr());
                            update_stack.push_back(null_literal);
                        }
                    }
                    if (e.var() != null_bool_var) {
                        swap(e.var(), clause.size(), clause);
                        update_stack.append(clause);
                        update_stack.push_back(null_literal);
                    }
                    clause.reset();
                }
                else {
                    clause.push_back(l);
                }
            }
        }
    }

};<|MERGE_RESOLUTION|>--- conflicted
+++ resolved
@@ -264,11 +264,7 @@
     }
 
     void model_converter::insert(entry & e, literal_vector const& c) {
-<<<<<<< HEAD
-        VERIFY(e.var() == null_bool_var || c.contains(literal(e.var(), false)) || c.contains(literal(e.var(), true)));
-=======
         SASSERT(e.var() == null_bool_var || c.contains(literal(e.var(), false)) || c.contains(literal(e.var(), true)));
->>>>>>> 5526d86a
         SASSERT(m_entries.begin() <= &e);
         SASSERT(&e < m_entries.end());
         for (literal l : c) e.m_clauses.push_back(l);
