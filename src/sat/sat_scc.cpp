--- conflicted
+++ resolved
@@ -251,13 +251,8 @@
     }
 
     void scc::collect_statistics(statistics & st) const {
-<<<<<<< HEAD
-        st.update("sat elim bool vars scc", m_num_elim);
-        st.update("sat elim binary", m_num_elim_bin);
-=======
         st.update("sat scc elim vars", m_num_elim);
         st.update("sat scc elim binary", m_num_elim_bin);
->>>>>>> 9cf99e26
     }
     
     void scc::reset_statistics() {
