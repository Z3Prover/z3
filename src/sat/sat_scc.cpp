/*++
Copyright (c) 2011 Microsoft Corporation

Module Name:

    sat_scc.cpp

Abstract:

    Use binary clauses to compute strongly connected components.

Author:

    Leonardo de Moura (leonardo) 2011-05-26.

Revision History:

--*/
#include "sat/sat_scc.h"
#include "sat/sat_solver.h"
#include "sat/sat_elim_eqs.h"
#include "util/stopwatch.h"
#include "util/trace.h"
#include "sat/sat_scc_params.hpp"

namespace sat {

    scc::scc(solver & s, params_ref const & p):
        m_solver(s),
        m_big(s.m_rand) {
        reset_statistics();
        updt_params(p);
    }

    struct frame {
        unsigned  m_lidx;
        unsigned  m_succ_idx;
        bool      m_first;
        watched * m_it;
        watched * m_end;
        frame(unsigned lidx, watched * it, watched * end, unsigned sidx = 0):m_lidx(lidx), m_succ_idx(sidx), m_first(true), m_it(it), m_end(end) {}
    };
    typedef svector<frame> frames;

    struct scc::report {
        scc &     m_scc;
        stopwatch m_watch;
        unsigned  m_num_elim;
        unsigned  m_num_elim_bin;
        unsigned  m_trail_size;
        report(scc & c):
            m_scc(c),
            m_num_elim(c.m_num_elim),
            m_num_elim_bin(c.m_num_elim_bin),
            m_trail_size(c.m_solver.init_trail_size()) {
            m_watch.start();
        }
        ~report() {
            m_watch.stop();
            unsigned elim_bin = m_scc.m_num_elim_bin - m_num_elim_bin;
<<<<<<< HEAD
            unsigned num_units = m_scc.m_solver.init_trail_size() - m_trail_size;
            IF_VERBOSE(2, 
                       verbose_stream() << " (sat-scc :elim-vars " << (m_scc.m_num_elim - m_num_elim);
                       if (elim_bin > 0) verbose_stream() << " :elim-bin " << elim_bin;
                       if (num_units > 0) verbose_stream() << " :units " << num_units;
                       verbose_stream() << " :time " << std::fixed << std::setprecision(2) << m_watch.get_seconds() << ")\n";);
=======
            IF_VERBOSE(2, 
                       verbose_stream() << " (sat-scc :elim-vars " << (m_scc.m_num_elim - m_num_elim);
                       if (elim_bin > 0) verbose_stream() << " :elim-bin " << elim_bin;
                       verbose_stream() << m_watch << ")\n";);
>>>>>>> 24dfdfe9
        }
    };

    unsigned scc::operator()() {
        if (m_solver.m_inconsistent)
            return 0;
        if (!m_scc)
            return 0;
        CASSERT("scc_bug", m_solver.check_invariant());
        report rpt(*this);
        TRACE("scc", m_solver.display(tout););
        TRACE("scc_details", m_solver.display_watches(tout););
        unsigned_vector index;
        unsigned_vector lowlink;
        unsigned_vector s;
        svector<char>   in_s;
        unsigned num_lits = m_solver.num_vars() * 2;
        index.resize(num_lits, UINT_MAX);
        lowlink.resize(num_lits, UINT_MAX);
        in_s.resize(num_lits, false);
        literal_vector roots, lits;
        roots.resize(m_solver.num_vars(), null_literal);
        unsigned next_index = 0;
        svector<frame>   frames;
        bool_var_vector  to_elim;
        
        for (unsigned l_idx = 0; l_idx < num_lits; l_idx++) {
            if (index[l_idx] != UINT_MAX)
                continue;
            if (m_solver.was_eliminated(to_literal(l_idx).var()))
                continue;
            
            m_solver.checkpoint();

#define NEW_NODE(LIDX) {                                                        \
                index[LIDX]   = next_index;                                     \
                lowlink[LIDX] = next_index;                                     \
                next_index++;                                                   \
                s.push_back(LIDX);                                              \
                in_s[LIDX] = true;                                              \
                watch_list & wlist = m_solver.get_wlist(LIDX);                  \
                frames.push_back(frame(LIDX, wlist.begin(), wlist.end()));      \
            }

            NEW_NODE(l_idx);

            while (!frames.empty()) {
            loop:
                frame & fr = frames.back();
                unsigned l_idx = fr.m_lidx;
                if (!fr.m_first) {
                    SASSERT(fr.m_it->is_binary_clause());
                    // after visiting child
                    literal l2 = fr.m_it->get_literal();
                    unsigned l2_idx = l2.index();
                    SASSERT(index[l2_idx] != UINT_MAX);
                    if (lowlink[l2_idx] < lowlink[l_idx])
                        lowlink[l_idx] = lowlink[l2_idx];
                    fr.m_it++;
                }
                fr.m_first = false;
                while (fr.m_it != fr.m_end) {
                    if (!fr.m_it->is_binary_clause()) {
                        fr.m_it++;
                        continue;
                    }
                    literal l2 = fr.m_it->get_literal();
                    unsigned l2_idx = l2.index();
                    if (index[l2_idx] == UINT_MAX) {
                        NEW_NODE(l2_idx);
                        goto loop;
                    }
                    else if (in_s[l2_idx]) {
                        if (index[l2_idx] < lowlink[l_idx])
                            lowlink[l_idx] = index[l2_idx];
                    }
                    fr.m_it++;
                }
                // visited all successors
                if (lowlink[l_idx] == index[l_idx]) {
                    // found new SCC
                    CTRACE("scc_cycle", s.back() != l_idx, {
                            tout << "cycle: ";
                            unsigned j = s.size() - 1;
                            unsigned l2_idx;
                            do {
                                l2_idx = s[j];
                                j--;
                                tout << to_literal(l2_idx) << " ";
                            } while (l2_idx != l_idx);
                            tout << "\n";
                        });
                    
                    SASSERT(!s.empty());
                    literal l = to_literal(l_idx);
                    bool_var v = l.var();
                    if (roots[v] != null_literal) {
                        // variable was already assigned... just consume stack
                        TRACE("scc_detail", tout << "consuming stack...\n";);
                        unsigned l2_idx;
                        do {
                            l2_idx = s.back();
                            s.pop_back();
                            in_s[l2_idx] = false;
                            SASSERT(roots[to_literal(l2_idx).var()].var() == roots[v].var());
                        } while (l2_idx != l_idx);
                    }
                    else {
                        // check if the SCC has an external variable, and check for conflicts
                        TRACE("scc_detail", tout << "assigning roots...\n";);
                        literal  r = null_literal;
                        unsigned j = s.size() - 1;
                        unsigned l2_idx;
                        do {
                            l2_idx = s[j];
                            j--;
                            if (to_literal(l2_idx) == ~l) {
                                m_solver.set_conflict(justification(0));
                                return 0;
                            }
                            if (m_solver.is_external(to_literal(l2_idx).var())) {
                                r = to_literal(l2_idx);
                                break;
                            }
                        } while (l2_idx != l_idx);

                        if (r == null_literal) {
                            // SCC does not contain external variable
                            r = to_literal(l_idx);
                        }

                        TRACE("scc_detail", tout << "r: " << r << "\n";);

                        do {
                            l2_idx = s.back();
                            s.pop_back();
                            in_s[l2_idx] = false;
                            literal  l2 = to_literal(l2_idx);
                            bool_var v2 = l2.var();
                            if (roots[v2] == null_literal) {
                                if (l2.sign()) {
                                    roots[v2] = ~r;
                                }
                                else {
                                    roots[v2] = r;
                                }
                                if (v2 != r.var())
                                    to_elim.push_back(v2);
                            }
                        } while (l2_idx != l_idx);
                    }
                }
                frames.pop_back();
            }
        }
        for (unsigned i = 0; i < m_solver.num_vars(); ++i) {
            if (roots[i] == null_literal) {
                roots[i] = literal(i, false);
            }
        }
        TRACE("scc", for (unsigned i = 0; i < roots.size(); i++) { tout << i << " -> " << roots[i] << "\n"; }
              tout << "to_elim: "; for (unsigned v : to_elim) tout << v << " "; tout << "\n";);
        m_num_elim += to_elim.size();
        elim_eqs eliminator(m_solver);
        eliminator(roots, to_elim);
        TRACE("scc_detail", m_solver.display(tout););
        CASSERT("scc_bug", m_solver.check_invariant());

        if (m_scc_tr) {
            reduce_tr();
        }
        TRACE("scc_detail", m_solver.display(tout););
        return to_elim.size();
    }

    unsigned scc::reduce_tr(bool learned) {        
        init_big(learned);
        unsigned num_elim = m_big.reduce_tr(m_solver);
        m_num_elim_bin += num_elim;
        return num_elim;
    }

    void scc::reduce_tr() {
        unsigned quota = 0, num_reduced = 0, count = 0;
        while ((num_reduced = reduce_tr(false)) > quota && count++ < 10) { quota = std::max(100u, num_reduced / 2); }
        quota = 0; count = 0;
        while ((num_reduced = reduce_tr(true))  > quota && count++ < 10) { quota = std::max(100u, num_reduced / 2); }
    }

    void scc::collect_statistics(statistics & st) const {
        st.update("sat scc elim vars", m_num_elim);
        st.update("sat scc elim binary", m_num_elim_bin);
    }
    
    void scc::reset_statistics() {
        m_num_elim = 0;
        m_num_elim_bin = 0;
    }

    void scc::updt_params(params_ref const & _p) {
        sat_scc_params p(_p);
        m_scc = p.scc();
        m_scc_tr = p.scc_tr();
    }

    void scc::collect_param_descrs(param_descrs & d) {
        sat_scc_params::collect_param_descrs(d);
    }

};<|MERGE_RESOLUTION|>--- conflicted
+++ resolved
@@ -58,19 +58,12 @@
         ~report() {
             m_watch.stop();
             unsigned elim_bin = m_scc.m_num_elim_bin - m_num_elim_bin;
-<<<<<<< HEAD
             unsigned num_units = m_scc.m_solver.init_trail_size() - m_trail_size;
             IF_VERBOSE(2, 
                        verbose_stream() << " (sat-scc :elim-vars " << (m_scc.m_num_elim - m_num_elim);
                        if (elim_bin > 0) verbose_stream() << " :elim-bin " << elim_bin;
                        if (num_units > 0) verbose_stream() << " :units " << num_units;
-                       verbose_stream() << " :time " << std::fixed << std::setprecision(2) << m_watch.get_seconds() << ")\n";);
-=======
-            IF_VERBOSE(2, 
-                       verbose_stream() << " (sat-scc :elim-vars " << (m_scc.m_num_elim - m_num_elim);
-                       if (elim_bin > 0) verbose_stream() << " :elim-bin " << elim_bin;
                        verbose_stream() << m_watch << ")\n";);
->>>>>>> 24dfdfe9
         }
     };
 
@@ -188,7 +181,7 @@
                             l2_idx = s[j];
                             j--;
                             if (to_literal(l2_idx) == ~l) {
-                                m_solver.set_conflict(justification(0));
+                                m_solver.set_conflict();
                                 return 0;
                             }
                             if (m_solver.is_external(to_literal(l2_idx).var())) {
