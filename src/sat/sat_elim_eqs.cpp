/*++
Copyright (c) 2011 Microsoft Corporation

Module Name:

    sat_elim_eqs.cpp

Abstract:

    Helper class for eliminating eqs.

Author:

    Leonardo de Moura (leonardo) 2011-05-27.

Revision History:

--*/
#include "sat/sat_elim_eqs.h"
#include "sat/sat_solver.h"
#include "util/trace.h"

namespace sat {
    
    elim_eqs::elim_eqs(solver & s):
        m_solver(s),
        m_to_delete(nullptr) {
    }

    elim_eqs::~elim_eqs() {
        dealloc(m_to_delete);
    }


    inline literal norm(literal_vector const & roots, literal l) {
        if (l.sign()) 
            return ~roots[l.var()];
        else
            return roots[l.var()];
    }

    void elim_eqs::cleanup_bin_watches(literal_vector const & roots) {        
        unsigned l_idx = 0;
        m_new_bin.reset();
        for (watch_list & wlist : m_solver.m_watches) {
            literal l1 = ~to_literal(l_idx++);
            literal r1 = norm(roots, l1);
            watch_list::iterator it     = wlist.begin();
            watch_list::iterator itprev = it;
            watch_list::iterator end    = wlist.end();
            for (; it != end; ++it) {
                if (it->is_binary_clause()) {
                    literal l2 = it->get_literal();
                    literal r2 = norm(roots, l2);
                    if (r1 == r2) {
                        m_solver.assign_unit(r1);
                        if (m_solver.inconsistent())
                            return;
                        // consume unit
                        continue;
                    }
                    if (r1 == ~r2) {
                        // consume tautology
                        continue;
                    }
#if 0
                    if (l1 != r1) {
                        // add half r1 => r2, the other half ~r2 => ~r1 is added when traversing l2 
                        m_solver.m_watches[(~r1).index()].push_back(watched(r2, it->is_learned()));
                        continue;
                    }
                    it->set_literal(r2); // keep it.
#else
                    if (l1 != r1 || l2 != r2) {
                        if (r1.index() < r2.index()) {
                            m_new_bin.push_back(bin(r1, r2, it->is_learned()));
                        }
                        continue;
                    }
                    // keep it
#endif
                }
                *itprev = *it;
                itprev++;
            }
            wlist.set_end(itprev);
        }

        for (auto const& b : m_new_bin) {
            m_solver.mk_bin_clause(b.l1, b.l2, b.learned);
        }
        m_new_bin.reset();
    }

    void elim_eqs::drat_delete_clause() {
        if (m_solver.m_config.m_drat) {
            m_solver.m_drat.del(*m_to_delete->get());             
        }
    }

    void elim_eqs::cleanup_clauses(literal_vector const & roots, clause_vector & cs) {
        clause_vector::iterator it  = cs.begin();
        clause_vector::iterator it2 = it;
        clause_vector::iterator end = cs.end();
        for (; it != end; ++it) {
            clause & c     = *(*it);
            TRACE("sats", tout << "processing: " << c << "\n";);
            unsigned sz    = c.size();
            unsigned i;
            for (i = 0; i < sz; i++) {
                literal l = c[i];
                literal r = norm(roots, l);
                if (l != r)
                    break;
            }
            if (i == sz) {
                // clause was not affected
                *it2 = *it;
                it2++;
                continue;
            }
            if (!c.frozen()) {
                m_solver.detach_clause(c);
            }
            
            // save clause to be deleted for drat
            if (m_solver.m_config.m_drat) {
                if (!m_to_delete) m_to_delete = alloc(tmp_clause);
                m_to_delete->set(sz, c.begin(), c.is_learned());
            }

            // apply substitution
            for (i = 0; i < sz; i++) {   
                literal lit = c[i];
                c[i] = norm(roots, lit);
                VERIFY(c[i] == norm(roots, c[i]));
                VERIFY(!m_solver.was_eliminated(c[i].var()) || lit == c[i]);
            }
            std::sort(c.begin(), c.end());
            for (literal l : c) VERIFY(l == norm(roots, l));
            TRACE("sats", tout << "after normalization/sorting: " << c << "\n"; tout.flush(););
            DEBUG_CODE({
                    for (literal l : c) {
                        CTRACE("sat", l != norm(roots, l), tout << l << " " << norm(roots, l) << "\n"; tout.flush(););
                        SASSERT(l == norm(roots, l));
                    } });

            // remove duplicates, and check if it is a tautology
            unsigned j = 0;
            literal l_prev = null_literal;
            for (i = 0; i < sz; i++) {
                literal l = c[i];
                if (l == ~l_prev) {
                    break;
                }
                if (l == l_prev) {
                    continue;
                }
                SASSERT(l != ~l_prev);
                l_prev = l;
                lbool val = m_solver.value(l);
                if (val == l_true) {
                    break;
                }
                if (val == l_false) {
                    continue; // skip
                }
                c[j] = l;                
                j++;
            }
            TRACE("elim_eqs", tout << "after removing duplicates: " << c << " j: " << j << "\n";);

            if (i < sz) {
                drat_delete_clause();
                c.set_removed(true);
                m_solver.del_clause(c);
                continue; 
            }

            switch (j) {
            case 0:
<<<<<<< HEAD
                m_solver.set_conflict(justification(0));
=======
                m_solver.set_conflict();
>>>>>>> 5526d86a
                for (; it != end; ++it) {
                    *it2 = *it;
                    it2++;
                }
                cs.set_end(it2);
                return;                
            case 1:
                m_solver.assign_unit(c[0]);
<<<<<<< HEAD
                m_solver.del_clause(c, false);
=======
>>>>>>> 5526d86a
                drat_delete_clause();
                c.set_removed(true);
                m_solver.del_clause(c);
                break;
            case 2:
                m_solver.mk_bin_clause(c[0], c[1], c.is_learned());
                drat_delete_clause();
                c.set_removed(true);
                m_solver.del_clause(c);
                break;
            default:
                SASSERT(*it == &c);
                if (j < sz) {
                    c.shrink(j);
                }
                else {
                    c.update_approx();
                }
                if (m_solver.m_config.m_drat) {
                    m_solver.m_drat.add(c, true);
                    drat_delete_clause();
                }

                DEBUG_CODE(for (literal l : c) VERIFY(l == norm(roots, l)););
                
                *it2 = *it;
                it2++;
                if (!c.frozen()) {
                    m_solver.attach_clause(c);
                }
                break;
            }
        }
        cs.set_end(it2);
    }

    void elim_eqs::save_elim(literal_vector const & roots, bool_var_vector const & to_elim) {
        model_converter & mc = m_solver.m_mc;
        for (bool_var v : to_elim) {
            literal  l(v, false);
            literal r  = roots[v];
            SASSERT(v != r.var());
            bool root_ok = !m_solver.is_external(v) || m_solver.set_root(l, r);
            if (m_solver.is_assumption(v) || (m_solver.is_external(v) && (m_solver.is_incremental() || !root_ok))) {
                // cannot really eliminate v, since we have to notify extension of future assignments
                m_solver.mk_bin_clause(~l, r, false);
                m_solver.mk_bin_clause(l, ~r, false);
            }
            else {
                model_converter::entry & e = mc.mk(model_converter::ELIM_VAR, v);
                TRACE("save_elim", tout << "marking as deleted: " << v << " l: " << l << " r: " << r << "\n";);
                m_solver.m_eliminated[v] = true;
                mc.insert(e, ~l, r);
                mc.insert(e,  l, ~r);
            }
        }
        m_solver.flush_roots();
    }

    bool elim_eqs::check_clause(clause const& c, literal_vector const& roots) const {
        for (literal l : c) {
            CTRACE("elim_eqs_bug", m_solver.was_eliminated(l.var()), tout << "lit: " << l << " " << norm(roots, l) << "\n";
                   tout << c << "\n";);
            if (m_solver.was_eliminated(l.var())) {
                IF_VERBOSE(0, verbose_stream() << c << " contains eliminated literal " << l << " " << norm(roots, l) << "\n";);
                UNREACHABLE();
            }
        }
        return true;
    }


    bool elim_eqs::check_clauses(literal_vector const & roots) const {
        for (clause * cp : m_solver.m_clauses)
            if (!check_clause(*cp, roots)) 
                return false;
        for (clause * cp : m_solver.m_learned)
            if (!check_clause(*cp, roots)) 
                return false;
        return true;
    }

    void elim_eqs::operator()(literal_vector const & roots, bool_var_vector const & to_elim) {
        TRACE("elim_eqs", tout << "before bin cleanup\n"; m_solver.display(tout););
        cleanup_bin_watches(roots);
        TRACE("elim_eqs", tout << "after bin cleanup\n"; m_solver.display(tout););
        cleanup_clauses(roots, m_solver.m_clauses);
        if (m_solver.inconsistent()) return;
        cleanup_clauses(roots, m_solver.m_learned);
        if (m_solver.inconsistent()) return;
        save_elim(roots, to_elim);
        m_solver.propagate(false);
        SASSERT(check_clauses(roots));
        TRACE("elim_eqs", tout << "after full cleanup\n"; m_solver.display(tout););
    }
};<|MERGE_RESOLUTION|>--- conflicted
+++ resolved
@@ -179,11 +179,7 @@
 
             switch (j) {
             case 0:
-<<<<<<< HEAD
-                m_solver.set_conflict(justification(0));
-=======
                 m_solver.set_conflict();
->>>>>>> 5526d86a
                 for (; it != end; ++it) {
                     *it2 = *it;
                     it2++;
@@ -192,10 +188,6 @@
                 return;                
             case 1:
                 m_solver.assign_unit(c[0]);
-<<<<<<< HEAD
-                m_solver.del_clause(c, false);
-=======
->>>>>>> 5526d86a
                 drat_delete_clause();
                 c.set_removed(true);
                 m_solver.del_clause(c);
