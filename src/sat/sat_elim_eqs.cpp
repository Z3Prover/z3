/*++
Copyright (c) 2011 Microsoft Corporation

Module Name:

    sat_elim_eqs.cpp

Abstract:

    Helper class for eliminating eqs.

Author:

    Leonardo de Moura (leonardo) 2011-05-27.

Revision History:

--*/
#include "sat/sat_elim_eqs.h"
#include "sat/sat_solver.h"
#include "util/trace.h"

namespace sat {
    
    elim_eqs::elim_eqs(solver & s):
        m_solver(s),
        m_to_delete(nullptr) {
    }

    elim_eqs::~elim_eqs() {
        dealloc(m_to_delete);
    }


    inline literal norm(literal_vector const & roots, literal l) {
        if (l.sign()) 
            return ~roots[l.var()];
        else
            return roots[l.var()];
    }

    void elim_eqs::cleanup_bin_watches(literal_vector const & roots) {        
        unsigned l_idx = 0;
        m_new_bin.reset();
        for (watch_list & wlist : m_solver.m_watches) {
            literal l1 = ~to_literal(l_idx++);
            literal r1 = norm(roots, l1);
            watch_list::iterator it     = wlist.begin();
            watch_list::iterator itprev = it;
            watch_list::iterator end    = wlist.end();
            for (; it != end; ++it) {
                if (it->is_binary_clause()) {
                    literal l2 = it->get_literal();
                    literal r2 = norm(roots, l2);
                    if (r1 == r2) {
                        m_solver.assign_unit(r1);
                        if (m_solver.inconsistent())
                            return;
                        // consume unit
                        continue;
                    }
                    if (r1 == ~r2) {
                        // consume tautology
                        continue;
                    }
#if 0
                    if (l1 != r1) {
                        // add half r1 => r2, the other half ~r2 => ~r1 is added when traversing l2 
                        m_solver.m_watches[(~r1).index()].push_back(watched(r2, it->is_learned()));
                        continue;
                    }
                    it->set_literal(r2); // keep it.
#else
                    if (l1 != r1 || l2 != r2) {
                        if (r1.index() < r2.index()) {
                            m_new_bin.push_back(bin(r1, r2, it->is_learned()));
                        }
                        continue;
                    }
                    // keep it
#endif
                }
                *itprev = *it;
                itprev++;
            }
            wlist.set_end(itprev);
        }

        for (auto const& b : m_new_bin) {
            m_solver.mk_bin_clause(b.l1, b.l2, b.learned);
        }
        m_new_bin.reset();
    }

    void elim_eqs::drat_delete_clause() {
        if (m_solver.m_config.m_drat) {
            m_solver.m_drat.del(*m_to_delete->get());             
        }
    }

    void elim_eqs::cleanup_clauses(literal_vector const & roots, clause_vector & cs) {
        clause_vector::iterator it  = cs.begin();
        clause_vector::iterator it2 = it;
        clause_vector::iterator end = cs.end();
        for (; it != end; ++it) {
            clause & c     = *(*it);
            TRACE("sats", tout << "processing: " << c << "\n";);
            unsigned sz    = c.size();
            unsigned i;
            for (i = 0; i < sz; i++) {
                literal l = c[i];
                literal r = norm(roots, l);
                if (l != r)
                    break;
            }
            if (i == sz) {
                // clause was not affected
                *it2 = *it;
                it2++;
                continue;
            }
            if (!c.frozen()) {
                m_solver.detach_clause(c);
            }
            
            // save clause to be deleted for drat
            if (m_solver.m_config.m_drat) {
                if (!m_to_delete) m_to_delete = alloc(tmp_clause);
                m_to_delete->set(sz, c.begin(), c.is_learned());
            }

            // apply substitution
            for (i = 0; i < sz; i++) {   
                literal lit = c[i];
                c[i] = norm(roots, lit);
                VERIFY(c[i] == norm(roots, c[i]));
                VERIFY(!m_solver.was_eliminated(c[i].var()) || lit == c[i]);
            }
            std::sort(c.begin(), c.end());
            for (literal l : c) VERIFY(l == norm(roots, l));
            TRACE("sats", tout << "after normalization/sorting: " << c << "\n"; tout.flush(););
            DEBUG_CODE({
                    for (literal l : c) {
                        CTRACE("sat", l != norm(roots, l), tout << l << " " << norm(roots, l) << "\n"; tout.flush(););
                        SASSERT(l == norm(roots, l));
                    } });

            // remove duplicates, and check if it is a tautology
            unsigned j = 0;
            literal l_prev = null_literal;
            for (i = 0; i < sz; i++) {
                literal l = c[i];
                if (l == ~l_prev) {
                    break;
                }
                if (l == l_prev) {
                    continue;
                }
                SASSERT(l != ~l_prev);
                l_prev = l;
                lbool val = m_solver.value(l);
                if (val == l_true) {
                    break;
                }
                if (val == l_false) {
                    continue; // skip
                }
                c[j] = l;                
                j++;
            }
            TRACE("elim_eqs", tout << "after removing duplicates: " << c << " j: " << j << "\n";);

            if (i < sz) {
                drat_delete_clause();
                c.set_removed(true);
                m_solver.del_clause(c);
                continue; 
            }

            switch (j) {
            case 0:
                m_solver.set_conflict(justification(0));
                for (; it != end; ++it) {
                    *it2 = *it;
                    it2++;
                }
                cs.set_end(it2);
                return;                
            case 1:
<<<<<<< HEAD
                m_solver.assign_unit(c[0]);
                m_solver.del_clause(c, false);
=======
                m_solver.assign(c[0], justification());
>>>>>>> 9cf99e26
                drat_delete_clause();
                c.set_removed(true);
                m_solver.del_clause(c);
                break;
            case 2:
                m_solver.mk_bin_clause(c[0], c[1], c.is_learned());
                drat_delete_clause();
                c.set_removed(true);
                m_solver.del_clause(c);
                break;
            default:
                SASSERT(*it == &c);
                if (j < sz) {
                    c.shrink(j);
                }
                else {
                    c.update_approx();
                }
                if (m_solver.m_config.m_drat) {
                    m_solver.m_drat.add(c, true); 
                    drat_delete_clause();
                }

                DEBUG_CODE(for (literal l : c) VERIFY(l == norm(roots, l)););
                
                *it2 = *it;
                it2++;
                if (!c.frozen()) {
                    m_solver.attach_clause(c);
                }
                break;
            }
        }
        cs.set_end(it2);
    }

    void elim_eqs::save_elim(literal_vector const & roots, bool_var_vector const & to_elim) {
        model_converter & mc = m_solver.m_mc;
        for (bool_var v : to_elim) {
            literal  l(v, false);
            literal r  = roots[v];
            SASSERT(v != r.var());
            bool root_ok = !m_solver.is_external(v) || m_solver.set_root(l, r);
            if (m_solver.is_assumption(v) || (m_solver.is_external(v) && (m_solver.is_incremental() || !root_ok))) {
                // cannot really eliminate v, since we have to notify extension of future assignments
                m_solver.mk_bin_clause(~l, r, false);
                m_solver.mk_bin_clause(l, ~r, false);
            }
            else {
                model_converter::entry & e = mc.mk(model_converter::ELIM_VAR, v);
                TRACE("save_elim", tout << "marking as deleted: " << v << " l: " << l << " r: " << r << "\n";);
                m_solver.m_eliminated[v] = true;
                mc.insert(e, ~l, r);
                mc.insert(e,  l, ~r);
            }
        }
        m_solver.flush_roots();
    }

    bool elim_eqs::check_clause(clause const& c, literal_vector const& roots) const {
        for (literal l : c) {
            CTRACE("elim_eqs_bug", m_solver.was_eliminated(l.var()), tout << "lit: " << l << " " << norm(roots, l) << "\n";
                   tout << c << "\n";);
            if (m_solver.was_eliminated(l.var())) {
                IF_VERBOSE(0, verbose_stream() << c << " contains eliminated literal " << l << " " << norm(roots, l) << "\n";);
                UNREACHABLE();
            }
        }
        return true;
    }


    bool elim_eqs::check_clauses(literal_vector const & roots) const {
        for (clause * cp : m_solver.m_clauses)
            if (!check_clause(*cp, roots)) 
                return false;
        for (clause * cp : m_solver.m_learned)
            if (!check_clause(*cp, roots)) 
                return false;
        return true;
    }

    void elim_eqs::operator()(literal_vector const & roots, bool_var_vector const & to_elim) {
        TRACE("elim_eqs", tout << "before bin cleanup\n"; m_solver.display(tout););
        cleanup_bin_watches(roots);
        TRACE("elim_eqs", tout << "after bin cleanup\n"; m_solver.display(tout););
        cleanup_clauses(roots, m_solver.m_clauses);
        if (m_solver.inconsistent()) return;
        cleanup_clauses(roots, m_solver.m_learned);
        if (m_solver.inconsistent()) return;
        save_elim(roots, to_elim);
        m_solver.propagate(false);
        SASSERT(check_clauses(roots));
        TRACE("elim_eqs", tout << "after full cleanup\n"; m_solver.display(tout););
    }
};<|MERGE_RESOLUTION|>--- conflicted
+++ resolved
@@ -187,12 +187,7 @@
                 cs.set_end(it2);
                 return;                
             case 1:
-<<<<<<< HEAD
                 m_solver.assign_unit(c[0]);
-                m_solver.del_clause(c, false);
-=======
-                m_solver.assign(c[0], justification());
->>>>>>> 9cf99e26
                 drat_delete_clause();
                 c.set_removed(true);
                 m_solver.del_clause(c);
