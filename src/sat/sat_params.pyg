--- conflicted
+++ resolved
@@ -2,18 +2,11 @@
                   export=True,
                   description='propositional SAT solver',
                   params=(max_memory_param(),
-<<<<<<< HEAD
-                          ('phase', SYMBOL, 'caching', 'phase selection strategy: always_false, always_true, caching, random'),
-                          ('phase.caching.on', UINT, 400, 'phase caching on period (in number of conflicts)'),
-                          ('phase.caching.off', UINT, 100, 'phase caching off period (in number of conflicts)'),
-                          ('phase.sticky', BOOL, True, 'use sticky phase caching for local search'),
-=======
                           ('phase', SYMBOL, 'caching', 'phase selection strategy: always_false, always_true, caching, random, sat_caching'),
                           ('search.unsat.conflicts', UINT, 400, 'period for solving for unsat (in number of conflicts)'),
                           ('search.sat.conflicts', UINT, 100, 'period for solving for sat (in number of conflicts)'),
                           ('phase.sticky', BOOL, True, 'use sticky phase caching'),
 	                  ('rephase.base', UINT, 1000, 'number of conflicts per rephase '),
->>>>>>> 5526d86a
                           ('propagate.prefetch', BOOL, True, 'prefetch watch lists for assigned literals'),
                           ('restart', SYMBOL, 'ema', 'restart strategy: static, luby, ema or geometric'),
                           ('restart.initial', UINT, 2, 'initial restart (number of conflicts)'),
