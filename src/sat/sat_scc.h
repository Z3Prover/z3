--- conflicted
+++ resolved
@@ -42,15 +42,6 @@
         void reduce_tr();
         unsigned reduce_tr(bool learned);
 
-<<<<<<< HEAD
-=======
-        void init_dfs_num(bool learned);
-
-        struct pframe;
-
-        bool reaches_aux(literal u, literal v) const { return m_left[u.index()] < m_left[v.index()] && m_right[v.index()] < m_right[u.index()]; } 
-
->>>>>>> dbe7828f
     public:
 
         scc(solver & s, params_ref const & p);
@@ -65,7 +56,6 @@
         /*
           \brief create binary implication graph and associated data-structures to check transitivity.
          */
-<<<<<<< HEAD
         void init_big(bool learned) { m_big.init_big(m_solver, learned); }
         void ensure_big(bool learned) { m_big.ensure_big(m_solver, learned); }
         int get_left(literal l) const { return m_big.get_left(l); }
@@ -73,16 +63,9 @@
         literal get_parent(literal l) const { return m_big.get_parent(l); }
         literal get_root(literal l) const { return m_big.get_root(l); }
         bool reaches(literal u, literal v) const { return m_big.reaches(u, v); }        
-        bool connected(literal u, literal v) const { return m_big.connected(u, v); }
-=======
-        void init_big(bool learned);
-        void ensure_big(bool learned) { if (m_left.empty()) init_big(learned); }
-        int get_left(literal l) const { return m_left[l.index()]; }
-        int get_right(literal l) const { return m_right[l.index()]; }
-        literal get_parent(literal l) const { return m_parent[l.index()]; }
-        literal get_root(literal l) const { return m_root[l.index()]; }
-        bool reaches(literal u, literal v) const { return reaches_aux(u, v) || reaches_aux(~v, ~u); }        
->>>>>>> dbe7828f
+        bool connected(literal u, literal v) const {
+            return m_big.connected(u, v); 
+        }
     };
 };
 
