/*++
Copyright (c) 2017 Microsoft Corporation

Module Name:

    sat_elim_vars.cpp

Abstract:

    Helper class for eliminating variables

Author:

    Nikolaj Bjorner (nbjorner) 2017-10-14

Revision History:

--*/

#include "sat/sat_simplifier.h"
#include "sat/sat_elim_vars.h"
#include "sat/sat_solver.h"

namespace sat{

    elim_vars::elim_vars(simplifier& s) : simp(s), s(s.s), m(20) {
        m_mark_lim = 0;
        m_max_literals = 11; 
        m_miss = 0;
        m_hit1 = 0;
        m_hit2 = 0;
    }

    bool elim_vars::operator()(bool_var v) {
        if (s.value(v) != l_undef)
            return false;

        literal pos_l(v, false);
        literal neg_l(v, true);
        unsigned num_bin_pos = simp.num_nonlearned_bin(pos_l);
        if (num_bin_pos > m_max_literals) return false;
        unsigned num_bin_neg = simp.num_nonlearned_bin(neg_l);
        if (num_bin_neg > m_max_literals) return false;
        clause_use_list & pos_occs = simp.m_use_list.get(pos_l);
        clause_use_list & neg_occs = simp.m_use_list.get(neg_l);
        unsigned clause_size = num_bin_pos + num_bin_neg + pos_occs.num_irredundant() + neg_occs.num_irredundant();
        if (clause_size == 0) {
            return false;
        }
        reset_mark();
        mark_var(v);
        if (!mark_literals(pos_occs)) return false;
        if (!mark_literals(neg_occs)) return false;
        if (!mark_literals(pos_l)) return false;
        if (!mark_literals(neg_l)) return false;
        
        // associate index with each variable.
        sort_marked();
        bdd b1 = elim_var(v);
        double sz1 = b1.cnf_size();
        if (sz1 > 2*clause_size) {
            ++m_miss;
            return false;
        }        
        if (sz1 <= clause_size) {
            ++m_hit1;
            return elim_var(v, b1);
        }
        m.try_cnf_reorder(b1);
        sz1 = b1.cnf_size();
        if (sz1 <= clause_size) {
            ++m_hit2;
            return elim_var(v, b1);
        } 
        ++m_miss;
        return false;
    }

    bool elim_vars::elim_var(bool_var v, bdd const& b) {
        literal pos_l(v, false);
        literal neg_l(v, true);
        clause_use_list & pos_occs = simp.m_use_list.get(pos_l);
        clause_use_list & neg_occs = simp.m_use_list.get(neg_l);

        // eliminate variable
        simp.m_pos_cls.reset();
        simp.m_neg_cls.reset();
        simp.collect_clauses(pos_l, simp.m_pos_cls);
        simp.collect_clauses(neg_l, simp.m_neg_cls);
        VERIFY(!simp.is_external(v));

        model_converter::entry & mc_entry = s.m_mc.mk(model_converter::ELIM_VAR, v);
        simp.save_clauses(mc_entry, simp.m_pos_cls);
        simp.save_clauses(mc_entry, simp.m_neg_cls);
        s.m_eliminated[v] = true;
        ++s.m_stats.m_elim_var_bdd;
        simp.remove_bin_clauses(pos_l);
        simp.remove_bin_clauses(neg_l);
        simp.remove_clauses(pos_occs, pos_l);
        simp.remove_clauses(neg_occs, neg_l);
        pos_occs.reset();
        neg_occs.reset();
        literal_vector lits;
        add_clauses(v, b, lits);         
        return true;
    }

    bdd elim_vars::elim_var(bool_var v) {
        unsigned index = 0;
        for (bool_var w : m_vars) {
            m_var2index[w] = index++;
        }
        literal pos_l(v, false);
        literal neg_l(v, true);
        clause_use_list & pos_occs = simp.m_use_list.get(pos_l);
        clause_use_list & neg_occs = simp.m_use_list.get(neg_l);

        bdd b1 = make_clauses(pos_l);
        bdd b2 = make_clauses(neg_l);
        bdd b3 = make_clauses(pos_occs);
        bdd b4 = make_clauses(neg_occs);
        bdd b0 = b1 && b2 && b3 && b4;
        bdd b =  m.mk_exists(m_var2index[v], b0);       
        TRACE("elim_vars",
              tout << "eliminate " << v << "\n";
              for (watched const& w : simp.get_wlist(~pos_l)) {
                  if (w.is_binary_non_learned_clause()) {
                      tout << pos_l << " " << w.get_literal() << "\n";
                  }
              }
              m.display(tout, b1);
              for (watched const& w : simp.get_wlist(~neg_l)) {
                  if (w.is_binary_non_learned_clause()) {
                      tout << neg_l << " " << w.get_literal() << "\n";
                  }
              }
              m.display(tout, b2);
              clause_use_list::iterator itp = pos_occs.mk_iterator();
              while (!itp.at_end()) {
                  clause const& c = itp.curr();
                  tout << c << "\n";
                  itp.next();
              }
              m.display(tout, b3);
              clause_use_list::iterator itn = neg_occs.mk_iterator();
              while (!itn.at_end()) {
                  clause const& c = itn.curr();
                  tout << c << "\n";
                  itn.next();
              }
              m.display(tout, b4);
              tout << "eliminated:\n";
              tout << b << "\n";
              tout << b.cnf_size() << "\n";
              );

        return b;
    }

    void elim_vars::add_clauses(bool_var v0, bdd const& b, literal_vector& lits) {
        if (b.is_true()) {
            // no-op
        }
        else if (b.is_false()) {
            SASSERT(lits.size() > 0);
            literal_vector c(lits);
            if (simp.cleanup_clause(c)) 
                return;
            
            switch (c.size()) {
            case 0:
<<<<<<< HEAD
                s.set_conflict(justification(0));
=======
                s.set_conflict();
>>>>>>> 5526d86a
                break;
            case 1: 
                simp.propagate_unit(c[0]);
                break;
            case 2:
                s.m_stats.m_mk_bin_clause++;
                simp.add_non_learned_binary_clause(c[0], c[1]);
                simp.back_subsumption1(c[0], c[1], false);
                break;
            default: {
                if (c.size() == 3)
                    s.m_stats.m_mk_ter_clause++;
                else
                    s.m_stats.m_mk_clause++;
                clause* cp = s.alloc_clause(c.size(), c.c_ptr(), false);
                s.m_clauses.push_back(cp);
                simp.m_use_list.insert(*cp);
                if (simp.m_sub_counter > 0)
                    simp.back_subsumption1(*cp);
                else
                    simp.back_subsumption0(*cp);
                break;
            }
            }
        }
        else {
            unsigned v = m_vars[b.var()];
            lits.push_back(literal(v, false));
            add_clauses(v0, b.lo(), lits);
            lits.pop_back();
            lits.push_back(literal(v, true));
            add_clauses(v0, b.hi(), lits);
            lits.pop_back();
        }
    }


    void elim_vars::get_clauses(bdd const& b, literal_vector & lits, clause_vector& clauses, literal_vector& units) {
        if (b.is_true()) {
            return;
        }
        if (b.is_false()) {
            if (lits.size() > 1) {
                clause* c = s.alloc_clause(lits.size(), lits.c_ptr(), false);
                clauses.push_back(c);
            }
            else {
                units.push_back(lits.back());
            }
            return;
        }

        // if (v hi lo)
        // (v | lo) & (!v | hi)
        // if (v T lo) -> (v | lo) 
        unsigned v = m_vars[b.var()];
        lits.push_back(literal(v, false));
        get_clauses(b.lo(), lits, clauses, units);
        lits.pop_back();
        lits.push_back(literal(v, true));
        get_clauses(b.hi(), lits, clauses, units);
        lits.pop_back();
    }

    void elim_vars::reset_mark() {
        m_vars.reset();
        m_mark.resize(s.num_vars());
        m_var2index.resize(s.num_vars());
        m_occ.resize(s.num_vars());
        ++m_mark_lim;
        if (m_mark_lim == 0) {
            ++m_mark_lim;
            m_mark.fill(0);
        }
    }

    class elim_vars::compare_occ {
        elim_vars& ev;
    public:
        compare_occ(elim_vars& ev):ev(ev) {}

        bool operator()(bool_var v1, bool_var v2) const {
            return ev.m_occ[v1] < ev.m_occ[v2];
        }
    };

    void elim_vars::sort_marked() {
        std::sort(m_vars.begin(), m_vars.end(), compare_occ(*this));
    }

    void elim_vars::shuffle_vars() {
        unsigned sz = m_vars.size();
        for (unsigned i = 0; i < sz; ++i) {
            unsigned x = m_rand(sz);
            unsigned y = m_rand(sz);
            std::swap(m_vars[x], m_vars[y]);
        }
    }

    void elim_vars::mark_var(bool_var v) {
        if (m_mark[v] != m_mark_lim) {
            m_mark[v] = m_mark_lim;
            m_vars.push_back(v);
            m_occ[v] = 1;
        }
        else {
            ++m_occ[v];
        }
    }

    bool elim_vars::mark_literals(clause_use_list & occs) {
        clause_use_list::iterator it = occs.mk_iterator();
        while (!it.at_end()) {
            clause const& c = it.curr();
            for (literal l : c) {
                mark_var(l.var());
            }
            if (num_vars() > m_max_literals) return false;
            it.next();
        }
        return true;
    }

    bool elim_vars::mark_literals(literal lit) {
        watch_list& wl = simp.get_wlist(lit);
        for (watched const& w : wl) {
            if (w.is_binary_non_learned_clause()) {
                mark_var(w.get_literal().var());
            }
        }
        return num_vars() <= m_max_literals;
    }

    bdd elim_vars::make_clauses(clause_use_list & occs) {
        bdd result = m.mk_true();       
        for (auto it = occs.mk_iterator(); !it.at_end(); it.next()) {
            clause const& c = it.curr();
            bdd cl = m.mk_false();
            for (literal l : c) {
                cl |= mk_literal(l);
            }           
            result &= cl;            
        }
        return result;
    }

    bdd elim_vars::make_clauses(literal lit) {
        bdd result = m.mk_true();
        watch_list& wl = simp.get_wlist(~lit);
        for (watched const& w : wl) {
            if (w.is_binary_non_learned_clause()) {
                result &= (mk_literal(lit) || mk_literal(w.get_literal()));
            }
        }        
        return result;
    }

    bdd elim_vars::mk_literal(literal l) {
        return l.sign() ? m.mk_nvar(m_var2index[l.var()]) : m.mk_var(m_var2index[l.var()]);
    }

};
<|MERGE_RESOLUTION|>--- conflicted
+++ resolved
@@ -169,11 +169,7 @@
             
             switch (c.size()) {
             case 0:
-<<<<<<< HEAD
-                s.set_conflict(justification(0));
-=======
                 s.set_conflict();
->>>>>>> 5526d86a
                 break;
             case 1: 
                 simp.propagate_unit(c[0]);
