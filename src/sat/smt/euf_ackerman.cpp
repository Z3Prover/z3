/*++
Copyright (c) 2020 Microsoft Corporation

Module Name:

    euf_ackerman.cpp

Abstract:

    Ackerman reduction plugin for EUF

Author:

    Nikolaj Bjorner (nbjorner) 2020-08-28

--*/

#include "sat/smt/euf_solver.h"
#include "sat/smt/euf_ackerman.h"

namespace euf {

    ackerman::ackerman(solver& s, ast_manager& m): s(s), m(m) {
        new_tmp();
    }

    ackerman::~ackerman() {
        reset();
        dealloc(m_tmp_inference);
    }

    void ackerman::reset() {
        for (inference* inf : m_table) {
            m.dec_ref(inf->a);
            m.dec_ref(inf->b);
            m.dec_ref(inf->c);
        }
        m_table.reset();
        m_queue = nullptr;        
    }

    void ackerman::insert(expr* a, expr* b, expr* lca) {
        if (a->get_id() > b->get_id())
            std::swap(a, b);
        inference& inf = *m_tmp_inference;
        inf.a = a;
        inf.b = b;
        inf.c = lca;
        inf.is_cc = false;
        inf.m_count = 0;
        insert();
    }

    void ackerman::insert(app* a, app* b) {
        if (a->get_id() > b->get_id())
            std::swap(a, b);
        inference& inf = *m_tmp_inference;
        inf.a = a;
        inf.b = b;
        inf.c = nullptr;
        inf.is_cc = true;
        inf.m_count = 0;
        insert();
    }

<<<<<<< HEAD
=======

>>>>>>> af54a79a
    void ackerman::insert() {
        inference* inf = m_tmp_inference;
        inference* other = m_table.insert_if_not_there(inf);
        if (other == inf) {
            m.inc_ref(inf->a);
            m.inc_ref(inf->b);
            m.inc_ref(inf->c);
            new_tmp();        
        }
        other->m_count++;
        if (other->m_count > m_high_watermark) 
            s.s().set_should_simplify();
        inference::push_to_front(m_queue, other);
    }

    void ackerman::remove(inference* inf) {
        inference::remove_from(m_queue, inf);
        m_table.erase(inf);
        m.dec_ref(inf->a);
        m.dec_ref(inf->b);
        m.dec_ref(inf->c);
        dealloc(inf);
    }

    void ackerman::new_tmp() {
        m_tmp_inference = alloc(inference);
        m_tmp_inference->init(m_tmp_inference);
    }

    void ackerman::cg_conflict_eh(expr * n1, expr * n2) {
        if (!is_app(n1) || !is_app(n2))
            return;
        app* a = to_app(n1);
        app* b = to_app(n2);
        if (a->get_decl() != b->get_decl() || a->get_num_args() != b->get_num_args())
            return;
        insert(a, b);
        gc();
    }

    void ackerman::used_eq_eh(expr* a, expr* b, expr* c) {
        if (a == b || a == c || b == c)
            return;
        insert(a, b, c);
        gc();
    }
        
    void ackerman::used_cc_eh(app* a, app* b) {
        SASSERT(a->get_decl() == b->get_decl());
        SASSERT(a->get_num_args() == b->get_num_args());        
        insert(a, b);
        gc();
    }

    void ackerman::gc() {
        m_num_propagations_since_last_gc++;
        if (m_num_propagations_since_last_gc <= s.m_config.m_dack_gc) 
            return;
        m_num_propagations_since_last_gc = 0;
        
        while (m_table.size() > m_gc_threshold) 
            remove(m_queue->prev());
    
        m_gc_threshold *= 110;
        m_gc_threshold /= 100;
        m_gc_threshold++;
    }

    void ackerman::propagate() {
        SASSERT(s.s().at_base_lvl());
        auto* n = m_queue;
        inference* k = nullptr;
        unsigned num_prop = static_cast<unsigned>(s.s().get_stats().m_conflict * s.m_config.m_dack_factor);
        num_prop = std::min(num_prop, m_table.size());
        for (unsigned i = 0; i < num_prop; ++i, n = k) {
            k = n->next();
            if (n->m_count < s.m_config.m_dack_threshold) 
                continue;
            if (n->m_count >= m_high_watermark && num_prop < m_table.size())
                ++num_prop;
            if (n->is_cc) 
                add_cc(n->a, n->b);
            else 
                add_eq(n->a, n->b, n->c);       
            ++s.m_stats.m_ackerman;
            remove(n);
        }
    }

    void ackerman::add_cc(expr* _a, expr* _b) {
        app* a = to_app(_a);
        app* b = to_app(_b);
        sat::literal_vector lits;
        unsigned sz = a->get_num_args();
        for (unsigned i = 0; i < sz; ++i) {
            expr_ref eq(m.mk_eq(a->get_arg(i), b->get_arg(i)), m);
            sat::literal lit = s.internalize(eq, true, false, true);
            lits.push_back(~lit);
        }
        expr_ref eq(m.mk_eq(a, b), m);
        lits.push_back(s.internalize(eq, false, false, true));
        s.s().mk_clause(lits, sat::status::th(true, m.get_basic_family_id()));
    }

    void ackerman::add_eq(expr* a, expr* b, expr* c) {
        sat::literal lits[3];
        expr_ref eq1(m.mk_eq(a, c), m);
        expr_ref eq2(m.mk_eq(b, c), m);
        expr_ref eq3(m.mk_eq(a, b), m);
        lits[0] = s.internalize(eq1, true, false, true);
        lits[1] = s.internalize(eq2, true, false, true);
        lits[2] = s.internalize(eq3, false, false, true);
        s.s().mk_clause(3, lits, sat::status::th(true, m.get_basic_family_id()));
    }
}<|MERGE_RESOLUTION|>--- conflicted
+++ resolved
@@ -63,10 +63,7 @@
         insert();
     }
 
-<<<<<<< HEAD
-=======
 
->>>>>>> af54a79a
     void ackerman::insert() {
         inference* inf = m_tmp_inference;
         inference* other = m_table.insert_if_not_there(inf);
