/*++
Copyright (c) 2020 Microsoft Corporation

Module Name:

    intblast_solver.cpp

Author:

    Nikolaj Bjorner (nbjorner) 2023-12-10

--*/

#include "ast/ast_util.h"
#include "ast/for_each_expr.h"
#include "ast/rewriter/bv_rewriter.h"
#include "params/bv_rewriter_params.hpp"
#include "sat/smt/intblast_solver.h"
#include "sat/smt/euf_solver.h"
#include "sat/smt/arith_value.h"


namespace intblast {

    solver::solver(euf::solver& ctx) :
        th_euf_solver(ctx, symbol("intblast"), ctx.get_manager().get_family_id("bv")),
        ctx(ctx),
        s(ctx.s()),
        m(ctx.get_manager()),
        bv(m),
        a(m),
        m_translate(m),
        m_args(m),
        m_pinned(m)
    {}

    euf::theory_var solver::mk_var(euf::enode* n) {
        auto r = euf::th_euf_solver::mk_var(n);
        ctx.attach_th_var(n, this, r);
        TRACE("bv", tout << "mk-var: v" << r << " " << ctx.bpp(n) << "\n";);
        return r;
    }

    sat::literal solver::internalize(expr* e, bool sign, bool root) {
        force_push();
        SASSERT(m.is_bool(e));
        if (!visit_rec(m, e, sign, root))
            return sat::null_literal;
        sat::literal lit = expr2literal(e);
        if (sign)
            lit.neg();
        return lit;
    }

    void solver::internalize(expr* e) {
        force_push();
        visit_rec(m, e, false, false);
    }

    bool solver::visit(expr* e) {
        if (!is_app(e) || to_app(e)->get_family_id() != get_id()) {
            ctx.internalize(e);
            return true;
        }
        m_stack.push_back(sat::eframe(e));
        return false;
    }

    bool solver::visited(expr* e) {
        euf::enode* n = expr2enode(e);
        return n && n->is_attached_to(get_id());
    }



    bool solver::post_visit(expr* e, bool sign, bool root) {
        euf::enode* n = expr2enode(e);
        app* a = to_app(e);
        if (visited(e))
            return true;
        SASSERT(!n || !n->is_attached_to(get_id()));
        if (!n)
            n = mk_enode(e, false);
        SASSERT(!n->is_attached_to(get_id()));
        mk_var(n);
        SASSERT(n->is_attached_to(get_id()));
        internalize_bv(a);
        return true;
    }

    void solver::eq_internalized(euf::enode* n) {
        expr* e = n->get_expr();
        expr* x, * y;
        VERIFY(m.is_eq(n->get_expr(), x, y));
        SASSERT(bv.is_bv(x));
        if (!is_translated(e)) {
            ensure_translated(x);
            ensure_translated(y);
            m_args.reset();
            m_args.push_back(a.mk_sub(translated(x), translated(y)));
            set_translated(e, m.mk_eq(umod(x, 0), a.mk_int(0)));
        }
        m_preds.push_back(e);
        ctx.push(push_back_vector(m_preds));
    }

    void solver::set_translated(expr* e, expr* r) { 
        SASSERT(r);
        SASSERT(!is_translated(e));          
        m_translate.setx(e->get_id(), r); 
        ctx.push(set_vector_idx_trail(m_translate, e->get_id()));
    }

    void solver::internalize_bv(app* e) {
        ensure_translated(e);
        if (m.is_bool(e)) {
            m_preds.push_back(e);
            ctx.push(push_back_vector(m_preds));
        }
    }

    bool solver::add_bound_axioms() {
        if (m_vars_qhead == m_vars.size())
            return false;
        ctx.push(value_trail(m_vars_qhead));
        for (; m_vars_qhead < m_vars.size(); ++m_vars_qhead) {
            auto v = m_vars[m_vars_qhead];
            auto w = translated(v);
            auto sz = rational::power_of_two(bv.get_bv_size(v->get_sort()));
            auto lo = ctx.mk_literal(a.mk_ge(w, a.mk_int(0)));
            auto hi = ctx.mk_literal(a.mk_le(w, a.mk_int(sz - 1)));
            ctx.mark_relevant(lo);
            ctx.mark_relevant(hi);
            add_unit(lo);
            add_unit(hi);
        }
        return true;
    }

    bool solver::add_predicate_axioms() {
        if (m_preds_qhead == m_preds.size())
            return false;
        ctx.push(value_trail(m_preds_qhead));
        for (; m_preds_qhead < m_preds.size(); ++m_preds_qhead) {
            expr* e = m_preds[m_preds_qhead];
            expr_ref r(translated(e), m);
            ctx.get_rewriter()(r);
            auto a = expr2literal(e);
            auto b = mk_literal(r);
            ctx.mark_relevant(b);
//            verbose_stream() << "add-predicate-axiom: " << mk_pp(e, m) << " == " << r << "\n";
            add_equiv(a, b);
        }
        return true;
    }

    bool solver::unit_propagate() {
        return add_bound_axioms() || add_predicate_axioms();
    }
    void solver::ensure_translated(expr* e) {
        if (m_translate.get(e->get_id(), nullptr))
            return;
        ptr_vector<expr> todo;
        ast_fast_mark1 visited;
        todo.push_back(e);
        visited.mark(e);
        for (unsigned i = 0; i < todo.size(); ++i) {
            expr* e = todo[i];
            if (!is_app(e))
                continue;
            app* a = to_app(e);
            if (m.is_bool(e) && a->get_family_id() != bv.get_family_id())
                continue;
            for (auto arg : *a)
                if (!visited.is_marked(arg) && !m_translate.get(arg->get_id(), nullptr)) {
                    visited.mark(arg);
                    todo.push_back(arg);
                }
        }
        std::stable_sort(todo.begin(), todo.end(), [&](expr* a, expr* b) { return get_depth(a) < get_depth(b); });
        for (expr* e : todo)            
            translate_expr(e);
    }

<<<<<<< HEAD
    lbool solver::check_axiom(char const* name, sat::literal_vector const& lits) {
        sat::literal_vector core;
        for (auto lit : lits)
            core.push_back(~lit);
        return check_core(name, core, {});
    }
    lbool solver::check_propagation(char const* name, sat::literal lit, sat::literal_vector const& lits, euf::enode_pair_vector const& eqs) {
        sat::literal_vector core;
        core.append(lits);
        core.push_back(~lit);
        return check_core(name, core, eqs);
    }

    lbool solver::check_core(char const* name, sat::literal_vector const& lits, euf::enode_pair_vector const& eqs) {
=======
    lbool solver::check_axiom(sat::literal_vector const& lits) {
        sat::literal_vector core;
        for (auto lit : lits)
            core.push_back(~lit);
        return check_core(core, {});
    }
    lbool solver::check_propagation(sat::literal lit, sat::literal_vector const& lits, euf::enode_pair_vector const& eqs) {
        sat::literal_vector core;
        core.append(lits);
        core.push_back(~lit);
        return check_core(core, eqs);
    }

    lbool solver::check_core(sat::literal_vector const& lits, euf::enode_pair_vector const& eqs) {
>>>>>>> fa2c0e02
        m_core.reset();
        m_vars.reset();
        m_is_plugin = false;
        m_solver = mk_smt2_solver(m, s.params(), symbol::null);

        for (unsigned i = 0; i < m_translate.size(); ++i)
            m_translate[i] = nullptr;

        expr_ref_vector es(m), original_es(m);
        for (auto lit : lits)
            es.push_back(ctx.literal2expr(lit));
        for (auto [a, b] : eqs)
            es.push_back(m.mk_eq(a->get_expr(), b->get_expr()));
        
        original_es.append(es);

        lbool r;
        if (false) {
            r = m_solver->check_sat(es);            
        }
        else {
        
            translate(es);
            
            for (auto e : m_vars) {
                auto v = translated(e);
                auto b = rational::power_of_two(bv.get_bv_size(e));
                m_solver->assert_expr(a.mk_le(a.mk_int(0), v));
                m_solver->assert_expr(a.mk_lt(v, a.mk_int(b)));
            }

            for (unsigned i = 0; i < es.size(); ++i) {
                expr_ref tmp(es.get(i), m);
                ctx.get_rewriter()(tmp);
                es[i] = tmp;
            }

<<<<<<< HEAD
#if 0
            namespace fs = std::filesystem;
            static unsigned num_check = 0;
            fs::path filename = std::string("validation/int-") + std::to_string(++num_check) + ".smt2";
            fs::create_directories(filename.parent_path());
            IF_VERBOSE(1, verbose_stream() << "validation check written to file " << filename << "\n");
            std::ofstream file(filename);
            std::string name_esc;
            if (name) {
                name_esc = name;
                for (char& c : name_esc)
                    if (c == '|')
                        c = '!';
            }
            else
                name_esc = "<none>";

            file << "(set-logic ALL)\n";
            file << "(set-info :source |\n";
            file << "    Name: " << name_esc << "\n";
            file << original_es << "\n|)\n";

            m_solver->push();
            m_solver->assert_expr(es);
            m_solver->display(file) << "(check-sat)\n";
            m_solver->pop(1);

            file.close();

            // if (num_check == 68)
            //     std::abort();

            r = l_false;
#else
            IF_VERBOSE(2, verbose_stream() << "check\n" << original_es << "\n");

=======
            IF_VERBOSE(2, verbose_stream() << "check\n" << original_es << "\n");
            
>>>>>>> fa2c0e02
            IF_VERBOSE(2,
                {
                    m_solver->push();
                    m_solver->assert_expr(es);
                    m_solver->display(verbose_stream()) << "(check-sat)\n";
                    m_solver->pop(1);
                });

<<<<<<< HEAD
            r = m_solver->check_sat(es);
#endif
=======
            
            r = m_solver->check_sat(es);
>>>>>>> fa2c0e02
        }

        m_solver->collect_statistics(m_stats);

        IF_VERBOSE(2, verbose_stream() << "(sat.intblast :result " << r << ")\n");
        if (r == l_true) {
            IF_VERBOSE(0,
                model_ref mdl;
                m_solver->get_model(mdl);
                verbose_stream() << original_es << "\n";
                verbose_stream() << *mdl << "\n";
                verbose_stream() << es << "\n";
                m_solver->display(verbose_stream()););
            SASSERT(false);
        }

        m_solver = nullptr;

        return r;
    }

    

    lbool solver::check_solver_state() {
        sat::literal_vector literals;
        uint_set selected;
        for (auto const& clause : s.clauses()) {
            if (any_of(*clause, [&](auto lit) { return selected.contains(lit.index()); }))
                continue;
            if (any_of(*clause, [&](auto lit) { return s.value(lit) == l_true && !is_bv(lit); }))
                continue;
            // TBD: if we associate "status" with clauses, we can also remove theory axioms from polysat
            sat::literal selected_lit = sat::null_literal;
            for (auto lit : *clause) {
                if (s.value(lit) != l_true)
                    continue;
                SASSERT(is_bv(lit));
                if (selected_lit == sat::null_literal || s.lvl(selected_lit) > s.lvl(lit))
                    selected_lit = lit;
            }
            if (selected_lit == sat::null_literal) {
                UNREACHABLE();
                return l_undef;
            }
            selected.insert(selected_lit.index());
            literals.push_back(selected_lit);
        }
        unsigned trail_sz = s.init_trail_size();
        for (unsigned i = 0; i < trail_sz; ++i) {
            auto lit = s.trail_literal(i);
            if (selected.contains(lit.index()) || !is_bv(lit))
                continue;
            selected.insert(lit.index());
            literals.push_back(lit);
        }
        svector<std::pair<sat::literal, sat::literal>> bin;
        s.collect_bin_clauses(bin, false, false);
        for (auto [a, b] : bin) {
            if (selected.contains(a.index()))
                continue;
            if (selected.contains(b.index()))
                continue;
            if (s.value(a) == l_true && !is_bv(a))
                continue;
            if (s.value(b) == l_true && !is_bv(b))
                continue;
            if (s.value(a) == l_false)
                std::swap(a, b);
            if (s.value(b) == l_true && s.value(a) == l_true && s.lvl(b) < s.lvl(a))
                std::swap(a, b);
            selected.insert(a.index());
            literals.push_back(a);
        }

        m_core.reset();
        m_is_plugin = false;
        m_solver = mk_smt2_solver(m, s.params(), symbol::null);

        expr_ref_vector es(m);
        for (auto lit : literals)
            es.push_back(ctx.literal2expr(lit));

        translate(es);

        for (auto e : m_vars) {
            auto v = translated(e);
            auto b = rational::power_of_two(bv.get_bv_size(e));
            m_solver->assert_expr(a.mk_le(a.mk_int(0), v));
            m_solver->assert_expr(a.mk_lt(v, a.mk_int(b)));
        }

        IF_VERBOSE(10, verbose_stream() << "check\n";
        m_solver->display(verbose_stream());
        verbose_stream() << es << "\n");

        lbool r = m_solver->check_sat(es);

        m_solver->collect_statistics(m_stats);

        IF_VERBOSE(2, verbose_stream() << "(sat.intblast :result " << r << ")\n");

        if (r == l_false) {
            expr_ref_vector core(m);
            m_solver->get_unsat_core(core);
            obj_map<expr, unsigned> e2index;
            for (unsigned i = 0; i < es.size(); ++i)
                e2index.insert(es.get(i), i);
            for (auto e : core) {
                unsigned idx = e2index[e];
                if (idx < literals.size())
                    m_core.push_back(literals[idx]);
                else
                    m_core.push_back(ctx.mk_literal(e));
            }
        }
        return r;
    };

    bool solver::is_bv(sat::literal lit) {
        expr* e = ctx.bool_var2expr(lit.var());
        if (!e)
            return false;
        if (m.is_and(e) || m.is_or(e) || m.is_not(e) || m.is_implies(e) || m.is_iff(e))
            return false;
        return any_of(subterms::all(expr_ref(e, m)), [&](auto* p) { return bv.is_bv_sort(p->get_sort()); });
    }

    void solver::sorted_subterms(expr_ref_vector& es, ptr_vector<expr>& sorted) {
        expr_fast_mark1 visited;
        for (expr* e : es) {
            if (is_translated(e))
                continue;
            if (visited.is_marked(e))
                continue;
            sorted.push_back(e);
            visited.mark(e);
        }
        for (unsigned i = 0; i < sorted.size(); ++i) {
            expr* e = sorted[i];
            if (is_app(e)) {
                app* a = to_app(e);
                for (expr* arg : *a) {
                    if (!visited.is_marked(arg) && !is_translated(arg)) {
                        visited.mark(arg);
                        sorted.push_back(arg);
                    }
                }

            }
            else if (is_quantifier(e)) {
                quantifier* q = to_quantifier(e);
                expr* b = q->get_expr();
                if (!visited.is_marked(b) && !is_translated(b)) {
                    visited.mark(b);
                    sorted.push_back(b);
                }
            }
        }
        std::stable_sort(sorted.begin(), sorted.end(), [&](expr* a, expr* b) { return get_depth(a) < get_depth(b); });
    }

    void solver::translate(expr_ref_vector& es) {
        ptr_vector<expr> todo;

        sorted_subterms(es, todo);

        for (expr* e : todo)
            translate_expr(e);

        TRACE("bv",
            for (expr* e : es)
                tout << mk_pp(e, m) << "\n->\n" << mk_pp(translated(e), m) << "\n";
        );

        for (unsigned i = 0; i < es.size(); ++i)
            es[i] = translated(es.get(i));
    }

    sat::check_result solver::check() { 
        // ensure that bv2int is injective
        for (auto e : m_bv2int) {
            euf::enode* n = expr2enode(e);
            euf::enode* r1 = n->get_arg(0)->get_root();
            for (auto sib : euf::enode_class(n)) {
                if (sib == n)
                    continue;
                if (!bv.is_bv2int(sib->get_expr()))
                    continue;
                if (sib->get_arg(0)->get_root() == r1)
                    continue;
		auto a = eq_internalize(n, sib);
		auto b = eq_internalize(sib->get_arg(0), n->get_arg(0));
		ctx.mark_relevant(a);
		ctx.mark_relevant(b);
                add_clause(~a, b, nullptr);
                return sat::check_result::CR_CONTINUE;
            }
        }
        // ensure that int2bv respects values
        // bv2int(int2bv(x)) = x mod N
        for (auto e : m_int2bv) {
            auto n = expr2enode(e);
            auto x = n->get_arg(0)->get_expr();
            auto bv2int = bv.mk_bv2int(e);
            ctx.internalize(bv2int);
            auto N = rational::power_of_two(bv.get_bv_size(e));
            auto xModN = a.mk_mod(x, a.mk_int(N));
            ctx.internalize(xModN);
            auto nBv2int = ctx.get_enode(bv2int);
            auto nxModN = ctx.get_enode(xModN);
            if (nBv2int->get_root() != nxModN->get_root()) {
	      auto a = eq_internalize(nBv2int, nxModN);
	      ctx.mark_relevant(a);
              add_unit(a);
              return sat::check_result::CR_CONTINUE;
            }
        }
        return sat::check_result::CR_DONE; 
    }

    bool solver::is_bounded(expr* x, rational const& N) {
        return any_of(m_vars, [&](expr* v) {
            return is_translated(v) && translated(v) == x && bv.get_bv_size(v) <= N;
        });
    }

    bool solver::is_non_negative(expr* bv_expr, expr* e) {
        auto N = rational::power_of_two(bv.get_bv_size(bv_expr));
        rational r;
        if (a.is_numeral(e, r))
            return r >= 0;
        if (is_bounded(e, N))
            return true;
        expr* x, * y;
        if (a.is_mul(e, x, y)) 
            return is_non_negative(bv_expr, x) && is_non_negative(bv_expr, y);
        if (a.is_add(e, x, y))
            return is_non_negative(bv_expr, x) && is_non_negative(bv_expr, y);
        return false;
    }

    expr* solver::umod(expr* bv_expr, unsigned i) {
        expr* x = arg(i);
        rational N = bv_size(bv_expr);
        return amod(bv_expr, x, N);
    }

    expr* solver::smod(expr* bv_expr, unsigned i) {
        expr* x = arg(i);
        auto N = bv_size(bv_expr);
        auto shift = N / 2;
        rational r;
        if (a.is_numeral(x, r))
            return a.mk_int(mod(r + shift, N));
        return amod(bv_expr, add(x, a.mk_int(shift)), N);
    }

    expr_ref solver::mul(expr* x, expr* y) {
        expr_ref _x(x, m), _y(y, m);
        if (a.is_zero(x))
            return _x;
        if (a.is_zero(y))
            return _y;
        if (a.is_one(x))
            return _y;
        if (a.is_one(y))
            return _x;
        rational v1, v2;
        if (a.is_numeral(x, v1) && a.is_numeral(y, v2))
            return expr_ref(a.mk_int(v1 * v2), m);
        _x = a.mk_mul(x, y);
        return _x;
    }

    expr_ref solver::add(expr* x, expr* y) {
        expr_ref _x(x, m), _y(y, m);
        if (a.is_zero(x))
            return _y;
        if (a.is_zero(y))
            return _x;
        rational v1, v2;
        if (a.is_numeral(x, v1) && a.is_numeral(y, v2))
            return expr_ref(a.mk_int(v1 + v2), m);
        _x = a.mk_add(x, y);
        return _x;
    }

    /*
    * Perform simplifications that are claimed sound when the bit-vector interpretations of
    * mod/div always guard the mod and dividend to be non-zero.
    * Potentially shady area is for arithmetic expressions created by int2bv. 
    * They will be guarded by a modulus which dose not disappear.
    */
    expr* solver::amod(expr* bv_expr, expr* x, rational const& N) {
        rational v;
        expr* r, *c, * t, * e;
        if (m.is_ite(x, c, t, e))
            r = m.mk_ite(c, amod(bv_expr, t, N), amod(bv_expr, e, N));
        else if (a.is_idiv(x, t, e) && a.is_numeral(t, v) && 0 <= v && v < N && is_non_negative(bv_expr, e))
            r = x;
        else if (a.is_mod(x, t, e) && a.is_numeral(t, v) && 0 <= v && v < N)
            r = x;
        else if (a.is_numeral(x, v))
            r = a.mk_int(mod(v, N));
        else if (is_bounded(x, N))
            r = x;
        else 
            r = a.mk_mod(x, a.mk_int(N));
        return r;
    }

    rational solver::bv_size(expr* bv_expr) {
        return rational::power_of_two(bv.get_bv_size(bv_expr->get_sort()));
    }

    void solver::translate_expr(expr* e) {
        if (is_quantifier(e))
            translate_quantifier(to_quantifier(e));
        else if (is_var(e))
            translate_var(to_var(e));
        else {
            app* ap = to_app(e);
            if (m_is_plugin && ap->get_family_id() == basic_family_id && m.is_bool(ap)) {
                set_translated(e, e);
                return;
            }
            m_args.reset();
            for (auto arg : *ap)
                m_args.push_back(translated(arg));

            if (ap->get_family_id() == basic_family_id)
                translate_basic(ap);
            else if (ap->get_family_id() == bv.get_family_id())
                translate_bv(ap);
            else
                translate_app(ap);
        }
    }

    void solver::translate_quantifier(quantifier* q) {
        if (is_lambda(q))
            throw default_exception("lambdas are not supported in intblaster");
        if (m_is_plugin) {
            set_translated(q, q);
            return;
        }
        expr* b = q->get_expr();
        unsigned nd = q->get_num_decls();
        ptr_vector<sort> sorts;
        for (unsigned i = 0; i < nd; ++i) {
            auto s = q->get_decl_sort(i);
            if (bv.is_bv_sort(s)) {
                NOT_IMPLEMENTED_YET();
                sorts.push_back(a.mk_int());
            }
            else

                sorts.push_back(s);
        }
        b = translated(b);
        // TODO if sorts contain integer, then created bounds variables.       
        set_translated(q, m.update_quantifier(q, b));
    }

    void solver::translate_var(var* v) {
        if (bv.is_bv_sort(v->get_sort()))
            set_translated(v, m.mk_var(v->get_idx(), a.mk_int()));
        else
            set_translated(v, v);
    }

    // Translate functions that are not built-in or bit-vectors.
    // Base method uses fresh functions.
    // Other method could use bv2int, int2bv axioms and coercions.
    // f(args) = bv2int(f(int2bv(args'))
    //

    void solver::translate_app(app* e) {

        if (m_is_plugin && m.is_bool(e)) {
            set_translated(e, e);
            return;
        }

        bool has_bv_sort = bv.is_bv(e);
        func_decl* f = e->get_decl();

        for (unsigned i = 0; i < m_args.size(); ++i)
            if (bv.is_bv(e->get_arg(i)))
                m_args[i] = bv.mk_int2bv(bv.get_bv_size(e->get_arg(i)), m_args.get(i));

        if (has_bv_sort)
            m_vars.push_back(e);        
        if (m_is_plugin) {
            expr* r = m.mk_app(f, m_args);
            if (has_bv_sort) {
                ctx.push(push_back_vector(m_vars));
                r = bv.mk_bv2int(r);
            }
            set_translated(e, r);
            return;
        }
        else if (has_bv_sort) {
            if (f->get_family_id() != null_family_id)
                throw default_exception("conversion for interpreted functions is not supported by intblast solver");
            func_decl* g = nullptr;
            if (!m_new_funs.find(f, g)) {
                g = m.mk_fresh_func_decl(e->get_decl()->get_name(), symbol("bv"), f->get_arity(), f->get_domain(), a.mk_int());
                m_new_funs.insert(f, g);
            }
            f = g;
            m_pinned.push_back(f);
        }
        set_translated(e, m.mk_app(f, m_args));        
    }

    void solver::translate_bv(app* e) {

        auto bnot = [&](expr* e) {
            return a.mk_sub(a.mk_int(-1), e);
            };

        auto band = [&](expr_ref_vector const& args) {
            expr* r = arg(0);
            for (unsigned i = 1; i < args.size(); ++i)
                r = a.mk_band(bv.get_bv_size(e), r, arg(i));
            return r;
            };

        auto rotate_left = [&](unsigned n) {
            auto sz = bv.get_bv_size(e);
            n = n % sz;
            expr* r = arg(0);
            if (n != 0 && sz != 1) {
                // r[sz - n - 1 : 0] ++ r[sz - 1 : sz - n]
                // r * 2^(sz - n) + (r div 2^n) mod 2^(sz - n)???
                // r * A + (r div B) mod A
                auto N = bv_size(e);
                auto A = rational::power_of_two(sz - n);
                auto B = rational::power_of_two(n);
                auto hi = mul(r, a.mk_int(A));
                auto lo = amod(e, a.mk_idiv(umod(e, 0), a.mk_int(B)), A);
                r = add(hi, lo);
            }
            return r;
        };

        expr* bv_expr = e;
        expr_ref r(m);
        auto const& args = m_args;
        switch (e->get_decl_kind()) {
        case OP_BADD:
            r = a.mk_add(args);
            break;
        case OP_BSUB:
            r = a.mk_sub(args.size(), args.data());
            break;
        case OP_BMUL:
            r = a.mk_mul(args);
            break;
        case OP_ULEQ:
            bv_expr = e->get_arg(0);
            r = a.mk_le(umod(bv_expr, 0), umod(bv_expr, 1));
            break;
        case OP_UGEQ:
            bv_expr = e->get_arg(0);
            r = a.mk_ge(umod(bv_expr, 0), umod(bv_expr, 1));
            break;
        case OP_ULT:
            bv_expr = e->get_arg(0);
            r = a.mk_lt(umod(bv_expr, 0), umod(bv_expr, 1));
            break;
        case OP_UGT:
            bv_expr = e->get_arg(0);
            r = a.mk_gt(umod(bv_expr, 0), umod(bv_expr, 1));
            break;
        case OP_SLEQ:
            bv_expr = e->get_arg(0);
            r = a.mk_le(smod(bv_expr, 0), smod(bv_expr, 1));
            break;
        case OP_SGEQ:
            r = a.mk_ge(smod(bv_expr, 0), smod(bv_expr, 1));
            break;
        case OP_SLT:
            bv_expr = e->get_arg(0);
            r = a.mk_lt(smod(bv_expr, 0), smod(bv_expr, 1));
            break;
        case OP_SGT:
            bv_expr = e->get_arg(0);
            r = a.mk_gt(smod(bv_expr, 0), smod(bv_expr, 1));
            break;
        case OP_BNEG:
            r = a.mk_uminus(arg(0));
            break;
        case OP_CONCAT: {
            unsigned sz = 0;
            expr_ref new_arg(m);
            for (unsigned i = args.size(); i-- > 0;) {
                expr* old_arg = e->get_arg(i);
                new_arg = umod(old_arg, i);
                if (sz > 0) {
                    new_arg = mul(new_arg, a.mk_int(rational::power_of_two(sz)));
                    r = add(r, new_arg);
                }
                else
                    r = new_arg;
                sz += bv.get_bv_size(old_arg->get_sort());
            }
            break;
        }
        case OP_EXTRACT: {
            unsigned lo, hi;
            expr* old_arg;
            VERIFY(bv.is_extract(e, lo, hi, old_arg));
            r = arg(0);
            if (lo > 0)
                r = a.mk_idiv(r, a.mk_int(rational::power_of_two(lo)));
            break;
        }
        case OP_BV_NUM: {
            rational val;
            unsigned sz;
            VERIFY(bv.is_numeral(e, val, sz));
            r = a.mk_int(val);
            break;
        }
        case OP_BUREM:
        case OP_BUREM_I: {
            expr* x = umod(e, 0), * y = umod(e, 1);
            r = m.mk_ite(m.mk_eq(y, a.mk_int(0)), x, a.mk_mod(x, y));
            break;
        }
        case OP_BUDIV:
        case OP_BUDIV_I: {
            expr* x = arg(0), * y = umod(e, 1);
            r = m.mk_ite(m.mk_eq(y, a.mk_int(0)), a.mk_int(-1), a.mk_idiv(x, y));
            break;
        }
        case OP_BUMUL_NO_OVFL: {
            bv_expr = e->get_arg(0);
            r = a.mk_lt(mul(umod(bv_expr, 0), umod(bv_expr, 1)), a.mk_int(bv_size(bv_expr)));
<<<<<<< HEAD
            break;
        }
        case OP_BSMUL_NO_OVFL: {
            bv_expr = e->get_arg(0);
            expr* x = umod(bv_expr, 0), *y = umod(bv_expr, 1);
            rational N = bv_size(bv_expr);
            expr* lim = a.mk_int(N/2);
            expr* signx = a.mk_ge(x, lim);
            expr* signy = a.mk_ge(y, lim);
            x = m.mk_ite(signx, a.mk_sub(a.mk_int(N), x), x);
            y = m.mk_ite(signy, a.mk_sub(a.mk_int(N), y), y);
            // signx != signy || x * y < N/2
            r = m.mk_or(m.mk_not(m.mk_eq(signx, signy)), a.mk_lt(a.mk_mul(x, y), lim));
            break;
        }
        case OP_BSMUL_NO_UDFL: {
            bv_expr = e->get_arg(0);
            expr* x = umod(bv_expr, 0), *y = umod(bv_expr, 1);
            rational N = bv_size(bv_expr);
            expr* lim = a.mk_int(N/2);
            expr* signx = a.mk_ge(x, lim);
            expr* signy = a.mk_ge(y, lim);
            x = m.mk_ite(signx, a.mk_sub(a.mk_int(N), x), x);
            y = m.mk_ite(signy, a.mk_sub(a.mk_int(N), y), y);
            // signx == signy || x * y <= N/2
            r = m.mk_or(m.mk_eq(signx, signy), a.mk_le(a.mk_mul(x, y), lim));
=======
>>>>>>> fa2c0e02
            break;
        }
        case OP_BSHL: {
            if (!a.is_numeral(arg(0)) && !a.is_numeral(arg(1))) 
                r = a.mk_shl(bv.get_bv_size(e), arg(0),arg(1));
            else {
                expr* x = arg(0), * y = umod(e, 1);
                r = a.mk_int(0);
                IF_VERBOSE(2, verbose_stream() << "shl " << mk_bounded_pp(e, m) << " " << bv.get_bv_size(e) << "\n");
                for (unsigned i = 0; i < bv.get_bv_size(e); ++i)
                    r = m.mk_ite(m.mk_eq(y, a.mk_int(i)), mul(x, a.mk_int(rational::power_of_two(i))), r);   
            }
            break;
        }
        case OP_BNOT:
            r = bnot(arg(0));
            break;
        case OP_BLSHR: 
            if (!a.is_numeral(arg(0)) && !a.is_numeral(arg(1)))  
                r = a.mk_lshr(bv.get_bv_size(e), arg(0), arg(1));
            else {
                expr* x = arg(0), * y = umod(e, 1);
                r = a.mk_int(0);
                IF_VERBOSE(2, verbose_stream() << "lshr " << mk_bounded_pp(e, m) << " " << bv.get_bv_size(e) << "\n");
                for (unsigned i = 0; i < bv.get_bv_size(e); ++i)
                    r = m.mk_ite(m.mk_eq(y, a.mk_int(i)), a.mk_idiv(x, a.mk_int(rational::power_of_two(i))), r);
            }
            break;
        case OP_BASHR: 
            if (!a.is_numeral(arg(1)))
                r = a.mk_ashr(bv.get_bv_size(e), arg(0), arg(1));
            else {
                
                //
                // ashr(x, y)
                // if y = k & x >= 0 -> x / 2^k   
                // if y = k & x < 0  -> (x / 2^k) - 2^{N-k}
                //
                unsigned sz = bv.get_bv_size(e);
                rational N = bv_size(e);
                expr* x = umod(e, 0), *y = umod(e, 1);
                expr* signx = a.mk_ge(x, a.mk_int(N / 2));
                r = m.mk_ite(signx, a.mk_int(- 1), a.mk_int(0));
                IF_VERBOSE(1, verbose_stream() << "ashr " << mk_bounded_pp(e, m) << " " << bv.get_bv_size(e) << "\n");
                for (unsigned i = 0; i < sz; ++i) {
                    expr* d = a.mk_idiv(x, a.mk_int(rational::power_of_two(i)));              
                    r = m.mk_ite(m.mk_eq(y, a.mk_int(i)),
                                 m.mk_ite(signx, add(d, a.mk_int(- rational::power_of_two(sz-i))), d),
                                 r);
                }
            }
            break;
        case OP_BOR: {
            // p | q := (p + q) - band(p, q)
            IF_VERBOSE(2, verbose_stream() << "bor " << mk_bounded_pp(e, m) << " " << bv.get_bv_size(e) << "\n");
            r = arg(0);
            for (unsigned i = 1; i < args.size(); ++i)
                r = a.mk_sub(add(r, arg(i)), a.mk_band(bv.get_bv_size(e), r, arg(i)));
            break;
        }
        case OP_BNAND:
            r = bnot(band(args));
            break;
        case OP_BAND:
            IF_VERBOSE(2, verbose_stream() << "band " << mk_bounded_pp(e, m) << " " << bv.get_bv_size(e) << "\n");
            r = band(args);
            break;
        case OP_BXNOR:
        case OP_BXOR: {
            // p ^ q := (p + q) - 2*band(p, q);
            unsigned sz = bv.get_bv_size(e);
            IF_VERBOSE(2, verbose_stream() << "bxor " << bv.get_bv_size(e) << "\n");
            r = arg(0);
            for (unsigned i = 1; i < args.size(); ++i) {
                expr* q = arg(i);
                r = a.mk_sub(add(r, q), mul(a.mk_int(2), a.mk_band(sz, r, q)));
            }
            if (e->get_decl_kind() == OP_BXNOR)
                r = bnot(r);
            break;
        }
        case OP_ZERO_EXT:
            bv_expr = e->get_arg(0);
            r = umod(bv_expr, 0);
            SASSERT(bv.get_bv_size(e) >= bv.get_bv_size(bv_expr));
            break;
        case OP_SIGN_EXT: {
            bv_expr = e->get_arg(0);
            r = umod(bv_expr, 0);
            SASSERT(bv.get_bv_size(e) >= bv.get_bv_size(bv_expr));
            unsigned arg_sz = bv.get_bv_size(bv_expr);
            unsigned sz = bv.get_bv_size(e);
            rational N = rational::power_of_two(sz);
            rational M = rational::power_of_two(arg_sz);
            expr* signbit = a.mk_ge(r, a.mk_int(M / 2));
            r = m.mk_ite(signbit, a.mk_uminus(r), r);
            break;
        }
        case OP_INT2BV:
            m_int2bv.push_back(e);
            ctx.push(push_back_vector(m_int2bv));
            r = arg(0);
            break;
        case OP_BV2INT:
            m_bv2int.push_back(e);
            ctx.push(push_back_vector(m_bv2int));
            r = umod(e->get_arg(0), 0);
            break;
        case OP_BCOMP:
            bv_expr = e->get_arg(0);
            r = m.mk_ite(m.mk_eq(umod(bv_expr, 0), umod(bv_expr, 1)), a.mk_int(1), a.mk_int(0));
            break;
        case OP_BSMOD_I:
        case OP_BSMOD: {            
            expr* x = umod(e, 0), *y = umod(e, 1);
            rational N = bv_size(e); 
            expr* signx = a.mk_ge(x, a.mk_int(N/2));
            expr* signy = a.mk_ge(y, a.mk_int(N/2));
            expr* u = a.mk_mod(x, y);
            // u = 0 ->  0
            // y = 0 ->  x
            // x < 0, y < 0 ->  -u
            // x < 0, y >= 0 ->  y - u
            // x >= 0, y < 0 ->  y + u
            // x >= 0, y >= 0 ->  u
            r = a.mk_uminus(u);   
            r = m.mk_ite(m.mk_and(m.mk_not(signx), signy), add(u, y), r);
            r = m.mk_ite(m.mk_and(signx, m.mk_not(signy)), a.mk_sub(y, u), r);
            r = m.mk_ite(m.mk_and(m.mk_not(signx), m.mk_not(signy)), u, r);
            r = m.mk_ite(m.mk_eq(u, a.mk_int(0)), a.mk_int(0), r);
            r = m.mk_ite(m.mk_eq(y, a.mk_int(0)), x, r);
            break;
        } 
        case OP_BSDIV_I:
        case OP_BSDIV: {
            // d = udiv(abs(x), abs(y))
            // y = 0, x > 0 -> 1
            // y = 0, x <= 0 -> -1
            // x = 0, y != 0 -> 0
            // x > 0, y < 0 -> -d
            // x < 0, y > 0 -> -d
            // x > 0, y > 0 -> d
            // x < 0, y < 0 -> d
            expr* x = umod(e, 0), * y = umod(e, 1);
            rational N = bv_size(e);
            expr* signx = a.mk_ge(x, a.mk_int(N / 2));
            expr* signy = a.mk_ge(y, a.mk_int(N / 2));
            x = m.mk_ite(signx, a.mk_sub(a.mk_int(N), x), x);
            y = m.mk_ite(signy, a.mk_sub(a.mk_int(N), y), y);
            expr* d = a.mk_idiv(x, y);
            r = m.mk_ite(m.mk_iff(signx, signy), d, a.mk_uminus(d));
            r = m.mk_ite(m.mk_eq(y, a.mk_int(0)), m.mk_ite(signx, a.mk_int(1), a.mk_int(-1)), r);
            break;
        }
        case OP_BSREM_I:
        case OP_BSREM: {
            // y = 0 -> x
            // else x - sdiv(x, y) * y
            expr* x = umod(e, 0), * y = umod(e, 1);
            rational N = bv_size(e);
            expr* signx = a.mk_ge(x, a.mk_int(N / 2));
            expr* signy = a.mk_ge(y, a.mk_int(N / 2));
            expr* absx = m.mk_ite(signx, a.mk_sub(a.mk_int(N), x), x);
            expr* absy = m.mk_ite(signy, a.mk_sub(a.mk_int(N), y), y);
            expr* d = a.mk_idiv(absx, absy);
            d = m.mk_ite(m.mk_iff(signx, signy), d, a.mk_uminus(d));
            r = a.mk_sub(x, mul(d, y));
            r = m.mk_ite(m.mk_eq(y, a.mk_int(0)), x, r);
            break;  
        }
        case OP_ROTATE_LEFT: {
            auto n = e->get_parameter(0).get_int();
            r = rotate_left(n);
            break;
        }
        case OP_ROTATE_RIGHT: {
            unsigned sz = bv.get_bv_size(e);
            auto n = e->get_parameter(0).get_int();
            r = rotate_left(sz - n);
            break;
        }
        case OP_EXT_ROTATE_LEFT:  {
            unsigned sz = bv.get_bv_size(e);
            expr* y = umod(e, 1);
            r = a.mk_int(0);
            for (unsigned i = 0; i < sz; ++i) 
                r = m.mk_ite(m.mk_eq(a.mk_int(i), y), rotate_left(i), r);
            break;
        }
        case OP_EXT_ROTATE_RIGHT: {
            unsigned sz = bv.get_bv_size(e);
            expr* y = umod(e, 1);
            r = a.mk_int(0);
            for (unsigned i = 0; i < sz; ++i) 
                r = m.mk_ite(m.mk_eq(a.mk_int(i), y), rotate_left(sz - i), r);
            break;
        }
        case OP_REPEAT: {
            unsigned n = e->get_parameter(0).get_int();
            expr* x = umod(e->get_arg(0), 0);
            r = x;
            rational N = bv_size(e->get_arg(0));
            rational N0 = N;
            for (unsigned i = 1; i < n; ++i)
                r = add(mul(a.mk_int(N), x), r), N *= N0;
            break;
        }            
        case OP_BREDOR: {
            r = umod(e->get_arg(0), 0);
            r = m.mk_not(m.mk_eq(r, a.mk_int(0)));
            break;
        }
        case OP_BREDAND: {
            rational N = bv_size(e->get_arg(0));
            r = umod(e->get_arg(0), 0);
            r = m.mk_not(m.mk_eq(r, a.mk_int(N - 1)));
            break;
        }
        default:
            verbose_stream() << mk_pp(e, m) << "\n";
            NOT_IMPLEMENTED_YET();
        }
        set_translated(e, r);
    }

    void solver::translate_basic(app* e) {
        if (m.is_eq(e)) {
            bool has_bv_arg = any_of(*e, [&](expr* arg) { return bv.is_bv(arg); });
            if (has_bv_arg) {
                expr* bv_expr = e->get_arg(0);
                rational N = rational::power_of_two(bv.get_bv_size(bv_expr));
                if (a.is_numeral(arg(0)) || a.is_numeral(arg(1)) || 
                    is_bounded(arg(0), N) || is_bounded(arg(1), N)) {
                    set_translated(e, m.mk_eq(umod(bv_expr, 0), umod(bv_expr, 1)));
                }
                else {
                    m_args[0] = a.mk_sub(arg(0), arg(1));
                    set_translated(e, m.mk_eq(umod(bv_expr, 0), a.mk_int(0)));
                }
            }
            else
                set_translated(e, m.mk_eq(arg(0), arg(1)));
        }
        else if (m.is_ite(e))
            set_translated(e, m.mk_ite(arg(0), arg(1), arg(2)));
        else if (m_is_plugin)
            set_translated(e, e);
        else 
            set_translated(e, m.mk_app(e->get_decl(), m_args));        
    }

    rational solver::get_value(expr* e) const {
        SASSERT(bv.is_bv(e));
        model_ref mdl;
        m_solver->get_model(mdl);
        expr_ref r(m);
        r = translated(e);
        rational val;
        if (!mdl->eval_expr(r, r, true))
            return rational::zero();
        if (!a.is_numeral(r, val))
            return rational::zero();
        return val;
    }

    void solver::add_value(euf::enode* n, model& mdl, expr_ref_vector& values) {
        if (m_is_plugin)
            add_value_plugin(n, mdl, values);
        else
            add_value_solver(n, mdl, values);
    }

    bool solver::add_dep(euf::enode* n, top_sort<euf::enode>& dep) {
        if (!is_app(n->get_expr()))
            return false;
        app* e = to_app(n->get_expr());
        if (n->num_args() == 0) {
            dep.insert(n, nullptr);
            return true;
        }
        if (e->get_family_id() != bv.get_family_id())
            return false;
        for (euf::enode* arg : euf::enode_args(n))
            dep.add(n, arg->get_root());
        return true;
    }

    // TODO: handle dependencies properly by using arithmetical model to retrieve values of translated 
    // bit-vectors directly.
    void solver::add_value_solver(euf::enode* n, model& mdl, expr_ref_vector& values) {
        expr* e = n->get_expr();
        SASSERT(bv.is_bv(e));
        if (bv.is_numeral(e)) {
            values.setx(n->get_root_id(), e);
            return;
        }

        rational r, N = rational::power_of_two(bv.get_bv_size(e));
        expr* te = translated(e);
        model_ref mdlr;
        m_solver->get_model(mdlr);
        expr_ref value(m);
        if (mdlr->eval_expr(te, value, true) && a.is_numeral(value, r)) {
            values.setx(n->get_root_id(), bv.mk_numeral(mod(r, N), bv.get_bv_size(e)));
            return;
        }
        ctx.s().display(verbose_stream());
        verbose_stream() << "failed to evaluate " << mk_pp(te, m) << " " << value << "\n";
        UNREACHABLE();
    }

    void solver::add_value_plugin(euf::enode* n, model& mdl, expr_ref_vector& values) {
        expr_ref value(m);
        if (n->interpreted())
            value = n->get_expr();
        else if (to_app(n->get_expr())->get_family_id() == bv.get_family_id()) {
            bv_rewriter rw(m);
            expr_ref_vector args(m);
            for (auto arg : euf::enode_args(n))
                args.push_back(values.get(arg->get_root_id()));
            rw.mk_app(n->get_decl(), args.size(), args.data(), value);
        }
        else {
            expr_ref bv2int(bv.mk_bv2int(n->get_expr()), m);
            euf::enode* b2i = ctx.get_enode(bv2int);
            if (!b2i) verbose_stream() << bv2int << "\n";
            SASSERT(b2i);
            VERIFY(b2i);
            arith::arith_value av(ctx);
            rational r;
            VERIFY(av.get_value(b2i->get_expr(), r));
            value = bv.mk_numeral(r, bv.get_bv_size(n->get_expr()));
            verbose_stream() << ctx.bpp(n) << " := " << value << "\n";
        }
        values.set(n->get_root_id(), value);
        TRACE("model", tout << "add_value " << ctx.bpp(n) << " := " << value << "\n");
    }

    sat::literal_vector const& solver::unsat_core() {
        return m_core;
    }

    std::ostream& solver::display(std::ostream& out) const {
        if (m_solver)
            m_solver->display(out);
        return out;
    }

    void solver::collect_statistics(statistics& st) const {
        st.copy(m_stats);
    }

}<|MERGE_RESOLUTION|>--- conflicted
+++ resolved
@@ -182,13 +182,13 @@
             translate_expr(e);
     }
 
-<<<<<<< HEAD
     lbool solver::check_axiom(char const* name, sat::literal_vector const& lits) {
         sat::literal_vector core;
         for (auto lit : lits)
             core.push_back(~lit);
         return check_core(name, core, {});
     }
+
     lbool solver::check_propagation(char const* name, sat::literal lit, sat::literal_vector const& lits, euf::enode_pair_vector const& eqs) {
         sat::literal_vector core;
         core.append(lits);
@@ -197,22 +197,6 @@
     }
 
     lbool solver::check_core(char const* name, sat::literal_vector const& lits, euf::enode_pair_vector const& eqs) {
-=======
-    lbool solver::check_axiom(sat::literal_vector const& lits) {
-        sat::literal_vector core;
-        for (auto lit : lits)
-            core.push_back(~lit);
-        return check_core(core, {});
-    }
-    lbool solver::check_propagation(sat::literal lit, sat::literal_vector const& lits, euf::enode_pair_vector const& eqs) {
-        sat::literal_vector core;
-        core.append(lits);
-        core.push_back(~lit);
-        return check_core(core, eqs);
-    }
-
-    lbool solver::check_core(sat::literal_vector const& lits, euf::enode_pair_vector const& eqs) {
->>>>>>> fa2c0e02
         m_core.reset();
         m_vars.reset();
         m_is_plugin = false;
@@ -250,7 +234,6 @@
                 es[i] = tmp;
             }
 
-<<<<<<< HEAD
 #if 0
             namespace fs = std::filesystem;
             static unsigned num_check = 0;
@@ -287,10 +270,6 @@
 #else
             IF_VERBOSE(2, verbose_stream() << "check\n" << original_es << "\n");
 
-=======
-            IF_VERBOSE(2, verbose_stream() << "check\n" << original_es << "\n");
-            
->>>>>>> fa2c0e02
             IF_VERBOSE(2,
                 {
                     m_solver->push();
@@ -299,13 +278,8 @@
                     m_solver->pop(1);
                 });
 
-<<<<<<< HEAD
             r = m_solver->check_sat(es);
 #endif
-=======
-            
-            r = m_solver->check_sat(es);
->>>>>>> fa2c0e02
         }
 
         m_solver->collect_statistics(m_stats);
@@ -327,7 +301,6 @@
         return r;
     }
 
-    
 
     lbool solver::check_solver_state() {
         sat::literal_vector literals;
@@ -847,7 +820,6 @@
         case OP_BUMUL_NO_OVFL: {
             bv_expr = e->get_arg(0);
             r = a.mk_lt(mul(umod(bv_expr, 0), umod(bv_expr, 1)), a.mk_int(bv_size(bv_expr)));
-<<<<<<< HEAD
             break;
         }
         case OP_BSMUL_NO_OVFL: {
@@ -874,8 +846,6 @@
             y = m.mk_ite(signy, a.mk_sub(a.mk_int(N), y), y);
             // signx == signy || x * y <= N/2
             r = m.mk_or(m.mk_eq(signx, signy), a.mk_le(a.mk_mul(x, y), lim));
-=======
->>>>>>> fa2c0e02
             break;
         }
         case OP_BSHL: {
