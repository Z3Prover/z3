--- conflicted
+++ resolved
@@ -252,11 +252,7 @@
             force_push();
             assert_ackerman(v1, v2);
         }
-<<<<<<< HEAD
         else 
-=======
-        else         
->>>>>>> ed44a445
             m_ackerman.used_diseq_eh(v1, v2);        
     }
 
@@ -414,11 +410,7 @@
     }
 
     void solver::propagate_eq_occurs(eq_occurs const& occ) {
-<<<<<<< HEAD
         auto lit = occ.m_literal;
-=======
-        auto lit = expr2literal(occ.m_node->get_expr());
->>>>>>> ed44a445
         if (s().value(lit) != l_undef)
             return;
         lbool val1 = s().value(m_bits[occ.m_v1][occ.m_idx]);
@@ -734,11 +726,9 @@
         return sat::justification::mk_ext_justification(s().scope_lvl(), constraint->to_index());
     }
 
-<<<<<<< HEAD
+
     bool solver::assign_bit(literal consequent, theory_var v1, theory_var v2, unsigned idx, literal antecedent, bool propagate_eqc) {
-=======
-    void solver::assign_bit(literal consequent, theory_var v1, theory_var v2, unsigned idx, literal antecedent, bool propagate_eqc) {
->>>>>>> ed44a445
+
         m_stats.m_num_bit2core++;
         SASSERT(ctx.s().value(antecedent) == l_true);
         SASSERT(m_bits[v2][idx].var() == consequent.var());
@@ -765,12 +755,8 @@
             if (a && a->is_bit())
                 for (auto curr : a->to_bit())
                     if (propagate_eqc || find(curr.first) != find(v2) || curr.second != idx) 
-<<<<<<< HEAD
                         m_prop_queue.push_back(propagation_item(curr));  
             return true;
-=======
-                        m_prop_queue.push_back(propagation_item(curr));                    
->>>>>>> ed44a445
         }
     }
 
