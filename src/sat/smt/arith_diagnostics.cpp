/*++
Copyright (c) 2020 Microsoft Corporation

Module Name:

    arith_diagnostics.cpp

Abstract:

    Theory plugin for arithmetic

Author:

    Nikolaj Bjorner (nbjorner) 2020-09-08

--*/

#include "ast/ast_util.h"
#include "ast/scoped_proof.h"
#include "sat/smt/euf_solver.h"
#include "sat/smt/arith_solver.h"


namespace arith {


    void arith_proof_hint_builder::set_type(euf::solver& ctx, hint_type ty) {
        ctx.push(value_trail<unsigned>(m_eq_tail));
        ctx.push(value_trail<unsigned>(m_lit_tail));
        m_ty = ty;
        reset();
    }

    arith_proof_hint* arith_proof_hint_builder::mk(euf::solver& s) {
        return new (s.get_region()) arith_proof_hint(m_ty, m_lit_head, m_lit_tail, m_eq_head, m_eq_tail);
    }
    
    std::ostream& solver::display(std::ostream& out) const { 
        lp().display(out);
        
        if (m_nla) {
            m_nla->display(out);
        }
        unsigned nv = get_num_vars();
        for (unsigned v = 0; v < nv; ++v) {
            auto t = get_tv(v);
            auto vi = lp().external_to_column_index(v);
            out << "v" << v << " ";
            if (is_bool(v)) {
                euf::enode* n = var2enode(v);
                api_bound* b = nullptr;
                if (m_bool_var2bound.find(n->bool_var(), b)) {
                    sat::literal lit = b->get_lit();
                    out << lit << " " << s().value(lit);
                }
            }
            else {
                if (t.is_null()) 
                    out << "null"; 
                else 
                    out << (t.is_term() ? "t" : "j") << vi;
                if (m_nla && m_nla->use_nra_model() && is_registered_var(v)) {
                    scoped_anum an(m_nla->am());
                    m_nla->am().display(out << " = ", nl_value(v, an));
                }
                else if (can_get_value(v) && !m_solver->has_changed_columns())  
                    out << " = " << get_value(v);
                if (is_int(v)) 
                    out << ", int";
                if (ctx.is_shared(var2enode(v))) 
                    out << ", shared";
            }
            expr* e = var2expr(v);
            out << " := ";
            if (e)
                out << "#" << e->get_id() << ": ";
            out << mk_bounded_pp(var2expr(v), m) << "\n";
        }
        return out; 
    }

    std::ostream& solver::display_justification(std::ostream& out, sat::ext_justification_idx idx) const { 
        return euf::th_explain::from_index(idx).display(out << "arith ");
    }

    std::ostream& solver::display_constraint(std::ostream& out, sat::ext_constraint_idx idx) const { 
        return display_justification(out, idx);
    }

    void solver::collect_statistics(statistics& st) const {
        m_stats.collect_statistics(st);
        lp().settings().stats().collect_statistics(st);
        if (m_nla) m_nla->collect_statistics(st);
    }

    void solver::explain_assumptions(lp::explanation const& e) {
        for (auto const & ev : e) {
            auto idx = ev.ci();
            if (UINT_MAX == idx)
                continue;
            switch (m_constraint_sources[idx]) {
            case inequality_source: {
                literal lit = m_inequalities[idx];
                m_arith_hint.add_lit(ev.coeff(), lit);
                break;                
            }
            case equality_source: {
                auto [u, v] = m_equalities[idx];
                m_arith_hint.add_eq(u, v);
                break;
            }
            default:
                break;
            }
        }
    }

    /**
     * It may be necessary to use the following assumption when checking Farkas claims
     * generated from bounds propagation:
     * A bound literal ax <= b is explained by a set of weighted literals
     * r1*(a1*x <= b1) + .... + r_k*(a_k*x <= b_k), where r_i > 0
     * such that there is a r >= 1
     * (r1*a1+..+r_k*a_k) = r*a, (r1*b1+..+r_k*b_k) <= r*b
     */
    arith_proof_hint const* solver::explain(hint_type ty, sat::literal lit) {
        if (!ctx.use_drat())
            return nullptr;
        m_arith_hint.set_type(ctx, ty);
        explain_assumptions(m_explanation);
        if (lit != sat::null_literal)
            m_arith_hint.add_lit(rational(1), ~lit);
        return m_arith_hint.mk(ctx);
    }

    arith_proof_hint const* solver::explain_conflict(sat::literal_vector const& core, euf::enode_pair_vector const& eqs) {
        arith_proof_hint* hint = nullptr;
        if (ctx.use_drat()) {
            m_coeffs.reset();
            for (auto const& e : m_explanation) {
                if (inequality_source == m_constraint_sources[e.ci()])
                    m_coeffs.push_back(e.coeff());
            }
                
            m_arith_hint.set_type(ctx, hint_type::farkas_h);
            if (m_coeffs.size() == core.size()) {
                unsigned i = 0;
                for (auto lit : core)
                    m_arith_hint.add_lit(m_coeffs[i], lit), ++i;
            }
            else {
                for (auto lit : core)
                    m_arith_hint.add_lit(rational::one(), lit);
            }
            for (auto const& [a,b] : eqs)
                m_arith_hint.add_eq(a, b);
            hint = m_arith_hint.mk(ctx);
        }
        return hint;
    }

    arith_proof_hint const* solver::explain_implied_eq(lp::explanation const& e, euf::enode* a, euf::enode* b) {
        if (!ctx.use_drat())
            return nullptr;
        m_arith_hint.set_type(ctx, hint_type::implied_eq_h);
        explain_assumptions(e);
        m_arith_hint.add_diseq(a, b);
        return m_arith_hint.mk(ctx);
    }

    arith_proof_hint const* solver::explain_trichotomy(sat::literal le, sat::literal ge, sat::literal eq) {
        if (!ctx.use_drat())
            return nullptr;
        m_arith_hint.set_type(ctx, hint_type::implied_eq_h);
        m_arith_hint.add_lit(rational(1), le);
        m_arith_hint.add_lit(rational(1), ge);
        m_arith_hint.add_lit(rational(1), ~eq);
        return m_arith_hint.mk(ctx);
    }

    /**
     * The expected format is:
     * 1. all equalities
     * 2. all inequalities
     * 3. optional disequalities (used for the steps that propagate equalities)
     */

    expr* arith_proof_hint::get_hint(euf::solver& s) const {
        ast_manager& m = s.get_manager();
        family_id fid = m.get_family_id("arith");
        arith_util arith(m);
        solver& a = dynamic_cast<solver&>(*s.fid2solver(fid));
        char const* name;
        expr_ref_vector args(m);

        switch (m_ty) {
        case hint_type::farkas_h:
            name = "farkas";
            break;
        case hint_type::cut_h:
            name = "cut";
            break;
        case hint_type::bound_h:
            name = "bound";
            break;
        case hint_type::implied_eq_h:
            name = "implied-eq";
            break;
        default:
            name = "unknown-arithmetic";
            break;
        default:
            name = "unknown-arithmetic";
            break;
        }

        auto push_eq = [&](bool is_eq, enode* x, enode* y) {
            if (x->get_id() > y->get_id())
                std::swap(x, y);
            expr_ref eq(m.mk_eq(x->get_expr(), y->get_expr()), m);
            if (!is_eq) eq = m.mk_not(eq);
            args.push_back(arith.mk_int(1));
            args.push_back(eq);
        };
        rational lc(1);
        for (unsigned i = m_lit_head; i < m_lit_tail; ++i) 
            lc = lcm(lc, denominator(a.m_arith_hint.lit(i).first));
<<<<<<< HEAD
        for (unsigned i = m_eq_head; i < m_eq_tail; ++i) {
            auto [x, y, is_eq] = a.m_arith_hint.eq(i);    
            if (x->get_id() > y->get_id())
                std::swap(x, y);
            expr_ref eq(m.mk_eq(x->get_expr(), y->get_expr()), m);
            if (!is_eq) eq = m.mk_not(eq);
            args.push_back(arith.mk_int(1));
            args.push_back(eq);
        }
        for (unsigned i = m_lit_head; i < m_lit_tail; ++i) {
            auto const& [coeff, lit] = a.m_arith_hint.lit(i);
            args.push_back(arith.mk_int(abs(coeff*lc)));
            args.push_back(s.literal2expr(lit));
        }
=======
        for (unsigned i = m_eq_head; i < m_eq_tail; ++i) {
            auto [x, y, is_eq] = a.m_arith_hint.eq(i);
            if (is_eq)
                push_eq(is_eq, x, y);
        }
        for (unsigned i = m_lit_head; i < m_lit_tail; ++i) {
            auto const& [coeff, lit] = a.m_arith_hint.lit(i);
            args.push_back(arith.mk_int(abs(coeff*lc)));
            args.push_back(s.literal2expr(lit));
        }
        for (unsigned i = m_eq_head; i < m_eq_tail; ++i) {
            auto [x, y, is_eq] = a.m_arith_hint.eq(i);
            if (!is_eq)
                push_eq(is_eq, x, y);
        }

>>>>>>> 71352831
        return m.mk_app(symbol(name), args.size(), args.data(), m.mk_proof_sort());
    }
}<|MERGE_RESOLUTION|>--- conflicted
+++ resolved
@@ -225,39 +225,23 @@
         rational lc(1);
         for (unsigned i = m_lit_head; i < m_lit_tail; ++i) 
             lc = lcm(lc, denominator(a.m_arith_hint.lit(i).first));
-<<<<<<< HEAD
+
         for (unsigned i = m_eq_head; i < m_eq_tail; ++i) {
-            auto [x, y, is_eq] = a.m_arith_hint.eq(i);    
-            if (x->get_id() > y->get_id())
-                std::swap(x, y);
-            expr_ref eq(m.mk_eq(x->get_expr(), y->get_expr()), m);
-            if (!is_eq) eq = m.mk_not(eq);
-            args.push_back(arith.mk_int(1));
-            args.push_back(eq);
+            auto [x, y, is_eq] = a.m_arith_hint.eq(i);
+            if (is_eq)
+                push_eq(is_eq, x, y);
         }
         for (unsigned i = m_lit_head; i < m_lit_tail; ++i) {
             auto const& [coeff, lit] = a.m_arith_hint.lit(i);
             args.push_back(arith.mk_int(abs(coeff*lc)));
             args.push_back(s.literal2expr(lit));
         }
-=======
-        for (unsigned i = m_eq_head; i < m_eq_tail; ++i) {
-            auto [x, y, is_eq] = a.m_arith_hint.eq(i);
-            if (is_eq)
-                push_eq(is_eq, x, y);
-        }
-        for (unsigned i = m_lit_head; i < m_lit_tail; ++i) {
-            auto const& [coeff, lit] = a.m_arith_hint.lit(i);
-            args.push_back(arith.mk_int(abs(coeff*lc)));
-            args.push_back(s.literal2expr(lit));
-        }
         for (unsigned i = m_eq_head; i < m_eq_tail; ++i) {
             auto [x, y, is_eq] = a.m_arith_hint.eq(i);
             if (!is_eq)
                 push_eq(is_eq, x, y);
         }
 
->>>>>>> 71352831
         return m.mk_app(symbol(name), args.size(), args.data(), m.mk_proof_sort());
     }
 }