--- conflicted
+++ resolved
@@ -29,10 +29,7 @@
         PS_ALWAYS_FALSE,
         PS_BASIC_CACHING,
         PS_SAT_CACHING,
-<<<<<<< HEAD
         PS_NEURO_CACHING,
-=======
->>>>>>> d1719ee6
         PS_RANDOM
     };
 
@@ -95,7 +92,6 @@
         unsigned           m_search_sat_conflicts;
         unsigned           m_search_unsat_conflicts;
         bool               m_phase_sticky;
-<<<<<<< HEAD
         bool               m_neuro_activity;        // enable neuro activity recalibration
         double             m_neuro_activity_scale;  // scale factor
         double             m_neuro_var_itau;   // temperature to align weights
@@ -107,9 +103,6 @@
         unsigned           m_neuro_max_learned_clause_size;
         unsigned           m_rephase_base;
         bool               m_rephase_neuro;
-=======
-        unsigned           m_rephase_base;
->>>>>>> d1719ee6
         bool               m_propagate_prefetch;
         restart_strategy   m_restart;
         bool               m_restart_fast;
