--- conflicted
+++ resolved
@@ -58,21 +58,14 @@
             m_phase = PS_BASIC_CACHING;
         else if (s == symbol("caching"))
             m_phase = PS_SAT_CACHING;
-<<<<<<< HEAD
         else if (s == symbol("neuro"))
             m_phase = PS_NEURO_CACHING;
-=======
->>>>>>> d1719ee6
         else if (s == symbol("random"))
             m_phase = PS_RANDOM;
         else
             throw sat_param_exception("invalid phase selection strategy");
 
         m_rephase_base      = p.rephase_base();
-<<<<<<< HEAD
-        m_rephase_neuro     = p.rephase_neuro();
-=======
->>>>>>> d1719ee6
         m_search_sat_conflicts = p.search_sat_conflicts();
         m_search_unsat_conflicts = p.search_unsat_conflicts();
         m_phase_sticky      = p.phase_sticky();
@@ -89,7 +82,6 @@
         if (m_random_seed == 0) {
             m_random_seed = _p.get_uint("random_seed", 0);
         }
-<<<<<<< HEAD
 
         m_neuro_activity_base   = p.neuro_activity_base();
         m_neuro_activity        = p.neuro_activity();
@@ -100,8 +92,6 @@
         m_neuro_max_size        = p.neuro_max_size();
         m_neuro_learned_size_overhead = p.neuro_learned_size_overhead();
         m_neuro_max_learned_clause_size = p.neuro_max_learned_clause_size();
-=======
->>>>>>> d1719ee6
         
         m_burst_search    = p.burst_search();
         
