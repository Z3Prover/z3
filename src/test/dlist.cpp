--- conflicted
+++ resolved
@@ -1,5 +1,3 @@
-<<<<<<< HEAD
-=======
 /*++
 Copyright (c) 2024 Microsoft Corporation
 
@@ -17,8 +15,6 @@
 
 --*/
 
-#include <cassert>
->>>>>>> 1e6b1374
 #include <iostream>
 #include "util/dlist.h"
 
