#include<iostream>
#include<time.h>
#include<string>
#include<cstring>
#include "util/util.h"
#include "util/trace.h"
#include "util/debug.h"
#include "util/timeit.h"
#include "util/warning.h"
#include "util/memory_manager.h"
#include "util/gparams.h"


//
// Unit tests fail by asserting.
// If they return, we assume the unit test succeeds
// and print "PASS" to indicate success.
//

#define TST(MODULE) {                                        \
        std::string s("test ");                              \
        s += #MODULE;                                        \
        void tst_##MODULE();                                 \
        if (do_display_usage)                                \
            std::cout << "    " << #MODULE << "\n";          \
        for (int i = 0; i < argc; i++)                       \
            if (test_all || strcmp(argv[i], #MODULE) == 0) { \
                enable_debug(#MODULE);                       \
                timeit timeit(true, s.c_str());              \
                tst_##MODULE();                              \
                std::cout << "PASS" << std::endl;            \
            }                                                \
    }

#define TST_ARGV(MODULE) {                              \
    std::string s("test ");                             \
    s += #MODULE;                                       \
    void tst_##MODULE(char** argv, int argc, int& i);   \
    if (do_display_usage)                               \
        std::cout << "    " << #MODULE << "(...)\n";    \
    for (int i = 0; i < argc; i++)                      \
    if (strcmp(argv[i], #MODULE) == 0) {                \
        enable_trace(#MODULE);                          \
        enable_debug(#MODULE);                          \
        timeit timeit(true, s.c_str());                 \
        tst_##MODULE(argv, argc, i);                    \
        std::cout << "PASS" << std::endl;               \
    }                                                   \
}

void error(const char * msg) {
    std::cerr << "Error: " << msg << "\n";
    std::cerr << "For usage information: test /h\n";
    exit(1);
}

void display_usage() {
    std::cout << "Z3 unit tests [version 1.0]. (C) Copyright 2006 Microsoft Corp.\n";
    std::cout << "Usage: test [options] [module names]\n";
    std::cout << "\nMisc.:\n";
    std::cout << "  /h          prints this message.\n";
    std::cout << "  /v:level    be verbose, where <level> is the verbosity level.\n";
    std::cout << "  /w          enable warning messages.\n";
    std::cout << "  /a          run all unit tests that don't require arguments.\n";
#if defined(Z3DEBUG) || defined(_TRACE)
    std::cout << "\nDebugging support:\n";
#endif
#ifdef _TRACE
    std::cout << "  /tr:tag     enable trace messages tagged with <tag>.\n";
#endif
#ifdef Z3DEBUG
    std::cout << "  /dbg:tag    enable assertions tagged with <tag>.\n";
#endif
    std::cout << "\nModule names:\n";
}

void parse_cmd_line_args(int argc, char ** argv, bool& do_display_usage, bool& test_all) {
    int i = 1;
    if (argc == 1) {
        display_usage();
        do_display_usage = true;
    }
    while (i < argc) {
        char * arg = argv[i];
        char * eq_pos = nullptr;

        if (arg[0] == '-' || arg[0] == '/') {
            char * opt_name = arg + 1;
            char * opt_arg  = nullptr;
            char * colon    = strchr(arg, ':');
            if (colon) {
                opt_arg = colon + 1;
                *colon  = 0;
            }
            if (strcmp(opt_name, "h") == 0 ||
                strcmp(opt_name, "?") == 0) {
                display_usage();
                do_display_usage = true;
                return;
            }
            else if (strcmp(opt_name, "v") == 0) {
                if (!opt_arg)
                    error("option argument (/v:level) is missing.");
                long lvl = strtol(opt_arg, nullptr, 10);
                set_verbosity_level(lvl);
            }
            else if (strcmp(opt_name, "w") == 0) {
                enable_warning_messages(true);
            }
            else if (strcmp(opt_name, "a") == 0) {
                test_all = true;
            }
#ifdef _TRACE
            else if (strcmp(opt_name, "tr") == 0) {
                if (!opt_arg)
                    error("option argument (/tr:tag) is missing.");
                enable_trace(opt_arg);
            }
#endif
#ifdef Z3DEBUG
            else if (strcmp(opt_name, "dbg") == 0) {
                if (!opt_arg)
                    error("option argument (/dbg:tag) is missing.");
                enable_debug(opt_arg);
            }
#endif
        }
        else if (arg[0] != '"' && (eq_pos = strchr(arg, '='))) {
            char * key   = arg;
            *eq_pos      = 0;
            char * value = eq_pos+1;
            try {
                gparams::set(key, value);
            }
            catch (z3_exception& ex) {
                std::cerr << ex.what() << "\n";
            }
        }
        i++;
    }
}


int main(int argc, char ** argv) {
    memory::initialize(0);
    bool do_display_usage = false;
    bool test_all = false;
    parse_cmd_line_args(argc, argv, do_display_usage, test_all);
    TST(random);
    TST(symbol_table);
    TST(region);
    TST(symbol);
    TST(heap);
    TST(hashtable);
    TST(rational);
    TST(inf_rational);
    TST(ast);
    TST(optional);
    TST(bit_vector);
    TST(fixed_bit_vector);
    TST(tbv);
    TST(doc);
    TST(udoc_relation);
    TST(string_buffer);
    TST(map);
    TST(diff_logic);
    TST(uint_set);
    TST_ARGV(expr_rand);
    TST(list);
    TST(small_object_allocator);
    TST(timeout);
    TST(proof_checker);
    TST(simplifier);
    TST(bit_blaster);
    TST(var_subst);
    TST(simple_parser);
    TST(api);
    TST(api_algebraic);
<<<<<<< HEAD
    TST(api_polynomial);
=======
    TST(api_pb);
    TST(api_datalog);
>>>>>>> 82ab6741
    TST(cube_clause);
    TST(old_interval);
    TST(get_implied_equalities);
    TST(arith_simplifier_plugin);
    TST(matcher);
    TST(object_allocator);
    TST(mpz);
    TST(mpq);
    TST(mpf);
    TST(total_order);
    TST(dl_table);
    TST(dl_context);
    TST(dlist);
    TST(dl_util);
    TST(dl_product_relation);
    TST(dl_relation);
    TST(parray);
    TST(stack);
    TST(escaped);
    TST(buffer);
    TST(chashtable);
    TST(egraph);
    TST(ex);
    TST(nlarith_util);
    TST(api_ast_map);
    TST(api_bug);
    TST(arith_rewriter);
    TST(check_assumptions);
    TST(smt_context);
    TST(theory_dl);
    TST(model_retrieval);
    TST(model_based_opt);
    TST(factor_rewriter);
    TST(smt2print_parse);
    TST(substitution);
    TST(polynomial);
    TST(polynomial_factorization);
    TST(upolynomial);
    TST(algebraic);
    TST(algebraic_numbers);
    TST(monomial_bounds);
    TST(nla_intervals);
    TST(horner);
    TST(prime_generator);
    TST(permutation);
    TST(nlsat);
    TST(zstring);
    if (test_all) return 0;
    TST(ext_numeral);
    TST(interval);
    TST(value_generator);
    TST(value_sweep);
    TST(vector);
    TST(f2n);
    TST(hwf);
    TST(trigo);
    TST(bits);
    TST(mpbq);
    TST(mpfx);
    TST(mpff);
    TST(horn_subsume_model_converter);
    TST(model2expr);
    TST(hilbert_basis);
    TST(heap_trie);
    TST(karr);
    TST(no_overflow);
    // TST(memory);
    TST(datalog_parser);
    TST_ARGV(datalog_parser_file);
    TST(dl_query);
    TST(quant_solve);
    TST(rcf);
    TST(polynorm);
    TST(qe_arith);
    TST(expr_substitution);
    TST(sorting_network);
    TST(theory_pb);
    TST(simplex);
    TST(sat_user_scope);
    TST_ARGV(ddnf);
    TST(ddnf1);
    TST(model_evaluator);
    TST(get_consequences);
    TST(pb2bv);
    TST_ARGV(sat_lookahead);
    TST_ARGV(sat_local_search);
    TST_ARGV(cnf_backbones);
    TST(bdd);
    TST(pdd);
    TST(pdd_solver);
    TST(scoped_timer);
    TST(solver_pool);
    //TST_ARGV(hs);
    TST(finder);
    TST(totalizer);
    TST(distribution);
    TST(euf_bv_plugin);
    TST(euf_arith_plugin);
    TST(sls_test);
    TST(scoped_vector);
    TST(sls_seq_plugin);
    TST(ho_matcher);
}<|MERGE_RESOLUTION|>--- conflicted
+++ resolved
@@ -176,12 +176,9 @@
     TST(simple_parser);
     TST(api);
     TST(api_algebraic);
-<<<<<<< HEAD
     TST(api_polynomial);
-=======
     TST(api_pb);
     TST(api_datalog);
->>>>>>> 82ab6741
     TST(cube_clause);
     TST(old_interval);
     TST(get_implied_equalities);
