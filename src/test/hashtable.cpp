--- conflicted
+++ resolved
@@ -26,10 +26,6 @@
 
 struct int_hash_proc { unsigned operator()(int x) const { return x * 3; } };
 typedef int_hashtable<int_hash_proc, default_eq<int> > int_set;
-<<<<<<< HEAD
-typedef std::unordered_set<int> safe_int_set;
-=======
->>>>>>> 151a6233
 // typedef safe_int_set int_set;
 typedef std::unordered_set<int> safe_int_set;
 
