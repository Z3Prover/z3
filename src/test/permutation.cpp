--- conflicted
+++ resolved
@@ -2,7 +2,6 @@
 #include <sstream>
 #include "util/permutation.h"
 #include "util/util.h"
-<<<<<<< HEAD
 
 void swap(unsigned m1, unsigned m2) noexcept { std::swap(m1, m2); }
 
@@ -43,54 +42,7 @@
     SASSERT(p(4) == 4);
 }
 
-=======
 
-void swap(unsigned m1, unsigned m2) noexcept { std::swap(m1, m2); }
-
-void test_constructor() {
-    permutation p(5);
-    for (unsigned i = 0; i < 5; ++i) {
-        SASSERT(p(i) == i);
-        SASSERT(p.inv(i) == i);
-    }
-}
-
-void test_reset() {
-    permutation p(3);
-    p.swap(0, 2);
-    p.reset(3);
-    for (unsigned i = 0; i < 3; ++i) {
-        SASSERT(p(i) == i);
-        SASSERT(p.inv(i) == i);
-    }
-}
-
-void test_swap() {
-    permutation p(4);
-    p.swap(1, 3);
-    SASSERT(p(1) == 3);
-    SASSERT(p(3) == 1);
-    SASSERT(p.inv(1) == 3);
-    SASSERT(p.inv(3) == 1);
-}
-
-void test_move_after() {
-    permutation p(5);
-    p.move_after(1, 3);
-    SASSERT(p(0) == 0);
-    SASSERT(p(1) == 2);
-    SASSERT(p(2) == 3);
-    SASSERT(p(3) == 1);
-    SASSERT(p(4) == 4);
-}
-
-void test_apply_permutation() {
-    permutation p(4);
-    int data[] = {10, 20, 30, 40};
-    unsigned perm[] = {2, 1, 0, 3};
-    apply_permutation(4, data, perm);
-    std::cout << "000 " << data[0] << std::endl;
-    std::cout << "222 " << data[2] << std::endl;
 
     SASSERT(data[0] == 10);
     SASSERT(data[1] == 20);
@@ -98,23 +50,6 @@
     SASSERT(data[3] == 40);
 }
 
-void test_apply_permutation_core() 
-{
-    permutation p(4);
-    int data[] = {10, 20, 30, 40};
-    unsigned perm[] = {2, 1, 0, 3};
-    apply_permutation_core(4, data, perm);
-    std::cout << "000 " << data[0] << std::endl;
-    std::cout << "222 " << data[2] << std::endl;
->>>>>>> 6ba25b88
-
-    SASSERT(data[0] == 10);
-    SASSERT(data[1] == 20);
-    SASSERT(data[2] == 30);
-    SASSERT(data[3] == 40);
-}
-
-<<<<<<< HEAD
 static void test_apply_permutation(unsigned sz, unsigned num_tries, unsigned max = UINT_MAX) {
     unsigned_vector data;
     unsigned_vector p;
@@ -138,8 +73,6 @@
 }
 
 
-=======
->>>>>>> 6ba25b88
 void test_check_invariant() {
     permutation p(4);
     SASSERT(p.check_invariant());
@@ -161,7 +94,6 @@
     test_reset();
     test_swap();
     test_move_after();
-<<<<<<< HEAD
     test_check_invariant();
     test_display();
     test_apply_permutation(10, 1000, 5);
@@ -179,12 +111,6 @@
     test_apply_permutation(121, 1000, 121);
     test_apply_permutation(121, 1000, 1000);
     test_apply_permutation(121, 1000, UINT_MAX);
-=======
-    // test_apply_permutation();
-    // test_apply_permutation_core();
-    test_check_invariant();
-    test_display();
-    
->>>>>>> 6ba25b88
+
     std::cout << "All tests passed!" << std::endl;
 }