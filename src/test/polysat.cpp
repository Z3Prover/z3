--- conflicted
+++ resolved
@@ -1197,7 +1197,6 @@
             return true;
         }
 
-<<<<<<< HEAD
 public:
     static void exhaustive(unsigned bw = 0) {
         if (bw == 0) {
@@ -1219,26 +1218,10 @@
                             for (rational v(0); v < m; ++v)
                                 for (bool negated : {true, false})
                                     check_one(p, q, r, s, v, negated, bw);
-=======
-    public:
-        static void exhaustive(unsigned bw = 3) {
-            rational const m = rational::power_of_two(bw);
-            for (rational a1(1); a1 < m; ++a1) {
-                for (rational a2(1); a2 < m; ++a2) {
-                    // TODO: remove this to test other cases
-                    if (a1 == a2)
-                        continue;
-                    for (rational b1(0); b1 < m; ++b1)
-                        for (rational b2(0); b2 < m; ++b2)
-                            for (rational val(0); val < m; ++val)
-                                for (bool negated : {true, false})
-                                    check_one(a1, b1, a2, b2, val, negated, bw);
->>>>>>> 32edbfa2
                 }
             }
         }
 
-<<<<<<< HEAD
     static void randomized(unsigned num_rounds = 100'000, unsigned bw = 16) {
         std::cout << "test_fi::randomized for bw=" << bw << " (" << num_rounds << " rounds)" << std::endl;
         rational const m = rational::power_of_two(bw);
@@ -1260,29 +1243,6 @@
                 || check_one(a1, b1, a2, b2, val, false, bw);
             if (useful)
                 round--;
-=======
-        static void randomized(unsigned num_rounds = 10000, unsigned bw = 16) {
-            rational const m = rational::power_of_two(bw);
-            VERIFY(bw <= 32 && "random_gen generates 32-bit numbers");
-            random_gen rng;
-            unsigned round = num_rounds;
-            while (round) {
-                // rational a1 = (rational(rng()) % (m - 1)) + 1;
-                // rational a2 = (rational(rng()) % (m - 1)) + 1;
-                rational a1 = rational(rng()) % m;
-                rational a2 = rational(rng()) % m;
-                if (a1.is_zero() || a2.is_zero() || a1 == a2)
-                    continue;
-                rational b1 = rational(rng()) % m;
-                rational b2 = rational(rng()) % m;
-                rational val = rational(rng()) % m;
-                bool useful =
-                    check_one(a1, b1, a2, b2, val, true, bw)
-                    || check_one(a1, b1, a2, b2, val, false, bw);
-                if (useful)
-                    round--;
-            }
->>>>>>> 32edbfa2
         }
         
     };  // class test_fi
