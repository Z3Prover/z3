--- conflicted
+++ resolved
@@ -235,12 +235,8 @@
         rational m_pc, m_qc;
         pdd spoly(pdd const& a, pdd const& b, unsigned_vector const& p, unsigned_vector const& q, rational const& pc, rational const& qc);
         bool common_factors(pdd const& a, pdd const& b, unsigned_vector& p, unsigned_vector& q, rational& pc, rational& qc);
-<<<<<<< HEAD
-        PDD leading_child(PDD p) const;
-=======
         PDD first_leading(PDD p) const;
         PDD next_leading(PDD p) const;
->>>>>>> 301f9598
 
         monomials_t to_monomials(pdd const& p);
 
