--- conflicted
+++ resolved
@@ -258,17 +258,6 @@
     solve();
 }
 
-<<<<<<< HEAD
-=======
-template <typename T, typename X>
-void lp_primal_core_solver<T, X>::init_infeasibility_costs_for_changed_basis_only() {
-    for (unsigned i :  this->m_ed.m_index)
-        init_infeasibility_cost_for_column(this->m_basis[i]);
-    this->set_using_infeas_costs(true);
-}
->>>>>>> fe348b84
-
-
 template <typename T, typename X>
 void lp_primal_core_solver<T, X>::init_infeasibility_costs() {
     lp_assert(this->m_x.size() >= this->m_n());
@@ -278,54 +267,6 @@
     this->set_using_infeas_costs(true);
 }
 
-<<<<<<< HEAD
-=======
-template <typename T, typename X> T
-lp_primal_core_solver<T, X>::get_infeasibility_cost_for_column(unsigned j) const {
-    if (this->m_basis_heading[j] < 0) {
-        return zero_of_type<T>();
-    }
-    T ret;
-    // j is a basis column
-    switch (this->m_column_types[j]) {
-    case column_type::fixed:
-    case column_type::boxed:
-        if (this->x_above_upper_bound(j)) {
-            ret = 1;
-        } else if (this->x_below_low_bound(j)) {
-            ret = -1;
-        } else {
-            ret = numeric_traits<T>::zero();
-        }
-        break;
-    case column_type::lower_bound:
-        if (this->x_below_low_bound(j)) {
-            ret = -1;
-        } else {
-            ret = numeric_traits<T>::zero();
-        }
-        break;
-    case column_type::upper_bound:
-        if (this->x_above_upper_bound(j)) {
-            ret = 1;
-        } else {
-            ret = numeric_traits<T>::zero();
-        }
-        break;
-    case column_type::free_column:
-        ret = numeric_traits<T>::zero();
-        break;
-    default:
-        UNREACHABLE();
-        ret = numeric_traits<T>::zero(); // does not matter
-        break;
-    }
-    
-    ret = - ret;
-    
-    return ret;
-}
->>>>>>> fe348b84
 
 
 // changed m_inf_set too!
