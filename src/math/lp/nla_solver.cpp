/*++
  Copyright (c) 2017 Microsoft Corporation

  Author:
    Lev Nachmanson (levnach)
    Nikolaj Bjorner (nbjorner)
  --*/
#include "math/lp/nla_solver.h"
#include <map>
#include "math/lp/monic.h"
#include "math/lp/lp_utils.h"
#include "math/lp/var_eqs.h"
#include "math/lp/factorization.h"
#include "math/lp/nla_solver.h"
#include "math/lp/nla_core.h"

namespace nla {

nla_settings& solver::settings() { return m_core->m_nla_settings; }

void solver::add_monic(lpvar v, unsigned sz, lpvar const* vs) {
    m_core->add_monic(v, sz, vs);
}

bool solver::is_monic_var(lpvar v) const {
    return m_core->is_monic_var(v);
}

bool solver::need_check() { return true; }



<<<<<<< HEAD
lbool solver::check(vector<lemma>& l) {
    return m_core->check(l);
=======
lbool solver::check(vector<lemma>& l, lp::explanation& expl) {    
    set_use_nra_model(false);
    lbool ret = m_core->check(l);
    if (ret == l_undef) { // disable the call to nlsat
        ret = run_nra(expl);
        if (ret == l_true || expl.size() > 0) {
            set_use_nra_model(true);
        }            
    }
    return ret;
>>>>>>> 7a6c66a0
}
 
void solver::push(){
    m_core->push();
}

void solver::pop(unsigned n) {
    m_core->pop(n);
}
        
solver::solver(lp::lar_solver& s, reslimit& limit): 
<<<<<<< HEAD
    m_core(alloc(core, s, limit)) {
=======
    m_core(alloc(core, s, limit)),
    m_nra(s, limit, *m_core) {
    m_use_nra_model = false;
>>>>>>> 7a6c66a0
}

bool solver::influences_nl_var(lpvar j) const {    
    return m_core->influences_nl_var(j);
}

solver::~solver() {
    dealloc(m_core);
}

std::ostream& solver::display(std::ostream& out) const {    
    m_core->print_monics(out);
    if( use_nra_model()) {
        m_core->m_nra.display(out);
    }
    return out;
}

bool solver::use_nra_model() const { return m_core->use_nra_model(); }
core& solver::get_core() { return *m_core; }
nlsat::anum_manager& solver::am() { return m_core->m_nra.am(); }
nlsat::anum const& solver::am_value(lp::var_index v) const {
    SASSERT(use_nra_model());
    return m_core->m_nra.value(v);
}

}<|MERGE_RESOLUTION|>--- conflicted
+++ resolved
@@ -29,22 +29,8 @@
 bool solver::need_check() { return true; }
 
 
-
-<<<<<<< HEAD
 lbool solver::check(vector<lemma>& l) {
     return m_core->check(l);
-=======
-lbool solver::check(vector<lemma>& l, lp::explanation& expl) {    
-    set_use_nra_model(false);
-    lbool ret = m_core->check(l);
-    if (ret == l_undef) { // disable the call to nlsat
-        ret = run_nra(expl);
-        if (ret == l_true || expl.size() > 0) {
-            set_use_nra_model(true);
-        }            
-    }
-    return ret;
->>>>>>> 7a6c66a0
 }
  
 void solver::push(){
@@ -56,13 +42,7 @@
 }
         
 solver::solver(lp::lar_solver& s, reslimit& limit): 
-<<<<<<< HEAD
     m_core(alloc(core, s, limit)) {
-=======
-    m_core(alloc(core, s, limit)),
-    m_nra(s, limit, *m_core) {
-    m_use_nra_model = false;
->>>>>>> 7a6c66a0
 }
 
 bool solver::influences_nl_var(lpvar j) const {    
