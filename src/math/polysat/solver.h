--- conflicted
+++ resolved
@@ -25,11 +25,8 @@
 #include "math/polysat/var_constraint.h"
 #include "math/polysat/ule_constraint.h"
 #include "math/polysat/justification.h"
-<<<<<<< HEAD
+#include "math/polysat/linear_solver.h"
 #include "math/polysat/search_state.h"
-=======
-#include "math/polysat/linear_solver.h"
->>>>>>> 26893005
 #include "math/polysat/trail.h"
 #include "math/polysat/log.h"
 
@@ -255,7 +252,6 @@
         void backjump(unsigned new_level);
         void add_lemma(scoped_clause& lemma);
 
-<<<<<<< HEAD
         constraint* mk_eq(pdd const& p, unsigned dep);
         constraint* mk_diseq(pdd const& p, unsigned dep);
         constraint* mk_ule(pdd const& p, pdd const& q, unsigned dep);
@@ -264,9 +260,6 @@
         constraint* mk_slt(pdd const& p, pdd const& q, unsigned dep);
         void new_constraint(constraint* c, bool activate);
         static void insert_constraint(ptr_vector<constraint>& cs, constraint* c);
-=======
-        bool_var new_constraint(constraint* c);
->>>>>>> 26893005
 
         bool invariant();
         static bool invariant(ptr_vector<constraint> const& cs);
