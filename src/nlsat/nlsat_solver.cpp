--- conflicted
+++ resolved
@@ -1,8165 +1,4135 @@
-<<<<<<< HEAD
-/*++
-Copyright (c) 2012 Microsoft Corporation
-
-Module Name:
-
-    nlsat_solver.cpp
-
-Abstract:
-
-    Nonlinear arithmetic satisfiability procedure. The procedure is
-    complete for nonlinear real arithmetic, but it also has limited
-    support for integers.
-
-Author:
-
-    Leonardo de Moura (leonardo) 2012-01-02.
-
-Revision History:
-
---*/
-#include "util/z3_exception.h"
-#include "util/chashtable.h"
-#include "util/id_gen.h"
-#include "util/map.h"
-#include "util/dependency.h"
-#include "util/permutation.h"
-#include "math/polynomial/algebraic_numbers.h"
-#include "math/polynomial/polynomial_cache.h"
-#include "nlsat/nlsat_solver.h"
-#include "nlsat/nlsat_clause.h"
-#include "nlsat/nlsat_assignment.h"
-#include "nlsat/nlsat_justification.h"
-#include "nlsat/nlsat_evaluator.h"
-#include "nlsat/nlsat_explain.h"
-#include "nlsat/nlsat_params.hpp"
-#include "nlsat/nlsat_simplify.h"
-
-#define NLSAT_EXTRA_VERBOSE
-
-#ifdef NLSAT_EXTRA_VERBOSE
-#define NLSAT_VERBOSE(CODE) IF_VERBOSE(10, CODE)
-#else
-#define NLSAT_VERBOSE(CODE) ((void)0)
-#endif
-
-namespace nlsat {
-
-
-    typedef chashtable<ineq_atom*, ineq_atom::hash_proc, ineq_atom::eq_proc> ineq_atom_table;
-    typedef chashtable<root_atom*, root_atom::hash_proc, root_atom::eq_proc> root_atom_table;
-
-    // for apply_permutation procedure
-    void swap(clause * & c1, clause * & c2) noexcept {
-        std::swap(c1, c2);
-    }
-
-    struct solver::ctx {
-        params_ref             m_params;
-        reslimit&              m_rlimit;
-        small_object_allocator m_allocator;
-        unsynch_mpq_manager    m_qm;
-        pmanager               m_pm;
-        anum_manager           m_am;
-        bool                   m_incremental;
-        ctx(reslimit& rlim, params_ref const & p, bool incremental):
-            m_params(p),
-            m_rlimit(rlim),
-            m_allocator("nlsat"),
-            m_pm(rlim, m_qm, &m_allocator),
-            m_am(rlim, m_qm, p, &m_allocator),
-            m_incremental(incremental)
-        {}
-    };
-
-    struct solver::imp {
-
-
-        struct dconfig {
-            typedef imp                      value_manager;
-            typedef small_object_allocator   allocator;
-            typedef void* value;
-            static const bool ref_count = false;
-        };
-
-        typedef dependency_manager<dconfig>  assumption_manager;
-        typedef assumption_manager::dependency* _assumption_set;
-
-        typedef obj_ref<assumption_manager::dependency, assumption_manager> assumption_set_ref;
-        
-
-        typedef polynomial::cache cache;
-        typedef ptr_vector<interval_set> interval_set_vector;
-
-
-
-        ctx&                    m_ctx;
-        solver&                 m_solver;
-        reslimit&               m_rlimit;
-        small_object_allocator& m_allocator;
-        bool                    m_incremental;
-        unsynch_mpq_manager&    m_qm;
-        pmanager&               m_pm;
-        cache                   m_cache;
-        anum_manager&           m_am;
-        mutable assumption_manager     m_asm;
-        assignment             m_assignment, m_lo, m_hi; // partial interpretation
-        evaluator              m_evaluator;
-        interval_set_manager & m_ism;
-        ineq_atom_table        m_ineq_atoms;
-        root_atom_table        m_root_atoms;
-
-
-        vector<bound_constraint> m_bounds;
-        
-        id_gen                 m_cid_gen;
-        clause_vector          m_clauses; // set of clauses
-        clause_vector          m_learned; // set of learned clauses
-        clause_vector          m_valids;
-
-        unsigned               m_num_bool_vars;
-        atom_vector            m_atoms;        // bool_var -> atom
-        svector<lbool>         m_bvalues;      // boolean assignment
-        unsigned_vector        m_levels;       // bool_var -> level
-        svector<justification> m_justifications;
-        vector<clause_vector>  m_bwatches;     // bool_var (that are not attached to atoms) -> clauses where it is maximal
-        bool_vector            m_dead;         // mark dead boolean variables
-        id_gen                 m_bid_gen;
-
-        simplify               m_simplify;
-
-        bool_vector            m_is_int;     // m_is_int[x] is true if variable is integer
-        vector<clause_vector>  m_watches;    // var -> clauses where variable is maximal
-        interval_set_vector    m_infeasible; // var -> to a set of interval where the variable cannot be assigned to.
-        atom_vector            m_var2eq;     // var -> to asserted equality
-        var_vector             m_perm;       // var -> var permutation of the variables
-        var_vector             m_inv_perm;
-        // m_perm:     internal -> external
-        // m_inv_perm: external -> internal
-        struct perm_display_var_proc : public display_var_proc {
-            var_vector &             m_perm;
-            display_var_proc         m_default_display_var;
-            display_var_proc const * m_proc; // display external var ids
-            perm_display_var_proc(var_vector & perm):
-                m_perm(perm),
-                m_proc(nullptr) {
-            }
-            std::ostream& operator()(std::ostream & out, var x) const override {
-                if (m_proc == nullptr)
-                    m_default_display_var(out, x);
-                else
-                    (*m_proc)(out, m_perm[x]);
-                return out;
-            }
-        };
-        perm_display_var_proc  m_display_var;
-
-        display_assumption_proc const* m_display_assumption;
-        struct display_literal_assumption : public display_assumption_proc {
-            imp& i;
-            literal_vector const& lits;
-            display_literal_assumption(imp& i, literal_vector const& lits): i(i), lits(lits) {}
-            std::ostream& operator()(std::ostream& out, assumption a) const override {
-                if (lits.begin() <= a && a < lits.end()) {
-                    out << *((literal const*)a);
-                }
-                else if (i.m_display_assumption) {
-                    (*i.m_display_assumption)(out, a);
-                }
-                return out;
-            }
-
-        };
-        struct scoped_display_assumptions {
-            imp& i;
-            display_assumption_proc const* m_save;
-            scoped_display_assumptions(imp& i, display_assumption_proc const& p): i(i), m_save(i.m_display_assumption) {
-                i.m_display_assumption = &p;
-            }
-            ~scoped_display_assumptions() {
-                i.m_display_assumption = m_save;
-            }
-        };
-
-        explain                m_explain;
-
-        bool_var               m_bk;       // current Boolean variable we are processing
-        var                    m_xk;       // current arith variable we are processing
-
-        unsigned               m_scope_lvl;
-
-        struct bvar_assignment {};
-        struct stage {};
-        struct trail {
-            enum kind { BVAR_ASSIGNMENT, INFEASIBLE_UPDT, NEW_LEVEL, NEW_STAGE, UPDT_EQ };
-            kind   m_kind;
-            union {
-                bool_var m_b;
-                interval_set * m_old_set;
-                atom         * m_old_eq;
-            };
-            trail(bool_var b, bvar_assignment):m_kind(BVAR_ASSIGNMENT), m_b(b) {}
-            trail(interval_set * old_set):m_kind(INFEASIBLE_UPDT), m_old_set(old_set) {}
-            trail(bool s, stage):m_kind(s ? NEW_STAGE : NEW_LEVEL) {}
-            trail(atom * a):m_kind(UPDT_EQ), m_old_eq(a) {}
-        };
-        svector<trail>         m_trail;
-
-        anum                   m_zero;
-
-        // configuration
-        unsigned long long     m_max_memory;
-        unsigned               m_lazy;  // how lazy the solver is: 0 - satisfy all learned clauses, 1 - process only unit and empty learned clauses, 2 - use only conflict clauses for resolving conflicts
-        bool                   m_simplify_cores;
-        bool                   m_reorder;
-        bool                   m_randomize;
-        bool                   m_random_order;
-        unsigned               m_random_seed;
-        bool                   m_inline_vars;
-        bool                   m_log_lemmas;
-        bool                   m_check_lemmas;
-        unsigned               m_max_conflicts;
-        unsigned               m_lemma_count;
-
-        struct stats {
-            unsigned               m_simplifications;
-            unsigned               m_restarts;
-            unsigned               m_conflicts;
-            unsigned               m_propagations;
-            unsigned               m_decisions;
-            unsigned               m_stages;
-            unsigned               m_irrational_assignments; // number of irrational witnesses
-            void reset() { memset(this, 0, sizeof(*this)); }
-            stats() { reset(); }
-        };
-        // statistics
-        stats                  m_stats;
-
-        imp(solver& s, ctx& c):
-            m_ctx(c),
-            m_solver(s),
-            m_rlimit(c.m_rlimit),
-            m_allocator(c.m_allocator),
-            m_incremental(c.m_incremental),
-            m_qm(c.m_qm),
-            m_pm(c.m_pm),
-            m_cache(m_pm),
-            m_am(c.m_am),
-            m_asm(*this, m_allocator),
-            m_assignment(m_am), m_lo(m_am), m_hi(m_am),
-            m_evaluator(s, m_assignment, m_pm, m_allocator), 
-            m_ism(m_evaluator.ism()),
-            m_num_bool_vars(0),
-            m_simplify(s, m_atoms, m_clauses, m_learned, m_pm),
-            m_display_var(m_perm),
-            m_display_assumption(nullptr),
-            m_explain(s, m_assignment, m_cache, m_atoms, m_var2eq, m_evaluator),
-            m_scope_lvl(0),
-            m_lemma(s),
-            m_lazy_clause(s),
-            m_lemma_assumptions(m_asm) {
-            updt_params(c.m_params);
-            reset_statistics();
-            mk_true_bvar();
-            m_lemma_count = 0;
-        }
-        
-        ~imp() {
-            clear();
-        }
-
-        void mk_true_bvar() {
-            bool_var b = mk_bool_var();
-            SASSERT(b == true_bool_var);
-            literal true_lit(b, false);
-            mk_clause(1, &true_lit, false, nullptr);
-        }
-
-        void updt_params(params_ref const & _p) {
-            nlsat_params p(_p);
-            m_max_memory     = p.max_memory();
-            m_lazy           = p.lazy();
-            m_simplify_cores = p.simplify_conflicts();
-            bool min_cores   = p.minimize_conflicts();
-            m_reorder        = p.reorder();
-            m_randomize      = p.randomize();
-            m_max_conflicts  = p.max_conflicts();
-            m_random_order   = p.shuffle_vars();
-            m_random_seed    = p.seed();
-            m_inline_vars    = p.inline_vars();
-            m_log_lemmas     = p.log_lemmas();
-            m_check_lemmas   = p.check_lemmas();
-            m_ism.set_seed(m_random_seed);
-            m_explain.set_simplify_cores(m_simplify_cores);
-            m_explain.set_minimize_cores(min_cores);
-            m_explain.set_factor(p.factor());
-            m_am.updt_params(p.p);
-        }
-
-        void reset() {
-            m_explain.reset();
-            m_lemma.reset();
-            m_lazy_clause.reset();
-            undo_until_size(0);
-            del_clauses();
-            del_unref_atoms();
-            m_cache.reset();
-            m_assignment.reset();
-            m_lo.reset();
-            m_hi.reset();
-        }
-
-        void clear() {
-            m_explain.reset();
-            m_lemma.reset();
-            m_lazy_clause.reset();
-            undo_until_size(0);
-            del_clauses();
-            del_unref_atoms();
-        }
-
-        void checkpoint() {
-            if (!m_rlimit.inc()) throw solver_exception(m_rlimit.get_cancel_msg()); 
-            if (memory::get_allocation_size() > m_max_memory) throw solver_exception(Z3_MAX_MEMORY_MSG);
-        }
-
-        // -----------------------
-        //
-        // Basic
-        //
-        // -----------------------
-
-        unsigned num_bool_vars() const {
-            return m_num_bool_vars;
-        }
-        
-        unsigned num_vars() const {
-            return m_is_int.size();
-        }
-
-        bool is_int(var x) const {
-            return m_is_int[x];
-        }
-
-        void inc_ref(assumption) {}
-
-        void dec_ref(assumption) {}
-
-        void inc_ref(_assumption_set a) {            
-            if (a != nullptr) m_asm.inc_ref(a);
-        }
-        
-        void dec_ref(_assumption_set a) {
-            if (a != nullptr) m_asm.dec_ref(a);
-        }
-
-        void inc_ref(bool_var b) {
-            if (b == null_bool_var)
-                return;
-            atom * a = m_atoms[b];
-            if (a == nullptr)
-                return;
-            TRACE("ref", display(tout << "inc: " << b << " " << a->ref_count() << " ", *a) << "\n";);
-            a->inc_ref();
-        }
-        
-        void inc_ref(literal l) {
-            inc_ref(l.var());
-        }
-
-        void dec_ref(bool_var b) {
-            if (b == null_bool_var)
-                return;
-            atom * a = m_atoms[b];
-            if (a == nullptr)
-                return;
-            SASSERT(a->ref_count() > 0);
-            a->dec_ref();
-            TRACE("ref", display(tout << "dec: " << b << " " << a->ref_count() << " ", *a) << "\n";);
-            if (a->ref_count() == 0)
-                del(a);
-        }
-
-        void dec_ref(literal l) {
-            dec_ref(l.var());
-        }
-
-        bool is_arith_atom(bool_var b) const { return m_atoms[b] != nullptr; }
-
-        bool is_arith_literal(literal l) const { return is_arith_atom(l.var()); }
-
-        var max_var(poly const * p) const {
-            return m_pm.max_var(p);
-        }
-
-        var max_var(bool_var b) const {
-            if (!is_arith_atom(b))
-                return null_var;
-            else
-                return m_atoms[b]->max_var();
-        }
-
-        var max_var(literal l) const {
-            return max_var(l.var());
-        }
-        
-        /**
-           \brief Return the maximum variable occurring in cls.
-        */
-        var max_var(unsigned sz, literal const * cls) const {
-            var x      = null_var;
-            for (unsigned i = 0; i < sz; i++) {
-                literal l = cls[i];
-                if (is_arith_literal(l)) {
-                    var y = max_var(l);
-                    if (x == null_var || y > x)
-                        x = y;
-                }
-            }
-            return x;
-        }
-
-        var max_var(clause const & cls) const {
-            return max_var(cls.size(), cls.data());
-        }
-
-        /**
-           \brief Return the maximum Boolean variable occurring in cls.
-        */
-        bool_var max_bvar(clause const & cls) const {
-            bool_var b = null_bool_var;
-            for (literal l : cls) {
-                if (b == null_bool_var || l.var() > b)
-                    b = l.var();
-            }
-            return b;
-        }
-
-        /**
-           \brief Return the degree of the maximal variable of the given atom
-        */
-        unsigned degree(atom const * a) const {
-            if (a->is_ineq_atom()) {
-                unsigned max = 0;
-                unsigned sz  = to_ineq_atom(a)->size();
-                var x = a->max_var();
-                for (unsigned i = 0; i < sz; i++) {
-                    unsigned d = m_pm.degree(to_ineq_atom(a)->p(i), x);
-                    if (d > max)
-                        max = d;
-                }
-                return max;
-            }
-            else {
-                return m_pm.degree(to_root_atom(a)->p(), a->max_var());
-            }
-        }
-
-        /**
-           \brief Return the degree of the maximal variable in c
-        */
-        unsigned degree(clause const & c) const {
-            var x = max_var(c);
-            if (x == null_var)
-                return 0;
-            unsigned max = 0;
-            for (literal l : c) {
-                atom const * a  = m_atoms[l.var()];
-                if (a == nullptr)
-                    continue;
-                unsigned d = degree(a);
-                if (d > max)
-                    max = d;
-            }
-            return max;
-        }
-
-        // -----------------------
-        //
-        // Variable, Atoms, Clauses & Assumption creation
-        //
-        // -----------------------
-        
-        bool_var mk_bool_var_core() {
-            bool_var b = m_bid_gen.mk();
-            m_num_bool_vars++;
-            m_atoms         .setx(b, nullptr, nullptr);
-            m_bvalues       .setx(b, l_undef, l_undef);
-            m_levels        .setx(b, UINT_MAX, UINT_MAX);
-            m_justifications.setx(b, null_justification, null_justification);
-            m_bwatches      .setx(b, clause_vector(), clause_vector());
-            m_dead          .setx(b, false, true);
-            return b;
-        }
-
-        bool_var mk_bool_var() {
-            return mk_bool_var_core();
-        }
-
-        var mk_var(bool is_int) {
-            var x = m_pm.mk_var();
-            register_var(x, is_int);
-            return x;
-        }
-        void register_var(var x, bool is_int) {
-            SASSERT(x == num_vars());
-            m_is_int.    push_back(is_int);
-            m_watches.   push_back(clause_vector());
-            m_infeasible.push_back(nullptr);
-            m_var2eq.    push_back(nullptr);
-            m_perm.      push_back(x);
-            m_inv_perm.  push_back(x);
-            SASSERT(m_is_int.size() == m_watches.size());
-            SASSERT(m_is_int.size() == m_infeasible.size());
-            SASSERT(m_is_int.size() == m_var2eq.size());
-            SASSERT(m_is_int.size() == m_perm.size());
-            SASSERT(m_is_int.size() == m_inv_perm.size());
-        }
-
-        bool_vector m_found_vars;
-        void vars(literal l, var_vector& vs) {                
-            vs.reset();
-            atom * a = m_atoms[l.var()];
-            if (a == nullptr) {
-                
-            }
-            else if (a->is_ineq_atom()) {
-                unsigned sz = to_ineq_atom(a)->size();
-                var_vector new_vs;
-                for (unsigned j = 0; j < sz; j++) {
-                    m_found_vars.reset();
-                    m_pm.vars(to_ineq_atom(a)->p(j), new_vs);
-                    for (unsigned i = 0; i < new_vs.size(); ++i) {
-                        if (!m_found_vars.get(new_vs[i], false)) {
-                            m_found_vars.setx(new_vs[i], true, false);
-                            vs.push_back(new_vs[i]);
-                        }
-                    }
-                }
-            }
-            else {
-                m_pm.vars(to_root_atom(a)->p(), vs);
-                //vs.erase(max_var(to_root_atom(a)->p()));
-                vs.push_back(to_root_atom(a)->x());
-            }
-        }
-
-        void deallocate(ineq_atom * a) {
-            unsigned obj_sz = ineq_atom::get_obj_size(a->size());
-            a->~ineq_atom();
-            m_allocator.deallocate(obj_sz, a);
-        }
-
-        void deallocate(root_atom * a) {
-            a->~root_atom();
-            m_allocator.deallocate(sizeof(root_atom), a);
-        }
-
-        void del(bool_var b) {
-            SASSERT(m_bwatches[b].empty());
-            //SASSERT(m_bvalues[b] == l_undef);
-            m_num_bool_vars--;
-            m_dead[b]  = true;
-            m_atoms[b] = nullptr;
-            m_bvalues[b] = l_undef;
-            m_bid_gen.recycle(b);
-        }
-
-        void del(ineq_atom * a) {
-            CTRACE("nlsat_solver", a->ref_count() > 0, display(tout, *a) << "\n";);
-            // this triggers in too many benign cases:
-            // SASSERT(a->ref_count() == 0);
-            m_ineq_atoms.erase(a);
-            del(a->bvar());
-            unsigned sz = a->size();
-            for (unsigned i = 0; i < sz; i++)
-                m_pm.dec_ref(a->p(i));
-            deallocate(a);
-        }
-
-        void del(root_atom * a) {
-            SASSERT(a->ref_count() == 0);
-            m_root_atoms.erase(a);
-            del(a->bvar());
-            m_pm.dec_ref(a->p());
-            deallocate(a);
-        }
-
-        void del(atom * a) {
-            if (a == nullptr)
-                return;
-            TRACE("nlsat_verbose", display(tout << "del: b" << a->m_bool_var << " " << a->ref_count() << " ", *a) << "\n";);
-            if (a->is_ineq_atom())
-                del(to_ineq_atom(a));
-            else
-                del(to_root_atom(a));
-        }
-        
-        // Delete atoms with ref_count == 0
-        void del_unref_atoms() {
-            for (auto* a : m_atoms) {
-                del(a);
-            }
-        }
-
-
-        ineq_atom* mk_ineq_atom(atom::kind k, unsigned sz, poly * const * ps, bool const * is_even, bool& is_new, bool simplify) {
-            SASSERT(sz >= 1);
-            SASSERT(k == atom::LT || k == atom::GT || k == atom::EQ);
-            int sign = 1;
-            polynomial_ref p(m_pm);
-            ptr_buffer<poly> uniq_ps;
-            var max = null_var;
-            for (unsigned i = 0; i < sz; i++) {
-                p = m_pm.flip_sign_if_lm_neg(ps[i]);
-                if (p.get() != ps[i] && !is_even[i]) {
-                    sign = -sign;
-                }
-                var curr_max = max_var(p.get());
-                if (curr_max > max || max == null_var)
-                    max = curr_max;
-                if (sz == 1 && simplify) {
-                    if (sign < 0)
-                        k = atom::flip(k);
-                    sign = 1;
-                    polynomial::manager::ineq_type t;
-                    switch (k) {
-                    case atom::EQ: t = polynomial::manager::ineq_type::EQ; break;
-                    case atom::LT: t = polynomial::manager::ineq_type::LT; break;
-                    case atom::GT: t = polynomial::manager::ineq_type::GT; break;
-                    default: UNREACHABLE(); break;
-                    }
-                    polynomial::var_vector vars;
-                    m_pm.vars(p, vars);
-                    bool all_int = all_of(vars, [&](var x) { return is_int(x); });
-                    if (!all_int) 
-                        t = polynomial::manager::ineq_type::EQ;                    
-                    m_pm.gcd_simplify(p, t);
-                }
-                uniq_ps.push_back(m_cache.mk_unique(p));
-                TRACE("nlsat_table_bug", tout << "p: " << p << ", uniq: " << uniq_ps.back() << "\n";);
-                //verbose_stream() << "p: " << p.get() << ", uniq: " << uniq_ps.back() << "\n";
-            }
-            void * mem = m_allocator.allocate(ineq_atom::get_obj_size(sz));
-            if (sign < 0)
-                k = atom::flip(k);
-            ineq_atom * tmp_atom = new (mem) ineq_atom(k, sz, uniq_ps.data(), is_even, max);
-            ineq_atom * atom = m_ineq_atoms.insert_if_not_there(tmp_atom);
-            CTRACE("nlsat_table_bug", tmp_atom != atom, ineq_atom::hash_proc h; 
-                  tout << "mk_ineq_atom hash: " << h(tmp_atom) << "\n"; display(tout, *tmp_atom, m_display_var) << "\n";);
-            CTRACE("nlsat_table_bug", atom->max_var() != max, display(tout << "nonmax: ", *atom, m_display_var) << "\n";);
-            SASSERT(atom->max_var() == max);
-            is_new = (atom == tmp_atom);
-            if (is_new) {
-                for (unsigned i = 0; i < sz; i++) {
-                    m_pm.inc_ref(atom->p(i));
-                }
-            }
-            else {
-                deallocate(tmp_atom);
-            }
-            return atom;
-        }
-
-        bool_var mk_ineq_atom(atom::kind k, unsigned sz, poly * const * ps, bool const * is_even, bool simplify = false) {
-            bool is_new = false;
-            ineq_atom* atom = mk_ineq_atom(k, sz, ps, is_even, is_new, simplify);
-            if (!is_new) {
-                return atom->bvar();
-            }
-            else {
-                bool_var b = mk_bool_var_core();
-                m_atoms[b] = atom;
-                atom->m_bool_var = b;
-                TRACE("nlsat_verbose", display(tout << "create: b" << atom->m_bool_var << " ", *atom) << "\n";);
-                return b;
-            }
-        }
-
-        literal mk_ineq_literal(atom::kind k, unsigned sz, poly * const * ps, bool const * is_even, bool simplify = false) {
-            SASSERT(k == atom::LT || k == atom::GT || k == atom::EQ);
-            bool is_const = true;
-            polynomial::manager::scoped_numeral cnst(m_pm.m());
-            m_pm.m().set(cnst, 1);            
-            for (unsigned i = 0; i < sz; ++i) {
-                if (m_pm.is_const(ps[i])) {
-                    if (m_pm.is_zero(ps[i])) {
-                        m_pm.m().set(cnst, 0);
-                        is_const = true;
-                        break;
-                    }
-                    auto const& c = m_pm.coeff(ps[i], 0);
-                    m_pm.m().mul(cnst, c, cnst);
-                    if (is_even[i] && m_pm.m().is_neg(c)) {
-                        m_pm.m().neg(cnst);
-                    }                            
-                }
-                else {
-                    is_const = false;
-                }
-            }
-            if (is_const) {
-                if (m_pm.m().is_pos(cnst) && k == atom::GT) return true_literal;
-                if (m_pm.m().is_neg(cnst) && k == atom::LT) return true_literal;
-                if (m_pm.m().is_zero(cnst) && k == atom::EQ) return true_literal;
-                return false_literal;
-            }
-            return literal(mk_ineq_atom(k, sz, ps, is_even, simplify), false);            
-        }
-
-        bool_var mk_root_atom(atom::kind k, var x, unsigned i, poly * p) {
-            polynomial_ref p1(m_pm), uniq_p(m_pm);
-            p1 = m_pm.flip_sign_if_lm_neg(p); // flipping the sign of the polynomial will not change its roots.
-            uniq_p = m_cache.mk_unique(p1); 
-            TRACE("nlsat_solver", tout << x << " " << p1 << " " << uniq_p << "\n";);
-            SASSERT(i > 0);
-            SASSERT(x >= max_var(p));
-            SASSERT(k == atom::ROOT_LT || k == atom::ROOT_GT || k == atom::ROOT_EQ || k == atom::ROOT_LE || k == atom::ROOT_GE);
-
-            void * mem = m_allocator.allocate(sizeof(root_atom));
-            root_atom * new_atom = new (mem) root_atom(k, x, i, uniq_p);
-            root_atom * old_atom = m_root_atoms.insert_if_not_there(new_atom);
-            SASSERT(old_atom->max_var() == x);
-            if (old_atom != new_atom) {
-                deallocate(new_atom);
-                return old_atom->bvar();
-            }
-            bool_var b = mk_bool_var_core();
-            m_atoms[b] = new_atom;
-            new_atom->m_bool_var = b;
-            m_pm.inc_ref(new_atom->p());
-            return b;
-        }
-
-        void attach_clause(clause & cls) {
-            var x      = max_var(cls);
-            if (x != null_var) {
-                m_watches[x].push_back(&cls);
-            }
-            else {
-                bool_var b = max_bvar(cls);
-                m_bwatches[b].push_back(&cls);
-            }
-        }
-
-        void deattach_clause(clause & cls) {
-            var x      = max_var(cls);
-            if (x != null_var) {
-                m_watches[x].erase(&cls);
-            }
-            else {
-                bool_var b = max_bvar(cls);
-                m_bwatches[b].erase(&cls);
-            }
-        }
-
-        void deallocate(clause * cls) {
-            size_t obj_sz = clause::get_obj_size(cls->size());
-            cls->~clause();
-            m_allocator.deallocate(obj_sz, cls);
-        }
-        
-        void del_clause(clause * cls) {
-            deattach_clause(*cls);
-            m_cid_gen.recycle(cls->id());
-            unsigned sz = cls->size();
-            for (unsigned i = 0; i < sz; i++)
-                dec_ref((*cls)[i]);
-            _assumption_set a = static_cast<_assumption_set>(cls->assumptions());
-            dec_ref(a);
-            deallocate(cls);
-        }
-
-        void del_clause(clause * cls, clause_vector& clauses) {
-            clauses.erase(cls);
-            del_clause(cls);
-        }
-
-        void del_clauses(ptr_vector<clause> & cs) {
-            for (clause* cp : cs) 
-                del_clause(cp);
-            cs.reset();
-        }
-
-        void del_clauses() {
-            del_clauses(m_clauses);
-            del_clauses(m_learned);
-            del_clauses(m_valids);
-        }
-
-        // We use a simple heuristic to sort literals
-        //   - bool literals < arith literals
-        //   - sort literals based on max_var
-        //   - sort literal with the same max_var using degree
-        //     break ties using the fact that ineqs are usually cheaper to process than eqs.
-        struct lit_lt {
-            imp & m;
-            lit_lt(imp & _m):m(_m) {}
-
-            bool operator()(literal l1, literal l2) const {
-                atom * a1 = m.m_atoms[l1.var()];
-                atom * a2 = m.m_atoms[l2.var()];
-                if (a1 == nullptr && a2 == nullptr)
-                    return l1.index() < l2.index();
-                if (a1 == nullptr)
-                    return true;
-                if (a2 == nullptr)
-                    return false;
-                var x1 = a1->max_var();
-                var x2 = a2->max_var();
-                if (x1 < x2)
-                    return true;
-                if (x1 > x2)
-                    return false;
-                SASSERT(x1 == x2);
-                unsigned d1 = m.degree(a1);
-                unsigned d2 = m.degree(a2);
-                if (d1 < d2)
-                    return true;
-                if (d1 > d2)
-                    return false;
-                if (!a1->is_eq() && a2->is_eq())
-                    return true;
-                if (a1->is_eq() && !a2->is_eq())
-                    return false;
-                return l1.index() < l2.index();
-            }
-        };
-
-        class scoped_bool_vars { 
-            imp& s;
-            svector<bool_var> vec;
-        public:
-            scoped_bool_vars(imp& s):s(s) {}
-            ~scoped_bool_vars() {
-                for (bool_var v : vec) {
-                    s.dec_ref(v);
-                }
-            }
-            void push_back(bool_var v) {
-                s.inc_ref(v);
-                vec.push_back(v);
-            }
-            bool_var const* begin() const { return vec.begin(); }
-            bool_var const* end() const { return vec.end(); }
-            bool_var operator[](bool_var v) const { return vec[v]; }
-        };
-
-        void check_lemma(unsigned n, literal const* cls, bool is_valid, assumption_set a) {
-            TRACE("nlsat", display(tout << "check lemma: ", n, cls) << "\n";
-                  display(tout););
-            IF_VERBOSE(2, display(verbose_stream() << "check lemma " << (is_valid?"valid: ":"consequence: "), n, cls) << "\n");
-            for (clause* c : m_learned) IF_VERBOSE(1, display(verbose_stream() << "lemma: ", *c) << "\n"); 
-            scoped_suspend_rlimit _limit(m_rlimit);
-            ctx c(m_rlimit, m_ctx.m_params, m_ctx.m_incremental);
-            solver solver2(c);
-            imp& checker = *(solver2.m_imp);
-            checker.m_check_lemmas = false;
-            checker.m_log_lemmas = false;
-            checker.m_inline_vars = false;
-
-            auto pconvert = [&](poly* p) {
-                return convert(m_pm, p, checker.m_pm);
-            };
-
-            // need to translate Boolean variables and literals
-            scoped_bool_vars tr(checker);
-            for (var x = 0; x < m_is_int.size(); ++x) {
-                checker.register_var(x, is_int(x));
-            }
-            bool_var bv = 0;
-            tr.push_back(bv);
-            for (bool_var b = 1; b < m_atoms.size(); ++b) {
-                atom* a = m_atoms[b];
-                if (a == nullptr) {
-                    bv = checker.mk_bool_var();
-                }
-                else if (a->is_ineq_atom()) {
-                    ineq_atom& ia = *to_ineq_atom(a);
-                    unsigned sz = ia.size();
-                    polynomial_ref_vector ps(checker.m_pm);
-                    bool_vector is_even;
-                    for (unsigned i = 0; i < sz; ++i) {
-                        ps.push_back(pconvert(ia.p(i)));
-                        is_even.push_back(ia.is_even(i));
-                    }
-                    bv = checker.mk_ineq_atom(ia.get_kind(), sz, ps.data(), is_even.data());
-                }
-                else if (a->is_root_atom()) {
-                    root_atom& r = *to_root_atom(a);
-                    if (r.x() >= max_var(r.p())) {
-                        // permutation may be reverted after check completes, 
-                        // but then root atoms are not used in lemmas.
-                        bv = checker.mk_root_atom(r.get_kind(), r.x(), r.i(), pconvert(r.p()));
-                    }
-                }
-                else {
-                    UNREACHABLE();
-                }
-                tr.push_back(bv);
-            }
-            if (!is_valid) {
-                for (clause* c : m_clauses) {
-                    if (!a && c->assumptions()) {
-                        continue;
-                    }
-                    literal_vector lits;
-                    for (literal lit : *c) {
-                        lits.push_back(literal(tr[lit.var()], lit.sign()));
-                    }
-                    checker.mk_external_clause(lits.size(), lits.data(), nullptr);
-                }
-            }
-            for (unsigned i = 0; i < n; ++i) {
-                literal lit = cls[i];
-                literal nlit(tr[lit.var()], !lit.sign());
-                checker.mk_external_clause(1, &nlit, nullptr);
-            }
-            lbool r = checker.check();
-            if (r == l_true) {
-                for (bool_var b : tr) {
-                    literal lit(b, false);
-                    IF_VERBOSE(0, checker.display(verbose_stream(), lit) << " := " << checker.value(lit) << "\n");
-                    TRACE("nlsat", checker.display(tout, lit) << " := " << checker.value(lit) << "\n";);
-                }
-                for (clause* c : m_learned) {
-                    bool found = false;
-                    for (literal lit: *c) {
-                        literal tlit(tr[lit.var()], lit.sign());
-                        found |= checker.value(tlit) == l_true;
-                    }
-                    if (!found) {
-                        IF_VERBOSE(0, display(verbose_stream() << "violdated clause: ", *c) << "\n");
-                        TRACE("nlsat", display(tout << "violdated clause: ", *c) << "\n";);
-                    }
-                }
-                for (clause* c : m_valids) {
-                    bool found = false;
-                    for (literal lit: *c) {
-                        literal tlit(tr[lit.var()], lit.sign());
-                        found |= checker.value(tlit) == l_true;
-                    }
-                    if (!found) {
-                        IF_VERBOSE(0, display(verbose_stream() << "violdated tautology clause: ", *c) << "\n");
-                        TRACE("nlsat", display(tout << "violdated tautology clause: ", *c) << "\n";);
-                    }                    
-                }
-                throw default_exception("lemma did not check");
-                UNREACHABLE();
-            }
-        }
-
-        void log_lemma(std::ostream& out, clause const& cls) {
-            log_lemma(out, cls.size(), cls.data(), false);
-        }
-
-        void log_lemma(std::ostream& out, unsigned n, literal const* cls, bool is_valid) {
-            ++m_lemma_count;
-            out << "(set-logic NRA)\n";
-            if (is_valid) {
-                display_smt2_bool_decls(out);
-                display_smt2_arith_decls(out);
-            }
-            else             
-                display_smt2(out);            
-            for (unsigned i = 0; i < n; ++i) 
-                display_smt2(out << "(assert ", ~cls[i]) << ")\n";
-            display(out << "(echo \"#" << m_lemma_count << " ", n, cls) << "\")\n";
-            out << "(check-sat)\n(reset)\n";
-
-            TRACE("nlsat", display(tout << "(echo \"#" << m_lemma_count << " ", n, cls) << "\")\n");
-        }
-
-        clause * mk_clause_core(unsigned num_lits, literal const * lits, bool learned, _assumption_set a) {
-            SASSERT(num_lits > 0);
-            unsigned cid = m_cid_gen.mk();
-            void * mem = m_allocator.allocate(clause::get_obj_size(num_lits));
-            clause * cls = new (mem) clause(cid, num_lits, lits, learned, a);
-            for (unsigned i = 0; i < num_lits; i++)
-                inc_ref(lits[i]);
-            inc_ref(a);
-            return cls;
-        }
-
-        clause * mk_clause(unsigned num_lits, literal const * lits, bool learned, _assumption_set a) {
-            if (num_lits == 0) {
-                num_lits = 1;
-                lits = &false_literal;
-            }
-            SASSERT(num_lits > 0);
-            clause * cls = mk_clause_core(num_lits, lits, learned, a);
-            TRACE("nlsat_sort", display(tout << "mk_clause:\n", *cls) << "\n";);
-            std::sort(cls->begin(), cls->end(), lit_lt(*this));
-            TRACE("nlsat", display(tout << " after sort:\n", *cls) << "\n";);
-            if (learned && m_log_lemmas) {
-                log_lemma(verbose_stream(), *cls);
-            }
-            if (learned && m_check_lemmas && false) {
-                check_lemma(cls->size(), cls->data(), false, cls->assumptions());
-            }
-            if (learned)
-                m_learned.push_back(cls);
-            else
-                m_clauses.push_back(cls);
-            attach_clause(*cls);
-            return cls;
-        }
-
-        void mk_external_clause(unsigned num_lits, literal const * lits, assumption a) {
-            _assumption_set as = nullptr;
-            if (a != nullptr)
-                as = m_asm.mk_leaf(a);
-            if (num_lits == 0) {
-                num_lits = 1;
-                lits = &false_literal;
-            }
-            mk_clause(num_lits, lits, false, as);
-        }
-
-        // -----------------------
-        //
-        // Search
-        //
-        // -----------------------
-
-        void save_assign_trail(bool_var b) {
-            m_trail.push_back(trail(b, bvar_assignment()));
-        }
-
-        void save_set_updt_trail(interval_set * old_set) {
-            m_trail.push_back(trail(old_set));
-        }
-
-        void save_updt_eq_trail(atom * old_eq) {
-            m_trail.push_back(trail(old_eq));
-        }
-
-        void save_new_stage_trail() {
-            m_trail.push_back(trail(true, stage()));
-        }
-
-        void save_new_level_trail() {
-            m_trail.push_back(trail(false, stage()));
-        }
-     
-        void undo_bvar_assignment(bool_var b) {
-            m_bvalues[b] = l_undef;
-            m_levels[b]  = UINT_MAX;
-            del_jst(m_allocator, m_justifications[b]);
-            m_justifications[b] = null_justification;
-            if (m_atoms[b] == nullptr && b < m_bk)
-                m_bk = b;
-        }
-
-        void undo_set_updt(interval_set * old_set) {
-            if (m_xk == null_var) 
-                return;
-            var x = m_xk;
-            if (x < m_infeasible.size()) {
-                m_ism.dec_ref(m_infeasible[x]);
-                m_infeasible[x] = old_set;
-            }
-        }
-
-        void undo_new_stage() {
-            if (m_xk == 0) {
-                m_xk = null_var;
-            }
-            else if (m_xk != null_var) {
-                m_xk--;
-                m_assignment.reset(m_xk);
-            }
-        }
-
-        void undo_new_level() {
-            SASSERT(m_scope_lvl > 0);
-            m_scope_lvl--;
-            m_evaluator.pop(1);
-        }
-
-        void undo_updt_eq(atom * a) {
-            if (m_var2eq.size() > m_xk)
-                m_var2eq[m_xk] = a; 
-        }
-
-        template<typename Predicate>
-        void undo_until(Predicate const & pred) {
-            while (pred() && !m_trail.empty()) {
-                trail & t = m_trail.back();
-                switch (t.m_kind) {
-                case trail::BVAR_ASSIGNMENT:
-                    undo_bvar_assignment(t.m_b);
-                    break;
-                case trail::INFEASIBLE_UPDT:
-                    undo_set_updt(t.m_old_set);
-                    break;
-                case trail::NEW_STAGE:
-                    undo_new_stage();
-                    break;
-                case trail::NEW_LEVEL:
-                    undo_new_level();
-                    break;
-                case trail::UPDT_EQ:
-                    undo_updt_eq(t.m_old_eq);
-                    break;
-                default:
-                    break;
-                }
-                m_trail.pop_back();
-            }
-        }
-        
-        struct size_pred {
-            svector<trail> & m_trail;
-            unsigned         m_old_size;
-            size_pred(svector<trail> & trail, unsigned old_size):m_trail(trail), m_old_size(old_size) {}
-            bool operator()() const { return m_trail.size() > m_old_size; }
-        };
-        
-        // Keep undoing until trail has the given size
-        void undo_until_size(unsigned old_size) {
-            SASSERT(m_trail.size() >= old_size);
-            undo_until(size_pred(m_trail, old_size));
-        }
-
-        struct stage_pred {
-            var const & m_xk;
-            var         m_target;
-            stage_pred(var const & xk, var target):m_xk(xk), m_target(target) {}
-            bool operator()() const { return m_xk != m_target; }
-        };
-
-        // Keep undoing until stage is new_xk
-        void undo_until_stage(var new_xk) {
-            undo_until(stage_pred(m_xk, new_xk));
-        }
-
-        struct level_pred {
-            unsigned const & m_scope_lvl;
-            unsigned         m_new_lvl;
-            level_pred(unsigned const & scope_lvl, unsigned new_lvl):m_scope_lvl(scope_lvl), m_new_lvl(new_lvl) {}
-            bool operator()() const { return m_scope_lvl > m_new_lvl; }
-        };
-
-        // Keep undoing until level is new_lvl
-        void undo_until_level(unsigned new_lvl) {
-            undo_until(level_pred(m_scope_lvl, new_lvl));
-        }
-
-        struct unassigned_pred {
-            bool_var               m_b;
-            svector<lbool> const & m_bvalues;
-            unassigned_pred(svector<lbool> const & bvalues, bool_var b):
-                m_b(b),
-                m_bvalues(bvalues) {}
-            bool operator()() const { return m_bvalues[m_b] != l_undef; }
-        };
-
-        // Keep undoing until b is unassigned
-        void undo_until_unassigned(bool_var b) {
-            undo_until(unassigned_pred(m_bvalues, b));
-            SASSERT(m_bvalues[b] == l_undef);
-        }
-
-        struct true_pred {
-            bool operator()() const { return true; }
-        };
-
-        void undo_until_empty() {
-            undo_until(true_pred());
-        }
-
-        /**
-           \brief Create a new scope level
-        */
-        void new_level() {
-            m_evaluator.push();
-            m_scope_lvl++;
-            save_new_level_trail();
-        }
-
-        /**
-           \brief Return the value of the given literal that was assigned by the search
-           engine.
-        */
-        lbool assigned_value(literal l) const {
-            bool_var b = l.var();
-            if (l.sign())
-                return ~m_bvalues[b];
-            else
-                return m_bvalues[b];
-        }
-
-        /**
-           \brief Assign literal using the given justification
-         */
-        void assign(literal l, justification j) {
-            TRACE("nlsat_assign", 
-                  display(tout << "assigning literal: ", l); 
-                  display(tout << " <- ", j););
-
-            SASSERT(assigned_value(l) == l_undef);
-            SASSERT(j != null_justification);
-            SASSERT(!j.is_null());
-            if (j.is_decision())
-                m_stats.m_decisions++;
-            else
-                m_stats.m_propagations++;
-            bool_var b   = l.var();
-            m_bvalues[b] = to_lbool(!l.sign());
-            m_levels[b]  = m_scope_lvl;
-            m_justifications[b] = j;
-            save_assign_trail(b);
-            updt_eq(b, j);
-            TRACE("nlsat_assign", tout << "b" << b << " -> " << m_bvalues[b]  << "\n";);
-        }
-
-        /**
-           \brief Create a "case-split"
-        */
-        void decide(literal l) {
-            new_level();
-            assign(l, decided_justification);
-        }
-        
-        /**
-           \brief Return the value of a literal as defined in Dejan and Leo's paper.
-        */
-        lbool value(literal l) {
-            lbool val = assigned_value(l);
-            if (val != l_undef) {            
-                TRACE("nlsat_verbose", display(tout << " assigned value " << val << " for ", l) << "\n";);
-                return val;
-            }
-            bool_var b = l.var();
-            atom * a = m_atoms[b];
-            if (a == nullptr) {
-                TRACE("nlsat_verbose", display(tout << " no atom for ", l) << "\n";);
-                return l_undef;
-            }
-            var max = a->max_var();
-            if (!m_assignment.is_assigned(max)) {
-                TRACE("nlsat_verbose", display(tout << " maximal variable not assigned ", l) << "\n";);
-                return l_undef;
-            }
-            val = to_lbool(m_evaluator.eval(a, l.sign()));
-            TRACE("nlsat_verbose", display(tout << " evaluated value " << val << " for ", l) << "\n";);
-            TRACE("value_bug", tout << "value of: "; display(tout, l); tout << " := " << val << "\n"; 
-                  tout << "xk: " << m_xk << ", a->max_var(): " << a->max_var() << "\n";
-                  display_assignment(tout););            
-            return val;
-        }
-
-        /**
-           \brief Return true if the given clause is already satisfied in the current partial interpretation.
-        */
-        bool is_satisfied(clause const & cls) const {
-            for (literal l : cls) {
-                if (const_cast<imp*>(this)->value(l) == l_true) {
-                    TRACE("value_bug:", tout << l << " := true\n";);
-                    return true;
-                }
-            }
-            return false;
-        }
-
-        /**
-           \brief Return true if the given clause is false in the current partial interpretation.
-        */
-        bool is_inconsistent(unsigned sz, literal const * cls) {
-            for (unsigned i = 0; i < sz; i++) {
-                if (value(cls[i]) != l_false) {
-                    TRACE("is_inconsistent", tout << "literal is not false:\n"; display(tout, cls[i]); tout << "\n";); 
-                    return false;
-                }
-            }
-            return true;
-        }
-
-        /**
-           \brief Process a clauses that contains only Boolean literals.
-        */
-        bool process_boolean_clause(clause const & cls) {
-            SASSERT(m_xk == null_var);
-            unsigned num_undef   = 0;
-            unsigned first_undef = UINT_MAX;
-            unsigned sz = cls.size();
-            for (unsigned i = 0; i < sz; i++) {
-                literal l = cls[i];
-                SASSERT(m_atoms[l.var()] == nullptr);
-                SASSERT(value(l) != l_true);
-                if (value(l) == l_false)
-                    continue;
-                SASSERT(value(l) == l_undef);
-                num_undef++;
-                if (first_undef == UINT_MAX)
-                    first_undef = i;
-            }
-            if (num_undef == 0) 
-                return false;
-            SASSERT(first_undef != UINT_MAX);
-            if (num_undef == 1)
-                assign(cls[first_undef], mk_clause_jst(&cls)); // unit clause
-            else
-                decide(cls[first_undef]);
-            return true;
-        }
-        
-        /**
-           \brief assign l to true, because l + (justification of) s is infeasible in RCF in the current interpretation.
-        */
-        literal_vector core;
-        ptr_vector<clause> clauses;
-        void R_propagate(literal l, interval_set const * s, bool include_l = true) {
-            m_ism.get_justifications(s, core, clauses);
-            if (include_l) 
-                core.push_back(~l);
-            auto j = mk_lazy_jst(m_allocator, core.size(), core.data(), clauses.size(), clauses.data());
-            TRACE("nlsat_resolve", display(tout, j); display_eval(tout << "evaluated:", j));
-            assign(l, j);
-            SASSERT(value(l) == l_true);
-        }
-        
-        /**
-           \brief m_infeasible[m_xk] <- m_infeasible[m_xk] Union s
-        */
-        void updt_infeasible(interval_set const * s) {
-            SASSERT(m_xk != null_var);
-            interval_set * xk_set = m_infeasible[m_xk];
-            save_set_updt_trail(xk_set);
-            interval_set_ref new_set(m_ism);
-            TRACE("nlsat_inf_set", tout << "updating infeasible set\n"; m_ism.display(tout, xk_set) << "\n"; m_ism.display(tout, s) << "\n";);
-            new_set = m_ism.mk_union(s, xk_set);
-            TRACE("nlsat_inf_set", tout << "new infeasible set:\n"; m_ism.display(tout, new_set) << "\n";);
-            SASSERT(!m_ism.is_full(new_set));
-            m_ism.inc_ref(new_set);
-            m_infeasible[m_xk] = new_set;
-        }
-
-        /**
-           \brief Update m_var2eq mapping.
-        */
-        void updt_eq(bool_var b, justification j) {
-            if (!m_simplify_cores)
-                return;
-            if (m_bvalues[b] != l_true)
-                return;
-            atom * a = m_atoms[b];
-            if (a == nullptr || a->get_kind() != atom::EQ || to_ineq_atom(a)->size() > 1 || to_ineq_atom(a)->is_even(0))
-                return;
-            switch (j.get_kind()) {
-            case justification::CLAUSE:
-                if (j.get_clause()->assumptions() != nullptr) return;
-                break;            
-            case justification::LAZY:
-                if (j.get_lazy()->num_clauses() > 0) return;
-                if (j.get_lazy()->num_lits() > 0) return;
-                break;
-            default:
-                break;
-            }
-            var x = m_xk;
-            SASSERT(a->max_var() == x);
-            SASSERT(x != null_var);
-            if (m_var2eq[x] != 0 && degree(m_var2eq[x]) <= degree(a))
-                return; // we only update m_var2eq if the new equality has smaller degree
-            TRACE("nlsat_simplify_core", tout << "Saving equality for "; m_display_var(tout, x) << " (x" << x << ") ";
-                  tout << "scope-lvl: " << scope_lvl() << "\n"; display(tout, literal(b, false)) << "\n";
-                  display(tout, j);
-                  );
-            save_updt_eq_trail(m_var2eq[x]);
-            m_var2eq[x] = a;
-        }
-        
-        /**
-           \brief Process a clause that contains nonlinear arithmetic literals
-
-           If satisfy_learned is true, then learned clauses are satisfied even if m_lazy > 0
-        */
-        bool process_arith_clause(clause const & cls, bool satisfy_learned) {
-            if (!satisfy_learned && m_lazy >= 2 && cls.is_learned()) {
-                TRACE("nlsat", tout << "skip learned\n";);
-                return true; // ignore lemmas in super lazy mode
-            }
-            SASSERT(m_xk == max_var(cls));
-            unsigned num_undef   = 0;                // number of undefined literals
-            unsigned first_undef = UINT_MAX;         // position of the first undefined literal
-            interval_set_ref first_undef_set(m_ism); // infeasible region of the first undefined literal
-            interval_set * xk_set = m_infeasible[m_xk]; // current set of infeasible interval for current variable
-            SASSERT(!m_ism.is_full(xk_set));
-            for (unsigned idx = 0; idx < cls.size(); ++idx) {
-                literal l = cls[idx];
-                checkpoint();
-                if (value(l) == l_false)
-                    continue;
-                if (value(l) == l_true)
-                    return true;  // could happen if clause is a tautology
-                CTRACE("nlsat", max_var(l) != m_xk || value(l) != l_undef, display(tout); 
-                       tout << "xk: " << m_xk << ", max_var(l): " << max_var(l) << ", l: "; display(tout, l) << "\n";
-                       display(tout, cls) << "\n";);
-                SASSERT(value(l) == l_undef);
-                SASSERT(max_var(l) == m_xk);
-                bool_var b = l.var();
-                atom * a   = m_atoms[b];
-                SASSERT(a != nullptr);
-                interval_set_ref curr_set(m_ism);
-                curr_set = m_evaluator.infeasible_intervals(a, l.sign(), &cls);
-                TRACE("nlsat_inf_set", tout << "infeasible set for literal: "; display(tout, l); tout << "\n"; m_ism.display(tout, curr_set); tout << "\n";
-                      display(tout, cls) << "\n";); 
-                if (m_ism.is_empty(curr_set)) {
-                    TRACE("nlsat_inf_set", tout << "infeasible set is empty, found literal\n";);
-                    R_propagate(l, nullptr);
-                    SASSERT(is_satisfied(cls));
-                    return true;
-                }
-                if (m_ism.is_full(curr_set)) {
-                    TRACE("nlsat_inf_set", tout << "infeasible set is R, skip literal\n";);
-                    R_propagate(~l, nullptr);
-                    continue;
-                }
-                if (m_ism.subset(curr_set, xk_set)) {
-                    TRACE("nlsat_inf_set", tout << "infeasible set is a subset of current set, found literal\n";);
-                    R_propagate(l, xk_set);
-                    return true;
-                }
-                interval_set_ref tmp(m_ism);
-                tmp = m_ism.mk_union(curr_set, xk_set);
-                if (m_ism.is_full(tmp)) {
-                    TRACE("nlsat_inf_set", tout << "infeasible set + current set = R, skip literal\n";
-                          display(tout, cls) << "\n";
-                          m_ism.display(tout, tmp); tout << "\n";
-                          );
-                    R_propagate(~l, tmp, false);
-                    continue;
-                }
-                num_undef++;
-                if (first_undef == UINT_MAX) {
-                    first_undef = idx;
-                    first_undef_set = curr_set;
-                }
-            }
-            TRACE("nlsat_inf_set", tout << "num_undef: " << num_undef << "\n";);
-            if (num_undef == 0) 
-                return false;
-            SASSERT(first_undef != UINT_MAX);
-            if (num_undef == 1) {
-                // unit clause
-                assign(cls[first_undef], mk_clause_jst(&cls)); 
-                updt_infeasible(first_undef_set);
-            }
-            else if ( satisfy_learned ||
-                     !cls.is_learned() /* must always satisfy input clauses */ ||
-                      m_lazy == 0 /* if not in lazy mode, we also satiffy lemmas */) {
-                decide(cls[first_undef]);
-                updt_infeasible(first_undef_set);
-            }
-            else {
-                TRACE("nlsat_lazy", tout << "skipping clause, satisfy_learned: " << satisfy_learned << ", cls.is_learned(): " << cls.is_learned()
-                      << ", lazy: " << m_lazy << "\n";);
-            }
-            return true;
-        }
-
-        /**
-           \brief Try to satisfy the given clause. Return true if succeeded.
-
-           If satisfy_learned is true, then (arithmetic) learned clauses are satisfied even if m_lazy > 0
-        */
-        bool process_clause(clause const & cls, bool satisfy_learned) {
-            if (is_satisfied(cls))
-                return true;
-            if (m_xk == null_var)
-                return process_boolean_clause(cls);
-            else
-                return process_arith_clause(cls, satisfy_learned);
-        }
-
-        /**
-           \brief Try to satisfy the given "set" of clauses. 
-           Return 0, if the set was satisfied, or the violating clause otherwise
-        */
-        clause * process_clauses(clause_vector const & cs) {
-            for (clause* c : cs) {
-                if (!process_clause(*c, false))
-                    return c;
-            }
-            return nullptr; // succeeded
-        }
-
-        /**
-           \brief Make sure m_bk is the first unassigned pure Boolean variable.
-           Set m_bk == null_bool_var if there is no unassigned pure Boolean variable.
-        */
-        void peek_next_bool_var() {
-            while (m_bk < m_atoms.size()) {
-                if (!m_dead[m_bk] && m_atoms[m_bk] == nullptr && m_bvalues[m_bk] == l_undef) {
-                    return;
-                }
-                m_bk++;
-            }
-            m_bk = null_bool_var;
-        }
-
-        /**
-           \brief Create a new stage. See Dejan and Leo's paper.
-        */
-        void new_stage() {
-            m_stats.m_stages++;
-            save_new_stage_trail();
-            if (m_xk == null_var)
-                m_xk = 0;
-            else
-                m_xk++;
-        }
-
-        /**
-           \brief Assign m_xk
-        */
-        void select_witness() {
-            scoped_anum w(m_am);
-            SASSERT(!m_ism.is_full(m_infeasible[m_xk]));
-            m_ism.peek_in_complement(m_infeasible[m_xk], is_int(m_xk), w, m_randomize);
-            TRACE("nlsat", 
-                  tout << "infeasible intervals: "; m_ism.display(tout, m_infeasible[m_xk]); tout << "\n";
-                  tout << "assigning "; m_display_var(tout, m_xk) << "(x" << m_xk << ") -> " << w << "\n";);
-            TRACE("nlsat_root", tout << "value as root object: "; m_am.display_root(tout, w); tout << "\n";);
-            if (!m_am.is_rational(w))
-                m_stats.m_irrational_assignments++;
-            m_assignment.set_core(m_xk, w);
-        }
-
-        
-
-        bool is_satisfied() {
-            if (m_bk == null_bool_var && m_xk >= num_vars()) {
-                TRACE("nlsat", tout << "found model\n"; display_assignment(tout););
-                fix_patch();
-                SASSERT(check_satisfied(m_clauses));
-                return true; // all variables were assigned, and all clauses were satisfied.
-            }
-            else {
-                return false;
-            }
-        }
-
-
-        /**
-           \brief main procedure
-        */
-        lbool search() {
-            TRACE("nlsat", tout << "starting search...\n"; display(tout); tout << "\nvar order:\n"; display_vars(tout););
-            TRACE("nlsat_proof", tout << "ASSERTED\n"; display(tout););
-            TRACE("nlsat_proof_sk", tout << "ASSERTED\n"; display_abst(tout);); 
-            TRACE("nlsat_mathematica", display_mathematica(tout););
-            TRACE("nlsat", display_smt2(tout););
-            m_bk = 0;
-            m_xk = null_var;
-
-            while (true) {
-                if (should_reorder())
-                    do_reorder();
-
-#if 0
-                if (should_gc())
-                    do_gc();
-#endif
-
-                if (should_simplify())
-                    do_simplify();
-
-                CASSERT("nlsat", check_satisfied());
-                if (m_xk == null_var) {
-                    peek_next_bool_var();
-                    if (m_bk == null_bool_var) 
-                        new_stage(); // move to arith vars
-                }
-                else {
-                    new_stage(); // peek next arith var
-                }
-                TRACE("nlsat_bug", tout << "xk: x" << m_xk << " bk: b" << m_bk << "\n";);
-                if (is_satisfied()) {
-                    return l_true;
-                }
-                while (true) {
-                    TRACE("nlsat_verbose", tout << "processing variable "; 
-                          if (m_xk != null_var) {
-                              m_display_var(tout, m_xk); tout << " " << m_watches[m_xk].size();
-                          }
-                          else {
-                              tout << m_bwatches[m_bk].size() << " boolean b" << m_bk;
-                          }
-                          tout << "\n";);
-                    checkpoint();
-                    clause * conflict_clause;
-                    if (m_xk == null_var)
-                        conflict_clause = process_clauses(m_bwatches[m_bk]);
-                    else 
-                        conflict_clause = process_clauses(m_watches[m_xk]);
-                    if (conflict_clause == nullptr)
-                        break;
-                    if (!resolve(*conflict_clause)) 
-                        return l_false;                    
-                    if (m_stats.m_conflicts >= m_max_conflicts)
-                        return l_undef;
-                    log();
-                }
-               
-                if (m_xk == null_var) {
-                    if (m_bvalues[m_bk] == l_undef) {
-                        decide(literal(m_bk, true));
-                        m_bk++;
-                    }
-                }
-                else {
-                    select_witness();
-                }
-            }
-        }
-
-        void gc() {
-            if (m_learned.size() <= 4*m_clauses.size())
-                return;
-            reset_watches();
-            reinit_cache();
-            unsigned j = 0;
-            for (unsigned i = 0; i < m_learned.size(); ++i) {
-                auto cls = m_learned[i];
-                if (i - j < m_clauses.size() && cls->size() > 1 && !cls->is_active()) 
-                    del_clause(cls);
-                else {
-                    m_learned[j++] = cls;
-                    cls->set_active(false);
-                }
-            }
-            m_learned.shrink(j);
-            reattach_arith_clauses(m_clauses);
-            reattach_arith_clauses(m_learned);
-        }
-
-
-        bool should_gc() {
-            return m_learned.size() > 10 * m_clauses.size();
-        }
-
-        void do_gc() {
-            undo_to_base();
-            gc();
-        }
-
-        void undo_to_base() {
-            init_search();
-            m_bk = 0;
-            m_xk = null_var;
-        }
-
-        unsigned m_restart_threshold = 10000;
-        bool should_reorder() {
-            return m_stats.m_conflicts > 0 && m_stats.m_conflicts % m_restart_threshold == 0;
-        }
-
-        void do_reorder() {
-            undo_to_base();
-            m_stats.m_restarts++; 
-            m_stats.m_conflicts++;
-            if (m_reordered)
-                restore_order();
-            apply_reorder();
-        }
-
-        bool m_did_simplify = false;
-        bool should_simplify() {
-            return 
-                !m_did_simplify && m_inline_vars && 
-                !m_incremental && m_stats.m_conflicts > 100;
-        }
-
-        void do_simplify() {
-            undo_to_base();
-            m_did_simplify = true;
-            m_simplify();
-        }        
-
-        unsigned m_next_conflict = 100;
-        void log() {
-            if (m_stats.m_conflicts != 1 && m_stats.m_conflicts < m_next_conflict)
-                return;
-            m_next_conflict += 100;
-            IF_VERBOSE(2, verbose_stream() << "(nlsat :conflicts " << m_stats.m_conflicts 
-                << " :decisions " << m_stats.m_decisions 
-                << " :propagations " << m_stats.m_propagations 
-                << " :clauses " << m_clauses.size() 
-                << " :learned " << m_learned.size() << ")\n");
-        }
-
-
-        lbool search_check() {
-            lbool r = l_undef;
-            m_stats.m_conflicts = 0;
-            m_stats.m_restarts = 0;
-            m_next_conflict = 0;
-            while (true) {
-                r = search();
-                if (r != l_true) 
-                    break; 
-                ++m_stats.m_restarts;
-                vector<std::pair<var, rational>> bounds;                
-
-                for (var x = 0; x < num_vars(); x++) {
-                    if (is_int(x) && m_assignment.is_assigned(x) && !m_am.is_int(m_assignment.value(x))) {
-                        scoped_anum v(m_am), vlo(m_am);
-                        v = m_assignment.value(x);
-                        rational lo;
-                        m_am.int_lt(v, vlo);
-                        if (!m_am.is_int(vlo)) 
-                            continue;
-                        m_am.to_rational(vlo, lo);
-                        // derive tight bounds.
-                        while (true) {
-                            lo++;
-                            if (!m_am.gt(v, lo.to_mpq())) { 
-                                lo--; 
-                                break; 
-                            }
-                        }
-                        bounds.push_back(std::make_pair(x, lo));
-                    }
-                }
-                if (bounds.empty()) 
-                    break;
-
-                gc();
-                if (m_stats.m_restarts % 10 == 0) {
-                    if (m_reordered)
-                        restore_order();
-                    apply_reorder();
-                }
-
-                init_search();
-                IF_VERBOSE(2, verbose_stream() << "(nlsat-b&b :conflicts " << m_stats.m_conflicts 
-                    << " :decisions " << m_stats.m_decisions 
-                    << " :propagations " << m_stats.m_propagations 
-                    << " :clauses " << m_clauses.size() 
-                    << " :learned " << m_learned.size() << ")\n");
-                for (auto const& b : bounds) {
-                    var x = b.first;
-                    rational lo = b.second;
-                    rational hi = lo + 1; // rational::one();
-                    bool is_even = false;                        
-                    polynomial_ref p(m_pm);
-                    rational one(1);
-                    m_lemma.reset();
-                    p = m_pm.mk_linear(1, &one, &x, -lo);
-                    poly* p1 = p.get();
-                    m_lemma.push_back(~mk_ineq_literal(atom::GT, 1, &p1, &is_even));
-                    p = m_pm.mk_linear(1, &one, &x, -hi);
-                    poly* p2 = p.get();
-                    m_lemma.push_back(~mk_ineq_literal(atom::LT, 1, &p2, &is_even));
-                    
-                    // perform branch and bound
-                    clause * cls = mk_clause(m_lemma.size(), m_lemma.data(), true, nullptr);
-                    IF_VERBOSE(4, display(verbose_stream(), *cls) << "\n");
-                    if (cls) {
-                        TRACE("nlsat", display(tout << "conflict " << lo << " " << hi, *cls); tout << "\n";);
-                    }
-                }
-            }
-            return r;
-        }
-
-        bool m_reordered = false;
-
-        void apply_reorder() {
-            m_reordered = false;
-            if (!can_reorder())
-                ;
-            else if (m_random_order) {
-                shuffle_vars();
-                m_reordered = true;
-            }
-            else if (m_reorder) {
-                heuristic_reorder();
-                m_reordered = true;
-            }
-        }
-
-        lbool check() {
-            TRACE("nlsat_smt2", display_smt2(tout););
-            TRACE("nlsat_fd", tout << "is_full_dimensional: " << is_full_dimensional() << "\n";);
-            init_search();
-            m_explain.set_full_dimensional(is_full_dimensional());
-
-            apply_reorder();
-
-#if 0
-            if (!m_incremental && m_inline_vars) {
-                if (!m_simplify())
-                    return l_false;
-            }
-#endif
-            IF_VERBOSE(3, verbose_stream() << "search\n");
-            sort_watched_clauses();
-            lbool r = search_check();
-            CTRACE("nlsat_model", r == l_true, tout << "model before restore order\n"; display_assignment(tout););
-            if (m_reordered) 
-                restore_order();            
-            CTRACE("nlsat_model", r == l_true, tout << "model\n"; display_assignment(tout););
-            CTRACE("nlsat", r == l_false, display(tout << "unsat\n"););
-            SASSERT(r != l_true || check_satisfied(m_clauses));
-            return r;
-        }
-
-        void init_search() {
-            undo_until_empty();
-            while (m_scope_lvl > 0) {
-                undo_new_level();
-            }
-            m_xk = null_var;
-            for (unsigned i = 0; i < m_bvalues.size(); ++i) {
-                m_bvalues[i] = l_undef;
-            }
-            m_assignment.reset();
-        }
-
-        lbool check(literal_vector& assumptions) {
-            literal_vector result;
-            unsigned sz = assumptions.size();
-            literal const* ptr = assumptions.data();
-            for (unsigned i = 0; i < sz; ++i) {
-                mk_external_clause(1, ptr+i, (assumption)(ptr+i));
-            }
-            display_literal_assumption dla(*this, assumptions);
-            scoped_display_assumptions _scoped_display(*this, dla);
-            lbool r = check();
-
-            if (r == l_false) {
-                // collect used literals from m_lemma_assumptions
-                vector<assumption, false> deps;
-                get_core(deps);
-                for (unsigned i = 0; i < deps.size(); ++i) {
-                    literal const* lp = (literal const*)(deps[i]);
-                    if (ptr <= lp && lp < ptr + sz) {
-                        result.push_back(*lp);
-                    } 
-                }
-            }
-            collect(assumptions, m_clauses);
-            collect(assumptions, m_learned);
-            del_clauses(m_valids);
-            if (m_check_lemmas) {
-                for (clause* c : m_learned) {
-                    check_lemma(c->size(), c->data(), false, nullptr);
-                }
-            }
-
-#if 0
-            for (clause* c : m_learned) {
-                IF_VERBOSE(0, display(verbose_stream() << "KEEP: ", c->size(), c->c_ptr()) << "\n");
-            }
-#endif
-            assumptions.reset();
-            assumptions.append(result);
-            return r;
-        }
-
-        void get_core(vector<assumption, false>& deps) {
-            m_asm.linearize(m_lemma_assumptions.get(), deps);
-        }
-
-        void collect(literal_vector const& assumptions, clause_vector& clauses) {
-            unsigned j  = 0;
-            for (clause * c : clauses) {
-                if (collect(assumptions, *c)) {
-                    del_clause(c);
-                }
-                else {
-                    clauses[j++] = c;
-                }
-            }
-            clauses.shrink(j);
-        }
-
-        bool collect(literal_vector const& assumptions, clause const& c) {
-            unsigned sz = assumptions.size();
-            literal const* ptr = assumptions.data();            
-            _assumption_set asms = static_cast<_assumption_set>(c.assumptions());
-            if (asms == nullptr) {
-                return false;
-            }
-            vector<assumption, false> deps;
-            m_asm.linearize(asms, deps);
-            for (auto dep : deps) {
-                if (ptr <= dep && dep < ptr + sz) {
-                    return true;
-                }
-            }
-            return false;
-        }
-
-        // -----------------------
-        //
-        // Conflict Resolution
-        //
-        // -----------------------
-        svector<char>          m_marks;        // bool_var -> bool  temp mark used during conflict resolution
-        unsigned               m_num_marks;
-        scoped_literal_vector  m_lemma;
-        scoped_literal_vector  m_lazy_clause;
-        assumption_set_ref     m_lemma_assumptions; // assumption tracking
-
-        // Conflict resolution invariant: a marked literal is in m_lemma or on the trail stack.
-
-        bool check_marks() {
-            for (unsigned m : m_marks) {
-                (void)m;
-                SASSERT(m == 0);
-            }
-            return true;
-        }
-        
-        unsigned scope_lvl() const { return m_scope_lvl; }
-        
-        bool is_marked(bool_var b) const { return m_marks.get(b, 0) == 1; }
-
-        void mark(bool_var b) { m_marks.setx(b, 1, 0); }
-        
-        void reset_mark(bool_var b) { m_marks[b] = 0; }
-
-        void reset_marks() {
-            for (auto const& l : m_lemma) {
-                reset_mark(l.var());
-            }
-        }
-
-        void process_antecedent(literal antecedent) {
-            checkpoint();
-            bool_var b  = antecedent.var();
-            TRACE("nlsat_resolve", display(tout << "resolving antecedent: ", antecedent) << "\n";);
-            if (assigned_value(antecedent) == l_undef) {
-                checkpoint();
-                // antecedent must be false in the current arith interpretation
-                SASSERT(value(antecedent) == l_false || m_rlimit.is_canceled());
-                if (!is_marked(b)) {
-                    SASSERT(is_arith_atom(b) && max_var(b) < m_xk); // must be in a previous stage
-                    TRACE("nlsat_resolve", tout << "literal is unassigned, but it is false in arithmetic interpretation, adding it to lemma\n";); 
-                    mark(b);
-                    m_lemma.push_back(antecedent);
-                }
-                return;
-            }
-            
-            unsigned b_lvl = m_levels[b];
-            TRACE("nlsat_resolve", tout << "b_lvl: " << b_lvl << ", is_marked(b): " << is_marked(b) << ", m_num_marks: " << m_num_marks << "\n";);
-            if (!is_marked(b)) {
-                mark(b);
-                if (b_lvl == scope_lvl() /* same level */ && max_var(b) == m_xk /* same stage */) {
-                    TRACE("nlsat_resolve", tout << "literal is in the same level and stage, increasing marks\n";);
-                    m_num_marks++;
-                }
-                else {
-                    TRACE("nlsat_resolve", tout << "previous level or stage, adding literal to lemma\n";
-                          tout << "max_var(b): " << max_var(b) << ", m_xk: " << m_xk << ", lvl: " << b_lvl << ", scope_lvl: " << scope_lvl() << "\n";);
-                    m_lemma.push_back(antecedent);
-                }
-            }
-        }
-
-        void resolve_clause(bool_var b, unsigned sz, literal const * c) {
-            TRACE("nlsat_proof", tout << "resolving "; if (b != null_bool_var) display_atom(tout, b) << "\n"; display(tout, sz, c); tout << "\n";);
-            TRACE("nlsat_proof_sk", tout << "resolving "; if (b != null_bool_var) tout << "b" << b; tout << "\n"; display_abst(tout, sz, c); tout << "\n";); 
-
-            for (unsigned i = 0; i < sz; i++) {
-                if (c[i].var() != b)
-                    process_antecedent(c[i]);
-            }
-        }
-
-        void resolve_clause(bool_var b, clause & c) {
-            TRACE("nlsat_resolve", tout << "resolving clause "; if (b != null_bool_var) tout << "for b: " << b << "\n"; display(tout, c) << "\n";);
-            c.set_active(true);
-            resolve_clause(b, c.size(), c.data());
-            m_lemma_assumptions = m_asm.mk_join(static_cast<_assumption_set>(c.assumptions()), m_lemma_assumptions);
-        }
-
-        void resolve_lazy_justification(bool_var b, lazy_justification const & jst) {
-            TRACE("nlsat_resolve", tout << "resolving lazy_justification for b" << b << "\n";);
-            unsigned sz = jst.num_lits();
-
-            // Dump lemma as Mathematica formula that must be true,
-            // if the current interpretation (really) makes the core in jst infeasible.
-            TRACE("nlsat_mathematica", 
-                  tout << "assignment lemma\n";
-                  literal_vector core;
-                  for (unsigned i = 0; i < sz; i++) {
-                      core.push_back(~jst.lit(i));
-                  }
-                  display_mathematica_lemma(tout, core.size(), core.data(), true););
-
-            m_lazy_clause.reset();
-            m_explain(jst.num_lits(), jst.lits(), m_lazy_clause);
-            for (unsigned i = 0; i < sz; i++)
-                m_lazy_clause.push_back(~jst.lit(i));
-            
-            // lazy clause is a valid clause
-            TRACE("nlsat_mathematica", display_mathematica_lemma(tout, m_lazy_clause.size(), m_lazy_clause.data()););            
-            TRACE("nlsat_proof_sk", tout << "theory lemma\n"; display_abst(tout, m_lazy_clause.size(), m_lazy_clause.data()); tout << "\n";); 
-            TRACE("nlsat_resolve", 
-                  tout << "m_xk: " << m_xk << ", "; m_display_var(tout, m_xk) << "\n";
-                  tout << "new valid clause:\n";
-                  display(tout, m_lazy_clause.size(), m_lazy_clause.data()) << "\n";);
-
-            
-            if (m_log_lemmas)
-                log_lemma(verbose_stream(), m_lazy_clause.size(), m_lazy_clause.data(), true);
-
-            if (m_check_lemmas) {
-                check_lemma(m_lazy_clause.size(), m_lazy_clause.data(), true, nullptr);
-                m_valids.push_back(mk_clause_core(m_lazy_clause.size(), m_lazy_clause.data(), false, nullptr));
-            }
-            
-#ifdef Z3DEBUG
-            {
-                unsigned sz = m_lazy_clause.size();
-                for (unsigned i = 0; i < sz; i++) {
-                    literal l = m_lazy_clause[i];
-                    if (l.var() != b) {
-                        if (value(l) != l_false)
-                            display(verbose_stream() << value(l) << " ", 1, &l);
-                        SASSERT(value(l) == l_false || m_rlimit.is_canceled());
-                    }
-                    else {
-                        SASSERT(value(l) == l_true || m_rlimit.is_canceled());
-                        SASSERT(!l.sign() || m_bvalues[b] == l_false);
-                        SASSERT(l.sign()  || m_bvalues[b] == l_true);
-                    }
-                }
-            }
-#endif
-            checkpoint();
-            resolve_clause(b, m_lazy_clause.size(), m_lazy_clause.data());
-
-            for (unsigned i = 0; i < jst.num_clauses(); ++i) {
-                clause const& c = jst.clause(i);
-                TRACE("nlsat", display(tout << "adding clause assumptions ", c) << "\n";);
-                m_lemma_assumptions = m_asm.mk_join(static_cast<_assumption_set>(c.assumptions()), m_lemma_assumptions);
-            }
-        }
-        
-        /**
-           \brief Return true if all literals in ls are from previous stages.
-        */
-        bool only_literals_from_previous_stages(unsigned num, literal const * ls) const {
-            for (unsigned i = 0; i < num; i++) {
-                if (max_var(ls[i]) == m_xk)
-                    return false;
-            }
-            return true;
-        }
-
-        /**
-           \brief Return the maximum scope level in ls. 
-           
-           \pre This method assumes value(ls[i]) is l_false for i in [0, num)
-        */
-        unsigned max_scope_lvl(unsigned num, literal const * ls) {
-            unsigned max = 0;
-            for (unsigned i = 0; i < num; i++) {
-                literal l = ls[i];
-                bool_var b = l.var();
-                SASSERT(value(ls[i]) == l_false);
-                if (assigned_value(l) == l_false) {
-                    unsigned lvl = m_levels[b];
-                    if (lvl > max)
-                        max = lvl;
-                }
-                else {
-                    // l must be a literal from a previous stage that is false in the current interpretation
-                    SASSERT(assigned_value(l) == l_undef);
-                    SASSERT(max_var(b) != null_var);
-                    SASSERT(m_xk       != null_var);
-                    SASSERT(max_var(b) < m_xk);
-                }
-            }
-            return max;
-        }
-
-        /**
-           \brief Remove literals of the given lvl (that are in the current stage) from lemma.
-
-           \pre This method assumes value(ls[i]) is l_false for i in [0, num)
-        */
-        void remove_literals_from_lvl(scoped_literal_vector & lemma, unsigned lvl) {
-            TRACE("nlsat_resolve", tout << "removing literals from lvl: " << lvl << " and stage " << m_xk << "\n";);
-            unsigned sz = lemma.size();
-            unsigned j  = 0;
-            for (unsigned i = 0; i < sz; i++) {
-                literal l = lemma[i];
-                bool_var b = l.var();
-                SASSERT(is_marked(b));
-                SASSERT(value(lemma[i]) == l_false);
-                if (assigned_value(l) == l_false && m_levels[b] == lvl && max_var(b) == m_xk) {
-                    m_num_marks++;
-                    continue;
-                }
-                lemma.set(j, l);
-                j++;
-            }
-            lemma.shrink(j);
-        }
-
-        /**
-           \brief Return true if it is a Boolean lemma.
-        */
-        bool is_bool_lemma(unsigned sz, literal const * ls) const {
-            for (unsigned i = 0; i < sz; i++) {
-                if (m_atoms[ls[i].var()] != nullptr)
-                    return false;
-            }
-            return true;
-        }
-
-
-        /** 
-            Return the maximal decision level in lemma for literals in the first sz-1 positions that 
-            are at the same stage. If all these literals are from previous stages,
-            we just backtrack the current level.
-        */
-        unsigned find_new_level_arith_lemma(unsigned sz, literal const * lemma) {
-            SASSERT(!is_bool_lemma(sz, lemma));
-            unsigned new_lvl = 0;
-            bool found_lvl   = false;
-            for (unsigned i = 0; i < sz - 1; i++) {
-                literal l = lemma[i];
-                if (max_var(l) == m_xk) {
-                    bool_var b = l.var();
-                    if (!found_lvl) {
-                        found_lvl = true;
-                        new_lvl   = m_levels[b];
-                    }
-                    else {
-                        if (m_levels[b] > new_lvl)
-                            new_lvl = m_levels[b];
-                    }
-                }
-            }
-            SASSERT(!found_lvl || new_lvl < scope_lvl());
-            if (!found_lvl) {
-                TRACE("nlsat_resolve", tout << "fail to find new lvl, using previous one\n";);
-                new_lvl = scope_lvl() - 1;
-            }
-            return new_lvl;
-        }
-
-        struct scoped_reset_marks {
-            imp& i;
-            scoped_reset_marks(imp& i):i(i) {}
-            ~scoped_reset_marks() { if (i.m_num_marks > 0) { i.m_num_marks = 0; for (char& m : i.m_marks) m = 0; } }
-        };
-
-
-        /**
-           \brief Return true if the conflict was solved.
-        */
-        bool resolve(clause & conflict) {
-            clause * conflict_clause = &conflict;
-            m_lemma_assumptions = nullptr;
-        start:
-            SASSERT(check_marks());
-            TRACE("nlsat_proof", tout << "STARTING RESOLUTION\n";);
-            TRACE("nlsat_proof_sk", tout << "STARTING RESOLUTION\n";);
-            m_stats.m_conflicts++;
-            TRACE("nlsat", tout << "resolve, conflicting clause:\n"; display(tout, *conflict_clause) << "\n";
-                  tout << "xk: "; if (m_xk != null_var) m_display_var(tout, m_xk); else tout << "<null>"; tout << "\n";
-                  tout << "scope_lvl: " << scope_lvl() << "\n";
-                  tout << "current assignment\n"; display_assignment(tout););
-            
-            m_num_marks = 0;
-            m_lemma.reset();
-            m_lemma_assumptions = nullptr;
-            scoped_reset_marks _sr(*this);
-            resolve_clause(null_bool_var, *conflict_clause);
-
-            unsigned top = m_trail.size();
-            bool found_decision;
-            while (true) {
-                found_decision = false;
-                while (m_num_marks > 0) {
-                    checkpoint();
-                    SASSERT(top > 0);
-                    trail & t = m_trail[top-1];
-                    SASSERT(t.m_kind != trail::NEW_STAGE); // we only mark literals that are in the same stage
-                    if (t.m_kind == trail::BVAR_ASSIGNMENT) {
-                        bool_var b = t.m_b;
-                        if (is_marked(b)) {
-                            TRACE("nlsat_resolve", tout << "found marked: b" << b << "\n"; display_atom(tout, b) << "\n";);
-                            m_num_marks--;
-                            reset_mark(b);
-                            justification jst = m_justifications[b];
-                            switch (jst.get_kind()) {
-                            case justification::CLAUSE:
-                                resolve_clause(b, *(jst.get_clause()));
-                                break;
-                            case justification::LAZY:
-                                resolve_lazy_justification(b, *(jst.get_lazy()));
-                                break;
-                            case justification::DECISION:
-                                SASSERT(m_num_marks == 0);
-                                found_decision = true;
-                                TRACE("nlsat_resolve", tout << "found decision\n";);
-                                m_lemma.push_back(literal(b, m_bvalues[b] == l_true));
-                                break;
-                            default:
-                                UNREACHABLE();
-                                break;
-                            }
-                        }
-                    }
-                    top--;
-                }
-
-                // m_lemma is an implicating clause after backtracking current scope level.
-                if (found_decision)
-                    break;
-
-                // If lemma only contains literals from previous stages, then we can stop.
-                // We make progress by returning to a previous stage with additional information (new lemma)
-                // that forces us to select a new partial interpretation
-                if (only_literals_from_previous_stages(m_lemma.size(), m_lemma.data()))
-                    break;
-                
-                // Conflict does not depend on the current decision, and it is still in the current stage.
-                // We should find
-                //    - the maximal scope level in the lemma
-                //    - remove literal assigned in the scope level from m_lemma
-                //    - backtrack to this level
-                //    - and continue conflict resolution from there
-                //    - we must bump m_num_marks for literals removed from m_lemma
-                unsigned max_lvl = max_scope_lvl(m_lemma.size(), m_lemma.data());
-                TRACE("nlsat_resolve", tout << "conflict does not depend on current decision, backtracking to level: " << max_lvl << "\n";);
-                SASSERT(max_lvl < scope_lvl());
-                remove_literals_from_lvl(m_lemma, max_lvl);
-                undo_until_level(max_lvl);
-                top = m_trail.size();
-                TRACE("nlsat_resolve", tout << "scope_lvl: " << scope_lvl() << " num marks: " << m_num_marks << "\n";);
-                SASSERT(scope_lvl() == max_lvl);
-            }
-
-            TRACE("nlsat_proof", tout << "New lemma\n"; display(tout, m_lemma); tout << "\n=========================\n";);
-            TRACE("nlsat_proof_sk", tout << "New lemma\n"; display_abst(tout, m_lemma); tout << "\n=========================\n";);
-
-            if (m_lemma.empty()) {
-                TRACE("nlsat", tout << "empty clause generated\n";);
-                return false; // problem is unsat, empty clause was generated
-            }
-
-            reset_marks(); // remove marks from the literals in m_lemmas.
-            TRACE("nlsat", tout << "new lemma:\n"; display(tout, m_lemma.size(), m_lemma.data()); tout << "\n";
-                  tout << "found_decision: " << found_decision << "\n";);
-            
-            if (m_check_lemmas) {
-                check_lemma(m_lemma.size(), m_lemma.data(), false, m_lemma_assumptions.get());
-            }
-
-            if (m_log_lemmas) 
-                log_lemma(verbose_stream(), m_lemma.size(), m_lemma.data(), false);
-    
-            // There are two possibilities:
-            // 1) m_lemma contains only literals from previous stages, and they
-            //    are false in the current interpretation. We make progress 
-            //    by returning to a previous stage with additional information (new clause)
-            //    that forces us to select a new partial interpretation
-            //    >>> Return to some previous stage (we may also backjump many decisions and stages).
-            //    
-            // 2) m_lemma contains at most one literal from the current level (the last literal).
-            //    Moreover, this literal was a decision, but the new lemma forces it to 
-            //    be assigned to a different value.
-            //    >>> In this case, we remain in the same stage but, we add a new asserted literal
-            //        in a previous scope level. We may backjump many decisions.
-            //
-            unsigned sz = m_lemma.size();
-            clause * new_cls = nullptr;
-            if (!found_decision) {
-                // Case 1)
-                // We just have to find the maximal variable in m_lemma, and return to that stage
-                // Remark: the lemma may contain only boolean literals, in this case new_max_var == null_var;
-                var new_max_var = max_var(sz, m_lemma.data());
-                TRACE("nlsat_resolve", tout << "backtracking to stage: " << new_max_var << ", curr: " << m_xk << "\n";);
-                undo_until_stage(new_max_var);
-                SASSERT(m_xk == new_max_var);
-                new_cls = mk_clause(sz, m_lemma.data(), true, m_lemma_assumptions.get());
-                TRACE("nlsat", tout << "new_level: " << scope_lvl() << "\nnew_stage: " << new_max_var << "\n"; 
-                      if (new_max_var != null_var) m_display_var(tout, new_max_var) << "\n";);
-            }
-            else {
-                SASSERT(scope_lvl() >= 1);
-                // Case 2)
-                if (is_bool_lemma(m_lemma.size(), m_lemma.data())) {
-                    // boolean lemma, we just backtrack until the last literal is unassigned.
-                    bool_var max_bool_var = m_lemma[m_lemma.size()-1].var();
-                    undo_until_unassigned(max_bool_var);
-                }
-                else {
-                    // We must find the maximal decision level in literals in the first sz-1 positions that 
-                    // are at the same stage. If all these literals are from previous stages,
-                    // we just backtrack the current level.
-                    unsigned new_lvl = find_new_level_arith_lemma(m_lemma.size(), m_lemma.data());
-                    TRACE("nlsat", tout << "backtracking to new level: " << new_lvl << ", curr: " << m_scope_lvl << "\n";);
-                    undo_until_level(new_lvl);
-                }
-
-                if (lemma_is_clause(*conflict_clause)) {
-                    TRACE("nlsat", tout << "found decision literal in conflict clause\n";);
-                    VERIFY(process_clause(*conflict_clause, true));
-                    return true;
-                }
-                new_cls = mk_clause(sz, m_lemma.data(), true, m_lemma_assumptions.get());                
-            }
-            NLSAT_VERBOSE(display(verbose_stream(), *new_cls) << "\n";);
-            if (!process_clause(*new_cls, true)) {
-                TRACE("nlsat", tout << "new clause triggered another conflict, restarting conflict resolution...\n";
-                      display(tout, *new_cls) << "\n";
-                      );
-                // we are still in conflict
-                conflict_clause = new_cls;
-                goto start;
-            }
-            TRACE("nlsat_resolve_done", display_assignment(tout););
-            return true;
-        }
-
-        bool lemma_is_clause(clause const& cls) const {
-            bool same = (m_lemma.size() == cls.size());
-            for (unsigned i = 0; same && i < m_lemma.size(); ++i) {
-                same = m_lemma[i] == cls[i];
-            }
-            return same;
-        }
-
-
-        // -----------------------
-        //
-        // Debugging
-        //
-        // -----------------------
-        
-        bool check_watches() const {
-#ifdef Z3DEBUG
-            for (var x = 0; x < num_vars(); x++) {
-                    clause_vector const & cs = m_watches[x];
-                    unsigned sz = cs.size();
-                    for (unsigned i = 0; i < sz; i++) {
-                        SASSERT(max_var(*(cs[i])) == x);
-                    }
-                }
-#endif            
-            return true;
-        }
-
-        bool check_bwatches() const {
-#ifdef Z3DEBUG
-                for (bool_var b = 0; b < m_bwatches.size(); b++) {
-                    clause_vector const & cs = m_bwatches[b];
-                    unsigned sz = cs.size();
-                    for (unsigned i = 0; i < sz; i++) {
-                        clause const & c = *(cs[i]);
-                        SASSERT(max_var(c) == null_var);
-                        SASSERT(max_bvar(c) == b);
-                    }
-                }
-#endif                
-            return true;
-        }
-
-        bool check_invariant() const {
-            SASSERT(check_watches());
-            SASSERT(check_bwatches());
-            return true;
-        }
-
-        bool check_satisfied(clause_vector const & cs) const {
-            unsigned sz = cs.size();
-            for (unsigned i = 0; i < sz; i++) {
-                clause const & c = *(cs[i]);
-                if (!is_satisfied(c)) {
-                    TRACE("nlsat", tout << "not satisfied\n"; display(tout, c); tout << "\n";); 
-                    return false;
-                }
-            }
-            return true;
-        }
-
-        bool check_satisfied() const {
-            TRACE("nlsat", tout << "bk: b" << m_bk << ", xk: x" << m_xk << "\n"; if (m_xk != null_var) { m_display_var(tout, m_xk); tout << "\n"; });
-            unsigned num = m_atoms.size();
-            if (m_bk != null_bool_var)
-                num = m_bk;
-            for (bool_var b = 0; b < num; b++) {
-                if (!check_satisfied(m_bwatches[b])) {
-                    UNREACHABLE();
-                    return false;
-                }
-            }
-            if (m_xk != null_var) {
-                for (var x = 0; x < m_xk; x++) {
-                    if (!check_satisfied(m_watches[x])) {
-                        UNREACHABLE();
-                        return false;
-                    }
-                }
-            }
-            return true;
-        }
-        
-        // -----------------------
-        //
-        // Statistics
-        //
-        // -----------------------
-
-        void collect_statistics(statistics & st) {
-            st.update("nlsat conflicts", m_stats.m_conflicts);
-            st.update("nlsat propagations", m_stats.m_propagations);
-            st.update("nlsat decisions", m_stats.m_decisions);
-            st.update("nlsat restarts", m_stats.m_restarts);
-            st.update("nlsat stages", m_stats.m_stages);
-            st.update("nlsat simplifications", m_stats.m_simplifications);
-            st.update("nlsat irrational assignments", m_stats.m_irrational_assignments);
-        }
-
-        void reset_statistics() {
-            m_stats.reset();
-        }
-
-        // -----------------------
-        //
-        // Variable reordering
-        //
-        // -----------------------
-
-        struct var_info_collector {
-            pmanager &          pm;
-            atom_vector const & m_atoms;
-            var_vector          m_shuffle;
-            unsigned_vector     m_max_degree;
-            unsigned_vector     m_num_occs;
-
-            var_info_collector(pmanager & _pm, atom_vector const & atoms, unsigned num_vars):
-                pm(_pm),
-                m_atoms(atoms) {
-                m_max_degree.resize(num_vars, 0);
-                m_num_occs.resize(num_vars, 0);
-            }
-
-            var_vector      m_vars;
-            void collect(poly * p) {
-                m_vars.reset();
-                pm.vars(p, m_vars);
-                unsigned sz = m_vars.size(); 
-                for (unsigned i = 0; i < sz; i++) {
-                    var x      = m_vars[i];
-                    unsigned k = pm.degree(p, x);
-                    m_num_occs[x]++;
-                    if (k > m_max_degree[x])
-                        m_max_degree[x] = k;
-                }
-            }
-
-            void collect(literal l) {
-                bool_var b = l.var();
-                atom * a = m_atoms[b];
-                if (a == nullptr)
-                    return;
-                if (a->is_ineq_atom()) {
-                    unsigned sz = to_ineq_atom(a)->size();
-                    for (unsigned i = 0; i < sz; i++) {
-                        collect(to_ineq_atom(a)->p(i));
-                    }
-                }
-                else {
-                    collect(to_root_atom(a)->p());
-                }
-            }
-            
-            void collect(clause const & c) {
-                unsigned sz = c.size();
-                for (unsigned i = 0; i < sz; i++) 
-                    collect(c[i]);
-            }
-
-            void collect(clause_vector const & cs) {
-                unsigned sz = cs.size();
-                for (unsigned i = 0; i < sz; i++) 
-                    collect(*(cs[i]));
-            }
-
-            std::ostream& display(std::ostream & out, display_var_proc const & proc) {
-                unsigned sz = m_num_occs.size();
-                for (unsigned i = 0; i < sz; i++) {
-                    proc(out, i); out << " -> " << m_max_degree[i] << " : " << m_num_occs[i] << "\n";
-                }
-                return out;
-            }
-        };
-        
-        struct reorder_lt {
-            var_info_collector const & m_info;
-            reorder_lt(var_info_collector const & info):m_info(info) {}
-            bool operator()(var x, var y) const {
-                // high degree first
-                if (m_info.m_max_degree[x] < m_info.m_max_degree[y])
-                    return false;
-                if (m_info.m_max_degree[x] > m_info.m_max_degree[y])
-                    return true;
-                // more constrained first
-                if (m_info.m_num_occs[x] < m_info.m_num_occs[y])
-                    return false;
-                if (m_info.m_num_occs[x] > m_info.m_num_occs[y])
-                    return true;
-                return m_info.m_shuffle[x] < m_info.m_shuffle[y];
-            }
-        };
-
-        // Order variables by degree and number of occurrences
-        void heuristic_reorder() {
-            unsigned num = num_vars();
-            var_info_collector collector(m_pm, m_atoms, num);
-            collector.collect(m_clauses);
-            collector.collect(m_learned);
-            init_shuffle(collector.m_shuffle);
-            TRACE("nlsat_reorder", collector.display(tout, m_display_var););
-            var_vector new_order;
-            for (var x = 0; x < num; x++) 
-                new_order.push_back(x);
-            
-            std::sort(new_order.begin(), new_order.end(), reorder_lt(collector));
-            TRACE("nlsat_reorder", 
-                  tout << "new order: "; for (unsigned i = 0; i < num; i++) tout << new_order[i] << " "; tout << "\n";);
-            var_vector perm;
-            perm.resize(num, 0);
-            for (var x = 0; x < num; x++) {
-                perm[new_order[x]] = x;
-            }
-            reorder(perm.size(), perm.data());
-            SASSERT(check_invariant());
-        }
-
-        void init_shuffle(var_vector& p) {
-            unsigned num = num_vars();
-            for (var x = 0; x < num; x++)
-                p.push_back(x);
-
-            random_gen r(++m_random_seed);
-            shuffle(p.size(), p.data(), r);
-        }
-
-        void shuffle_vars() {
-            var_vector p;
-            init_shuffle(p);
-            reorder(p.size(), p.data());
-        }
-
-        bool can_reorder() const {
-            return all_of(m_learned, [&](clause* c) { return !has_root_atom(*c); }) 
-                && all_of(m_clauses, [&](clause* c) { return !has_root_atom(*c); });
-        }
-
-        /**
-           \brief Reorder variables using the giving permutation.
-           p maps internal variables to their new positions
-        */
-
-
-        void reorder(unsigned sz, var const * p) {
-
-            remove_learned_roots();
-            SASSERT(can_reorder());
-            TRACE("nlsat_reorder", tout << "solver before variable reorder\n"; display(tout);
-                  display_vars(tout);
-                  tout << "\npermutation:\n";
-                  for (unsigned i = 0; i < sz; i++) tout << p[i] << " "; tout << "\n";                  
-                  );
-            // verbose_stream() << "\npermutation: " << p[0] << " count " << count << " " << m_rlimit.is_canceled() << "\n";
-            reinit_cache();
-            SASSERT(num_vars() == sz);
-            TRACE("nlsat_bool_assignment_bug", tout << "before reset watches\n"; display_bool_assignment(tout););
-            reset_watches();
-            assignment new_assignment(m_am);
-            for (var x = 0; x < num_vars(); x++) {
-                if (m_assignment.is_assigned(x)) 
-                    new_assignment.set(p[x], m_assignment.value(x));
-            }
-            var_vector new_inv_perm;
-            new_inv_perm.resize(sz);
-            // the undo_until_size(0) statement erases the Boolean assignment.
-            // undo_until_size(0)
-            undo_until_stage(null_var);
-            m_cache.reset();               
-#ifdef Z3DEBUG
-            for (var x = 0; x < num_vars(); x++) {
-                SASSERT(m_watches[x].empty());
-            }
-#endif            
-            // update m_perm mapping
-            for (unsigned ext_x = 0; ext_x < sz; ext_x++) {
-                // p: internal -> new pos
-                // m_perm: internal -> external
-                // m_inv_perm: external -> internal
-                new_inv_perm[ext_x] = p[m_inv_perm[ext_x]];
-                m_perm.set(new_inv_perm[ext_x], ext_x);
-            }
-            bool_vector is_int;
-            is_int.swap(m_is_int);
-            for (var x = 0; x < sz; x++) {
-                m_is_int.setx(p[x], is_int[x], false);
-                SASSERT(m_infeasible[x] == 0);
-            }
-            m_inv_perm.swap(new_inv_perm);
-#ifdef Z3DEBUG
-            for (var x = 0; x < num_vars(); x++) {
-                SASSERT(x == m_inv_perm[m_perm[x]]);
-                SASSERT(m_watches[x].empty());
-            }
-#endif            
-            m_pm.rename(sz, p);
-            for (auto& b : m_bounds) 
-                b.x = p[b.x];                                   
-            TRACE("nlsat_bool_assignment_bug", tout << "before reinit cache\n"; display_bool_assignment(tout););
-            reinit_cache();
-            m_assignment.swap(new_assignment);
-            reattach_arith_clauses(m_clauses);
-            reattach_arith_clauses(m_learned);
-            TRACE("nlsat_reorder", tout << "solver after variable reorder\n"; display(tout); display_vars(tout););
-        }
-
-        
-        /**
-           \brief Restore variable order.
-        */
-        void restore_order() {
-            // m_perm: internal -> external
-            // m_inv_perm: external -> internal            
-            var_vector p;
-            p.append(m_perm);
-            reorder(p.size(), p.data());
-#ifdef Z3DEBUG
-            for (var x = 0; x < num_vars(); x++) {
-                SASSERT(m_perm[x] == x);
-                SASSERT(m_inv_perm[x] == x);
-            }
-#endif            
-        }
-
-        /**
-           \brief After variable reordering some lemmas containing root atoms may be ill-formed.
-        */
-        void remove_learned_roots() {
-            unsigned j  = 0;
-            for (clause* c : m_learned) {
-                if (has_root_atom(*c)) {
-                    del_clause(c);
-                }
-                else {
-                    m_learned[j++] = c;
-                }
-            }
-            m_learned.shrink(j);
-        }
-
-        /** 
-            \brief Return true if the clause contains an ill formed root atom
-        */
-        bool has_root_atom(clause const & c) const {
-            for (literal lit : c) {
-                bool_var b = lit.var();
-                atom * a = m_atoms[b];
-                if (a && a->is_root_atom()) 
-                    return true;
-            }
-            return false;
-        }
-
-        /**
-           \brief reinsert all polynomials in the unique cache
-        */
-        void reinit_cache() {
-            reinit_cache(m_clauses);
-            reinit_cache(m_learned);
-            for (atom* a : m_atoms) 
-                reinit_cache(a);            
-        }
-        void reinit_cache(clause_vector const & cs) {
-            for (clause* c : cs) 
-                reinit_cache(*c);
-        }
-        void reinit_cache(clause const & c) {
-            for (literal l : c) 
-                reinit_cache(l);
-        }
-        void reinit_cache(literal l) {
-            bool_var b = l.var();
-            reinit_cache(m_atoms[b]);
-        }
-        void reinit_cache(atom* a) {
-            if (a == nullptr) {
-
-            }
-            else if (a->is_ineq_atom()) {
-                var max = 0;
-                unsigned sz = to_ineq_atom(a)->size();
-                for (unsigned i = 0; i < sz; i++) {
-                    poly * p = to_ineq_atom(a)->p(i);
-                    VERIFY(m_cache.mk_unique(p) == p);
-                    var x = m_pm.max_var(p);
-                    if (x > max)
-                        max = x;
-                }
-                a->m_max_var = max;
-            }
-            else {
-                poly * p = to_root_atom(a)->p();
-                VERIFY(m_cache.mk_unique(p) == p);
-                a->m_max_var = m_pm.max_var(p);
-            }
-        }
-
-        void reset_watches() {
-            unsigned num = num_vars();
-            for (var x = 0; x < num; x++) {
-                m_watches[x].reset();
-            }
-        }
-
-        void reattach_arith_clauses(clause_vector const & cs) {
-            for (clause* cp : cs) {
-                var x = max_var(*cp);
-                if (x != null_var)
-                    m_watches[x].push_back(cp);
-            }
-        }
-
-        // -----------------------
-        //
-        // Solver initialization
-        //
-        // -----------------------
-        
-        struct degree_lt {
-            unsigned_vector & m_degrees;
-            degree_lt(unsigned_vector & ds):m_degrees(ds) {}
-            bool operator()(unsigned i1, unsigned i2) const { 
-                if (m_degrees[i1] < m_degrees[i2])
-                    return true;
-                if (m_degrees[i1] > m_degrees[i2])
-                    return false;
-                return i1 < i2;
-            }
-        };
-
-        unsigned_vector m_cs_degrees;
-        unsigned_vector m_cs_p;
-        void sort_clauses_by_degree(unsigned sz, clause ** cs) {
-            if (sz <= 1)
-                return;
-            TRACE("nlsat_reorder_clauses", tout << "before:\n"; for (unsigned i = 0; i < sz; i++) { display(tout, *(cs[i])); tout << "\n"; });
-            m_cs_degrees.reset();
-            m_cs_p.reset();
-            for (unsigned i = 0; i < sz; i++) {
-                m_cs_p.push_back(i);
-                m_cs_degrees.push_back(degree(*(cs[i])));
-            }
-            std::sort(m_cs_p.begin(), m_cs_p.end(), degree_lt(m_cs_degrees));
-            TRACE("nlsat_reorder_clauses", tout << "permutation: "; ::display(tout, m_cs_p.begin(), m_cs_p.end()); tout << "\n";);
-            apply_permutation(sz, cs, m_cs_p.data());
-            TRACE("nlsat_reorder_clauses", tout << "after:\n"; for (unsigned i = 0; i < sz; i++) { display(tout, *(cs[i])); tout << "\n"; });
-        }
-
-        void sort_watched_clauses() {
-            unsigned num = num_vars();
-            for (unsigned i = 0; i < num; i++) {
-                clause_vector & ws = m_watches[i];
-                sort_clauses_by_degree(ws.size(), ws.data());
-            }
-        }
-
-        // -----------------------
-        //
-        // Full dimensional 
-        // 
-        // A problem is in the full dimensional fragment if it does
-        // not contain equalities or non-strict inequalities.
-        //
-        // -----------------------
-        
-        bool is_full_dimensional(literal l) const {
-            atom * a = m_atoms[l.var()];
-            if (a == nullptr)
-                return true;
-            switch (a->get_kind()) {
-            case atom::EQ:      return l.sign();
-            case atom::LT:      return !l.sign();
-            case atom::GT:      return !l.sign();
-            case atom::ROOT_EQ: return l.sign();
-            case atom::ROOT_LT: return !l.sign();
-            case atom::ROOT_GT: return !l.sign();
-            case atom::ROOT_LE: return l.sign();
-            case atom::ROOT_GE: return l.sign();
-            default:
-                UNREACHABLE();
-                return false;
-            }
-        }
-
-        bool is_full_dimensional(clause const & c) const {
-            for (literal l : c) {
-                if (!is_full_dimensional(l))
-                    return false;
-            }
-            return true;
-        }
-
-        bool is_full_dimensional(clause_vector const & cs) const {
-            for (clause* c : cs) {
-                if (!is_full_dimensional(*c)) 
-                    return false;
-            }
-            return true;
-        }
-
-        bool is_full_dimensional() const {
-            return is_full_dimensional(m_clauses);
-        }
-
-
-        // -----------------------
-        //
-        // Simplification
-        //
-        // -----------------------
-
-        // solve simple equalities
-        // TBD WU-Reit decomposition?
-
-        // - elim_unconstrained
-        // - solve_eqs
-        // - fm
-
-        /**
-           \brief isolate variables in unit equalities.
-           Assume a clause is c == v*p + q
-           and the context implies p > 0
-           
-           replace v by -q/p
-           remove clause c, 
-           The for other occurrences of v, 
-              replace v*r + v*v*r' > 0 by 
-              by p*p*v*r + p*p*v*v*r' > 0
-              by p*q*r + q*q*r' > 0        
-
-           The method ignores lemmas and assumes constraints don't use roots.
-        */
-
-
-
-        // Eliminated variables are tracked in m_bounds.
-        // Each element in m_bounds tracks the eliminated variable and an upper or lower bound
-        // that has to be satisfied. Variables that are eliminated through equalities are tracked
-        // by non-strict bounds. A satisfiable solution is required to provide an evaluation that
-        // is consistent with the bounds. For equalities, the non-strict lower or upper bound can 
-        // always be assigned as a value to the variable.
-
-        void fix_patch() {
-            m_lo.reset(); m_hi.reset();
-            for (auto& b : m_bounds)
-                m_assignment.reset(b.x);
-            for (unsigned i = m_bounds.size(); i-- > 0; ) 
-                fix_patch(m_bounds[i]);            
-        }
-
-        // x is unassigned, lo < x -> x <- lo + 1
-        // x is unassigned, x < hi -> x <- hi - 1
-        // x is unassigned, lo <= x -> x <- lo
-        // x is unassigned, x <= hi -> x <- hi
-        // x is assigned above hi, lo is strict lo < x < hi -> set x <- (lo + hi)/2
-        // x is assigned below hi, above lo -> no-op
-        // x is assigned below lo, hi is strict lo < x < hi -> set x <-> (lo + hi)/2
-        // x is assigned above hi, x <= hi -> x <- hi
-        // x is assigned blow lo, lo <= x -> x <- lo
-        void fix_patch(bound_constraint& b) {
-            var x = b.x;
-            scoped_anum Av(m_am), Bv(m_am), val(m_am);
-            m_pm.eval(b.A, m_assignment, Av);
-            m_pm.eval(b.B, m_assignment, Bv);
-            m_am.neg(Bv);
-            val = Bv / Av;
-            // Ax >= B
-            // is-lower : A > 0
-            // is-upper:  A < 0
-            // x <- B / A
-            bool is_lower = m_am.is_pos(Av);
-            TRACE("nlsat",
-                m_display_var(tout << "patch v" << x << " ", x) << "\n";
-                if (m_assignment.is_assigned(x)) m_am.display(tout << "previous value: ", m_assignment.value(x)); tout << "\n";
-                m_am.display(tout << "updated value: ", val); tout << "\n";
-            );
-
-            if (!m_assignment.is_assigned(x)) {
-                if (!b.is_strict)
-                    m_assignment.set_core(x, val);
-                else if (is_lower)
-                    m_assignment.set_core(x, val + 1);
-                else
-                    m_assignment.set_core(x, val - 1);
-            }
-            else {
-                auto& aval = m_assignment.value(x);
-                if (is_lower) {
-                    // lo < value(x), lo < x -> x is unchanged
-                    if (b.is_strict && m_am.lt(val, aval))
-                        ;
-                    else if (!b.is_strict && m_am.le(val, aval))
-                        ;
-                    else if (!b.is_strict)
-                        m_assignment.set_core(x, val);
-                    // aval < lo < x, hi is unassigned: x <- lo + 1
-                    else if (!m_hi.is_assigned(x))
-                        m_assignment.set_core(x, val + 1);
-                    // aval < lo < x, hi is assigned: x <- (lo + hi) / 2
-                    else {
-                        scoped_anum mid(m_am);
-                        m_am.add(m_hi.value(x), val, mid);
-                        mid = mid / 2;
-                        m_assignment.set_core(x, mid);
-                    }
-                }
-                else {
-                    // dual to lower bounds
-                    if (b.is_strict && m_am.lt(aval, val))
-                        ;
-                    else if (!b.is_strict && m_am.le(aval, val))
-                        ;
-                    else if (!b.is_strict)
-                        m_assignment.set_core(x, val);
-                    else if (!m_lo.is_assigned(x))
-                        m_assignment.set_core(x, val - 1);
-                    else {
-                        scoped_anum mid(m_am);
-                        m_am.add(m_lo.value(x), val, mid);
-                        mid = mid / 2;
-                        m_assignment.set_core(x, mid);
-                    }
-                }
-            }
-
-            if (is_lower) {
-                if (!m_lo.is_assigned(x) || m_am.lt(m_lo.value(x), val))
-                    m_lo.set_core(x, val);
-            }
-            else {
-                if (!m_hi.is_assigned(x) || m_am.gt(m_hi.value(x), val))
-                    m_hi.set_core(x, val);
-            }        
-        }
-       
-        bool is_unit_ineq(clause const& c) const {
-            return 
-                c.size() == 1 &&
-                m_atoms[c[0].var()] && 
-                m_atoms[c[0].var()]->is_ineq_atom();
-        }
-
-        bool is_unit_eq(clause const& c) const {
-            return 
-                is_unit_ineq(c) && 
-                !c[0].sign() && 
-                m_atoms[c[0].var()]->is_eq();
-        }
-
-        /**
-           \brief determine whether the clause is a comparison v > k or v < k', where k >= 0 or k' <= 0.
-         */
-        lbool is_cmp0(clause const& c, var& v) {
-            if (!is_unit_ineq(c))
-                return l_undef;
-            literal lit = c[0];
-            ineq_atom const& a = *to_ineq_atom(m_atoms[lit.var()]);
-            bool sign = lit.sign();
-            poly * p0;
-            if (!is_single_poly(a, p0))
-                return l_undef;
-            if (m_pm.is_var(p0, v)) {
-                if (!sign && a.get_kind() == atom::GT) {
-                    return l_true;
-                }
-                if (!sign && a.get_kind() == atom::LT) {
-                    return l_false;
-                }
-                return l_undef;
-            }
-            polynomial::scoped_numeral n(m_pm.m());
-            if (m_pm.is_var_num(p0, v, n)) {
-                // x - k > 0
-                if (!sign && a.get_kind() == atom::GT && m_pm.m().is_nonneg(n)) {
-                    return l_true;
-                }
-                // x + k < 0
-                if (!sign && a.get_kind() == atom::LT && m_pm.m().is_nonpos(n)) {
-                    return l_false;
-                }
-                // !(x + k > 0)
-                if (sign && a.get_kind() == atom::GT && m_pm.m().is_pos(n)) {
-                    return l_false;
-                }
-                // !(x - k < 0)
-                if (sign && a.get_kind() == atom::LT && m_pm.m().is_neg(n)) {
-                    return l_true;
-                }
-            }
-            return l_undef;
-        }
-
-        bool is_single_poly(ineq_atom const& a, poly*& p) {
-            unsigned sz = a.size();
-            return sz == 1 && a.is_odd(0) && (p = a.p(0), true);
-        } 
-
-        bool is_unit(polynomial_ref const& p) {
-            if (!m_pm.is_const(p))
-                return false;
-            auto const& c = m_pm.coeff(p, 0);
-            return m_pm.m().is_one(c) || m_pm.m().is_minus_one(c);
-        }
-
-        // -----------------------
-        //
-        // Pretty printing
-        //
-        // -----------------------
-        
-        std::ostream& display_num_assignment(std::ostream & out, display_var_proc const & proc) const {
-            for (var x = 0; x < num_vars(); x++) {
-                if (m_assignment.is_assigned(x)) {
-                    proc(out, x);
-                    out << " -> ";
-                    m_am.display_decimal(out, m_assignment.value(x));
-                    out << "\n";
-                }
-            }
-            return out;
-        }
-
-        std::ostream& display_bool_assignment(std::ostream & out) const {
-            unsigned sz = m_atoms.size();
-            for (bool_var b = 0; b < sz; b++) {
-                if (m_atoms[b] == nullptr && m_bvalues[b] != l_undef) {
-                    out << "b" << b << " -> " << (m_bvalues[b] == l_true ? "true" : "false") << " @" << m_levels[b] << "\n";
-                }
-                else if (m_atoms[b] != nullptr && m_bvalues[b] != l_undef) {
-                    display(out << "b" << b << " ", *m_atoms[b]) << " -> " << (m_bvalues[b] == l_true ? "true" : "false") << " @" << m_levels[b] << "\n";
-                }
-            }
-            TRACE("nlsat_bool_assignment",
-                  for (bool_var b = 0; b < sz; b++) {
-                      out << "b" << b << " -> " << m_bvalues[b] << " ";
-                      if (m_atoms[b]) display(out, *m_atoms[b]);
-                      out << "\n";
-                  });
-            return out;
-        }
-
-        bool display_mathematica_assignment(std::ostream & out) const {
-            bool first = true;
-            for (var x = 0; x < num_vars(); x++) {
-                if (m_assignment.is_assigned(x)) {
-                    if (first)
-                        first = false;
-                    else
-                        out << " && ";
-                    out << "x" << x << " == ";
-                    m_am.display_mathematica(out, m_assignment.value(x));
-                }
-            }
-            return !first;
-        }
-
-        std::ostream& display_num_assignment(std::ostream & out) const { 
-            return display_num_assignment(out, m_display_var);
-        }
-
-        std::ostream& display_assignment(std::ostream& out) const {
-            display_bool_assignment(out);
-            display_num_assignment(out);
-            return out;
-        }
-
-        std::ostream& display(std::ostream& out, justification j) const {
-            switch (j.get_kind()) {
-            case justification::CLAUSE:
-                display(out, *j.get_clause()) << "\n";
-                break;
-            case justification::LAZY: {
-                lazy_justification const& lz = *j.get_lazy();
-                display_not(out, lz.num_lits(), lz.lits()) << "\n";
-                for (unsigned i = 0; i < lz.num_clauses(); ++i) {
-                    display(out, lz.clause(i)) << "\n";
-                }
-                break;
-            }
-            default:
-                out << j.get_kind() << "\n";
-                break;                
-            }
-            return out;
-        }
-
-        bool m_display_eval = false;
-        std::ostream& display_eval(std::ostream& out, justification j) {
-            flet<bool> _display(m_display_eval, true);
-            return display(out, j);
-        }
-       
-        std::ostream& display_ineq(std::ostream & out, ineq_atom const & a, display_var_proc const & proc, bool use_star = false) const {
-            unsigned sz = a.size();
-            for (unsigned i = 0; i < sz; i++) {
-                if (use_star && i > 0)
-                    out << "*";
-                bool is_even = a.is_even(i);
-                if (is_even || sz > 1)
-                    out << "(";
-                display_polynomial(out, a.p(i), proc, use_star);
-                if (is_even || sz > 1)
-                    out << ")";
-                if (is_even)
-                    out << "^2";
-            }
-            switch (a.get_kind()) {
-            case atom::LT: out << " < 0"; break;
-            case atom::GT: out << " > 0"; break;
-            case atom::EQ: out << " = 0"; break;
-            default: UNREACHABLE(); break;
-            }
-            return out;
-        }
-        
-        std::ostream& display_mathematica(std::ostream & out, ineq_atom const & a) const {
-            unsigned sz = a.size();
-            for (unsigned i = 0; i < sz; i++) {
-                if (i > 0)
-                    out << "*";
-                bool is_even = a.is_even(i);
-                if (sz > 1)
-                    out << "(";
-                if (is_even)
-                    out << "(";
-                m_pm.display(out, a.p(i), display_var_proc(), true);
-                if (is_even)
-                    out << "^2)";
-                if (sz > 1)
-                    out << ")";
-            }
-            switch (a.get_kind()) {
-            case atom::LT: out << " < 0"; break;
-            case atom::GT: out << " > 0"; break;
-            case atom::EQ: out << " == 0"; break;
-            default: UNREACHABLE(); break;
-            }
-            return out;
-        }
-
-        std::ostream& display_polynomial_smt2(std::ostream & out, poly const* p, display_var_proc const & proc) const {
-            return m_pm.display_smt2(out, p, proc);
-        }
-
-        std::ostream& display_ineq_smt2(std::ostream & out, ineq_atom const & a, display_var_proc const & proc) const {
-            switch (a.get_kind()) {
-            case atom::LT: out << "(< "; break;
-            case atom::GT: out << "(> "; break;
-            case atom::EQ: out << "(= "; break;
-            default: UNREACHABLE(); break;
-            }
-            unsigned sz = a.size();
-            if (sz > 1)
-                out << "(* ";
-            for (unsigned i = 0; i < sz; i++) {
-                if (i > 0) out << " ";
-                if (a.is_even(i)) {
-                    out << "(* ";
-                    display_polynomial_smt2(out, a.p(i), proc);
-                    out << " ";
-                    display_polynomial_smt2(out, a.p(i), proc);
-                    out << ")";
-                }
-                else {
-                    display_polynomial_smt2(out, a.p(i), proc);
-                }
-            }
-            if (sz > 1)
-                out << ")";
-            out << " 0)";
-            return out;
-        }
-
-        std::ostream& display_poly_root(std::ostream& out, char const* y, root_atom const& a, display_var_proc const& proc) const {
-            out << "(exists (("; proc(out,a.x()); out << " Real))\n";
-            out << "(and (= " << y << " ";
-            proc(out, a.x());
-            out << ") (= 0 ";
-            display_polynomial_smt2(out, a.p(), proc);
-            out << ")))\n";
-            return out;
-        }
-
-        std::ostream& display_binary_smt2(std::ostream& out,  poly const* p1, char const* rel, poly const* p2, display_var_proc const& proc) const {
-            out << "(" << rel << " ";
-            display_polynomial_smt2(out, p1, proc);
-            out << " ";
-            display_polynomial_smt2(out, p2, proc);
-            out << ")";
-            return out;
-        }
-        
-        
-        std::ostream& display_linear_root_smt2(std::ostream & out, root_atom const & a, display_var_proc const & proc) const {
-            polynomial_ref A(m_pm), B(m_pm), Z(m_pm), Ax(m_pm);
-            polynomial::scoped_numeral zero(m_qm);
-            m_pm.m().set(zero, 0);
-            A = m_pm.derivative(a.p(), a.x());
-            B = m_pm.neg(m_pm.substitute(a.p(), a.x(), zero));
-            Z = m_pm.mk_zero();
-
-            Ax = m_pm.mul(m_pm.mk_polynomial(a.x()), A);
-
-            // x < root[1](ax + b) == (a > 0 => ax + b < 0) & (a < 0 => ax + b > 0)
-            // x < root[1](ax + b) == (a > 0 => ax < -b) & (a < 0 => ax > -b)
-
-            char const* rel1 = "<", *rel2 = ">";
-            switch (a.get_kind()) {
-            case atom::ROOT_LT: rel1 = "<"; rel2 = ">"; break;
-            case atom::ROOT_GT: rel1 = ">"; rel2 = "<"; break;
-            case atom::ROOT_LE: rel1 = "<="; rel2 = ">="; break;
-            case atom::ROOT_GE: rel1 = ">="; rel2 = "<="; break;
-            case atom::ROOT_EQ: rel1 = rel2 = "="; break;
-            default: UNREACHABLE(); break;
-            }
-            
-            out << "(and ";
-            out << "(=> ";  display_binary_smt2(out, A, ">", Z, proc); display_binary_smt2(out, Ax, rel1, B, proc); out << ") ";
-            out << "(=> ";  display_binary_smt2(out, A, "<", Z, proc); display_binary_smt2(out, Ax, rel2, B, proc); out << ") ";
-            out << ")";
-            
-            return out;
-        }
-
-
-        std::ostream& display_root_smt2(std::ostream& out, root_atom const& a, display_var_proc const& proc) const {
-            if (a.i() == 1 && m_pm.degree(a.p(), a.x()) == 1)
-                return display_linear_root_smt2(out, a, proc); 
-#if 1
-            out << "(exists (";
-            for (unsigned j = 0; j < a.i(); ++j) {
-                std::string y = std::string("y") + std::to_string(j);
-                out << "(" << y << " Real) ";
-            }
-            out << ")\n";
-            out << "(and\n";
-            for (unsigned j = 0; j < a.i(); ++j) {
-                std::string y = std::string("y") + std::to_string(j);
-                display_poly_root(out, y.c_str(), a, proc);
-            }
-            for (unsigned j = 0; j + 1 < a.i(); ++j) {
-                std::string y1 = std::string("y") + std::to_string(j);
-                std::string y2 = std::string("y") + std::to_string(j+1);
-                out << "(< " << y1 << " " << y2 << ")\n";
-            }
-
-            std::string yn = "y" + std::to_string(a.i() - 1);
-
-            // TODO we need (forall z : z < yn . p(z) => z = y1 or ... z = y_{n-1})
-            // to say y1, .., yn are the first n distinct roots.
-            //
-            out << "(forall ((z Real)) (=> (and (< z " << yn << ") "; display_poly_root(out, "z", a, proc) << ") ";
-            if (a.i() == 1) {
-                out << "false))\n";
-            }
-            else {
-                out << "(or ";
-                for (unsigned j = 0; j + 1 < a.i(); ++j) {
-                    std::string y1 = std::string("y") + std::to_string(j);
-                    out << "(= z " << y1 << ") ";
-                }
-                out << ")))\n";
-            }
-            switch (a.get_kind()) {
-            case atom::ROOT_LT: out << "(< "; proc(out, a.x()); out << " " << yn << ")"; break;
-            case atom::ROOT_GT: out << "(> "; proc(out, a.x()); out << " " << yn << ")"; break;
-            case atom::ROOT_LE: out << "(<= "; proc(out, a.x()); out << " " << yn << ")"; break;
-            case atom::ROOT_GE: out << "(>= "; proc(out, a.x()); out << " " << yn << ")"; break;
-            case atom::ROOT_EQ: out << "(= "; proc(out, a.x()); out << " " << yn << ")"; NOT_IMPLEMENTED_YET(); break;
-            default: UNREACHABLE(); break;
-            }
-            out << "))";
-            return out;
-#endif
-
-
-            return display_root(out, a, proc);
-        }
-
-        std::ostream& display_root(std::ostream & out, root_atom const & a, display_var_proc const & proc) const {
-            proc(out, a.x());
-            switch (a.get_kind()) {
-            case atom::ROOT_LT: out << " < "; break;
-            case atom::ROOT_GT: out << " > "; break;
-            case atom::ROOT_LE: out << " <= "; break;
-            case atom::ROOT_GE: out << " >= "; break;
-            case atom::ROOT_EQ: out << " = "; break;
-            default: UNREACHABLE(); break;
-            }
-            out << "root[" << a.i() << "](";
-            display_polynomial(out, a.p(), proc);
-            out << ")";
-            return out;
-        }
-
-        struct mathematica_var_proc : public display_var_proc {
-            var m_x;
-        public:
-            mathematica_var_proc(var x):m_x(x) {}
-            std::ostream& operator()(std::ostream & out, var x) const override {
-                if (m_x == x)
-                    return out << "#1";
-                else
-                    return out << "x" << x; 
-            }
-        };
-
-        std::ostream& display_mathematica(std::ostream & out, root_atom const & a) const {
-            out << "x" << a.x();
-            switch (a.get_kind()) {
-            case atom::ROOT_LT: out << " < "; break;
-            case atom::ROOT_GT: out << " > "; break;
-            case atom::ROOT_LE: out << " <= "; break;
-            case atom::ROOT_GE: out << " >= "; break;
-            case atom::ROOT_EQ: out << " == "; break;
-            default: UNREACHABLE(); break;
-            }
-            out << "Root[";
-            display_polynomial(out, a.p(), mathematica_var_proc(a.x()), true);
-            out << " &, " << a.i() << "]";
-            return out;
-        }
-        
-        std::ostream& display(std::ostream & out, atom const & a, display_var_proc const & proc) const {
-            if (a.is_ineq_atom())
-                return display_ineq(out, static_cast<ineq_atom const &>(a), proc);
-            else
-                return display_root(out, static_cast<root_atom const &>(a), proc);
-        }
-
-        std::ostream& display(std::ostream & out, atom const & a) const {
-            return display(out, a, m_display_var);
-        }
-
-        std::ostream& display_mathematica(std::ostream & out, atom const & a) const {
-            if (a.is_ineq_atom())
-                return display_mathematica(out, static_cast<ineq_atom const &>(a));
-            else
-                return display_mathematica(out, static_cast<root_atom const &>(a));
-        }
-
-        std::ostream& display_smt2(std::ostream & out, atom const & a, display_var_proc const & proc) const {
-            if (a.is_ineq_atom())
-                return display_ineq_smt2(out, static_cast<ineq_atom const &>(a), proc);
-            else
-                return display_root_smt2(out, static_cast<root_atom const &>(a), proc);
-        }
-
-        std::ostream& display_atom(std::ostream & out, bool_var b, display_var_proc const & proc) const {
-            if (b == 0)
-                out << "true";
-            else if (m_atoms[b] == 0)
-                out << "b" << b;
-            else
-                display(out, *(m_atoms[b]), proc);
-            return out;
-        }
-
-        std::ostream& display_atom(std::ostream & out, bool_var b) const {
-            return display_atom(out, b, m_display_var);
-        }
-
-        std::ostream& display_mathematica_atom(std::ostream & out, bool_var b) const {
-            if (b == 0)
-                out << "(0 < 1)";
-            else if (m_atoms[b] == 0)
-                out << "b" << b;
-            else
-                display_mathematica(out, *(m_atoms[b]));
-            return out;
-        }
-
-        std::ostream& display_smt2_atom(std::ostream & out, bool_var b, display_var_proc const & proc) const {
-            if (b == 0)
-                out << "true";
-            else if (m_atoms[b] == 0)
-                out << "b" << b;
-            else
-                display_smt2(out, *(m_atoms[b]), proc);
-            return out;
-        }
-
-        std::ostream& display(std::ostream & out, literal l, display_var_proc const & proc) const {
-            if (l.sign()) {
-                bool_var b = l.var();
-                out << "!";
-                if (m_atoms[b] != 0)
-                    out << "(";
-                display_atom(out, b, proc);
-                if (m_atoms[b] != 0)
-                    out << ")";
-            }
-            else {
-                display_atom(out, l.var(), proc);
-            }
-            return out;
-        }
-
-        std::ostream& display(std::ostream & out, literal l) const {
-            return display(out, l, m_display_var);
-        }
-
-        std::ostream& display_smt2(std::ostream & out, literal l) const {
-            return display_smt2(out, l, m_display_var);
-        }
-
-        std::ostream& display_mathematica(std::ostream & out, literal l) const {
-            if (l.sign()) {
-                bool_var b = l.var();
-                out << "!";
-                if (m_atoms[b] != 0)
-                    out << "(";
-                display_mathematica_atom(out, b);
-                if (m_atoms[b] != 0)
-                    out << ")";
-            }
-            else {
-                display_mathematica_atom(out, l.var());
-            }
-            return out;
-        }
-
-        std::ostream& display_smt2(std::ostream & out, literal l, display_var_proc const & proc) const {
-            if (l.sign()) {
-                bool_var b = l.var();
-                out << "(not ";
-                display_smt2_atom(out, b, proc);
-                out << ")";
-            }
-            else {
-                display_smt2_atom(out, l.var(), proc);
-            }
-            return out;
-        }
-            
-        std::ostream& display_assumptions(std::ostream & out, _assumption_set s) const {
-            if (!m_display_assumption)
-                return out;
-            vector<assumption, false> deps;
-            m_asm.linearize(s, deps);
-            bool first = true;
-            for (auto dep : deps) {
-                if (first) first = false; else out << " ";
-                (*m_display_assumption)(out, dep); 
-            }
-            return out;
-        }
-        
-        std::ostream& display(std::ostream & out, unsigned num, literal const * ls, display_var_proc const & proc) const {
-            for (unsigned i = 0; i < num; i++) {
-                if (i > 0)
-                    out << " or ";
-                display(out, ls[i], proc);
-            }
-            return out;
-        }
-
-        std::ostream& display(std::ostream & out, unsigned num, literal const * ls) const {
-            return display(out, num, ls, m_display_var);
-        }
-
-        std::ostream& display_not(std::ostream & out, unsigned num, literal const * ls, display_var_proc const & proc) const {
-            for (unsigned i = 0; i < num; i++) {
-                if (i > 0)
-                    out << " or ";
-                display(out, ~ls[i], proc);
-            }
-            return out;
-        }
-
-        std::ostream& display_not(std::ostream & out, unsigned num, literal const * ls) const {
-            return display_not(out, num, ls, m_display_var);
-        }
-        
-        std::ostream& display(std::ostream & out, scoped_literal_vector const & cs) {
-            return display(out, cs.size(), cs.data(), m_display_var);
-        }
-
-        std::ostream& display(std::ostream & out, clause const & c, display_var_proc const & proc) const {
-            if (c.assumptions() != nullptr) {
-                display_assumptions(out, static_cast<_assumption_set>(c.assumptions()));
-                out << " |- ";
-            }
-            return display(out, c.size(), c.data(), proc);
-        }
-
-        std::ostream& display(std::ostream & out, clause const & c) const {
-            return display(out, c, m_display_var);
-        }
-
-
-        std::ostream& display_polynomial(std::ostream& out, poly* p, display_var_proc const & proc, bool use_star = false) const {
-            if (m_display_eval) {
-                polynomial_ref q(m_pm);
-                q = p;
-                for (var x = 0; x < num_vars(); x++) 
-                    if (m_assignment.is_assigned(x)) {
-                        auto& a = m_assignment.value(x);
-                        if (!m_am.is_rational(a))
-                            continue;
-                        mpq r;
-                        m_am.to_rational(a, r);
-                        q = m_pm.substitute(q, 1, &x, &r);            
-                    }
-                m_pm.display(out, q, proc, use_star);
-            }
-            else 
-                m_pm.display(out, p, proc, use_star);
-            return out;
-        }
-
-        // --
-
-        std::ostream& display_smt2(std::ostream & out, unsigned n, literal const* ls) const {
-            return display_smt2(out, n, ls, display_var_proc());
-        }
-
-
-        std::ostream& display_smt2(std::ostream & out, unsigned num, literal const * ls, display_var_proc const & proc) const {
-            if (num == 0) {
-                out << "false";
-            }
-            else if (num == 1) {
-                display_smt2(out, ls[0], proc);
-            }
-            else {
-                out << "(or";
-                for (unsigned i = 0; i < num; i++) {
-                    out << " ";
-                    display_smt2(out, ls[i], proc);
-                }
-                out << ")";
-            }
-            return out;
-        }
-
-        std::ostream& display_smt2(std::ostream & out, clause const & c, display_var_proc const & proc = display_var_proc()) const {
-            return display_smt2(out, c.size(), c.data(), proc);
-        }
-
-        std::ostream& display_abst(std::ostream & out, literal l) const {
-            if (l.sign()) {
-                bool_var b = l.var();
-                out << "!";
-                if (b == true_bool_var)
-                    out << "true";
-                else
-                    out << "b" << b;
-            }
-            else {
-                out << "b" << l.var();
-            }
-            return out;
-        }
-
-        std::ostream& display_abst(std::ostream & out, unsigned num, literal const * ls) const {
-            for (unsigned i = 0; i < num; i++) {
-                if (i > 0)
-                    out << " or ";
-                display_abst(out, ls[i]);
-            }
-            return out;
-        }
-
-        std::ostream& display_abst(std::ostream & out, scoped_literal_vector const & cs) const {
-            return display_abst(out, cs.size(), cs.data());
-        }
-
-        std::ostream& display_abst(std::ostream & out, clause const & c) const {
-            return display_abst(out, c.size(), c.data());
-        }
-
-        std::ostream& display_mathematica(std::ostream & out, clause const & c) const {
-            out << "(";
-            unsigned sz = c.size();
-            for (unsigned i = 0; i < sz; i++) {
-                if (i > 0)
-                    out << " || ";
-                display_mathematica(out, c[i]);
-            }
-            out << ")";
-            return out;
-        }
-
-        // Debugging support:
-        // Display generated lemma in Mathematica format.
-        // Mathematica must reduce lemma to True (modulo resource constraints).
-        std::ostream& display_mathematica_lemma(std::ostream & out, unsigned num, literal const * ls, bool include_assignment = false) const {
-            out << "Resolve[ForAll[{";
-            // var definition
-            for (unsigned i = 0; i < num_vars(); i++) {
-                if (i > 0)
-                    out << ", ";
-                out << "x" << i;
-            }
-            out << "}, ";
-            if (include_assignment) {
-                out << "!(";
-                if (!display_mathematica_assignment(out))
-                    out << "0 < 1"; // nothing was printed
-                out << ") || ";
-            }
-            for (unsigned i = 0; i < num; i++) {
-                if (i > 0)
-                    out << " || ";
-                display_mathematica(out, ls[i]);
-            }
-            out << "], Reals]\n"; // end of exists
-            return out;
-        }
-        
-        std::ostream& display(std::ostream & out, clause_vector const & cs, display_var_proc const & proc) const {
-            for (clause* c : cs) {
-                display(out, *c, proc) << "\n";
-            }
-            return out;
-        }
-
-        std::ostream& display(std::ostream & out, clause_vector const & cs) const {
-            return display(out, cs, m_display_var);
-        }
-
-        std::ostream& display_mathematica(std::ostream & out, clause_vector const & cs) const {            
-            unsigned sz = cs.size();
-            for (unsigned i = 0; i < sz; i++) {
-                if (i > 0) out << ",\n";
-                display_mathematica(out << " ", *(cs[i]));
-            }
-            return out;
-        }
-
-        std::ostream& display_abst(std::ostream & out, clause_vector const & cs) const {
-            for (clause* c : cs) {
-                display_abst(out, *c) << "\n";
-            }
-            return out;
-        }
-
-        std::ostream& display(std::ostream & out, display_var_proc const & proc) const {
-            display(out, m_clauses, proc);
-            if (!m_learned.empty()) {
-                display(out << "Lemmas:\n", m_learned, proc);
-            }
-            return out;
-        }
-
-        std::ostream& display_mathematica(std::ostream & out) const {
-            return display_mathematica(out << "{\n", m_clauses) << "}\n";
-        }
-
-        std::ostream& display_abst(std::ostream & out) const {
-            display_abst(out, m_clauses);
-            if (!m_learned.empty()) {
-                display_abst(out << "Lemmas:\n", m_learned);
-            }
-            return out;
-        }
-
-        std::ostream& display(std::ostream & out) const {
-            display(out, m_display_var);
-            display_assignment(out << "assignment:\n");
-            return out << "---\n";
-        }
-
-        std::ostream& display_vars(std::ostream & out) const {
-            for (unsigned i = 0; i < num_vars(); i++) {
-                out << i << " -> "; m_display_var(out, i); out << "\n";
-            }
-            return out;
-        }
-
-        std::ostream& display_smt2_arith_decls(std::ostream & out) const {
-            unsigned sz = m_is_int.size();
-            for (unsigned i = 0; i < sz; i++) {
-                if (is_int(i)) {
-                    out << "(declare-fun "; m_display_var(out, i) << " () Int)\n";
-                }
-                else {
-                    out << "(declare-fun "; m_display_var(out, i) << " () Real)\n";
-                }
-            }
-            return out;
-        }
-
-        std::ostream& display_smt2_bool_decls(std::ostream & out) const {
-            unsigned sz = m_atoms.size();
-            for (unsigned i = 0; i < sz; i++) {
-                if (m_atoms[i] == nullptr)
-                    out << "(declare-fun b" << i << " () Bool)\n";
-            }
-            return out;
-        }
-
-        std::ostream& display_smt2(std::ostream & out) const {
-            display_smt2_bool_decls(out);
-            display_smt2_arith_decls(out);
-            out << "(assert (and true\n";
-            for (clause* c : m_clauses) {
-                display_smt2(out, *c, m_display_var) << "\n";
-            }
-            out << "))\n" << std::endl;
-            return out;
-        }
-    };
-    
-    solver::solver(reslimit& rlim, params_ref const & p, bool incremental) {
-        m_ctx = alloc(ctx, rlim, p, incremental);
-        m_imp = alloc(imp, *this, *m_ctx);
-    }
-
-    solver::solver(ctx& ctx) {
-        m_ctx = nullptr;
-        m_imp = alloc(imp, *this, ctx);
-    }
-        
-    solver::~solver() {
-        dealloc(m_imp);
-        dealloc(m_ctx);
-    }
-
-    lbool solver::check() {
-        return m_imp->check();
-    }
-
-    lbool solver::check(literal_vector& assumptions) {
-        return m_imp->check(assumptions);
-    }
-
-    void solver::get_core(vector<assumption, false>& assumptions) {
-        return m_imp->get_core(assumptions);
-    }
-
-    void solver::reset() {
-        m_imp->reset();
-    }
-
-
-    void solver::updt_params(params_ref const & p) {
-        m_imp->updt_params(p);
-    }
-
-
-    void solver::collect_param_descrs(param_descrs & d) {
-        algebraic_numbers::manager::collect_param_descrs(d);
-        nlsat_params::collect_param_descrs(d);
-    }
-
-    unsynch_mpq_manager & solver::qm() {
-        return m_imp->m_qm;
-    }
-        
-    anum_manager & solver::am() {
-        return m_imp->m_am;
-    }
-
-    pmanager & solver::pm() {
-        return m_imp->m_pm;
-    }
-
-    void solver::set_display_var(display_var_proc const & proc) {
-        m_imp->m_display_var.m_proc = &proc;
-    }
-
-    void solver::set_display_assumption(display_assumption_proc const& proc) {
-        m_imp->m_display_assumption = &proc;
-    }
-
-
-    unsigned solver::num_vars() const {
-        return m_imp->num_vars();
-    }
-
-    bool solver::is_int(var x) const {
-        return m_imp->is_int(x);
-    }
-
-    bool_var solver::mk_bool_var() {
-        return m_imp->mk_bool_var();
-    }
-    
-    literal solver::mk_true() {
-        return literal(0, false);
-    }
-
-    atom * solver::bool_var2atom(bool_var b) {
-        return m_imp->m_atoms[b];
-    }
-
-    void solver::vars(literal l, var_vector& vs) {
-        m_imp->vars(l, vs);
-    }
-
-    atom_vector const& solver::get_atoms() {
-        return m_imp->m_atoms;
-    }
-
-    atom_vector const& solver::get_var2eq() {
-        return m_imp->m_var2eq;
-    }
-
-    evaluator& solver::get_evaluator() {
-        return m_imp->m_evaluator;
-    }
-
-    explain& solver::get_explain() {
-        return m_imp->m_explain;
-    }
-
-    void solver::reorder(unsigned sz, var const* p) {
-        m_imp->reorder(sz, p);
-    }
-
-    void solver::restore_order() {
-        m_imp->restore_order();
-    }
-
-    void solver::set_rvalues(assignment const& as) {
-        m_imp->m_assignment.copy(as);
-    }
-
-    void solver::get_rvalues(assignment& as) {
-        as.copy(m_imp->m_assignment);
-    }
-
-    void solver::get_bvalues(svector<bool_var> const& bvars, svector<lbool>& vs) {
-        vs.reset();
-        for (bool_var b : bvars) {
-            vs.reserve(b + 1, l_undef);
-            if (!m_imp->m_atoms[b]) {
-                vs[b] = m_imp->m_bvalues[b];
-            }
-        }
-        TRACE("nlsat", display(tout););
-    }
-
-    void solver::set_bvalues(svector<lbool> const& vs) {
-        TRACE("nlsat", display(tout););
-        for (bool_var b = 0; b < vs.size(); ++b) {
-            if (vs[b] != l_undef) {
-                m_imp->m_bvalues[b] = vs[b];
-                SASSERT(!m_imp->m_atoms[b]);
-            }
-        }
-#if 0        
-        m_imp->m_bvalues.reset();
-        m_imp->m_bvalues.append(vs);
-        m_imp->m_bvalues.resize(m_imp->m_atoms.size(), l_undef);        
-        for (unsigned i = 0; i < m_imp->m_atoms.size(); ++i) {
-            atom* a = m_imp->m_atoms[i];
-            SASSERT(!a);
-            if (a) {
-                m_imp->m_bvalues[i] = to_lbool(m_imp->m_evaluator.eval(a, false));
-            }
-        }
-#endif
-        TRACE("nlsat", display(tout););
-    }
-
-    void solver::del_clause(clause* c) {
-        m_imp->del_clause(c);
-    }
-    
-    var solver::mk_var(bool is_int) {
-        return m_imp->mk_var(is_int);
-    }
-        
-    bool_var solver::mk_ineq_atom(atom::kind k, unsigned sz, poly * const * ps, bool const * is_even) {
-        return m_imp->mk_ineq_atom(k, sz, ps, is_even);
-    }
-
-    literal solver::mk_ineq_literal(atom::kind k, unsigned sz, poly * const * ps, bool const * is_even, bool simplify) {
-        return m_imp->mk_ineq_literal(k, sz, ps, is_even, simplify);
-    }
-
-    bool_var solver::mk_root_atom(atom::kind k, var x, unsigned i, poly * p) {
-        return m_imp->mk_root_atom(k, x, i, p);
-    }
-    
-    void solver::inc_ref(bool_var b) {
-        m_imp->inc_ref(b);
-    }
-
-    void solver::dec_ref(bool_var b) {
-        m_imp->dec_ref(b);
-    }
-
-    void solver::inc_ref(assumption a) {
-        m_imp->inc_ref(static_cast<imp::_assumption_set>(a));
-    }
-
-    void solver::dec_ref(assumption a) {
-        m_imp->dec_ref(static_cast<imp::_assumption_set>(a));
-    }
-        
-    void solver::mk_clause(unsigned num_lits, literal * lits, assumption a) {
-        return m_imp->mk_external_clause(num_lits, lits, a);
-    }
-
-    std::ostream& solver::display(std::ostream & out) const {
-        return m_imp->display(out);
-    }
-
-    std::ostream& solver::display(std::ostream & out, literal l) const {
-        return m_imp->display(out, l);
-    }
-
-    std::ostream& solver::display(std::ostream & out, unsigned n, literal const* ls) const {
-        for (unsigned i = 0; i < n; ++i) {
-            display(out, ls[i]);
-            out << ";  ";
-        }
-        return out;
-    }
-
-    std::ostream& solver::display(std::ostream & out, literal_vector const& ls) const {
-        return display(out, ls.size(), ls.data());
-    }
-
-    std::ostream& solver::display_smt2(std::ostream & out, literal l) const {
-        return m_imp->display_smt2(out, l);
-    }
-
-    std::ostream& solver::display_smt2(std::ostream & out, unsigned n, literal const* ls) const {
-        for (unsigned i = 0; i < n; ++i) {
-            display_smt2(out, ls[i]);
-            out << "  ";
-        }
-        return out;
-    }
-
-    std::ostream& solver::display(std::ostream& out, clause const& c) const {
-        return m_imp->display(out, c);
-    }
-
-    std::ostream& solver::display_smt2(std::ostream & out) const {
-        return m_imp->display_smt2(out);
-    }
-
-    std::ostream& solver::display_smt2(std::ostream & out, literal_vector const& ls) const {
-        return display_smt2(out, ls.size(), ls.data());
-    }
-
-    std::ostream& solver::display(std::ostream & out, var x) const {
-        return m_imp->m_display_var(out, x);
-    }
-
-    std::ostream& solver::display(std::ostream & out, atom const& a) const {
-        return m_imp->display(out, a, m_imp->m_display_var);
-    }
-
-    display_var_proc const & solver::display_proc() const {
-        return m_imp->m_display_var;
-    }
-
-    anum const & solver::value(var x) const {
-        if (m_imp->m_assignment.is_assigned(x))
-            return m_imp->m_assignment.value(x);
-        return m_imp->m_zero;
-    }
-    
-    lbool solver::bvalue(bool_var b) const {
-        return m_imp->m_bvalues[b];
-    }
-
-    lbool solver::value(literal l) const {
-        return m_imp->value(l);
-    }
-
-    bool solver::is_interpreted(bool_var b) const {
-        return m_imp->m_atoms[b] != 0;
-    }
-
-    void solver::reset_statistics() {
-        return m_imp->reset_statistics();
-    }
-
-    void solver::collect_statistics(statistics & st) {
-        return m_imp->collect_statistics(st);
-    }
-
-    clause* solver::mk_clause(unsigned n, literal const* lits, bool learned, internal_assumption a) {
-         return m_imp->mk_clause(n, lits, learned, static_cast<imp::_assumption_set>(a));
-    }
-
-    void solver::inc_simplify() {
-        m_imp->m_stats.m_simplifications++;
-    }
-
-    bool solver::has_root_atom(clause const& c) const {
-        return m_imp->has_root_atom(c);
-    }
-
-    void solver::add_bound(bound_constraint const& c) {
-        m_imp->m_bounds.push_back(c);
-    }
-
-    assumption solver::join(assumption a, assumption b) {
-        return (m_imp->m_asm.mk_join(static_cast<imp::_assumption_set>(a), static_cast<imp::_assumption_set>(b)));
-    }
-
-};
-=======
-/*++
-Copyright (c) 2012 Microsoft Corporation
-
-Module Name:
-
-    nlsat_solver.cpp
-
-Abstract:
-
-    Nonlinear arithmetic satisfiability procedure. The procedure is
-    complete for nonlinear real arithmetic, but it also has limited
-    support for integers.
-
-Author:
-
-    Leonardo de Moura (leonardo) 2012-01-02.
-
-Revision History:
-
---*/
-#include "util/z3_exception.h"
-#include "util/chashtable.h"
-#include "util/id_gen.h"
-#include "util/map.h"
-#include "util/dependency.h"
-#include "util/permutation.h"
-#include "math/polynomial/algebraic_numbers.h"
-#include "math/polynomial/polynomial_cache.h"
-#include "nlsat/nlsat_solver.h"
-#include "nlsat/nlsat_clause.h"
-#include "nlsat/nlsat_assignment.h"
-#include "nlsat/nlsat_justification.h"
-#include "nlsat/nlsat_evaluator.h"
-#include "nlsat/nlsat_explain.h"
-#include "nlsat/nlsat_params.hpp"
-#include "nlsat/nlsat_simplify.h"
-#include "nlsat/nlsat_simple_checker.h"
-#include "nlsat/nlsat_variable_ordering_strategy.h"
-
-#define NLSAT_EXTRA_VERBOSE
-
-#ifdef NLSAT_EXTRA_VERBOSE
-#define NLSAT_VERBOSE(CODE) IF_VERBOSE(10, CODE)
-#else
-#define NLSAT_VERBOSE(CODE) ((void)0)
-#endif
-
-namespace nlsat {
-
-
-    typedef chashtable<ineq_atom*, ineq_atom::hash_proc, ineq_atom::eq_proc> ineq_atom_table;
-    typedef chashtable<root_atom*, root_atom::hash_proc, root_atom::eq_proc> root_atom_table;
-
-    // for apply_permutation procedure
-    void swap(clause * & c1, clause * & c2) noexcept {
-        std::swap(c1, c2);
-    }
-
-    struct solver::ctx {
-        params_ref             m_params;
-        reslimit&              m_rlimit;
-        small_object_allocator m_allocator;
-        unsynch_mpq_manager    m_qm;
-        pmanager               m_pm;
-        anum_manager           m_am;
-        bool                   m_incremental;
-        ctx(reslimit& rlim, params_ref const & p, bool incremental):
-            m_params(p),
-            m_rlimit(rlim),
-            m_allocator("nlsat"),
-            m_pm(rlim, m_qm, &m_allocator),
-            m_am(rlim, m_qm, p, &m_allocator),
-            m_incremental(incremental)
-        {}
-    };
-
-    struct solver::imp {
-
-
-        struct dconfig {
-            typedef imp                      value_manager;
-            typedef small_object_allocator   allocator;
-            typedef void* value;
-            static const bool ref_count = false;
-        };
-
-        typedef dependency_manager<dconfig>  assumption_manager;
-        typedef assumption_manager::dependency* _assumption_set;
-
-        typedef obj_ref<assumption_manager::dependency, assumption_manager> assumption_set_ref;
-        
-
-        typedef polynomial::cache cache;
-        typedef ptr_vector<interval_set> interval_set_vector;
-
-
-
-        ctx&                    m_ctx;
-        solver&                 m_solver;
-        reslimit&               m_rlimit;
-        small_object_allocator& m_allocator;
-        bool                    m_incremental;
-        unsynch_mpq_manager&    m_qm;
-        pmanager&               m_pm;
-        cache                   m_cache;
-        anum_manager&           m_am;
-        mutable assumption_manager     m_asm;
-        assignment             m_assignment, m_lo, m_hi; // partial interpretation
-        evaluator              m_evaluator;
-        interval_set_manager & m_ism;
-        ineq_atom_table        m_ineq_atoms;
-        root_atom_table        m_root_atoms;
-
-
-        vector<bound_constraint> m_bounds;
-        
-        id_gen                 m_cid_gen;
-        clause_vector          m_clauses; // set of clauses
-        clause_vector          m_learned; // set of learned clauses
-        clause_vector          m_valids;
-
-        unsigned               m_num_bool_vars;
-        atom_vector            m_atoms;        // bool_var -> atom
-        svector<lbool>         m_bvalues;      // boolean assignment
-        unsigned_vector        m_levels;       // bool_var -> level
-        svector<justification> m_justifications;
-        vector<clause_vector>  m_bwatches;     // bool_var (that are not attached to atoms) -> clauses where it is maximal
-        bool_vector            m_dead;         // mark dead boolean variables
-        id_gen                 m_bid_gen;
-
-        simplify               m_simplify;
-
-        bool_vector            m_is_int;     // m_is_int[x] is true if variable is integer
-        vector<clause_vector>  m_watches;    // var -> clauses where variable is maximal
-        interval_set_vector    m_infeasible; // var -> to a set of interval where the variable cannot be assigned to.
-        atom_vector            m_var2eq;     // var -> to asserted equality
-        var_vector             m_perm;       // var -> var permutation of the variables
-        var_vector             m_inv_perm;
-        // m_perm:     internal -> external
-        // m_inv_perm: external -> internal
-        struct perm_display_var_proc : public display_var_proc {
-            var_vector &             m_perm;
-            display_var_proc         m_default_display_var;
-            display_var_proc const * m_proc; // display external var ids
-            perm_display_var_proc(var_vector & perm):
-                m_perm(perm),
-                m_proc(nullptr) {
-            }
-            std::ostream& operator()(std::ostream & out, var x) const override {
-                if (m_proc == nullptr)
-                    m_default_display_var(out, x);
-                else
-                    (*m_proc)(out, m_perm[x]);
-                return out;
-            }
-        };
-        perm_display_var_proc  m_display_var;
-
-        display_assumption_proc const* m_display_assumption;
-        struct display_literal_assumption : public display_assumption_proc {
-            imp& i;
-            literal_vector const& lits;
-            display_literal_assumption(imp& i, literal_vector const& lits): i(i), lits(lits) {}
-            std::ostream& operator()(std::ostream& out, assumption a) const override {
-                if (lits.begin() <= a && a < lits.end()) {
-                    out << *((literal const*)a);
-                }
-                else if (i.m_display_assumption) {
-                    (*i.m_display_assumption)(out, a);
-                }
-                return out;
-            }
-
-        };
-        struct scoped_display_assumptions {
-            imp& i;
-            display_assumption_proc const* m_save;
-            scoped_display_assumptions(imp& i, display_assumption_proc const& p): i(i), m_save(i.m_display_assumption) {
-                i.m_display_assumption = &p;
-            }
-            ~scoped_display_assumptions() {
-                i.m_display_assumption = m_save;
-            }
-        };
-
-        explain                m_explain;
-
-        bool_var               m_bk;       // current Boolean variable we are processing
-        var                    m_xk;       // current arith variable we are processing
-
-        unsigned               m_scope_lvl;
-
-        struct bvar_assignment {};
-        struct stage {};
-        struct trail {
-            enum kind { BVAR_ASSIGNMENT, INFEASIBLE_UPDT, NEW_LEVEL, NEW_STAGE, UPDT_EQ };
-            kind   m_kind;
-            union {
-                bool_var m_b;
-                interval_set * m_old_set;
-                atom         * m_old_eq;
-            };
-            trail(bool_var b, bvar_assignment):m_kind(BVAR_ASSIGNMENT), m_b(b) {}
-            trail(interval_set * old_set):m_kind(INFEASIBLE_UPDT), m_old_set(old_set) {}
-            trail(bool s, stage):m_kind(s ? NEW_STAGE : NEW_LEVEL) {}
-            trail(atom * a):m_kind(UPDT_EQ), m_old_eq(a) {}
-        };
-        svector<trail>         m_trail;
-
-        anum                   m_zero;
-
-        // configuration
-        unsigned long long     m_max_memory;
-        unsigned               m_lazy;  // how lazy the solver is: 0 - satisfy all learned clauses, 1 - process only unit and empty learned clauses, 2 - use only conflict clauses for resolving conflicts
-        bool                   m_simplify_cores;
-        bool                   m_reorder;
-        bool                   m_randomize;
-        bool                   m_random_order;
-        unsigned               m_random_seed;
-        bool                   m_inline_vars;
-        bool                   m_log_lemmas;
-        bool                   m_check_lemmas;
-        unsigned               m_max_conflicts;
-        unsigned               m_lemma_count;
-        bool m_simple_check =  false;
-        unsigned m_variable_ordering_strategy;
-        bool m_set_0_more;
-        bool m_cell_sample;
-
-        struct stats {
-            unsigned               m_simplifications;
-            unsigned               m_restarts;
-            unsigned               m_conflicts;
-            unsigned               m_propagations;
-            unsigned               m_decisions;
-            unsigned               m_stages;
-            unsigned               m_irrational_assignments; // number of irrational witnesses
-            void reset() { memset(this, 0, sizeof(*this)); }
-            stats() { reset(); }
-        };
-        // statistics
-        stats                  m_stats;
-
-        imp(solver& s, ctx& c):
-            m_ctx(c),
-            m_solver(s),
-            m_rlimit(c.m_rlimit),
-            m_allocator(c.m_allocator),
-            m_incremental(c.m_incremental),
-            m_qm(c.m_qm),
-            m_pm(c.m_pm),
-            m_cache(m_pm),
-            m_am(c.m_am),
-            m_asm(*this, m_allocator),
-            m_assignment(m_am), m_lo(m_am), m_hi(m_am),
-            m_evaluator(s, m_assignment, m_pm, m_allocator), 
-            m_ism(m_evaluator.ism()),
-            m_num_bool_vars(0),
-            m_simplify(s, m_atoms, m_clauses, m_learned, m_pm),
-            m_display_var(m_perm),
-            m_display_assumption(nullptr),
-            m_explain(s, m_assignment, m_cache, m_atoms, m_var2eq, m_evaluator, nlsat_params(c.m_params).cell_sample()),
-            m_scope_lvl(0),
-            m_lemma(s),
-            m_lazy_clause(s),
-            m_lemma_assumptions(m_asm) {
-            updt_params(c.m_params);
-            reset_statistics();
-            mk_true_bvar();
-            m_lemma_count = 0;
-        }
-        
-        ~imp() {
-            clear();
-        }
-
-        void mk_true_bvar() {
-            bool_var b = mk_bool_var();
-            SASSERT(b == true_bool_var);
-            literal true_lit(b, false);
-            mk_clause(1, &true_lit, false, nullptr);
-        }
-
-        void updt_params(params_ref const & _p) {
-            nlsat_params p(_p);
-            m_max_memory     = p.max_memory();
-            m_lazy           = p.lazy();
-            m_simplify_cores = p.simplify_conflicts();
-            bool min_cores   = p.minimize_conflicts();
-            m_reorder        = p.reorder();
-            m_randomize      = p.randomize();
-            m_max_conflicts  = p.max_conflicts();
-            m_random_order   = p.shuffle_vars();
-            m_random_seed    = p.seed();
-            m_inline_vars    = p.inline_vars();
-            m_log_lemmas     = p.log_lemmas();
-            m_check_lemmas   = p.check_lemmas();
-            m_variable_ordering_strategy = p.variable_ordering_strategy();
-    
-
-            m_cell_sample = p.cell_sample();
-
-  
-            m_ism.set_seed(m_random_seed);
-            m_explain.set_simplify_cores(m_simplify_cores);
-            m_explain.set_minimize_cores(min_cores);
-            m_explain.set_factor(p.factor());
-            m_am.updt_params(p.p);
-        }
-
-        void reset() {
-            m_explain.reset();
-            m_lemma.reset();
-            m_lazy_clause.reset();
-            undo_until_size(0);
-            del_clauses();
-            del_unref_atoms();
-            m_cache.reset();
-            m_assignment.reset();
-            m_lo.reset();
-            m_hi.reset();
-        }
-
-        void clear() {
-            m_explain.reset();
-            m_lemma.reset();
-            m_lazy_clause.reset();
-            undo_until_size(0);
-            del_clauses();
-            del_unref_atoms();
-        }
-
-        void checkpoint() {
-            if (!m_rlimit.inc()) throw solver_exception(m_rlimit.get_cancel_msg()); 
-            if (memory::get_allocation_size() > m_max_memory) throw solver_exception(Z3_MAX_MEMORY_MSG);
-        }
-
-        // -----------------------
-        //
-        // Basic
-        //
-        // -----------------------
-
-        unsigned num_bool_vars() const {
-            return m_num_bool_vars;
-        }
-        
-        unsigned num_vars() const {
-            return m_is_int.size();
-        }
-
-        bool is_int(var x) const {
-            return m_is_int[x];
-        }
-
-        void inc_ref(assumption) {}
-
-        void dec_ref(assumption) {}
-
-        void inc_ref(_assumption_set a) {            
-            if (a != nullptr) m_asm.inc_ref(a);
-        }
-        
-        void dec_ref(_assumption_set a) {
-            if (a != nullptr) m_asm.dec_ref(a);
-        }
-
-        void inc_ref(bool_var b) {
-            if (b == null_bool_var)
-                return;
-            atom * a = m_atoms[b];
-            if (a == nullptr)
-                return;
-            TRACE("ref", display(tout << "inc: " << b << " " << a->ref_count() << " ", *a) << "\n";);
-            a->inc_ref();
-        }
-        
-        void inc_ref(literal l) {
-            inc_ref(l.var());
-        }
-
-        void dec_ref(bool_var b) {
-            if (b == null_bool_var)
-                return;
-            atom * a = m_atoms[b];
-            if (a == nullptr)
-                return;
-            SASSERT(a->ref_count() > 0);
-            a->dec_ref();
-            TRACE("ref", display(tout << "dec: " << b << " " << a->ref_count() << " ", *a) << "\n";);
-            if (a->ref_count() == 0)
-                del(a);
-        }
-
-        void dec_ref(literal l) {
-            dec_ref(l.var());
-        }
-
-        bool is_arith_atom(bool_var b) const { return m_atoms[b] != nullptr; }
-
-        bool is_arith_literal(literal l) const { return is_arith_atom(l.var()); }
-
-        var max_var(poly const * p) const {
-            return m_pm.max_var(p);
-        }
-
-        var max_var(bool_var b) const {
-            if (!is_arith_atom(b))
-                return null_var;
-            else
-                return m_atoms[b]->max_var();
-        }
-
-        var max_var(literal l) const {
-            return max_var(l.var());
-        }
-        
-        /**
-           \brief Return the maximum variable occurring in cls.
-        */
-        var max_var(unsigned sz, literal const * cls) const {
-            var x      = null_var;
-            for (unsigned i = 0; i < sz; i++) {
-                literal l = cls[i];
-                if (is_arith_literal(l)) {
-                    var y = max_var(l);
-                    if (x == null_var || y > x)
-                        x = y;
-                }
-            }
-            return x;
-        }
-
-        var max_var(clause const & cls) const {
-            return max_var(cls.size(), cls.data());
-        }
-
-        /**
-           \brief Return the maximum Boolean variable occurring in cls.
-        */
-        bool_var max_bvar(clause const & cls) const {
-            bool_var b = null_bool_var;
-            for (literal l : cls) {
-                if (b == null_bool_var || l.var() > b)
-                    b = l.var();
-            }
-            return b;
-        }
-
-        /**
-           \brief Return the degree of the maximal variable of the given atom
-        */
-        unsigned degree(atom const * a) const {
-            if (a->is_ineq_atom()) {
-                unsigned max = 0;
-                unsigned sz  = to_ineq_atom(a)->size();
-                var x = a->max_var();
-                for (unsigned i = 0; i < sz; i++) {
-                    unsigned d = m_pm.degree(to_ineq_atom(a)->p(i), x);
-                    if (d > max)
-                        max = d;
-                }
-                return max;
-            }
-            else {
-                return m_pm.degree(to_root_atom(a)->p(), a->max_var());
-
-            }
-        }
-
-        /**
-           \brief Return the degree of the maximal variable in c
-        */
-        unsigned degree(clause const & c) const {
-            var x = max_var(c);
-            if (x == null_var)
-                return 0;
-            unsigned max = 0;
-            for (literal l : c) {
-                atom const * a  = m_atoms[l.var()];
-                if (a == nullptr)
-                    continue;
-                unsigned d = degree(a);
-                if (d > max)
-                    max = d;
-            }
-            return max;
-        }
-
-        // -----------------------
-        //
-        // Variable, Atoms, Clauses & Assumption creation
-        //
-        // -----------------------
-        
-        bool_var mk_bool_var_core() {
-            bool_var b = m_bid_gen.mk();
-            m_num_bool_vars++;
-            m_atoms         .setx(b, nullptr, nullptr);
-            m_bvalues       .setx(b, l_undef, l_undef);
-            m_levels        .setx(b, UINT_MAX, UINT_MAX);
-            m_justifications.setx(b, null_justification, null_justification);
-            m_bwatches      .setx(b, clause_vector(), clause_vector());
-            m_dead          .setx(b, false, true);
-            return b;
-        }
-
-        bool_var mk_bool_var() {
-            return mk_bool_var_core();
-        }
-
-        var mk_var(bool is_int) {
-            var x = m_pm.mk_var();
-            register_var(x, is_int);
-            return x;
-        }
-        void register_var(var x, bool is_int) {
-            SASSERT(x == num_vars());
-            m_is_int.    push_back(is_int);
-            m_watches.   push_back(clause_vector());
-            m_infeasible.push_back(nullptr);
-            m_var2eq.    push_back(nullptr);
-            m_perm.      push_back(x);
-            m_inv_perm.  push_back(x);
-            SASSERT(m_is_int.size() == m_watches.size());
-            SASSERT(m_is_int.size() == m_infeasible.size());
-            SASSERT(m_is_int.size() == m_var2eq.size());
-            SASSERT(m_is_int.size() == m_perm.size());
-            SASSERT(m_is_int.size() == m_inv_perm.size());
-        }
-
-        bool_vector m_found_vars;
-        void vars(literal l, var_vector& vs) {                
-            vs.reset();
-            atom * a = m_atoms[l.var()];
-            if (a == nullptr) {
-                
-            }
-            else if (a->is_ineq_atom()) {
-                unsigned sz = to_ineq_atom(a)->size();
-                var_vector new_vs;
-                for (unsigned j = 0; j < sz; j++) {
-                    m_found_vars.reset();
-                    m_pm.vars(to_ineq_atom(a)->p(j), new_vs);
-                    for (unsigned i = 0; i < new_vs.size(); ++i) {
-                        if (!m_found_vars.get(new_vs[i], false)) {
-                            m_found_vars.setx(new_vs[i], true, false);
-                            vs.push_back(new_vs[i]);
-                        }
-                    }
-                }
-            }
-            else {
-                m_pm.vars(to_root_atom(a)->p(), vs);
-                //vs.erase(max_var(to_root_atom(a)->p()));
-                vs.push_back(to_root_atom(a)->x());
-            }
-        }
-
-        void deallocate(ineq_atom * a) {
-            unsigned obj_sz = ineq_atom::get_obj_size(a->size());
-            a->~ineq_atom();
-            m_allocator.deallocate(obj_sz, a);
-        }
-
-        void deallocate(root_atom * a) {
-            a->~root_atom();
-            m_allocator.deallocate(sizeof(root_atom), a);
-        }
-
-        void del(bool_var b) {
-            SASSERT(m_bwatches[b].empty());
-            //SASSERT(m_bvalues[b] == l_undef);
-            m_num_bool_vars--;
-            m_dead[b]  = true;
-            m_atoms[b] = nullptr;
-            m_bvalues[b] = l_undef;
-            m_bid_gen.recycle(b);
-        }
-
-        void del(ineq_atom * a) {
-            CTRACE("nlsat_solver", a->ref_count() > 0, display(tout, *a) << "\n";);
-            // this triggers in too many benign cases:
-            // SASSERT(a->ref_count() == 0);
-            m_ineq_atoms.erase(a);
-            del(a->bvar());
-            unsigned sz = a->size();
-            for (unsigned i = 0; i < sz; i++)
-                m_pm.dec_ref(a->p(i));
-            deallocate(a);
-        }
-
-        void del(root_atom * a) {
-            SASSERT(a->ref_count() == 0);
-            m_root_atoms.erase(a);
-            del(a->bvar());
-            m_pm.dec_ref(a->p());
-            deallocate(a);
-        }
-
-        void del(atom * a) {
-            if (a == nullptr)
-                return;
-            TRACE("nlsat_verbose", display(tout << "del: b" << a->m_bool_var << " " << a->ref_count() << " ", *a) << "\n";);
-            if (a->is_ineq_atom())
-                del(to_ineq_atom(a));
-            else
-                del(to_root_atom(a));
-        }
-        
-        // Delete atoms with ref_count == 0
-        void del_unref_atoms() {
-            for (auto* a : m_atoms) {
-                del(a);
-            }
-        }
-
-
-        ineq_atom* mk_ineq_atom(atom::kind k, unsigned sz, poly * const * ps, bool const * is_even, bool& is_new, bool simplify) {
-            SASSERT(sz >= 1);
-            SASSERT(k == atom::LT || k == atom::GT || k == atom::EQ);
-            int sign = 1;
-            polynomial_ref p(m_pm);
-            ptr_buffer<poly> uniq_ps;
-            var max = null_var;
-            for (unsigned i = 0; i < sz; i++) {
-                p = m_pm.flip_sign_if_lm_neg(ps[i]);
-                if (p.get() != ps[i] && !is_even[i]) {
-                    sign = -sign;
-                }
-                var curr_max = max_var(p.get());
-                if (curr_max > max || max == null_var)
-                    max = curr_max;
-                if (sz == 1 && simplify) {
-                    if (sign < 0)
-                        k = atom::flip(k);
-                    sign = 1;
-                    polynomial::manager::ineq_type t = polynomial::manager::ineq_type::EQ;
-                    switch (k) {
-                    case atom::EQ: t = polynomial::manager::ineq_type::EQ; break;
-                    case atom::LT: t = polynomial::manager::ineq_type::LT; break;
-                    case atom::GT: t = polynomial::manager::ineq_type::GT; break;
-                    default: UNREACHABLE(); break;
-                    }
-                    polynomial::var_vector vars;
-                    m_pm.vars(p, vars);
-                    bool all_int = all_of(vars, [&](var x) { return is_int(x); });
-                    if (!all_int) 
-                        t = polynomial::manager::ineq_type::EQ;                    
-                    m_pm.gcd_simplify(p, t);
-                }
-                uniq_ps.push_back(m_cache.mk_unique(p));
-                TRACE("nlsat_table_bug", tout << "p: " << p << ", uniq: " << uniq_ps.back() << "\n";);
-                //verbose_stream() << "p: " << p.get() << ", uniq: " << uniq_ps.back() << "\n";
-            }
-            void * mem = m_allocator.allocate(ineq_atom::get_obj_size(sz));
-            if (sign < 0)
-                k = atom::flip(k);
-            ineq_atom * tmp_atom = new (mem) ineq_atom(k, sz, uniq_ps.data(), is_even, max);
-            ineq_atom * atom = m_ineq_atoms.insert_if_not_there(tmp_atom);
-            CTRACE("nlsat_table_bug", tmp_atom != atom, ineq_atom::hash_proc h; 
-                  tout << "mk_ineq_atom hash: " << h(tmp_atom) << "\n"; display(tout, *tmp_atom, m_display_var) << "\n";);
-            CTRACE("nlsat_table_bug", atom->max_var() != max, display(tout << "nonmax: ", *atom, m_display_var) << "\n";);
-            SASSERT(atom->max_var() == max);
-            is_new = (atom == tmp_atom);
-            if (is_new) {
-                for (unsigned i = 0; i < sz; i++) {
-                    m_pm.inc_ref(atom->p(i));
-                }
-            }
-            else {
-                deallocate(tmp_atom);
-            }
-            return atom;
-        }
-
-        bool_var mk_ineq_atom(atom::kind k, unsigned sz, poly * const * ps, bool const * is_even, bool simplify = false) {
-            bool is_new = false;
-            ineq_atom* atom = mk_ineq_atom(k, sz, ps, is_even, is_new, simplify);
-            if (!is_new) {
-                return atom->bvar();
-            }
-            else {
-                bool_var b = mk_bool_var_core();
-                m_atoms[b] = atom;
-                atom->m_bool_var = b;
-                TRACE("nlsat_verbose", display(tout << "create: b" << atom->m_bool_var << " ", *atom) << "\n";);
-                return b;
-            }
-        }
-
-        literal mk_ineq_literal(atom::kind k, unsigned sz, poly * const * ps, bool const * is_even, bool simplify = false) {
-            SASSERT(k == atom::LT || k == atom::GT || k == atom::EQ);
-            bool is_const = true;
-            polynomial::manager::scoped_numeral cnst(m_pm.m());
-            m_pm.m().set(cnst, 1);            
-            for (unsigned i = 0; i < sz; ++i) {
-                if (m_pm.is_const(ps[i])) {
-                    if (m_pm.is_zero(ps[i])) {
-                        m_pm.m().set(cnst, 0);
-                        is_const = true;
-                        break;
-                    }
-                    auto const& c = m_pm.coeff(ps[i], 0);
-                    m_pm.m().mul(cnst, c, cnst);
-                    if (is_even[i] && m_pm.m().is_neg(c)) {
-                        m_pm.m().neg(cnst);
-                    }                            
-                }
-                else {
-                    is_const = false;
-                }
-            }
-            if (is_const) {
-                if (m_pm.m().is_pos(cnst) && k == atom::GT) return true_literal;
-                if (m_pm.m().is_neg(cnst) && k == atom::LT) return true_literal;
-                if (m_pm.m().is_zero(cnst) && k == atom::EQ) return true_literal;
-                return false_literal;
-            }
-            return literal(mk_ineq_atom(k, sz, ps, is_even, simplify), false);            
-        }
-
-        bool_var mk_root_atom(atom::kind k, var x, unsigned i, poly * p) {
-            polynomial_ref p1(m_pm), uniq_p(m_pm);
-            p1 = m_pm.flip_sign_if_lm_neg(p); // flipping the sign of the polynomial will not change its roots.
-            uniq_p = m_cache.mk_unique(p1); 
-            TRACE("nlsat_solver", tout << x << " " << p1 << " " << uniq_p << "\n";);
-            SASSERT(i > 0);
-            SASSERT(x >= max_var(p));
-            SASSERT(k == atom::ROOT_LT || k == atom::ROOT_GT || k == atom::ROOT_EQ || k == atom::ROOT_LE || k == atom::ROOT_GE);
-
-            void * mem = m_allocator.allocate(sizeof(root_atom));
-            root_atom * new_atom = new (mem) root_atom(k, x, i, uniq_p);
-            root_atom * old_atom = m_root_atoms.insert_if_not_there(new_atom);
-            SASSERT(old_atom->max_var() == x);
-            if (old_atom != new_atom) {
-                deallocate(new_atom);
-                return old_atom->bvar();
-            }
-            bool_var b = mk_bool_var_core();
-            m_atoms[b] = new_atom;
-            new_atom->m_bool_var = b;
-            m_pm.inc_ref(new_atom->p());
-            return b;
-        }
-
-        void attach_clause(clause & cls) {
-            var x      = max_var(cls);
-            if (x != null_var) {
-                m_watches[x].push_back(&cls);
-            }
-            else {
-                bool_var b = max_bvar(cls);
-                m_bwatches[b].push_back(&cls);
-            }
-        }
-
-        void deattach_clause(clause & cls) {
-            var x      = max_var(cls);
-            if (x != null_var) {
-                m_watches[x].erase(&cls);
-            }
-            else {
-                bool_var b = max_bvar(cls);
-                m_bwatches[b].erase(&cls);
-            }
-        }
-
-        void deallocate(clause * cls) {
-            size_t obj_sz = clause::get_obj_size(cls->size());
-            cls->~clause();
-            m_allocator.deallocate(obj_sz, cls);
-        }
-        
-        void del_clause(clause * cls) {
-            deattach_clause(*cls);
-            m_cid_gen.recycle(cls->id());
-            unsigned sz = cls->size();
-            for (unsigned i = 0; i < sz; i++)
-                dec_ref((*cls)[i]);
-            _assumption_set a = static_cast<_assumption_set>(cls->assumptions());
-            dec_ref(a);
-            deallocate(cls);
-        }
-
-        void del_clause(clause * cls, clause_vector& clauses) {
-            clauses.erase(cls);
-            del_clause(cls);
-        }
-
-        void del_clauses(ptr_vector<clause> & cs) {
-            for (clause* cp : cs) 
-                del_clause(cp);
-            cs.reset();
-        }
-
-        void del_clauses() {
-            del_clauses(m_clauses);
-            del_clauses(m_learned);
-            del_clauses(m_valids);
-        }
-
-        // We use a simple heuristic to sort literals
-        //   - bool literals < arith literals
-        //   - sort literals based on max_var
-        //   - sort literal with the same max_var using degree
-        //     break ties using the fact that ineqs are usually cheaper to process than eqs.
-        struct lit_lt {
-            imp & m;
-            lit_lt(imp & _m):m(_m) {}
-
-            bool operator()(literal l1, literal l2) const {
-                atom * a1 = m.m_atoms[l1.var()];
-                atom * a2 = m.m_atoms[l2.var()];
-                if (a1 == nullptr && a2 == nullptr)
-                    return l1.index() < l2.index();
-                if (a1 == nullptr)
-                    return true;
-                if (a2 == nullptr)
-                    return false;
-                var x1 = a1->max_var();
-                var x2 = a2->max_var();
-                if (x1 < x2)
-                    return true;
-                if (x1 > x2)
-                    return false;
-                SASSERT(x1 == x2);
-                unsigned d1 = m.degree(a1);
-                unsigned d2 = m.degree(a2);
-                if (d1 < d2)
-                    return true;
-                if (d1 > d2)
-                    return false;
-                if (!a1->is_eq() && a2->is_eq())
-                    return true;
-                if (a1->is_eq() && !a2->is_eq())
-                    return false;
-                return l1.index() < l2.index();
-            }
-        };
-
-        class scoped_bool_vars { 
-            imp& s;
-            svector<bool_var> vec;
-        public:
-            scoped_bool_vars(imp& s):s(s) {}
-            ~scoped_bool_vars() {
-                for (bool_var v : vec) {
-                    s.dec_ref(v);
-                }
-            }
-            void push_back(bool_var v) {
-                s.inc_ref(v);
-                vec.push_back(v);
-            }
-            bool_var const* begin() const { return vec.begin(); }
-            bool_var const* end() const { return vec.end(); }
-            bool_var operator[](bool_var v) const { return vec[v]; }
-        };
-
-        void check_lemma(unsigned n, literal const* cls, bool is_valid, assumption_set a) {
-            TRACE("nlsat", display(tout << "check lemma: ", n, cls) << "\n";
-                  display(tout););
-            IF_VERBOSE(2, display(verbose_stream() << "check lemma " << (is_valid?"valid: ":"consequence: "), n, cls) << "\n");
-            for (clause* c : m_learned) IF_VERBOSE(1, display(verbose_stream() << "lemma: ", *c) << "\n"); 
-            scoped_suspend_rlimit _limit(m_rlimit);
-            ctx c(m_rlimit, m_ctx.m_params, m_ctx.m_incremental);
-            solver solver2(c);
-            imp& checker = *(solver2.m_imp);
-            checker.m_check_lemmas = false;
-            checker.m_log_lemmas = false;
-            checker.m_inline_vars = false;
-
-            auto pconvert = [&](poly* p) {
-                return convert(m_pm, p, checker.m_pm);
-            };
-
-            // need to translate Boolean variables and literals
-            scoped_bool_vars tr(checker);
-            for (var x = 0; x < m_is_int.size(); ++x) {
-                checker.register_var(x, is_int(x));
-            }
-            bool_var bv = 0;
-            tr.push_back(bv);
-            for (bool_var b = 1; b < m_atoms.size(); ++b) {
-                atom* a = m_atoms[b];
-                if (a == nullptr) {
-                    bv = checker.mk_bool_var();
-                }
-                else if (a->is_ineq_atom()) {
-                    ineq_atom& ia = *to_ineq_atom(a);
-                    unsigned sz = ia.size();
-                    polynomial_ref_vector ps(checker.m_pm);
-                    bool_vector is_even;
-                    for (unsigned i = 0; i < sz; ++i) {
-                        ps.push_back(pconvert(ia.p(i)));
-                        is_even.push_back(ia.is_even(i));
-                    }
-                    bv = checker.mk_ineq_atom(ia.get_kind(), sz, ps.data(), is_even.data());
-                }
-                else if (a->is_root_atom()) {
-                    root_atom& r = *to_root_atom(a);
-                    if (r.x() >= max_var(r.p())) {
-                        // permutation may be reverted after check completes, 
-                        // but then root atoms are not used in lemmas.
-                        bv = checker.mk_root_atom(r.get_kind(), r.x(), r.i(), pconvert(r.p()));
-                    }
-                }
-                else {
-                    UNREACHABLE();
-                }
-                tr.push_back(bv);
-            }
-            if (!is_valid) {
-                for (clause* c : m_clauses) {
-                    if (!a && c->assumptions()) {
-                        continue;
-                    }
-                    literal_vector lits;
-                    for (literal lit : *c) {
-                        lits.push_back(literal(tr[lit.var()], lit.sign()));
-                    }
-                    checker.mk_external_clause(lits.size(), lits.data(), nullptr);
-                }
-            }
-            for (unsigned i = 0; i < n; ++i) {
-                literal lit = cls[i];
-                literal nlit(tr[lit.var()], !lit.sign());
-                checker.mk_external_clause(1, &nlit, nullptr);
-            }
-            lbool r = checker.check();
-            if (r == l_true) {
-                for (bool_var b : tr) {
-                    literal lit(b, false);
-                    IF_VERBOSE(0, checker.display(verbose_stream(), lit) << " := " << checker.value(lit) << "\n");
-                    TRACE("nlsat", checker.display(tout, lit) << " := " << checker.value(lit) << "\n";);
-                }
-                for (clause* c : m_learned) {
-                    bool found = false;
-                    for (literal lit: *c) {
-                        literal tlit(tr[lit.var()], lit.sign());
-                        found |= checker.value(tlit) == l_true;
-                    }
-                    if (!found) {
-                        IF_VERBOSE(0, display(verbose_stream() << "violdated clause: ", *c) << "\n");
-                        TRACE("nlsat", display(tout << "violdated clause: ", *c) << "\n";);
-                    }
-                }
-                for (clause* c : m_valids) {
-                    bool found = false;
-                    for (literal lit: *c) {
-                        literal tlit(tr[lit.var()], lit.sign());
-                        found |= checker.value(tlit) == l_true;
-                    }
-                    if (!found) {
-                        IF_VERBOSE(0, display(verbose_stream() << "violdated tautology clause: ", *c) << "\n");
-                        TRACE("nlsat", display(tout << "violdated tautology clause: ", *c) << "\n";);
-                    }                    
-                }
-                throw default_exception("lemma did not check");
-                UNREACHABLE();
-            }
-        }
-
-        void log_lemma(std::ostream& out, clause const& cls) {
-            log_lemma(out, cls.size(), cls.data(), false);
-        }
-
-        void log_lemma(std::ostream& out, unsigned n, literal const* cls, bool is_valid) {
-            ++m_lemma_count;
-            out << "(set-logic NRA)\n";
-            if (is_valid) {
-                display_smt2_bool_decls(out);
-                display_smt2_arith_decls(out);
-            }
-            else             
-                display_smt2(out);            
-            for (unsigned i = 0; i < n; ++i) 
-                display_smt2(out << "(assert ", ~cls[i]) << ")\n";
-            display(out << "(echo \"#" << m_lemma_count << " ", n, cls) << "\")\n";
-            out << "(check-sat)\n(reset)\n";
-
-            TRACE("nlsat", display(tout << "(echo \"#" << m_lemma_count << " ", n, cls) << "\")\n");
-        }
-
-        clause * mk_clause_core(unsigned num_lits, literal const * lits, bool learned, _assumption_set a) {
-            SASSERT(num_lits > 0);
-            unsigned cid = m_cid_gen.mk();
-            void * mem = m_allocator.allocate(clause::get_obj_size(num_lits));
-            clause * cls = new (mem) clause(cid, num_lits, lits, learned, a);
-            for (unsigned i = 0; i < num_lits; i++)
-                inc_ref(lits[i]);
-            inc_ref(a);
-            return cls;
-        }
-
-        clause * mk_clause(unsigned num_lits, literal const * lits, bool learned, _assumption_set a) {
-            if (num_lits == 0) {
-                num_lits = 1;
-                lits = &false_literal;
-            }
-            SASSERT(num_lits > 0);
-            clause * cls = mk_clause_core(num_lits, lits, learned, a);
-            TRACE("nlsat_sort", display(tout << "mk_clause:\n", *cls) << "\n";);
-            std::sort(cls->begin(), cls->end(), lit_lt(*this));
-            TRACE("nlsat", display(tout << " after sort:\n", *cls) << "\n";);
-            if (learned && m_log_lemmas) {
-                log_lemma(verbose_stream(), *cls);
-            }
-            if (learned && m_check_lemmas && false) {
-                check_lemma(cls->size(), cls->data(), false, cls->assumptions());
-            }
-            if (learned)
-                m_learned.push_back(cls);
-            else
-                m_clauses.push_back(cls);
-            attach_clause(*cls);
-            return cls;
-        }
-
-        void mk_external_clause(unsigned num_lits, literal const * lits, assumption a) {
-            _assumption_set as = nullptr;
-            if (a != nullptr)
-                as = m_asm.mk_leaf(a);
-            if (num_lits == 0) {
-                num_lits = 1;
-                lits = &false_literal;
-            }
-            mk_clause(num_lits, lits, false, as);
-        }
-
-        // -----------------------
-        //
-        // Search
-        //
-        // -----------------------
-
-        void save_assign_trail(bool_var b) {
-            m_trail.push_back(trail(b, bvar_assignment()));
-        }
-
-        void save_set_updt_trail(interval_set * old_set) {
-            m_trail.push_back(trail(old_set));
-        }
-
-        void save_updt_eq_trail(atom * old_eq) {
-            m_trail.push_back(trail(old_eq));
-        }
-
-        void save_new_stage_trail() {
-            m_trail.push_back(trail(true, stage()));
-        }
-
-        void save_new_level_trail() {
-            m_trail.push_back(trail(false, stage()));
-        }
-     
-        void undo_bvar_assignment(bool_var b) {
-            m_bvalues[b] = l_undef;
-            m_levels[b]  = UINT_MAX;
-            del_jst(m_allocator, m_justifications[b]);
-            m_justifications[b] = null_justification;
-            if (m_atoms[b] == nullptr && b < m_bk)
-                m_bk = b;
-        }
-
-        void undo_set_updt(interval_set * old_set) {
-            if (m_xk == null_var) 
-                return;
-            var x = m_xk;
-            if (x < m_infeasible.size()) {
-                m_ism.dec_ref(m_infeasible[x]);
-                m_infeasible[x] = old_set;
-            }
-        }
-
-        void undo_new_stage() {
-            if (m_xk == 0) {
-                m_xk = null_var;
-            }
-            else if (m_xk != null_var) {
-                m_xk--;
-                m_assignment.reset(m_xk);
-            }
-        }
-
-        void undo_new_level() {
-            SASSERT(m_scope_lvl > 0);
-            m_scope_lvl--;
-            m_evaluator.pop(1);
-        }
-
-        void undo_updt_eq(atom * a) {
-            if (m_var2eq.size() > m_xk)
-                m_var2eq[m_xk] = a; 
-        }
-
-        template<typename Predicate>
-        void undo_until(Predicate const & pred) {
-            while (pred() && !m_trail.empty()) {
-                trail & t = m_trail.back();
-                switch (t.m_kind) {
-                case trail::BVAR_ASSIGNMENT:
-                    undo_bvar_assignment(t.m_b);
-                    break;
-                case trail::INFEASIBLE_UPDT:
-                    undo_set_updt(t.m_old_set);
-                    break;
-                case trail::NEW_STAGE:
-                    undo_new_stage();
-                    break;
-                case trail::NEW_LEVEL:
-                    undo_new_level();
-                    break;
-                case trail::UPDT_EQ:
-                    undo_updt_eq(t.m_old_eq);
-                    break;
-                default:
-                    break;
-                }
-                m_trail.pop_back();
-            }
-        }
-        
-        struct size_pred {
-            svector<trail> & m_trail;
-            unsigned         m_old_size;
-            size_pred(svector<trail> & trail, unsigned old_size):m_trail(trail), m_old_size(old_size) {}
-            bool operator()() const { return m_trail.size() > m_old_size; }
-        };
-        
-        // Keep undoing until trail has the given size
-        void undo_until_size(unsigned old_size) {
-            SASSERT(m_trail.size() >= old_size);
-            undo_until(size_pred(m_trail, old_size));
-        }
-
-        struct stage_pred {
-            var const & m_xk;
-            var         m_target;
-            stage_pred(var const & xk, var target):m_xk(xk), m_target(target) {}
-            bool operator()() const { return m_xk != m_target; }
-        };
-
-        // Keep undoing until stage is new_xk
-        void undo_until_stage(var new_xk) {
-            undo_until(stage_pred(m_xk, new_xk));
-        }
-
-        struct level_pred {
-            unsigned const & m_scope_lvl;
-            unsigned         m_new_lvl;
-            level_pred(unsigned const & scope_lvl, unsigned new_lvl):m_scope_lvl(scope_lvl), m_new_lvl(new_lvl) {}
-            bool operator()() const { return m_scope_lvl > m_new_lvl; }
-        };
-
-        // Keep undoing until level is new_lvl
-        void undo_until_level(unsigned new_lvl) {
-            undo_until(level_pred(m_scope_lvl, new_lvl));
-        }
-
-        struct unassigned_pred {
-            bool_var               m_b;
-            svector<lbool> const & m_bvalues;
-            unassigned_pred(svector<lbool> const & bvalues, bool_var b):
-                m_b(b),
-                m_bvalues(bvalues) {}
-            bool operator()() const { return m_bvalues[m_b] != l_undef; }
-        };
-
-        // Keep undoing until b is unassigned
-        void undo_until_unassigned(bool_var b) {
-            undo_until(unassigned_pred(m_bvalues, b));
-            SASSERT(m_bvalues[b] == l_undef);
-        }
-
-        struct true_pred {
-            bool operator()() const { return true; }
-        };
-
-        void undo_until_empty() {
-            undo_until(true_pred());
-        }
-
-        /**
-           \brief Create a new scope level
-        */
-        void new_level() {
-            m_evaluator.push();
-            m_scope_lvl++;
-            save_new_level_trail();
-        }
-
-        /**
-           \brief Return the value of the given literal that was assigned by the search
-           engine.
-        */
-        lbool assigned_value(literal l) const {
-            bool_var b = l.var();
-            if (l.sign())
-                return ~m_bvalues[b];
-            else
-                return m_bvalues[b];
-        }
-
-        /**
-           \brief Assign literal using the given justification
-         */
-        void assign(literal l, justification j) {
-            TRACE("nlsat_assign", 
-                  display(tout << "assigning literal: ", l); 
-                  display(tout << " <- ", j););
-
-            SASSERT(assigned_value(l) == l_undef);
-            SASSERT(j != null_justification);
-            SASSERT(!j.is_null());
-            if (j.is_decision())
-                m_stats.m_decisions++;
-            else
-                m_stats.m_propagations++;
-            bool_var b   = l.var();
-            m_bvalues[b] = to_lbool(!l.sign());
-            m_levels[b]  = m_scope_lvl;
-            m_justifications[b] = j;
-            save_assign_trail(b);
-            updt_eq(b, j);
-            TRACE("nlsat_assign", tout << "b" << b << " -> " << m_bvalues[b]  << "\n";);
-        }
-
-        /**
-           \brief Create a "case-split"
-        */
-        void decide(literal l) {
-            new_level();
-            assign(l, decided_justification);
-        }
-        
-        /**
-           \brief Return the value of a literal as defined in Dejan and Leo's paper.
-        */
-        lbool value(literal l) {
-            lbool val = assigned_value(l);
-            if (val != l_undef) {            
-                TRACE("nlsat_verbose", display(tout << " assigned value " << val << " for ", l) << "\n";);
-                return val;
-            }
-            bool_var b = l.var();
-            atom * a = m_atoms[b];
-            if (a == nullptr) {
-                TRACE("nlsat_verbose", display(tout << " no atom for ", l) << "\n";);
-                return l_undef;
-            }
-            var max = a->max_var();
-            if (!m_assignment.is_assigned(max)) {
-                TRACE("nlsat_verbose", display(tout << " maximal variable not assigned ", l) << "\n";);
-                return l_undef;
-            }
-            val = to_lbool(m_evaluator.eval(a, l.sign()));
-            TRACE("nlsat_verbose", display(tout << " evaluated value " << val << " for ", l) << "\n";);
-            TRACE("value_bug", tout << "value of: "; display(tout, l); tout << " := " << val << "\n"; 
-                  tout << "xk: " << m_xk << ", a->max_var(): " << a->max_var() << "\n";
-                  display_assignment(tout););            
-            return val;
-        }
-
-        /**
-           \brief Return true if the given clause is already satisfied in the current partial interpretation.
-        */
-        bool is_satisfied(clause const & cls) const {
-            for (literal l : cls) {
-                if (const_cast<imp*>(this)->value(l) == l_true) {
-                    TRACE("value_bug:", tout << l << " := true\n";);
-                    return true;
-                }
-            }
-            return false;
-        }
-
-        /**
-           \brief Return true if the given clause is false in the current partial interpretation.
-        */
-        bool is_inconsistent(unsigned sz, literal const * cls) {
-            for (unsigned i = 0; i < sz; i++) {
-                if (value(cls[i]) != l_false) {
-                    TRACE("is_inconsistent", tout << "literal is not false:\n"; display(tout, cls[i]); tout << "\n";); 
-                    return false;
-                }
-            }
-            return true;
-        }
-
-        /**
-           \brief Process a clauses that contains only Boolean literals.
-        */
-        bool process_boolean_clause(clause const & cls) {
-            SASSERT(m_xk == null_var);
-            unsigned num_undef   = 0;
-            unsigned first_undef = UINT_MAX;
-            unsigned sz = cls.size();
-            for (unsigned i = 0; i < sz; i++) {
-                literal l = cls[i];
-                SASSERT(m_atoms[l.var()] == nullptr);
-                SASSERT(value(l) != l_true);
-                if (value(l) == l_false)
-                    continue;
-                SASSERT(value(l) == l_undef);
-                num_undef++;
-                if (first_undef == UINT_MAX)
-                    first_undef = i;
-            }
-            if (num_undef == 0) 
-                return false;
-            SASSERT(first_undef != UINT_MAX);
-            if (num_undef == 1)
-                assign(cls[first_undef], mk_clause_jst(&cls)); // unit clause
-            else
-                decide(cls[first_undef]);
-            return true;
-        }
-        
-        /**
-           \brief assign l to true, because l + (justification of) s is infeasible in RCF in the current interpretation.
-        */
-        literal_vector core;
-        ptr_vector<clause> clauses;
-        void R_propagate(literal l, interval_set const * s, bool include_l = true) {
-            m_ism.get_justifications(s, core, clauses);
-            if (include_l) 
-                core.push_back(~l);
-            auto j = mk_lazy_jst(m_allocator, core.size(), core.data(), clauses.size(), clauses.data());
-            TRACE("nlsat_resolve", display(tout, j); display_eval(tout << "evaluated:", j));
-            assign(l, j);
-            SASSERT(value(l) == l_true);
-        }
-        
-        /**
-           \brief m_infeasible[m_xk] <- m_infeasible[m_xk] Union s
-        */
-        void updt_infeasible(interval_set const * s) {
-            SASSERT(m_xk != null_var);
-            interval_set * xk_set = m_infeasible[m_xk];
-            save_set_updt_trail(xk_set);
-            interval_set_ref new_set(m_ism);
-            TRACE("nlsat_inf_set", tout << "updating infeasible set\n"; m_ism.display(tout, xk_set) << "\n"; m_ism.display(tout, s) << "\n";);
-            new_set = m_ism.mk_union(s, xk_set);
-            TRACE("nlsat_inf_set", tout << "new infeasible set:\n"; m_ism.display(tout, new_set) << "\n";);
-            SASSERT(!m_ism.is_full(new_set));
-            m_ism.inc_ref(new_set);
-            m_infeasible[m_xk] = new_set;
-        }
-
-        /**
-           \brief Update m_var2eq mapping.
-        */
-        void updt_eq(bool_var b, justification j) {
-            if (!m_simplify_cores)
-                return;
-            if (m_bvalues[b] != l_true)
-                return;
-            atom * a = m_atoms[b];
-            if (a == nullptr || a->get_kind() != atom::EQ || to_ineq_atom(a)->size() > 1 || to_ineq_atom(a)->is_even(0))
-                return;
-            switch (j.get_kind()) {
-            case justification::CLAUSE:
-                if (j.get_clause()->assumptions() != nullptr) return;
-                break;            
-            case justification::LAZY:
-                if (j.get_lazy()->num_clauses() > 0) return;
-                if (j.get_lazy()->num_lits() > 0) return;
-                break;
-            default:
-                break;
-            }
-            var x = m_xk;
-            SASSERT(a->max_var() == x);
-            SASSERT(x != null_var);
-            if (m_var2eq[x] != 0 && degree(m_var2eq[x]) <= degree(a))
-                return; // we only update m_var2eq if the new equality has smaller degree
-            TRACE("nlsat_simplify_core", tout << "Saving equality for "; m_display_var(tout, x) << " (x" << x << ") ";
-                  tout << "scope-lvl: " << scope_lvl() << "\n"; display(tout, literal(b, false)) << "\n";
-                  display(tout, j);
-                  );
-            save_updt_eq_trail(m_var2eq[x]);
-            m_var2eq[x] = a;
-        }
-        
-        /**
-           \brief Process a clause that contains nonlinear arithmetic literals
-
-           If satisfy_learned is true, then learned clauses are satisfied even if m_lazy > 0
-        */
-        bool process_arith_clause(clause const & cls, bool satisfy_learned) {
-            if (!satisfy_learned && m_lazy >= 2 && cls.is_learned()) {
-                TRACE("nlsat", tout << "skip learned\n";);
-                return true; // ignore lemmas in super lazy mode
-            }
-            SASSERT(m_xk == max_var(cls));
-            unsigned num_undef   = 0;                // number of undefined literals
-            unsigned first_undef = UINT_MAX;         // position of the first undefined literal
-            interval_set_ref first_undef_set(m_ism); // infeasible region of the first undefined literal
-            interval_set * xk_set = m_infeasible[m_xk]; // current set of infeasible interval for current variable
-            SASSERT(!m_ism.is_full(xk_set));
-            for (unsigned idx = 0; idx < cls.size(); ++idx) {
-                literal l = cls[idx];
-                checkpoint();
-                if (value(l) == l_false)
-                    continue;
-                if (value(l) == l_true)
-                    return true;  // could happen if clause is a tautology
-                CTRACE("nlsat", max_var(l) != m_xk || value(l) != l_undef, display(tout); 
-                       tout << "xk: " << m_xk << ", max_var(l): " << max_var(l) << ", l: "; display(tout, l) << "\n";
-                       display(tout, cls) << "\n";);
-                SASSERT(value(l) == l_undef);
-                SASSERT(max_var(l) == m_xk);
-                bool_var b = l.var();
-                atom * a   = m_atoms[b];
-                SASSERT(a != nullptr);
-                interval_set_ref curr_set(m_ism);
-                curr_set = m_evaluator.infeasible_intervals(a, l.sign(), &cls);
-                TRACE("nlsat_inf_set", tout << "infeasible set for literal: "; display(tout, l); tout << "\n"; m_ism.display(tout, curr_set); tout << "\n";
-                      display(tout, cls) << "\n";); 
-                if (m_ism.is_empty(curr_set)) {
-                    TRACE("nlsat_inf_set", tout << "infeasible set is empty, found literal\n";);
-                    R_propagate(l, nullptr);
-                    SASSERT(is_satisfied(cls));
-                    return true;
-                }
-                if (m_ism.is_full(curr_set)) {
-                    TRACE("nlsat_inf_set", tout << "infeasible set is R, skip literal\n";);
-                    R_propagate(~l, nullptr);
-                    continue;
-                }
-                if (m_ism.subset(curr_set, xk_set)) {
-                    TRACE("nlsat_inf_set", tout << "infeasible set is a subset of current set, found literal\n";);
-                    R_propagate(l, xk_set);
-                    return true;
-                }
-                interval_set_ref tmp(m_ism);
-                tmp = m_ism.mk_union(curr_set, xk_set);
-                if (m_ism.is_full(tmp)) {
-                    TRACE("nlsat_inf_set", tout << "infeasible set + current set = R, skip literal\n";
-                          display(tout, cls) << "\n";
-                          m_ism.display(tout, tmp); tout << "\n";
-                          );
-                    R_propagate(~l, tmp, false);
-                    continue;
-                }
-                num_undef++;
-                if (first_undef == UINT_MAX) {
-                    first_undef = idx;
-                    first_undef_set = curr_set;
-                }
-            }
-            TRACE("nlsat_inf_set", tout << "num_undef: " << num_undef << "\n";);
-            if (num_undef == 0) 
-                return false;
-            SASSERT(first_undef != UINT_MAX);
-            if (num_undef == 1) {
-                // unit clause
-                assign(cls[first_undef], mk_clause_jst(&cls)); 
-                updt_infeasible(first_undef_set);
-            }
-            else if ( satisfy_learned ||
-                     !cls.is_learned() /* must always satisfy input clauses */ ||
-                      m_lazy == 0 /* if not in lazy mode, we also satiffy lemmas */) {
-                decide(cls[first_undef]);
-                updt_infeasible(first_undef_set);
-            }
-            else {
-                TRACE("nlsat_lazy", tout << "skipping clause, satisfy_learned: " << satisfy_learned << ", cls.is_learned(): " << cls.is_learned()
-                      << ", lazy: " << m_lazy << "\n";);
-            }
-            return true;
-        }
-
-        /**
-           \brief Try to satisfy the given clause. Return true if succeeded.
-
-           If satisfy_learned is true, then (arithmetic) learned clauses are satisfied even if m_lazy > 0
-        */
-        bool process_clause(clause const & cls, bool satisfy_learned) {
-            if (is_satisfied(cls))
-                return true;
-            if (m_xk == null_var)
-                return process_boolean_clause(cls);
-            else
-                return process_arith_clause(cls, satisfy_learned);
-        }
-
-        /**
-           \brief Try to satisfy the given "set" of clauses. 
-           Return 0, if the set was satisfied, or the violating clause otherwise
-        */
-        clause * process_clauses(clause_vector const & cs) {
-            for (clause* c : cs) {
-                if (!process_clause(*c, false))
-                    return c;
-            }
-            return nullptr; // succeeded
-        }
-
-        /**
-           \brief Make sure m_bk is the first unassigned pure Boolean variable.
-           Set m_bk == null_bool_var if there is no unassigned pure Boolean variable.
-        */
-        void peek_next_bool_var() {
-            while (m_bk < m_atoms.size()) {
-                if (!m_dead[m_bk] && m_atoms[m_bk] == nullptr && m_bvalues[m_bk] == l_undef) {
-                    return;
-                }
-                m_bk++;
-            }
-            m_bk = null_bool_var;
-        }
-
-        /**
-           \brief Create a new stage. See Dejan and Leo's paper.
-        */
-        void new_stage() {
-            m_stats.m_stages++;
-            save_new_stage_trail();
-            if (m_xk == null_var)
-                m_xk = 0;
-            else
-                m_xk++;
-        }
-
-        /**
-           \brief Assign m_xk
-        */
-        void select_witness() {
-            scoped_anum w(m_am);
-            SASSERT(!m_ism.is_full(m_infeasible[m_xk]));
-            m_ism.pick_in_complement(m_infeasible[m_xk], is_int(m_xk), w, m_randomize);
-            TRACE("nlsat", 
-                  tout << "infeasible intervals: "; m_ism.display(tout, m_infeasible[m_xk]); tout << "\n";
-                  tout << "assigning "; m_display_var(tout, m_xk) << "(x" << m_xk << ") -> " << w << "\n";);
-            TRACE("nlsat_root", tout << "value as root object: "; m_am.display_root(tout, w); tout << "\n";);
-            if (!m_am.is_rational(w))
-                m_stats.m_irrational_assignments++;
-            m_assignment.set_core(m_xk, w);
-        }
-
-        
-
-        bool is_satisfied() {
-            if (m_bk == null_bool_var && m_xk >= num_vars()) {
-                TRACE("nlsat", tout << "found model\n"; display_assignment(tout););
-                fix_patch();
-                SASSERT(check_satisfied(m_clauses));
-                return true; // all variables were assigned, and all clauses were satisfied.
-            }
-            else {
-                return false;
-            }
-        }
-
-
-        /**
-           \brief main procedure
-        */
-        lbool search() {
-            TRACE("nlsat", tout << "starting search...\n"; display(tout); tout << "\nvar order:\n"; display_vars(tout););
-            TRACE("nlsat_proof", tout << "ASSERTED\n"; display(tout););
-            TRACE("nlsat_proof_sk", tout << "ASSERTED\n"; display_abst(tout);); 
-            TRACE("nlsat_mathematica", display_mathematica(tout););
-            TRACE("nlsat", display_smt2(tout););
-            m_bk = 0;
-            m_xk = null_var;
-
-            while (true) {
-                if (should_reorder())
-                    do_reorder();
-
-#if 0
-                if (should_gc())
-                    do_gc();
-#endif
-
-                if (should_simplify())
-                    do_simplify();
-
-                CASSERT("nlsat", check_satisfied());
-                if (m_xk == null_var) {
-                    peek_next_bool_var();
-                    if (m_bk == null_bool_var) 
-                        new_stage(); // move to arith vars
-                }
-                else {
-                    new_stage(); // peek next arith var
-                }
-                TRACE("nlsat_bug", tout << "xk: x" << m_xk << " bk: b" << m_bk << "\n";);
-                if (is_satisfied()) {
-                    return l_true;
-                }
-                while (true) {
-                    TRACE("nlsat_verbose", tout << "processing variable "; 
-                          if (m_xk != null_var) {
-                              m_display_var(tout, m_xk); tout << " " << m_watches[m_xk].size();
-                          }
-                          else {
-                              tout << m_bwatches[m_bk].size() << " boolean b" << m_bk;
-                          }
-                          tout << "\n";);
-                    checkpoint();
-                    clause * conflict_clause;
-                    if (m_xk == null_var)
-                        conflict_clause = process_clauses(m_bwatches[m_bk]);
-                    else 
-                        conflict_clause = process_clauses(m_watches[m_xk]);
-                    if (conflict_clause == nullptr)
-                        break;
-                    if (!resolve(*conflict_clause)) 
-                        return l_false;                    
-                    if (m_stats.m_conflicts >= m_max_conflicts)
-                        return l_undef;
-                    log();
-                }
-               
-                if (m_xk == null_var) {
-                    if (m_bvalues[m_bk] == l_undef) {
-                        decide(literal(m_bk, true));
-                        m_bk++;
-                    }
-                }
-                else {
-                    select_witness();
-                }
-            }
-        }
-
-        void gc() {
-            if (m_learned.size() <= 4*m_clauses.size())
-                return;
-            reset_watches();
-            reinit_cache();
-            unsigned j = 0;
-            for (unsigned i = 0; i < m_learned.size(); ++i) {
-                auto cls = m_learned[i];
-                if (i - j < m_clauses.size() && cls->size() > 1 && !cls->is_active()) 
-                    del_clause(cls);
-                else {
-                    m_learned[j++] = cls;
-                    cls->set_active(false);
-                }
-            }
-            m_learned.shrink(j);
-            reattach_arith_clauses(m_clauses);
-            reattach_arith_clauses(m_learned);
-        }
-
-
-        bool should_gc() {
-            return m_learned.size() > 10 * m_clauses.size();
-        }
-
-        void do_gc() {
-            undo_to_base();
-            gc();
-        }
-
-        void undo_to_base() {
-            init_search();
-            m_bk = 0;
-            m_xk = null_var;
-        }
-
-        unsigned m_restart_threshold = 10000;
-        bool should_reorder() {
-            return m_stats.m_conflicts > 0 && m_stats.m_conflicts % m_restart_threshold == 0;
-        }
-
-        void do_reorder() {
-            undo_to_base();
-            m_stats.m_restarts++; 
-            m_stats.m_conflicts++;
-            if (m_reordered)
-                restore_order();
-            apply_reorder();
-        }
-
-        bool m_did_simplify = false;
-        bool should_simplify() {
-            return 
-                !m_did_simplify && m_inline_vars && 
-                !m_incremental && m_stats.m_conflicts > 100;
-        }
-
-        void do_simplify() {
-            undo_to_base();
-            m_did_simplify = true;
-            m_simplify();
-        }        
-
-        unsigned m_next_conflict = 100;
-        void log() {
-            if (m_stats.m_conflicts != 1 && m_stats.m_conflicts < m_next_conflict)
-                return;
-            m_next_conflict += 100;
-            IF_VERBOSE(2, verbose_stream() << "(nlsat :conflicts " << m_stats.m_conflicts 
-                << " :decisions " << m_stats.m_decisions 
-                << " :propagations " << m_stats.m_propagations 
-                << " :clauses " << m_clauses.size() 
-                << " :learned " << m_learned.size() << ")\n");
-        }
-
-
-        lbool search_check() {
-            lbool r = l_undef;
-            m_stats.m_conflicts = 0;
-            m_stats.m_restarts = 0;
-            m_next_conflict = 0;
-            while (true) {
-                r = search();
-                if (r != l_true) 
-                    break; 
-                ++m_stats.m_restarts;
-                vector<std::pair<var, rational>> bounds;                
-
-                for (var x = 0; x < num_vars(); x++) {
-                    if (is_int(x) && m_assignment.is_assigned(x) && !m_am.is_int(m_assignment.value(x))) {
-                        scoped_anum v(m_am), vlo(m_am);
-                        v = m_assignment.value(x);
-                        rational lo;
-                        m_am.int_lt(v, vlo);
-                        if (!m_am.is_int(vlo)) 
-                            continue;
-                        m_am.to_rational(vlo, lo);
-                        // derive tight bounds.
-                        while (true) {
-                            lo++;
-                            if (!m_am.gt(v, lo.to_mpq())) { 
-                                lo--; 
-                                break; 
-                            }
-                        }
-                        bounds.push_back(std::make_pair(x, lo));
-                    }
-                }
-                if (bounds.empty()) 
-                    break;
-
-                gc();
-                if (m_stats.m_restarts % 10 == 0) {
-                    if (m_reordered)
-                        restore_order();
-                    apply_reorder();
-                }
-
-                init_search();
-                IF_VERBOSE(2, verbose_stream() << "(nlsat-b&b :conflicts " << m_stats.m_conflicts 
-                    << " :decisions " << m_stats.m_decisions 
-                    << " :propagations " << m_stats.m_propagations 
-                    << " :clauses " << m_clauses.size() 
-                    << " :learned " << m_learned.size() << ")\n");
-                for (auto const& b : bounds) {
-                    var x = b.first;
-                    rational lo = b.second;
-                    rational hi = lo + 1; // rational::one();
-                    bool is_even = false;                        
-                    polynomial_ref p(m_pm);
-                    rational one(1);
-                    m_lemma.reset();
-                    p = m_pm.mk_linear(1, &one, &x, -lo);
-                    poly* p1 = p.get();
-                    m_lemma.push_back(~mk_ineq_literal(atom::GT, 1, &p1, &is_even));
-                    p = m_pm.mk_linear(1, &one, &x, -hi);
-                    poly* p2 = p.get();
-                    m_lemma.push_back(~mk_ineq_literal(atom::LT, 1, &p2, &is_even));
-                    
-                    // perform branch and bound
-                    clause * cls = mk_clause(m_lemma.size(), m_lemma.data(), true, nullptr);
-                    IF_VERBOSE(4, display(verbose_stream(), *cls) << "\n");
-                    if (cls) {
-                        TRACE("nlsat", display(tout << "conflict " << lo << " " << hi, *cls); tout << "\n";);
-                    }
-                }
-            }
-            return r;
-        }
-
-        bool m_reordered = false;
-        bool simple_check() {
-            literal_vector learned_unit;
-            simple_checker checker(m_pm, m_am, m_clauses, learned_unit, m_atoms, m_is_int.size());
-            if (!checker())
-                return false;
-            for (unsigned i = 0, sz = learned_unit.size(); i < sz; ++i) {
-                clause *cla = mk_clause(1, &learned_unit[i], true, nullptr);
-                if (m_atoms[learned_unit[i].var()] == nullptr) {
-                    assign(learned_unit[i], mk_clause_jst(cla));
-                }
-            }
-            return true;
-        }
-
-
-        void run_variable_ordering_strategy() {
-            TRACE("reorder", tout << "runing vos: " << m_variable_ordering_strategy << '\n';);
-
-            unsigned num = num_vars();
-            vos_var_info_collector vos_collector(m_pm, m_atoms, num, m_variable_ordering_strategy);
-            vos_collector.collect(m_clauses);
-            vos_collector.collect(m_learned);
-            
-            var_vector perm;
-            vos_collector(perm);
-            reorder(perm.size(), perm.data());
-        }
-
-        void apply_reorder() {
-            m_reordered = false;
-            if (!can_reorder())
-                ;
-            else if (m_random_order) {
-                shuffle_vars();
-                m_reordered = true;
-            }
-            else if (m_reorder) {
-                heuristic_reorder();
-                m_reordered = true;
-            }
-        }
-
-        lbool check() {
-            
-            if (m_simple_check) {
-                if (!simple_check()) {
-                    TRACE("simple_check", tout << "real unsat\n";);
-                    return l_false;
-                }
-                TRACE("simple_checker_learned",
-                    tout << "simple check done\n";
-                );
-            }
-
-            TRACE("nlsat_smt2", display_smt2(tout););
-            TRACE("nlsat_fd", tout << "is_full_dimensional: " << is_full_dimensional() << "\n";);
-            init_search();
-            m_explain.set_full_dimensional(is_full_dimensional());
-            bool reordered = false;
-
-           
-            if (!can_reorder()) {
-
-            }
-            else if (m_variable_ordering_strategy > 0) {
-                run_variable_ordering_strategy();
-                reordered = true;
-            }
-            else if (m_random_order) {
-                shuffle_vars();
-                reordered = true;
-            }
-            else if (m_reorder) {
-                heuristic_reorder();
-                reordered = true;
-            }
-            sort_watched_clauses();
-            lbool r = search_check();
-            CTRACE("nlsat_model", r == l_true, tout << "model before restore order\n"; display_assignment(tout););
-            if (reordered) {
-                restore_order();
-            }
-            CTRACE("nlsat_model", r == l_true, tout << "model\n"; display_assignment(tout););
-            CTRACE("nlsat", r == l_false, display(tout << "unsat\n"););
-            SASSERT(r != l_true || check_satisfied(m_clauses));
-            return r;
-        }
-
-        void init_search() {
-            undo_until_empty();
-            while (m_scope_lvl > 0) {
-                undo_new_level();
-            }
-            m_xk = null_var;
-            for (unsigned i = 0; i < m_bvalues.size(); ++i) {
-                m_bvalues[i] = l_undef;
-            }
-            m_assignment.reset();
-        }
-
-        lbool check(literal_vector& assumptions) {
-            literal_vector result;
-            unsigned sz = assumptions.size();
-            literal const* ptr = assumptions.data();
-            for (unsigned i = 0; i < sz; ++i) {
-                mk_external_clause(1, ptr+i, (assumption)(ptr+i));
-            }
-            display_literal_assumption dla(*this, assumptions);
-            scoped_display_assumptions _scoped_display(*this, dla);
-            lbool r = check();
-
-            if (r == l_false) {
-                // collect used literals from m_lemma_assumptions
-                vector<assumption, false> deps;
-                get_core(deps);
-                for (unsigned i = 0; i < deps.size(); ++i) {
-                    literal const* lp = (literal const*)(deps[i]);
-                    if (ptr <= lp && lp < ptr + sz) {
-                        result.push_back(*lp);
-                    } 
-                }
-            }
-            collect(assumptions, m_clauses);
-            collect(assumptions, m_learned);
-            del_clauses(m_valids);
-            if (m_check_lemmas) {
-                for (clause* c : m_learned) {
-                    check_lemma(c->size(), c->data(), false, nullptr);
-                }
-            }
-
-#if 0
-            for (clause* c : m_learned) {
-                IF_VERBOSE(0, display(verbose_stream() << "KEEP: ", c->size(), c->c_ptr()) << "\n");
-            }
-#endif
-            assumptions.reset();
-            assumptions.append(result);
-            return r;
-        }
-
-        void get_core(vector<assumption, false>& deps) {
-            m_asm.linearize(m_lemma_assumptions.get(), deps);
-        }
-
-        void collect(literal_vector const& assumptions, clause_vector& clauses) {
-            unsigned j  = 0;
-            for (clause * c : clauses) {
-                if (collect(assumptions, *c)) {
-                    del_clause(c);
-                }
-                else {
-                    clauses[j++] = c;
-                }
-            }
-            clauses.shrink(j);
-        }
-
-        bool collect(literal_vector const& assumptions, clause const& c) {
-            unsigned sz = assumptions.size();
-            literal const* ptr = assumptions.data();            
-            _assumption_set asms = static_cast<_assumption_set>(c.assumptions());
-            if (asms == nullptr) {
-                return false;
-            }
-            vector<assumption, false> deps;
-            m_asm.linearize(asms, deps);
-            for (auto dep : deps) {
-                if (ptr <= dep && dep < ptr + sz) {
-                    return true;
-                }
-            }
-            return false;
-        }
-
-        // -----------------------
-        //
-        // Conflict Resolution
-        //
-        // -----------------------
-        svector<char>          m_marks;        // bool_var -> bool  temp mark used during conflict resolution
-        unsigned               m_num_marks;
-        scoped_literal_vector  m_lemma;
-        scoped_literal_vector  m_lazy_clause;
-        assumption_set_ref     m_lemma_assumptions; // assumption tracking
-
-        // Conflict resolution invariant: a marked literal is in m_lemma or on the trail stack.
-
-        bool check_marks() {
-            for (unsigned m : m_marks) {
-                (void)m;
-                SASSERT(m == 0);
-            }
-            return true;
-        }
-        
-        unsigned scope_lvl() const { return m_scope_lvl; }
-        
-        bool is_marked(bool_var b) const { return m_marks.get(b, 0) == 1; }
-
-        void mark(bool_var b) { m_marks.setx(b, 1, 0); }
-        
-        void reset_mark(bool_var b) { m_marks[b] = 0; }
-
-        void reset_marks() {
-            for (auto const& l : m_lemma) {
-                reset_mark(l.var());
-            }
-        }
-
-        void process_antecedent(literal antecedent) {
-            checkpoint();
-            bool_var b  = antecedent.var();
-            TRACE("nlsat_resolve", display(tout << "resolving antecedent: ", antecedent) << "\n";);
-            if (assigned_value(antecedent) == l_undef) {
-                checkpoint();
-                // antecedent must be false in the current arith interpretation
-                SASSERT(value(antecedent) == l_false || m_rlimit.is_canceled());
-                if (!is_marked(b)) {
-                    SASSERT(is_arith_atom(b) && max_var(b) < m_xk); // must be in a previous stage
-                    TRACE("nlsat_resolve", tout << "literal is unassigned, but it is false in arithmetic interpretation, adding it to lemma\n";); 
-                    mark(b);
-                    m_lemma.push_back(antecedent);
-                }
-                return;
-            }
-            
-            unsigned b_lvl = m_levels[b];
-            TRACE("nlsat_resolve", tout << "b_lvl: " << b_lvl << ", is_marked(b): " << is_marked(b) << ", m_num_marks: " << m_num_marks << "\n";);
-            if (!is_marked(b)) {
-                mark(b);
-                if (b_lvl == scope_lvl() /* same level */ && max_var(b) == m_xk /* same stage */) {
-                    TRACE("nlsat_resolve", tout << "literal is in the same level and stage, increasing marks\n";);
-                    m_num_marks++;
-                }
-                else {
-                    TRACE("nlsat_resolve", tout << "previous level or stage, adding literal to lemma\n";
-                          tout << "max_var(b): " << max_var(b) << ", m_xk: " << m_xk << ", lvl: " << b_lvl << ", scope_lvl: " << scope_lvl() << "\n";);
-                    m_lemma.push_back(antecedent);
-                }
-            }
-        }
-
-        void resolve_clause(bool_var b, unsigned sz, literal const * c) {
-            TRACE("nlsat_proof", tout << "resolving "; if (b != null_bool_var) display_atom(tout, b) << "\n"; display(tout, sz, c); tout << "\n";);
-            TRACE("nlsat_proof_sk", tout << "resolving "; if (b != null_bool_var) tout << "b" << b; tout << "\n"; display_abst(tout, sz, c); tout << "\n";); 
-
-            for (unsigned i = 0; i < sz; i++) {
-                if (c[i].var() != b)
-                    process_antecedent(c[i]);
-            }
-        }
-
-        void resolve_clause(bool_var b, clause & c) {
-            TRACE("nlsat_resolve", tout << "resolving clause "; if (b != null_bool_var) tout << "for b: " << b << "\n"; display(tout, c) << "\n";);
-            c.set_active(true);
-            resolve_clause(b, c.size(), c.data());
-            m_lemma_assumptions = m_asm.mk_join(static_cast<_assumption_set>(c.assumptions()), m_lemma_assumptions);
-        }
-
-        void resolve_lazy_justification(bool_var b, lazy_justification const & jst) {
-            TRACE("nlsat_resolve", tout << "resolving lazy_justification for b" << b << "\n";);
-            unsigned sz = jst.num_lits();
-
-            // Dump lemma as Mathematica formula that must be true,
-            // if the current interpretation (really) makes the core in jst infeasible.
-            TRACE("nlsat_mathematica", 
-                  tout << "assignment lemma\n";
-                  literal_vector core;
-                  for (unsigned i = 0; i < sz; i++) {
-                      core.push_back(~jst.lit(i));
-                  }
-                  display_mathematica_lemma(tout, core.size(), core.data(), true););
-
-            m_lazy_clause.reset();
-            m_explain(jst.num_lits(), jst.lits(), m_lazy_clause);
-            for (unsigned i = 0; i < sz; i++)
-                m_lazy_clause.push_back(~jst.lit(i));
-            
-            // lazy clause is a valid clause
-            TRACE("nlsat_mathematica", display_mathematica_lemma(tout, m_lazy_clause.size(), m_lazy_clause.data()););            
-            TRACE("nlsat_proof_sk", tout << "theory lemma\n"; display_abst(tout, m_lazy_clause.size(), m_lazy_clause.data()); tout << "\n";); 
-            TRACE("nlsat_resolve", 
-                  tout << "m_xk: " << m_xk << ", "; m_display_var(tout, m_xk) << "\n";
-                  tout << "new valid clause:\n";
-                  display(tout, m_lazy_clause.size(), m_lazy_clause.data()) << "\n";);
-
-            
-            if (m_log_lemmas)
-                log_lemma(verbose_stream(), m_lazy_clause.size(), m_lazy_clause.data(), true);
-
-            if (m_check_lemmas) {
-                check_lemma(m_lazy_clause.size(), m_lazy_clause.data(), true, nullptr);
-                m_valids.push_back(mk_clause_core(m_lazy_clause.size(), m_lazy_clause.data(), false, nullptr));
-            }
-            
-#ifdef Z3DEBUG
-            {
-                unsigned sz = m_lazy_clause.size();
-                for (unsigned i = 0; i < sz; i++) {
-                    literal l = m_lazy_clause[i];
-                    if (l.var() != b) {
-                        if (value(l) != l_false)
-                            display(verbose_stream() << value(l) << " ", 1, &l);
-                        SASSERT(value(l) == l_false || m_rlimit.is_canceled());
-                    }
-                    else {
-                        SASSERT(value(l) == l_true || m_rlimit.is_canceled());
-                        SASSERT(!l.sign() || m_bvalues[b] == l_false);
-                        SASSERT(l.sign()  || m_bvalues[b] == l_true);
-                    }
-                }
-            }
-#endif
-            checkpoint();
-            resolve_clause(b, m_lazy_clause.size(), m_lazy_clause.data());
-
-            for (unsigned i = 0; i < jst.num_clauses(); ++i) {
-                clause const& c = jst.clause(i);
-                TRACE("nlsat", display(tout << "adding clause assumptions ", c) << "\n";);
-                m_lemma_assumptions = m_asm.mk_join(static_cast<_assumption_set>(c.assumptions()), m_lemma_assumptions);
-            }
-        }
-        
-        /**
-           \brief Return true if all literals in ls are from previous stages.
-        */
-        bool only_literals_from_previous_stages(unsigned num, literal const * ls) const {
-            for (unsigned i = 0; i < num; i++) {
-                if (max_var(ls[i]) == m_xk)
-                    return false;
-            }
-            return true;
-        }
-
-        /**
-           \brief Return the maximum scope level in ls. 
-           
-           \pre This method assumes value(ls[i]) is l_false for i in [0, num)
-        */
-        unsigned max_scope_lvl(unsigned num, literal const * ls) {
-            unsigned max = 0;
-            for (unsigned i = 0; i < num; i++) {
-                literal l = ls[i];
-                bool_var b = l.var();
-                SASSERT(value(ls[i]) == l_false);
-                if (assigned_value(l) == l_false) {
-                    unsigned lvl = m_levels[b];
-                    if (lvl > max)
-                        max = lvl;
-                }
-                else {
-                    // l must be a literal from a previous stage that is false in the current interpretation
-                    SASSERT(assigned_value(l) == l_undef);
-                    SASSERT(max_var(b) != null_var);
-                    SASSERT(m_xk       != null_var);
-                    SASSERT(max_var(b) < m_xk);
-                }
-            }
-            return max;
-        }
-
-        /**
-           \brief Remove literals of the given lvl (that are in the current stage) from lemma.
-
-           \pre This method assumes value(ls[i]) is l_false for i in [0, num)
-        */
-        void remove_literals_from_lvl(scoped_literal_vector & lemma, unsigned lvl) {
-            TRACE("nlsat_resolve", tout << "removing literals from lvl: " << lvl << " and stage " << m_xk << "\n";);
-            unsigned sz = lemma.size();
-            unsigned j  = 0;
-            for (unsigned i = 0; i < sz; i++) {
-                literal l = lemma[i];
-                bool_var b = l.var();
-                SASSERT(is_marked(b));
-                SASSERT(value(lemma[i]) == l_false);
-                if (assigned_value(l) == l_false && m_levels[b] == lvl && max_var(b) == m_xk) {
-                    m_num_marks++;
-                    continue;
-                }
-                lemma.set(j, l);
-                j++;
-            }
-            lemma.shrink(j);
-        }
-
-        /**
-           \brief Return true if it is a Boolean lemma.
-        */
-        bool is_bool_lemma(unsigned sz, literal const * ls) const {
-            for (unsigned i = 0; i < sz; i++) {
-                if (m_atoms[ls[i].var()] != nullptr)
-                    return false;
-            }
-            return true;
-        }
-
-
-        /** 
-            Return the maximal decision level in lemma for literals in the first sz-1 positions that 
-            are at the same stage. If all these literals are from previous stages,
-            we just backtrack the current level.
-        */
-        unsigned find_new_level_arith_lemma(unsigned sz, literal const * lemma) {
-            SASSERT(!is_bool_lemma(sz, lemma));
-            unsigned new_lvl = 0;
-            bool found_lvl   = false;
-            for (unsigned i = 0; i < sz - 1; i++) {
-                literal l = lemma[i];
-                if (max_var(l) == m_xk) {
-                    bool_var b = l.var();
-                    if (!found_lvl) {
-                        found_lvl = true;
-                        new_lvl   = m_levels[b];
-                    }
-                    else {
-                        if (m_levels[b] > new_lvl)
-                            new_lvl = m_levels[b];
-                    }
-                }
-            }
-            SASSERT(!found_lvl || new_lvl < scope_lvl());
-            if (!found_lvl) {
-                TRACE("nlsat_resolve", tout << "fail to find new lvl, using previous one\n";);
-                new_lvl = scope_lvl() - 1;
-            }
-            return new_lvl;
-        }
-
-        struct scoped_reset_marks {
-            imp& i;
-            scoped_reset_marks(imp& i):i(i) {}
-            ~scoped_reset_marks() { if (i.m_num_marks > 0) { i.m_num_marks = 0; for (char& m : i.m_marks) m = 0; } }
-        };
-
-
-        /**
-           \brief Return true if the conflict was solved.
-        */
-        bool resolve(clause & conflict) {
-            clause * conflict_clause = &conflict;
-            m_lemma_assumptions = nullptr;
-        start:
-            SASSERT(check_marks());
-            TRACE("nlsat_proof", tout << "STARTING RESOLUTION\n";);
-            TRACE("nlsat_proof_sk", tout << "STARTING RESOLUTION\n";);
-            m_stats.m_conflicts++;
-            TRACE("nlsat", tout << "resolve, conflicting clause:\n"; display(tout, *conflict_clause) << "\n";
-                  tout << "xk: "; if (m_xk != null_var) m_display_var(tout, m_xk); else tout << "<null>"; tout << "\n";
-                  tout << "scope_lvl: " << scope_lvl() << "\n";
-                  tout << "current assignment\n"; display_assignment(tout););
-            
-            m_num_marks = 0;
-            m_lemma.reset();
-            m_lemma_assumptions = nullptr;
-            scoped_reset_marks _sr(*this);
-            resolve_clause(null_bool_var, *conflict_clause);
-
-            unsigned top = m_trail.size();
-            bool found_decision;
-            while (true) {
-                found_decision = false;
-                while (m_num_marks > 0) {
-                    checkpoint();
-                    SASSERT(top > 0);
-                    trail & t = m_trail[top-1];
-                    SASSERT(t.m_kind != trail::NEW_STAGE); // we only mark literals that are in the same stage
-                    if (t.m_kind == trail::BVAR_ASSIGNMENT) {
-                        bool_var b = t.m_b;
-                        if (is_marked(b)) {
-                            TRACE("nlsat_resolve", tout << "found marked: b" << b << "\n"; display_atom(tout, b) << "\n";);
-                            m_num_marks--;
-                            reset_mark(b);
-                            justification jst = m_justifications[b];
-                            switch (jst.get_kind()) {
-                            case justification::CLAUSE:
-                                resolve_clause(b, *(jst.get_clause()));
-                                break;
-                            case justification::LAZY:
-                                resolve_lazy_justification(b, *(jst.get_lazy()));
-                                break;
-                            case justification::DECISION:
-                                SASSERT(m_num_marks == 0);
-                                found_decision = true;
-                                TRACE("nlsat_resolve", tout << "found decision\n";);
-                                m_lemma.push_back(literal(b, m_bvalues[b] == l_true));
-                                break;
-                            default:
-                                UNREACHABLE();
-                                break;
-                            }
-                        }
-                    }
-                    top--;
-                }
-
-                // m_lemma is an implicating clause after backtracking current scope level.
-                if (found_decision)
-                    break;
-
-                // If lemma only contains literals from previous stages, then we can stop.
-                // We make progress by returning to a previous stage with additional information (new lemma)
-                // that forces us to select a new partial interpretation
-                if (only_literals_from_previous_stages(m_lemma.size(), m_lemma.data()))
-                    break;
-                
-                // Conflict does not depend on the current decision, and it is still in the current stage.
-                // We should find
-                //    - the maximal scope level in the lemma
-                //    - remove literal assigned in the scope level from m_lemma
-                //    - backtrack to this level
-                //    - and continue conflict resolution from there
-                //    - we must bump m_num_marks for literals removed from m_lemma
-                unsigned max_lvl = max_scope_lvl(m_lemma.size(), m_lemma.data());
-                TRACE("nlsat_resolve", tout << "conflict does not depend on current decision, backtracking to level: " << max_lvl << "\n";);
-                SASSERT(max_lvl < scope_lvl());
-                remove_literals_from_lvl(m_lemma, max_lvl);
-                undo_until_level(max_lvl);
-                top = m_trail.size();
-                TRACE("nlsat_resolve", tout << "scope_lvl: " << scope_lvl() << " num marks: " << m_num_marks << "\n";);
-                SASSERT(scope_lvl() == max_lvl);
-            }
-
-            TRACE("nlsat_proof", tout << "New lemma\n"; display(tout, m_lemma); tout << "\n=========================\n";);
-            TRACE("nlsat_proof_sk", tout << "New lemma\n"; display_abst(tout, m_lemma); tout << "\n=========================\n";);
-
-            if (m_lemma.empty()) {
-                TRACE("nlsat", tout << "empty clause generated\n";);
-                return false; // problem is unsat, empty clause was generated
-            }
-
-            reset_marks(); // remove marks from the literals in m_lemmas.
-            TRACE("nlsat", tout << "new lemma:\n"; display(tout, m_lemma.size(), m_lemma.data()); tout << "\n";
-                  tout << "found_decision: " << found_decision << "\n";);
-            
-            if (m_check_lemmas) {
-                check_lemma(m_lemma.size(), m_lemma.data(), false, m_lemma_assumptions.get());
-            }
-
-            if (m_log_lemmas) 
-                log_lemma(verbose_stream(), m_lemma.size(), m_lemma.data(), false);
-    
-            // There are two possibilities:
-            // 1) m_lemma contains only literals from previous stages, and they
-            //    are false in the current interpretation. We make progress 
-            //    by returning to a previous stage with additional information (new clause)
-            //    that forces us to select a new partial interpretation
-            //    >>> Return to some previous stage (we may also backjump many decisions and stages).
-            //    
-            // 2) m_lemma contains at most one literal from the current level (the last literal).
-            //    Moreover, this literal was a decision, but the new lemma forces it to 
-            //    be assigned to a different value.
-            //    >>> In this case, we remain in the same stage but, we add a new asserted literal
-            //        in a previous scope level. We may backjump many decisions.
-            //
-            unsigned sz = m_lemma.size();
-            clause * new_cls = nullptr;
-            if (!found_decision) {
-                // Case 1)
-                // We just have to find the maximal variable in m_lemma, and return to that stage
-                // Remark: the lemma may contain only boolean literals, in this case new_max_var == null_var;
-                var new_max_var = max_var(sz, m_lemma.data());
-                TRACE("nlsat_resolve", tout << "backtracking to stage: " << new_max_var << ", curr: " << m_xk << "\n";);
-                undo_until_stage(new_max_var);
-                SASSERT(m_xk == new_max_var);
-                new_cls = mk_clause(sz, m_lemma.data(), true, m_lemma_assumptions.get());
-                TRACE("nlsat", tout << "new_level: " << scope_lvl() << "\nnew_stage: " << new_max_var << "\n"; 
-                      if (new_max_var != null_var) m_display_var(tout, new_max_var) << "\n";);
-            }
-            else {
-                SASSERT(scope_lvl() >= 1);
-                // Case 2)
-                if (is_bool_lemma(m_lemma.size(), m_lemma.data())) {
-                    // boolean lemma, we just backtrack until the last literal is unassigned.
-                    bool_var max_bool_var = m_lemma[m_lemma.size()-1].var();
-                    undo_until_unassigned(max_bool_var);
-                }
-                else {
-                    // We must find the maximal decision level in literals in the first sz-1 positions that 
-                    // are at the same stage. If all these literals are from previous stages,
-                    // we just backtrack the current level.
-                    unsigned new_lvl = find_new_level_arith_lemma(m_lemma.size(), m_lemma.data());
-                    TRACE("nlsat", tout << "backtracking to new level: " << new_lvl << ", curr: " << m_scope_lvl << "\n";);
-                    undo_until_level(new_lvl);
-                }
-
-                if (lemma_is_clause(*conflict_clause)) {
-                    TRACE("nlsat", tout << "found decision literal in conflict clause\n";);
-                    VERIFY(process_clause(*conflict_clause, true));
-                    return true;
-                }
-                new_cls = mk_clause(sz, m_lemma.data(), true, m_lemma_assumptions.get());                
-            }
-            NLSAT_VERBOSE(display(verbose_stream(), *new_cls) << "\n";);
-            if (!process_clause(*new_cls, true)) {
-                TRACE("nlsat", tout << "new clause triggered another conflict, restarting conflict resolution...\n";
-                      display(tout, *new_cls) << "\n";
-                      );
-                // we are still in conflict
-                conflict_clause = new_cls;
-                goto start;
-            }
-            TRACE("nlsat_resolve_done", display_assignment(tout););
-            return true;
-        }
-
-        bool lemma_is_clause(clause const& cls) const {
-            bool same = (m_lemma.size() == cls.size());
-            for (unsigned i = 0; same && i < m_lemma.size(); ++i) {
-                same = m_lemma[i] == cls[i];
-            }
-            return same;
-        }
-
-
-        // -----------------------
-        //
-        // Debugging
-        //
-        // -----------------------
-        
-        bool check_watches() const {
-#ifdef Z3DEBUG
-            for (var x = 0; x < num_vars(); x++) {
-                    clause_vector const & cs = m_watches[x];
-                    unsigned sz = cs.size();
-                    for (unsigned i = 0; i < sz; i++) {
-                        SASSERT(max_var(*(cs[i])) == x);
-                    }
-                }
-#endif            
-            return true;
-        }
-
-        bool check_bwatches() const {
-#ifdef Z3DEBUG
-                for (bool_var b = 0; b < m_bwatches.size(); b++) {
-                    clause_vector const & cs = m_bwatches[b];
-                    unsigned sz = cs.size();
-                    for (unsigned i = 0; i < sz; i++) {
-                        clause const & c = *(cs[i]);
-                        SASSERT(max_var(c) == null_var);
-                        SASSERT(max_bvar(c) == b);
-                    }
-                }
-#endif                
-            return true;
-        }
-
-        bool check_invariant() const {
-            SASSERT(check_watches());
-            SASSERT(check_bwatches());
-            return true;
-        }
-
-        bool check_satisfied(clause_vector const & cs) const {
-            unsigned sz = cs.size();
-            for (unsigned i = 0; i < sz; i++) {
-                clause const & c = *(cs[i]);
-                if (!is_satisfied(c)) {
-                    TRACE("nlsat", tout << "not satisfied\n"; display(tout, c); tout << "\n";); 
-                    return false;
-                }
-            }
-            return true;
-        }
-
-        bool check_satisfied() const {
-            TRACE("nlsat", tout << "bk: b" << m_bk << ", xk: x" << m_xk << "\n"; if (m_xk != null_var) { m_display_var(tout, m_xk); tout << "\n"; });
-            unsigned num = m_atoms.size();
-            if (m_bk != null_bool_var)
-                num = m_bk;
-            for (bool_var b = 0; b < num; b++) {
-                if (!check_satisfied(m_bwatches[b])) {
-                    UNREACHABLE();
-                    return false;
-                }
-            }
-            if (m_xk != null_var) {
-                for (var x = 0; x < m_xk; x++) {
-                    if (!check_satisfied(m_watches[x])) {
-                        UNREACHABLE();
-                        return false;
-                    }
-                }
-            }
-            return true;
-        }
-        
-        // -----------------------
-        //
-        // Statistics
-        //
-        // -----------------------
-
-        void collect_statistics(statistics & st) {
-            st.update("nlsat conflicts", m_stats.m_conflicts);
-            st.update("nlsat propagations", m_stats.m_propagations);
-            st.update("nlsat decisions", m_stats.m_decisions);
-            st.update("nlsat restarts", m_stats.m_restarts);
-            st.update("nlsat stages", m_stats.m_stages);
-            st.update("nlsat simplifications", m_stats.m_simplifications);
-            st.update("nlsat irrational assignments", m_stats.m_irrational_assignments);
-        }
-
-        void reset_statistics() {
-            m_stats.reset();
-        }
-
-        // -----------------------
-        //
-        // Variable reordering
-        //
-        // -----------------------
-
-        struct var_info_collector {
-            pmanager &          pm;
-            atom_vector const & m_atoms;
-            var_vector          m_shuffle;
-            unsigned_vector     m_max_degree;
-            unsigned_vector     m_num_occs;
-
-            var_info_collector(pmanager & _pm, atom_vector const & atoms, unsigned num_vars):
-                pm(_pm),
-                m_atoms(atoms) {
-                m_max_degree.resize(num_vars, 0);
-                m_num_occs.resize(num_vars, 0);
-            }
-
-            var_vector      m_vars;
-            void collect(poly * p) {
-                m_vars.reset();
-                pm.vars(p, m_vars);
-                unsigned sz = m_vars.size(); 
-                for (unsigned i = 0; i < sz; i++) {
-                    var x      = m_vars[i];
-                    unsigned k = pm.degree(p, x);
-                    m_num_occs[x]++;
-                    if (k > m_max_degree[x])
-                        m_max_degree[x] = k;
-                }
-            }
-
-            void collect(literal l) {
-                bool_var b = l.var();
-                atom * a = m_atoms[b];
-                if (a == nullptr)
-                    return;
-                if (a->is_ineq_atom()) {
-                    unsigned sz = to_ineq_atom(a)->size();
-                    for (unsigned i = 0; i < sz; i++) {
-                        collect(to_ineq_atom(a)->p(i));
-                    }
-                }
-                else {
-                    collect(to_root_atom(a)->p());
-                }
-            }
-            
-            void collect(clause const & c) {
-                unsigned sz = c.size();
-                for (unsigned i = 0; i < sz; i++) 
-                    collect(c[i]);
-            }
-
-            void collect(clause_vector const & cs) {
-                unsigned sz = cs.size();
-                for (unsigned i = 0; i < sz; i++) 
-                    collect(*(cs[i]));
-            }
-
-            std::ostream& display(std::ostream & out, display_var_proc const & proc) {
-                unsigned sz = m_num_occs.size();
-                for (unsigned i = 0; i < sz; i++) {
-                    proc(out, i); out << " -> " << m_max_degree[i] << " : " << m_num_occs[i] << "\n";
-                }
-                return out;
-            }
-        };
-        
-        struct reorder_lt {
-            var_info_collector const & m_info;
-            reorder_lt(var_info_collector const & info):m_info(info) {}
-            bool operator()(var x, var y) const {
-                // high degree first
-                if (m_info.m_max_degree[x] < m_info.m_max_degree[y])
-                    return false;
-                if (m_info.m_max_degree[x] > m_info.m_max_degree[y])
-                    return true;
-                // more constrained first
-                if (m_info.m_num_occs[x] < m_info.m_num_occs[y])
-                    return false;
-                if (m_info.m_num_occs[x] > m_info.m_num_occs[y])
-                    return true;
-                return m_info.m_shuffle[x] < m_info.m_shuffle[y];
-            }
-        };
-
-        // Order variables by degree and number of occurrences
-        void heuristic_reorder() {
-            unsigned num = num_vars();
-            var_info_collector collector(m_pm, m_atoms, num);
-            collector.collect(m_clauses);
-            collector.collect(m_learned);
-            init_shuffle(collector.m_shuffle);
-            TRACE("nlsat_reorder", collector.display(tout, m_display_var););
-            var_vector new_order;
-            for (var x = 0; x < num; x++) 
-                new_order.push_back(x);
-            
-            std::sort(new_order.begin(), new_order.end(), reorder_lt(collector));
-            TRACE("nlsat_reorder", 
-                  tout << "new order: "; for (unsigned i = 0; i < num; i++) tout << new_order[i] << " "; tout << "\n";);
-            var_vector perm;
-            perm.resize(num, 0);
-            for (var x = 0; x < num; x++) {
-                perm[new_order[x]] = x;
-            }
-            reorder(perm.size(), perm.data());
-            SASSERT(check_invariant());
-        }
-
-        void init_shuffle(var_vector& p) {
-            unsigned num = num_vars();
-            for (var x = 0; x < num; x++)
-                p.push_back(x);
-
-            random_gen r(++m_random_seed);
-            shuffle(p.size(), p.data(), r);
-        }
-
-        void shuffle_vars() {
-            var_vector p;
-            init_shuffle(p);
-            reorder(p.size(), p.data());
-        }
-
-        bool can_reorder() const {
-            return all_of(m_learned, [&](clause* c) { return !has_root_atom(*c); }) 
-                && all_of(m_clauses, [&](clause* c) { return !has_root_atom(*c); });
-        }
-
-        /**
-           \brief Reorder variables using the giving permutation.
-           p maps internal variables to their new positions
-        */
-
-
-        void reorder(unsigned sz, var const * p) {
-
-            remove_learned_roots();
-            SASSERT(can_reorder());
-            TRACE("nlsat_reorder", tout << "solver before variable reorder\n"; display(tout);
-                  display_vars(tout);
-                  tout << "\npermutation:\n";
-                  for (unsigned i = 0; i < sz; i++) tout << p[i] << " "; tout << "\n";                  
-                  );
-            // verbose_stream() << "\npermutation: " << p[0] << " count " << count << " " << m_rlimit.is_canceled() << "\n";
-            reinit_cache();
-            SASSERT(num_vars() == sz);
-            TRACE("nlsat_bool_assignment_bug", tout << "before reset watches\n"; display_bool_assignment(tout););
-            reset_watches();
-            assignment new_assignment(m_am);
-            for (var x = 0; x < num_vars(); x++) {
-                if (m_assignment.is_assigned(x)) 
-                    new_assignment.set(p[x], m_assignment.value(x));
-            }
-            var_vector new_inv_perm;
-            new_inv_perm.resize(sz);
-            // the undo_until_size(0) statement erases the Boolean assignment.
-            // undo_until_size(0)
-            undo_until_stage(null_var);
-            m_cache.reset();               
-#ifdef Z3DEBUG
-            for (var x = 0; x < num_vars(); x++) {
-                SASSERT(m_watches[x].empty());
-            }
-#endif            
-            // update m_perm mapping
-            for (unsigned ext_x = 0; ext_x < sz; ext_x++) {
-                // p: internal -> new pos
-                // m_perm: internal -> external
-                // m_inv_perm: external -> internal
-                new_inv_perm[ext_x] = p[m_inv_perm[ext_x]];
-                m_perm.set(new_inv_perm[ext_x], ext_x);
-            }
-            bool_vector is_int;
-            is_int.swap(m_is_int);
-            for (var x = 0; x < sz; x++) {
-                m_is_int.setx(p[x], is_int[x], false);
-                SASSERT(m_infeasible[x] == 0);
-            }
-            m_inv_perm.swap(new_inv_perm);
-#ifdef Z3DEBUG
-            for (var x = 0; x < num_vars(); x++) {
-                SASSERT(x == m_inv_perm[m_perm[x]]);
-                SASSERT(m_watches[x].empty());
-            }
-#endif            
-            m_pm.rename(sz, p);
-            for (auto& b : m_bounds) 
-                b.x = p[b.x];                                   
-            TRACE("nlsat_bool_assignment_bug", tout << "before reinit cache\n"; display_bool_assignment(tout););
-            reinit_cache();
-            m_assignment.swap(new_assignment);
-            reattach_arith_clauses(m_clauses);
-            reattach_arith_clauses(m_learned);
-            TRACE("nlsat_reorder", tout << "solver after variable reorder\n"; display(tout); display_vars(tout););
-        }
-
-        
-        /**
-           \brief Restore variable order.
-        */
-        void restore_order() {
-            // m_perm: internal -> external
-            // m_inv_perm: external -> internal            
-            var_vector p;
-            p.append(m_perm);
-            reorder(p.size(), p.data());
-#ifdef Z3DEBUG
-            for (var x = 0; x < num_vars(); x++) {
-                SASSERT(m_perm[x] == x);
-                SASSERT(m_inv_perm[x] == x);
-            }
-#endif            
-        }
-
-        /**
-           \brief After variable reordering some lemmas containing root atoms may be ill-formed.
-        */
-        void remove_learned_roots() {
-            unsigned j  = 0;
-            for (clause* c : m_learned) {
-                if (has_root_atom(*c)) {
-                    del_clause(c);
-                }
-                else {
-                    m_learned[j++] = c;
-                }
-            }
-            m_learned.shrink(j);
-        }
-
-        /** 
-            \brief Return true if the clause contains an ill formed root atom
-        */
-        bool has_root_atom(clause const & c) const {
-            for (literal lit : c) {
-                bool_var b = lit.var();
-                atom * a = m_atoms[b];
-                if (a && a->is_root_atom()) 
-                    return true;
-            }
-            return false;
-        }
-
-        /**
-           \brief reinsert all polynomials in the unique cache
-        */
-        void reinit_cache() {
-            reinit_cache(m_clauses);
-            reinit_cache(m_learned);
-            for (atom* a : m_atoms) 
-                reinit_cache(a);            
-        }
-        void reinit_cache(clause_vector const & cs) {
-            for (clause* c : cs) 
-                reinit_cache(*c);
-        }
-        void reinit_cache(clause const & c) {
-            for (literal l : c) 
-                reinit_cache(l);
-        }
-        void reinit_cache(literal l) {
-            bool_var b = l.var();
-            reinit_cache(m_atoms[b]);
-        }
-        void reinit_cache(atom* a) {
-            if (a == nullptr) {
-
-            }
-            else if (a->is_ineq_atom()) {
-                var max = 0;
-                unsigned sz = to_ineq_atom(a)->size();
-                for (unsigned i = 0; i < sz; i++) {
-                    poly * p = to_ineq_atom(a)->p(i);
-                    VERIFY(m_cache.mk_unique(p) == p);
-                    var x = m_pm.max_var(p);
-                    if (x > max)
-                        max = x;
-                }
-                a->m_max_var = max;
-            }
-            else {
-                poly * p = to_root_atom(a)->p();
-                VERIFY(m_cache.mk_unique(p) == p);
-                a->m_max_var = m_pm.max_var(p);
-            }
-        }
-
-        void reset_watches() {
-            unsigned num = num_vars();
-            for (var x = 0; x < num; x++) {
-                m_watches[x].reset();
-            }
-        }
-
-        void reattach_arith_clauses(clause_vector const & cs) {
-            for (clause* cp : cs) {
-                var x = max_var(*cp);
-                if (x != null_var)
-                    m_watches[x].push_back(cp);
-            }
-        }
-
-        // -----------------------
-        //
-        // Solver initialization
-        //
-        // -----------------------
-        
-        struct degree_lt {
-            unsigned_vector & m_degrees;
-            degree_lt(unsigned_vector & ds):m_degrees(ds) {}
-            bool operator()(unsigned i1, unsigned i2) const { 
-                if (m_degrees[i1] < m_degrees[i2])
-                    return true;
-                if (m_degrees[i1] > m_degrees[i2])
-                    return false;
-                return i1 < i2;
-            }
-        };
-
-        unsigned_vector m_cs_degrees;
-        unsigned_vector m_cs_p;
-        void sort_clauses_by_degree(unsigned sz, clause ** cs) {
-            if (sz <= 1)
-                return;
-            TRACE("nlsat_reorder_clauses", tout << "before:\n"; for (unsigned i = 0; i < sz; i++) { display(tout, *(cs[i])); tout << "\n"; });
-            m_cs_degrees.reset();
-            m_cs_p.reset();
-            for (unsigned i = 0; i < sz; i++) {
-                m_cs_p.push_back(i);
-                m_cs_degrees.push_back(degree(*(cs[i])));
-            }
-            std::sort(m_cs_p.begin(), m_cs_p.end(), degree_lt(m_cs_degrees));
-            TRACE("nlsat_reorder_clauses", tout << "permutation: "; ::display(tout, m_cs_p.begin(), m_cs_p.end()); tout << "\n";);
-            apply_permutation(sz, cs, m_cs_p.data());
-            TRACE("nlsat_reorder_clauses", tout << "after:\n"; for (unsigned i = 0; i < sz; i++) { display(tout, *(cs[i])); tout << "\n"; });
-        }
-
-        
-        struct degree_lit_num_lt {
-            unsigned_vector & m_degrees;
-            unsigned_vector & m_lit_num;
-            degree_lit_num_lt(unsigned_vector & ds, unsigned_vector & ln) :
-            m_degrees(ds),
-            m_lit_num(ln) {
-            }
-            bool operator()(unsigned i1, unsigned i2) const {
-                if (m_lit_num[i1] == 1 && m_lit_num[i2] > 1)
-                    return true;
-                if (m_lit_num[i1] > 1 && m_lit_num[i2] == 1)
-                    return false;
-                if (m_degrees[i1] != m_degrees[i2])
-                    return m_degrees[i1] < m_degrees[i2];
-                if (m_lit_num[i1] != m_lit_num[i2])
-                    return m_lit_num[i1] < m_lit_num[i2];
-                return i1 < i2;
-            }
-        };
-
-        unsigned_vector m_dl_degrees;
-        unsigned_vector m_dl_lit_num;
-        unsigned_vector m_dl_p;
-        void sort_clauses_by_degree_lit_num(unsigned sz, clause ** cs) {
-            if (sz <= 1)
-                return;
-            TRACE("nlsat_reorder_clauses", tout << "before:\n"; for (unsigned i = 0; i < sz; i++) { display(tout, *(cs[i])); tout << "\n"; });
-            m_dl_degrees.reset();
-            m_dl_lit_num.reset();
-            m_dl_p.reset();
-            for (unsigned i = 0; i < sz; i++) {
-                m_dl_degrees.push_back(degree(*(cs[i])));
-                m_dl_lit_num.push_back(cs[i]->size());
-                m_dl_p.push_back(i);
-            }
-            std::sort(m_dl_p.begin(), m_dl_p.end(), degree_lit_num_lt(m_dl_degrees, m_dl_lit_num));
-            TRACE("nlsat_reorder_clauses", tout << "permutation: "; ::display(tout, m_dl_p.begin(), m_dl_p.end()); tout << "\n";);
-            apply_permutation(sz, cs, m_dl_p.data());
-            TRACE("nlsat_reorder_clauses", tout << "after:\n"; for (unsigned i = 0; i < sz; i++) { display(tout, *(cs[i])); tout << "\n"; });
-        }
-
-        void sort_watched_clauses() {
-            unsigned num = num_vars();
-            for (unsigned i = 0; i < num; i++) {
-                clause_vector & ws = m_watches[i];
-                // sort_clauses_by_degree(ws.size(), ws.data());
-                if (m_simple_check) {
-                    sort_clauses_by_degree_lit_num(ws.size(), ws.data());
-                }
-                else {
-                    sort_clauses_by_degree(ws.size(), ws.data());
-                }
-            }
-        }
-
-        // -----------------------
-        //
-        // Full dimensional 
-        // 
-        // A problem is in the full dimensional fragment if it does
-        // not contain equalities or non-strict inequalities.
-        //
-        // -----------------------
-        
-        bool is_full_dimensional(literal l) const {
-            atom * a = m_atoms[l.var()];
-            if (a == nullptr)
-                return true;
-            switch (a->get_kind()) {
-            case atom::EQ:      return l.sign();
-            case atom::LT:      return !l.sign();
-            case atom::GT:      return !l.sign();
-            case atom::ROOT_EQ: return l.sign();
-            case atom::ROOT_LT: return !l.sign();
-            case atom::ROOT_GT: return !l.sign();
-            case atom::ROOT_LE: return l.sign();
-            case atom::ROOT_GE: return l.sign();
-            default:
-                UNREACHABLE();
-                return false;
-            }
-        }
-
-        bool is_full_dimensional(clause const & c) const {
-            for (literal l : c) {
-                if (!is_full_dimensional(l))
-                    return false;
-            }
-            return true;
-        }
-
-        bool is_full_dimensional(clause_vector const & cs) const {
-            for (clause* c : cs) {
-                if (!is_full_dimensional(*c)) 
-                    return false;
-            }
-            return true;
-        }
-
-        bool is_full_dimensional() const {
-            return is_full_dimensional(m_clauses);
-        }
-
-
-        // -----------------------
-        //
-        // Simplification
-        //
-        // -----------------------
-
-        // solve simple equalities
-        // TBD WU-Reit decomposition?
-
-        // - elim_unconstrained
-        // - solve_eqs
-        // - fm
-
-        /**
-           \brief isolate variables in unit equalities.
-           Assume a clause is c == v*p + q
-           and the context implies p > 0
-           
-           replace v by -q/p
-           remove clause c, 
-           The for other occurrences of v, 
-              replace v*r + v*v*r' > 0 by 
-              by p*p*v*r + p*p*v*v*r' > 0
-              by p*q*r + q*q*r' > 0        
-
-           The method ignores lemmas and assumes constraints don't use roots.
-        */
-
-
-
-        // Eliminated variables are tracked in m_bounds.
-        // Each element in m_bounds tracks the eliminated variable and an upper or lower bound
-        // that has to be satisfied. Variables that are eliminated through equalities are tracked
-        // by non-strict bounds. A satisfiable solution is required to provide an evaluation that
-        // is consistent with the bounds. For equalities, the non-strict lower or upper bound can 
-        // always be assigned as a value to the variable.
-
-        void fix_patch() {
-            m_lo.reset(); m_hi.reset();
-            for (auto& b : m_bounds)
-                m_assignment.reset(b.x);
-            for (unsigned i = m_bounds.size(); i-- > 0; ) 
-                fix_patch(m_bounds[i]);            
-        }
-
-        // x is unassigned, lo < x -> x <- lo + 1
-        // x is unassigned, x < hi -> x <- hi - 1
-        // x is unassigned, lo <= x -> x <- lo
-        // x is unassigned, x <= hi -> x <- hi
-        // x is assigned above hi, lo is strict lo < x < hi -> set x <- (lo + hi)/2
-        // x is assigned below hi, above lo -> no-op
-        // x is assigned below lo, hi is strict lo < x < hi -> set x <-> (lo + hi)/2
-        // x is assigned above hi, x <= hi -> x <- hi
-        // x is assigned blow lo, lo <= x -> x <- lo
-        void fix_patch(bound_constraint& b) {
-            var x = b.x;
-            scoped_anum Av(m_am), Bv(m_am), val(m_am);
-            m_pm.eval(b.A, m_assignment, Av);
-            m_pm.eval(b.B, m_assignment, Bv);
-            m_am.neg(Bv);
-            val = Bv / Av;
-            // Ax >= B
-            // is-lower : A > 0
-            // is-upper:  A < 0
-            // x <- B / A
-            bool is_lower = m_am.is_pos(Av);
-            TRACE("nlsat",
-                m_display_var(tout << "patch v" << x << " ", x) << "\n";
-                if (m_assignment.is_assigned(x)) m_am.display(tout << "previous value: ", m_assignment.value(x)); tout << "\n";
-                m_am.display(tout << "updated value: ", val); tout << "\n";
-            );
-
-            if (!m_assignment.is_assigned(x)) {
-                if (!b.is_strict)
-                    m_assignment.set_core(x, val);
-                else if (is_lower)
-                    m_assignment.set_core(x, val + 1);
-                else
-                    m_assignment.set_core(x, val - 1);
-            }
-            else {
-                auto& aval = m_assignment.value(x);
-                if (is_lower) {
-                    // lo < value(x), lo < x -> x is unchanged
-                    if (b.is_strict && m_am.lt(val, aval))
-                        ;
-                    else if (!b.is_strict && m_am.le(val, aval))
-                        ;
-                    else if (!b.is_strict)
-                        m_assignment.set_core(x, val);
-                    // aval < lo < x, hi is unassigned: x <- lo + 1
-                    else if (!m_hi.is_assigned(x))
-                        m_assignment.set_core(x, val + 1);
-                    // aval < lo < x, hi is assigned: x <- (lo + hi) / 2
-                    else {
-                        scoped_anum mid(m_am);
-                        m_am.add(m_hi.value(x), val, mid);
-                        mid = mid / 2;
-                        m_assignment.set_core(x, mid);
-                    }
-                }
-                else {
-                    // dual to lower bounds
-                    if (b.is_strict && m_am.lt(aval, val))
-                        ;
-                    else if (!b.is_strict && m_am.le(aval, val))
-                        ;
-                    else if (!b.is_strict)
-                        m_assignment.set_core(x, val);
-                    else if (!m_lo.is_assigned(x))
-                        m_assignment.set_core(x, val - 1);
-                    else {
-                        scoped_anum mid(m_am);
-                        m_am.add(m_lo.value(x), val, mid);
-                        mid = mid / 2;
-                        m_assignment.set_core(x, mid);
-                    }
-                }
-            }
-
-            if (is_lower) {
-                if (!m_lo.is_assigned(x) || m_am.lt(m_lo.value(x), val))
-                    m_lo.set_core(x, val);
-            }
-            else {
-                if (!m_hi.is_assigned(x) || m_am.gt(m_hi.value(x), val))
-                    m_hi.set_core(x, val);
-            }        
-        }
-       
-        bool is_unit_ineq(clause const& c) const {
-            return 
-                c.size() == 1 &&
-                m_atoms[c[0].var()] && 
-                m_atoms[c[0].var()]->is_ineq_atom();
-        }
-
-        bool is_unit_eq(clause const& c) const {
-            return 
-                is_unit_ineq(c) && 
-                !c[0].sign() && 
-                m_atoms[c[0].var()]->is_eq();
-        }
-
-        /**
-           \brief determine whether the clause is a comparison v > k or v < k', where k >= 0 or k' <= 0.
-         */
-        lbool is_cmp0(clause const& c, var& v) {
-            if (!is_unit_ineq(c))
-                return l_undef;
-            literal lit = c[0];
-            ineq_atom const& a = *to_ineq_atom(m_atoms[lit.var()]);
-            bool sign = lit.sign();
-            poly * p0;
-            if (!is_single_poly(a, p0))
-                return l_undef;
-            if (m_pm.is_var(p0, v)) {
-                if (!sign && a.get_kind() == atom::GT) {
-                    return l_true;
-                }
-                if (!sign && a.get_kind() == atom::LT) {
-                    return l_false;
-                }
-                return l_undef;
-            }
-            polynomial::scoped_numeral n(m_pm.m());
-            if (m_pm.is_var_num(p0, v, n)) {
-                // x - k > 0
-                if (!sign && a.get_kind() == atom::GT && m_pm.m().is_nonneg(n)) {
-                    return l_true;
-                }
-                // x + k < 0
-                if (!sign && a.get_kind() == atom::LT && m_pm.m().is_nonpos(n)) {
-                    return l_false;
-                }
-                // !(x + k > 0)
-                if (sign && a.get_kind() == atom::GT && m_pm.m().is_pos(n)) {
-                    return l_false;
-                }
-                // !(x - k < 0)
-                if (sign && a.get_kind() == atom::LT && m_pm.m().is_neg(n)) {
-                    return l_true;
-                }
-            }
-            return l_undef;
-        }
-
-        bool is_single_poly(ineq_atom const& a, poly*& p) {
-            unsigned sz = a.size();
-            return sz == 1 && a.is_odd(0) && (p = a.p(0), true);
-        } 
-
-        bool is_unit(polynomial_ref const& p) {
-            if (!m_pm.is_const(p))
-                return false;
-            auto const& c = m_pm.coeff(p, 0);
-            return m_pm.m().is_one(c) || m_pm.m().is_minus_one(c);
-        }
-
-        // -----------------------
-        //
-        // Pretty printing
-        //
-        // -----------------------
-        
-        std::ostream& display_num_assignment(std::ostream & out, display_var_proc const & proc) const {
-            for (var x = 0; x < num_vars(); x++) {
-                if (m_assignment.is_assigned(x)) {
-                    proc(out, x);
-                    out << " -> ";
-                    m_am.display_decimal(out, m_assignment.value(x));
-                    out << "\n";
-                }
-            }
-            return out;
-        }
-
-        std::ostream& display_bool_assignment(std::ostream & out) const {
-            unsigned sz = m_atoms.size();
-            for (bool_var b = 0; b < sz; b++) {
-                if (m_atoms[b] == nullptr && m_bvalues[b] != l_undef) {
-                    out << "b" << b << " -> " << (m_bvalues[b] == l_true ? "true" : "false") << " @" << m_levels[b] << "\n";
-                }
-                else if (m_atoms[b] != nullptr && m_bvalues[b] != l_undef) {
-                    display(out << "b" << b << " ", *m_atoms[b]) << " -> " << (m_bvalues[b] == l_true ? "true" : "false") << " @" << m_levels[b] << "\n";
-                }
-            }
-            TRACE("nlsat_bool_assignment",
-                  for (bool_var b = 0; b < sz; b++) {
-                      out << "b" << b << " -> " << m_bvalues[b] << " ";
-                      if (m_atoms[b]) display(out, *m_atoms[b]);
-                      out << "\n";
-                  });
-            return out;
-        }
-
-        bool display_mathematica_assignment(std::ostream & out) const {
-            bool first = true;
-            for (var x = 0; x < num_vars(); x++) {
-                if (m_assignment.is_assigned(x)) {
-                    if (first)
-                        first = false;
-                    else
-                        out << " && ";
-                    out << "x" << x << " == ";
-                    m_am.display_mathematica(out, m_assignment.value(x));
-                }
-            }
-            return !first;
-        }
-
-        std::ostream& display_num_assignment(std::ostream & out) const { 
-            return display_num_assignment(out, m_display_var);
-        }
-
-        std::ostream& display_assignment(std::ostream& out) const {
-            display_bool_assignment(out);
-            display_num_assignment(out);
-            return out;
-        }
-
-        std::ostream& display(std::ostream& out, justification j) const {
-            switch (j.get_kind()) {
-            case justification::CLAUSE:
-                display(out, *j.get_clause()) << "\n";
-                break;
-            case justification::LAZY: {
-                lazy_justification const& lz = *j.get_lazy();
-                display_not(out, lz.num_lits(), lz.lits()) << "\n";
-                for (unsigned i = 0; i < lz.num_clauses(); ++i) {
-                    display(out, lz.clause(i)) << "\n";
-                }
-                break;
-            }
-            default:
-                out << j.get_kind() << "\n";
-                break;                
-            }
-            return out;
-        }
-
-        bool m_display_eval = false;
-        std::ostream& display_eval(std::ostream& out, justification j) {
-            flet<bool> _display(m_display_eval, true);
-            return display(out, j);
-        }
-       
-        std::ostream& display_ineq(std::ostream & out, ineq_atom const & a, display_var_proc const & proc, bool use_star = false) const {
-            unsigned sz = a.size();
-            for (unsigned i = 0; i < sz; i++) {
-                if (use_star && i > 0)
-                    out << "*";
-                bool is_even = a.is_even(i);
-                if (is_even || sz > 1)
-                    out << "(";
-                display_polynomial(out, a.p(i), proc, use_star);
-                if (is_even || sz > 1)
-                    out << ")";
-                if (is_even)
-                    out << "^2";
-            }
-            switch (a.get_kind()) {
-            case atom::LT: out << " < 0"; break;
-            case atom::GT: out << " > 0"; break;
-            case atom::EQ: out << " = 0"; break;
-            default: UNREACHABLE(); break;
-            }
-            return out;
-        }
-        
-        std::ostream& display_mathematica(std::ostream & out, ineq_atom const & a) const {
-            unsigned sz = a.size();
-            for (unsigned i = 0; i < sz; i++) {
-                if (i > 0)
-                    out << "*";
-                bool is_even = a.is_even(i);
-                if (sz > 1)
-                    out << "(";
-                if (is_even)
-                    out << "(";
-                m_pm.display(out, a.p(i), display_var_proc(), true);
-                if (is_even)
-                    out << "^2)";
-                if (sz > 1)
-                    out << ")";
-            }
-            switch (a.get_kind()) {
-            case atom::LT: out << " < 0"; break;
-            case atom::GT: out << " > 0"; break;
-            case atom::EQ: out << " == 0"; break;
-            default: UNREACHABLE(); break;
-            }
-            return out;
-        }
-
-        std::ostream& display_polynomial_smt2(std::ostream & out, poly const* p, display_var_proc const & proc) const {
-            return m_pm.display_smt2(out, p, proc);
-        }
-
-        std::ostream& display_ineq_smt2(std::ostream & out, ineq_atom const & a, display_var_proc const & proc) const {
-            switch (a.get_kind()) {
-            case atom::LT: out << "(< "; break;
-            case atom::GT: out << "(> "; break;
-            case atom::EQ: out << "(= "; break;
-            default: UNREACHABLE(); break;
-            }
-            unsigned sz = a.size();
-            if (sz > 1)
-                out << "(* ";
-            for (unsigned i = 0; i < sz; i++) {
-                if (i > 0) out << " ";
-                if (a.is_even(i)) {
-                    out << "(* ";
-                    display_polynomial_smt2(out, a.p(i), proc);
-                    out << " ";
-                    display_polynomial_smt2(out, a.p(i), proc);
-                    out << ")";
-                }
-                else {
-                    display_polynomial_smt2(out, a.p(i), proc);
-                }
-            }
-            if (sz > 1)
-                out << ")";
-            out << " 0)";
-            return out;
-        }
-
-        std::ostream& display_poly_root(std::ostream& out, char const* y, root_atom const& a, display_var_proc const& proc) const {
-            out << "(exists (("; proc(out,a.x()); out << " Real))\n";
-            out << "(and (= " << y << " ";
-            proc(out, a.x());
-            out << ") (= 0 ";
-            display_polynomial_smt2(out, a.p(), proc);
-            out << ")))\n";
-            return out;
-        }
-
-        std::ostream& display_binary_smt2(std::ostream& out,  poly const* p1, char const* rel, poly const* p2, display_var_proc const& proc) const {
-            out << "(" << rel << " ";
-            display_polynomial_smt2(out, p1, proc);
-            out << " ";
-            display_polynomial_smt2(out, p2, proc);
-            out << ")";
-            return out;
-        }
-        
-        
-        std::ostream& display_linear_root_smt2(std::ostream & out, root_atom const & a, display_var_proc const & proc) const {
-            polynomial_ref A(m_pm), B(m_pm), Z(m_pm), Ax(m_pm);
-            polynomial::scoped_numeral zero(m_qm);
-            m_pm.m().set(zero, 0);
-            A = m_pm.derivative(a.p(), a.x());
-            B = m_pm.neg(m_pm.substitute(a.p(), a.x(), zero));
-            Z = m_pm.mk_zero();
-
-            Ax = m_pm.mul(m_pm.mk_polynomial(a.x()), A);
-
-            // x < root[1](ax + b) == (a > 0 => ax + b < 0) & (a < 0 => ax + b > 0)
-            // x < root[1](ax + b) == (a > 0 => ax < -b) & (a < 0 => ax > -b)
-
-            char const* rel1 = "<", *rel2 = ">";
-            switch (a.get_kind()) {
-            case atom::ROOT_LT: rel1 = "<"; rel2 = ">"; break;
-            case atom::ROOT_GT: rel1 = ">"; rel2 = "<"; break;
-            case atom::ROOT_LE: rel1 = "<="; rel2 = ">="; break;
-            case atom::ROOT_GE: rel1 = ">="; rel2 = "<="; break;
-            case atom::ROOT_EQ: rel1 = rel2 = "="; break;
-            default: UNREACHABLE(); break;
-            }
-            
-            out << "(and ";
-            out << "(=> ";  display_binary_smt2(out, A, ">", Z, proc); display_binary_smt2(out, Ax, rel1, B, proc); out << ") ";
-            out << "(=> ";  display_binary_smt2(out, A, "<", Z, proc); display_binary_smt2(out, Ax, rel2, B, proc); out << ") ";
-            out << ")";
-            
-            return out;
-        }
-
-
-        std::ostream& display_root_smt2(std::ostream& out, root_atom const& a, display_var_proc const& proc) const {
-            if (a.i() == 1 && m_pm.degree(a.p(), a.x()) == 1)
-                return display_linear_root_smt2(out, a, proc); 
-#if 1
-            out << "(exists (";
-            for (unsigned j = 0; j < a.i(); ++j) {
-                std::string y = std::string("y") + std::to_string(j);
-                out << "(" << y << " Real) ";
-            }
-            out << ")\n";
-            out << "(and\n";
-            for (unsigned j = 0; j < a.i(); ++j) {
-                std::string y = std::string("y") + std::to_string(j);
-                display_poly_root(out, y.c_str(), a, proc);
-            }
-            for (unsigned j = 0; j + 1 < a.i(); ++j) {
-                std::string y1 = std::string("y") + std::to_string(j);
-                std::string y2 = std::string("y") + std::to_string(j+1);
-                out << "(< " << y1 << " " << y2 << ")\n";
-            }
-
-            std::string yn = "y" + std::to_string(a.i() - 1);
-
-            // TODO we need (forall z : z < yn . p(z) => z = y1 or ... z = y_{n-1})
-            // to say y1, .., yn are the first n distinct roots.
-            //
-            out << "(forall ((z Real)) (=> (and (< z " << yn << ") "; display_poly_root(out, "z", a, proc) << ") ";
-            if (a.i() == 1) {
-                out << "false))\n";
-            }
-            else {
-                out << "(or ";
-                for (unsigned j = 0; j + 1 < a.i(); ++j) {
-                    std::string y1 = std::string("y") + std::to_string(j);
-                    out << "(= z " << y1 << ") ";
-                }
-                out << ")))\n";
-            }
-            switch (a.get_kind()) {
-            case atom::ROOT_LT: out << "(< "; proc(out, a.x()); out << " " << yn << ")"; break;
-            case atom::ROOT_GT: out << "(> "; proc(out, a.x()); out << " " << yn << ")"; break;
-            case atom::ROOT_LE: out << "(<= "; proc(out, a.x()); out << " " << yn << ")"; break;
-            case atom::ROOT_GE: out << "(>= "; proc(out, a.x()); out << " " << yn << ")"; break;
-            case atom::ROOT_EQ: out << "(= "; proc(out, a.x()); out << " " << yn << ")"; NOT_IMPLEMENTED_YET(); break;
-            default: UNREACHABLE(); break;
-            }
-            out << "))";
-            return out;
-#endif
-
-
-            return display_root(out, a, proc);
-        }
-
-        std::ostream& display_root(std::ostream & out, root_atom const & a, display_var_proc const & proc) const {
-            proc(out, a.x());
-            switch (a.get_kind()) {
-            case atom::ROOT_LT: out << " < "; break;
-            case atom::ROOT_GT: out << " > "; break;
-            case atom::ROOT_LE: out << " <= "; break;
-            case atom::ROOT_GE: out << " >= "; break;
-            case atom::ROOT_EQ: out << " = "; break;
-            default: UNREACHABLE(); break;
-            }
-            out << "root[" << a.i() << "](";
-            display_polynomial(out, a.p(), proc);
-            out << ")";
-            return out;
-        }
-
-        struct mathematica_var_proc : public display_var_proc {
-            var m_x;
-        public:
-            mathematica_var_proc(var x):m_x(x) {}
-            std::ostream& operator()(std::ostream & out, var x) const override {
-                if (m_x == x)
-                    return out << "#1";
-                else
-                    return out << "x" << x; 
-            }
-        };
-
-        std::ostream& display_mathematica(std::ostream & out, root_atom const & a) const {
-            out << "x" << a.x();
-            switch (a.get_kind()) {
-            case atom::ROOT_LT: out << " < "; break;
-            case atom::ROOT_GT: out << " > "; break;
-            case atom::ROOT_LE: out << " <= "; break;
-            case atom::ROOT_GE: out << " >= "; break;
-            case atom::ROOT_EQ: out << " == "; break;
-            default: UNREACHABLE(); break;
-            }
-            out << "Root[";
-            display_polynomial(out, a.p(), mathematica_var_proc(a.x()), true);
-            out << " &, " << a.i() << "]";
-            return out;
-        }
-        
-        std::ostream& display(std::ostream & out, atom const & a, display_var_proc const & proc) const {
-            if (a.is_ineq_atom())
-                return display_ineq(out, static_cast<ineq_atom const &>(a), proc);
-            else
-                return display_root(out, static_cast<root_atom const &>(a), proc);
-        }
-
-        std::ostream& display(std::ostream & out, atom const & a) const {
-            return display(out, a, m_display_var);
-        }
-
-        std::ostream& display_mathematica(std::ostream & out, atom const & a) const {
-            if (a.is_ineq_atom())
-                return display_mathematica(out, static_cast<ineq_atom const &>(a));
-            else
-                return display_mathematica(out, static_cast<root_atom const &>(a));
-        }
-
-        std::ostream& display_smt2(std::ostream & out, atom const & a, display_var_proc const & proc) const {
-            if (a.is_ineq_atom())
-                return display_ineq_smt2(out, static_cast<ineq_atom const &>(a), proc);
-            else
-                return display_root_smt2(out, static_cast<root_atom const &>(a), proc);
-        }
-
-        std::ostream& display_atom(std::ostream & out, bool_var b, display_var_proc const & proc) const {
-            if (b == 0)
-                out << "true";
-            else if (m_atoms[b] == 0)
-                out << "b" << b;
-            else
-                display(out, *(m_atoms[b]), proc);
-            return out;
-        }
-
-        std::ostream& display_atom(std::ostream & out, bool_var b) const {
-            return display_atom(out, b, m_display_var);
-        }
-
-        std::ostream& display_mathematica_atom(std::ostream & out, bool_var b) const {
-            if (b == 0)
-                out << "(0 < 1)";
-            else if (m_atoms[b] == 0)
-                out << "b" << b;
-            else
-                display_mathematica(out, *(m_atoms[b]));
-            return out;
-        }
-
-        std::ostream& display_smt2_atom(std::ostream & out, bool_var b, display_var_proc const & proc) const {
-            if (b == 0)
-                out << "true";
-            else if (m_atoms[b] == 0)
-                out << "b" << b;
-            else
-                display_smt2(out, *(m_atoms[b]), proc);
-            return out;
-        }
-
-        std::ostream& display(std::ostream & out, literal l, display_var_proc const & proc) const {
-            if (l.sign()) {
-                bool_var b = l.var();
-                out << "!";
-                if (m_atoms[b] != 0)
-                    out << "(";
-                display_atom(out, b, proc);
-                if (m_atoms[b] != 0)
-                    out << ")";
-            }
-            else {
-                display_atom(out, l.var(), proc);
-            }
-            return out;
-        }
-
-        std::ostream& display(std::ostream & out, literal l) const {
-            return display(out, l, m_display_var);
-        }
-
-        std::ostream& display_smt2(std::ostream & out, literal l) const {
-            return display_smt2(out, l, m_display_var);
-        }
-
-        std::ostream& display_mathematica(std::ostream & out, literal l) const {
-            if (l.sign()) {
-                bool_var b = l.var();
-                out << "!";
-                if (m_atoms[b] != 0)
-                    out << "(";
-                display_mathematica_atom(out, b);
-                if (m_atoms[b] != 0)
-                    out << ")";
-            }
-            else {
-                display_mathematica_atom(out, l.var());
-            }
-            return out;
-        }
-
-        std::ostream& display_smt2(std::ostream & out, literal l, display_var_proc const & proc) const {
-            if (l.sign()) {
-                bool_var b = l.var();
-                out << "(not ";
-                display_smt2_atom(out, b, proc);
-                out << ")";
-            }
-            else {
-                display_smt2_atom(out, l.var(), proc);
-            }
-            return out;
-        }
-            
-        std::ostream& display_assumptions(std::ostream & out, _assumption_set s) const {
-            if (!m_display_assumption)
-                return out;
-            vector<assumption, false> deps;
-            m_asm.linearize(s, deps);
-            bool first = true;
-            for (auto dep : deps) {
-                if (first) first = false; else out << " ";
-                (*m_display_assumption)(out, dep); 
-            }
-            return out;
-        }
-        
-        std::ostream& display(std::ostream & out, unsigned num, literal const * ls, display_var_proc const & proc) const {
-            for (unsigned i = 0; i < num; i++) {
-                if (i > 0)
-                    out << " or ";
-                display(out, ls[i], proc);
-            }
-            return out;
-        }
-
-        std::ostream& display(std::ostream & out, unsigned num, literal const * ls) const {
-            return display(out, num, ls, m_display_var);
-        }
-
-        std::ostream& display_not(std::ostream & out, unsigned num, literal const * ls, display_var_proc const & proc) const {
-            for (unsigned i = 0; i < num; i++) {
-                if (i > 0)
-                    out << " or ";
-                display(out, ~ls[i], proc);
-            }
-            return out;
-        }
-
-        std::ostream& display_not(std::ostream & out, unsigned num, literal const * ls) const {
-            return display_not(out, num, ls, m_display_var);
-        }
-        
-        std::ostream& display(std::ostream & out, scoped_literal_vector const & cs) {
-            return display(out, cs.size(), cs.data(), m_display_var);
-        }
-
-        std::ostream& display(std::ostream & out, clause const & c, display_var_proc const & proc) const {
-            if (c.assumptions() != nullptr) {
-                display_assumptions(out, static_cast<_assumption_set>(c.assumptions()));
-                out << " |- ";
-            }
-            return display(out, c.size(), c.data(), proc);
-        }
-
-        std::ostream& display(std::ostream & out, clause const & c) const {
-            return display(out, c, m_display_var);
-        }
-
-
-        std::ostream& display_polynomial(std::ostream& out, poly* p, display_var_proc const & proc, bool use_star = false) const {
-            if (m_display_eval) {
-                polynomial_ref q(m_pm);
-                q = p;
-                for (var x = 0; x < num_vars(); x++) 
-                    if (m_assignment.is_assigned(x)) {
-                        auto& a = m_assignment.value(x);
-                        if (!m_am.is_rational(a))
-                            continue;
-                        mpq r;
-                        m_am.to_rational(a, r);
-                        q = m_pm.substitute(q, 1, &x, &r);            
-                    }
-                m_pm.display(out, q, proc, use_star);
-            }
-            else 
-                m_pm.display(out, p, proc, use_star);
-            return out;
-        }
-
-        // --
-
-        std::ostream& display_smt2(std::ostream & out, unsigned n, literal const* ls) const {
-            return display_smt2(out, n, ls, display_var_proc());
-        }
-
-
-        std::ostream& display_smt2(std::ostream & out, unsigned num, literal const * ls, display_var_proc const & proc) const {
-            if (num == 0) {
-                out << "false";
-            }
-            else if (num == 1) {
-                display_smt2(out, ls[0], proc);
-            }
-            else {
-                out << "(or";
-                for (unsigned i = 0; i < num; i++) {
-                    out << " ";
-                    display_smt2(out, ls[i], proc);
-                }
-                out << ")";
-            }
-            return out;
-        }
-
-        std::ostream& display_smt2(std::ostream & out, clause const & c, display_var_proc const & proc = display_var_proc()) const {
-            return display_smt2(out, c.size(), c.data(), proc);
-        }
-
-        std::ostream& display_abst(std::ostream & out, literal l) const {
-            if (l.sign()) {
-                bool_var b = l.var();
-                out << "!";
-                if (b == true_bool_var)
-                    out << "true";
-                else
-                    out << "b" << b;
-            }
-            else {
-                out << "b" << l.var();
-            }
-            return out;
-        }
-
-        std::ostream& display_abst(std::ostream & out, unsigned num, literal const * ls) const {
-            for (unsigned i = 0; i < num; i++) {
-                if (i > 0)
-                    out << " or ";
-                display_abst(out, ls[i]);
-            }
-            return out;
-        }
-
-        std::ostream& display_abst(std::ostream & out, scoped_literal_vector const & cs) const {
-            return display_abst(out, cs.size(), cs.data());
-        }
-
-        std::ostream& display_abst(std::ostream & out, clause const & c) const {
-            return display_abst(out, c.size(), c.data());
-        }
-
-        std::ostream& display_mathematica(std::ostream & out, clause const & c) const {
-            out << "(";
-            unsigned sz = c.size();
-            for (unsigned i = 0; i < sz; i++) {
-                if (i > 0)
-                    out << " || ";
-                display_mathematica(out, c[i]);
-            }
-            out << ")";
-            return out;
-        }
-
-        // Debugging support:
-        // Display generated lemma in Mathematica format.
-        // Mathematica must reduce lemma to True (modulo resource constraints).
-        std::ostream& display_mathematica_lemma(std::ostream & out, unsigned num, literal const * ls, bool include_assignment = false) const {
-            out << "Resolve[ForAll[{";
-            // var definition
-            for (unsigned i = 0; i < num_vars(); i++) {
-                if (i > 0)
-                    out << ", ";
-                out << "x" << i;
-            }
-            out << "}, ";
-            if (include_assignment) {
-                out << "!(";
-                if (!display_mathematica_assignment(out))
-                    out << "0 < 1"; // nothing was printed
-                out << ") || ";
-            }
-            for (unsigned i = 0; i < num; i++) {
-                if (i > 0)
-                    out << " || ";
-                display_mathematica(out, ls[i]);
-            }
-            out << "], Reals]\n"; // end of exists
-            return out;
-        }
-        
-        std::ostream& display(std::ostream & out, clause_vector const & cs, display_var_proc const & proc) const {
-            for (clause* c : cs) {
-                display(out, *c, proc) << "\n";
-            }
-            return out;
-        }
-
-        std::ostream& display(std::ostream & out, clause_vector const & cs) const {
-            return display(out, cs, m_display_var);
-        }
-
-        std::ostream& display_mathematica(std::ostream & out, clause_vector const & cs) const {            
-            unsigned sz = cs.size();
-            for (unsigned i = 0; i < sz; i++) {
-                if (i > 0) out << ",\n";
-                display_mathematica(out << " ", *(cs[i]));
-            }
-            return out;
-        }
-
-        std::ostream& display_abst(std::ostream & out, clause_vector const & cs) const {
-            for (clause* c : cs) {
-                display_abst(out, *c) << "\n";
-            }
-            return out;
-        }
-
-        std::ostream& display(std::ostream & out, display_var_proc const & proc) const {
-            display(out, m_clauses, proc);
-            if (!m_learned.empty()) {
-                display(out << "Lemmas:\n", m_learned, proc);
-            }
-            return out;
-        }
-
-        std::ostream& display_mathematica(std::ostream & out) const {
-            return display_mathematica(out << "{\n", m_clauses) << "}\n";
-        }
-
-        std::ostream& display_abst(std::ostream & out) const {
-            display_abst(out, m_clauses);
-            if (!m_learned.empty()) {
-                display_abst(out << "Lemmas:\n", m_learned);
-            }
-            return out;
-        }
-
-        std::ostream& display(std::ostream & out) const {
-            display(out, m_display_var);
-            display_assignment(out << "assignment:\n");
-            return out << "---\n";
-        }
-
-        std::ostream& display_vars(std::ostream & out) const {
-            for (unsigned i = 0; i < num_vars(); i++) {
-                out << i << " -> "; m_display_var(out, i); out << "\n";
-            }
-            return out;
-        }
-
-        std::ostream& display_smt2_arith_decls(std::ostream & out) const {
-            unsigned sz = m_is_int.size();
-            for (unsigned i = 0; i < sz; i++) {
-                if (is_int(i)) {
-                    out << "(declare-fun "; m_display_var(out, i) << " () Int)\n";
-                }
-                else {
-                    out << "(declare-fun "; m_display_var(out, i) << " () Real)\n";
-                }
-            }
-            return out;
-        }
-
-        std::ostream& display_smt2_bool_decls(std::ostream & out) const {
-            unsigned sz = m_atoms.size();
-            for (unsigned i = 0; i < sz; i++) {
-                if (m_atoms[i] == nullptr)
-                    out << "(declare-fun b" << i << " () Bool)\n";
-            }
-            return out;
-        }
-
-        std::ostream& display_smt2(std::ostream & out) const {
-            display_smt2_bool_decls(out);
-            display_smt2_arith_decls(out);
-            out << "(assert (and true\n";
-            for (clause* c : m_clauses) {
-                display_smt2(out, *c, m_display_var) << "\n";
-            }
-            out << "))\n" << std::endl;
-            return out;
-        }
-    };
-    
-    solver::solver(reslimit& rlim, params_ref const & p, bool incremental) {
-        m_ctx = alloc(ctx, rlim, p, incremental);
-        m_imp = alloc(imp, *this, *m_ctx);
-    }
-
-    solver::solver(ctx& ctx) {
-        m_ctx = nullptr;
-        m_imp = alloc(imp, *this, ctx);
-    }
-        
-    solver::~solver() {
-        dealloc(m_imp);
-        dealloc(m_ctx);
-    }
-
-    lbool solver::check() {
-        return m_imp->check();
-    }
-
-    lbool solver::check(literal_vector& assumptions) {
-        return m_imp->check(assumptions);
-    }
-
-    void solver::get_core(vector<assumption, false>& assumptions) {
-        return m_imp->get_core(assumptions);
-    }
-
-    void solver::reset() {
-        m_imp->reset();
-    }
-
-
-    void solver::updt_params(params_ref const & p) {
-        m_imp->updt_params(p);
-    }
-
-
-    void solver::collect_param_descrs(param_descrs & d) {
-        algebraic_numbers::manager::collect_param_descrs(d);
-        nlsat_params::collect_param_descrs(d);
-    }
-
-    unsynch_mpq_manager & solver::qm() {
-        return m_imp->m_qm;
-    }
-        
-    anum_manager & solver::am() {
-        return m_imp->m_am;
-    }
-
-    pmanager & solver::pm() {
-        return m_imp->m_pm;
-    }
-
-    void solver::set_display_var(display_var_proc const & proc) {
-        m_imp->m_display_var.m_proc = &proc;
-    }
-
-    void solver::set_display_assumption(display_assumption_proc const& proc) {
-        m_imp->m_display_assumption = &proc;
-    }
-
-
-    unsigned solver::num_vars() const {
-        return m_imp->num_vars();
-    }
-
-    bool solver::is_int(var x) const {
-        return m_imp->is_int(x);
-    }
-
-    bool_var solver::mk_bool_var() {
-        return m_imp->mk_bool_var();
-    }
-    
-    literal solver::mk_true() {
-        return literal(0, false);
-    }
-
-    atom * solver::bool_var2atom(bool_var b) {
-        return m_imp->m_atoms[b];
-    }
-
-    void solver::vars(literal l, var_vector& vs) {
-        m_imp->vars(l, vs);
-    }
-
-    atom_vector const& solver::get_atoms() {
-        return m_imp->m_atoms;
-    }
-
-    atom_vector const& solver::get_var2eq() {
-        return m_imp->m_var2eq;
-    }
-
-    evaluator& solver::get_evaluator() {
-        return m_imp->m_evaluator;
-    }
-
-    explain& solver::get_explain() {
-        return m_imp->m_explain;
-    }
-
-    void solver::reorder(unsigned sz, var const* p) {
-        m_imp->reorder(sz, p);
-    }
-
-    void solver::restore_order() {
-        m_imp->restore_order();
-    }
-
-    void solver::set_rvalues(assignment const& as) {
-        m_imp->m_assignment.copy(as);
-    }
-
-    void solver::get_rvalues(assignment& as) {
-        as.copy(m_imp->m_assignment);
-    }
-
-    void solver::get_bvalues(svector<bool_var> const& bvars, svector<lbool>& vs) {
-        vs.reset();
-        for (bool_var b : bvars) {
-            vs.reserve(b + 1, l_undef);
-            if (!m_imp->m_atoms[b]) {
-                vs[b] = m_imp->m_bvalues[b];
-            }
-        }
-        TRACE("nlsat", display(tout););
-    }
-
-    void solver::set_bvalues(svector<lbool> const& vs) {
-        TRACE("nlsat", display(tout););
-        for (bool_var b = 0; b < vs.size(); ++b) {
-            if (vs[b] != l_undef) {
-                m_imp->m_bvalues[b] = vs[b];
-                SASSERT(!m_imp->m_atoms[b]);
-            }
-        }
-#if 0        
-        m_imp->m_bvalues.reset();
-        m_imp->m_bvalues.append(vs);
-        m_imp->m_bvalues.resize(m_imp->m_atoms.size(), l_undef);        
-        for (unsigned i = 0; i < m_imp->m_atoms.size(); ++i) {
-            atom* a = m_imp->m_atoms[i];
-            SASSERT(!a);
-            if (a) {
-                m_imp->m_bvalues[i] = to_lbool(m_imp->m_evaluator.eval(a, false));
-            }
-        }
-#endif
-        TRACE("nlsat", display(tout););
-    }
-
-    void solver::del_clause(clause* c) {
-        m_imp->del_clause(c);
-    }
-    
-    var solver::mk_var(bool is_int) {
-        return m_imp->mk_var(is_int);
-    }
-        
-    bool_var solver::mk_ineq_atom(atom::kind k, unsigned sz, poly * const * ps, bool const * is_even) {
-        return m_imp->mk_ineq_atom(k, sz, ps, is_even);
-    }
-
-    literal solver::mk_ineq_literal(atom::kind k, unsigned sz, poly * const * ps, bool const * is_even, bool simplify) {
-        return m_imp->mk_ineq_literal(k, sz, ps, is_even, simplify);
-    }
-
-    bool_var solver::mk_root_atom(atom::kind k, var x, unsigned i, poly * p) {
-        return m_imp->mk_root_atom(k, x, i, p);
-    }
-    
-    void solver::inc_ref(bool_var b) {
-        m_imp->inc_ref(b);
-    }
-
-    void solver::dec_ref(bool_var b) {
-        m_imp->dec_ref(b);
-    }
-
-    void solver::inc_ref(assumption a) {
-        m_imp->inc_ref(static_cast<imp::_assumption_set>(a));
-    }
-
-    void solver::dec_ref(assumption a) {
-        m_imp->dec_ref(static_cast<imp::_assumption_set>(a));
-    }
-        
-    void solver::mk_clause(unsigned num_lits, literal * lits, assumption a) {
-        return m_imp->mk_external_clause(num_lits, lits, a);
-    }
-
-    std::ostream& solver::display(std::ostream & out) const {
-        return m_imp->display(out);
-    }
-
-    std::ostream& solver::display(std::ostream & out, literal l) const {
-        return m_imp->display(out, l);
-    }
-
-    std::ostream& solver::display(std::ostream & out, unsigned n, literal const* ls) const {
-        for (unsigned i = 0; i < n; ++i) {
-            display(out, ls[i]);
-            out << ";  ";
-        }
-        return out;
-    }
-
-    std::ostream& solver::display(std::ostream & out, literal_vector const& ls) const {
-        return display(out, ls.size(), ls.data());
-    }
-
-    std::ostream& solver::display_smt2(std::ostream & out, literal l) const {
-        return m_imp->display_smt2(out, l);
-    }
-
-    std::ostream& solver::display_smt2(std::ostream & out, unsigned n, literal const* ls) const {
-        for (unsigned i = 0; i < n; ++i) {
-            display_smt2(out, ls[i]);
-            out << "  ";
-        }
-        return out;
-    }
-
-    std::ostream& solver::display(std::ostream& out, clause const& c) const {
-        return m_imp->display(out, c);
-    }
-
-    std::ostream& solver::display_smt2(std::ostream & out) const {
-        return m_imp->display_smt2(out);
-    }
-
-    std::ostream& solver::display_smt2(std::ostream & out, literal_vector const& ls) const {
-        return display_smt2(out, ls.size(), ls.data());
-    }
-
-    std::ostream& solver::display(std::ostream & out, var x) const {
-        return m_imp->m_display_var(out, x);
-    }
-
-    std::ostream& solver::display(std::ostream & out, atom const& a) const {
-        return m_imp->display(out, a, m_imp->m_display_var);
-    }
-
-    display_var_proc const & solver::display_proc() const {
-        return m_imp->m_display_var;
-    }
-
-    anum const & solver::value(var x) const {
-        if (m_imp->m_assignment.is_assigned(x))
-            return m_imp->m_assignment.value(x);
-        return m_imp->m_zero;
-    }
-    
-    lbool solver::bvalue(bool_var b) const {
-        return m_imp->m_bvalues[b];
-    }
-
-    lbool solver::value(literal l) const {
-        return m_imp->value(l);
-    }
-
-    bool solver::is_interpreted(bool_var b) const {
-        return m_imp->m_atoms[b] != 0;
-    }
-
-    void solver::reset_statistics() {
-        return m_imp->reset_statistics();
-    }
-
-    void solver::collect_statistics(statistics & st) {
-        return m_imp->collect_statistics(st);
-    }
-
-    clause* solver::mk_clause(unsigned n, literal const* lits, bool learned, internal_assumption a) {
-         return m_imp->mk_clause(n, lits, learned, static_cast<imp::_assumption_set>(a));
-    }
-
-    void solver::inc_simplify() {
-        m_imp->m_stats.m_simplifications++;
-    }
-
-    bool solver::has_root_atom(clause const& c) const {
-        return m_imp->has_root_atom(c);
-    }
-
-    void solver::add_bound(bound_constraint const& c) {
-        m_imp->m_bounds.push_back(c);
-    }
-
-    assumption solver::join(assumption a, assumption b) {
-        return (m_imp->m_asm.mk_join(static_cast<imp::_assumption_set>(a), static_cast<imp::_assumption_set>(b)));
-    }
-
-};
->>>>>>> da614c65
+/*++
+Copyright (c) 2012 Microsoft Corporation
+
+Module Name:
+
+    nlsat_solver.cpp
+
+Abstract:
+
+    Nonlinear arithmetic satisfiability procedure. The procedure is
+    complete for nonlinear real arithmetic, but it also has limited
+    support for integers.
+
+Author:
+
+    Leonardo de Moura (leonardo) 2012-01-02.
+
+Revision History:
+
+--*/
+#include "util/z3_exception.h"
+#include "util/chashtable.h"
+#include "util/id_gen.h"
+#include "util/map.h"
+#include "util/dependency.h"
+#include "util/permutation.h"
+#include "math/polynomial/algebraic_numbers.h"
+#include "math/polynomial/polynomial_cache.h"
+#include "nlsat/nlsat_solver.h"
+#include "nlsat/nlsat_clause.h"
+#include "nlsat/nlsat_assignment.h"
+#include "nlsat/nlsat_justification.h"
+#include "nlsat/nlsat_evaluator.h"
+#include "nlsat/nlsat_explain.h"
+#include "nlsat/nlsat_params.hpp"
+#include "nlsat/nlsat_simplify.h"
+#include "nlsat/nlsat_simple_checker.h"
+#include "nlsat/nlsat_variable_ordering_strategy.h"
+
+#define NLSAT_EXTRA_VERBOSE
+
+#ifdef NLSAT_EXTRA_VERBOSE
+#define NLSAT_VERBOSE(CODE) IF_VERBOSE(10, CODE)
+#else
+#define NLSAT_VERBOSE(CODE) ((void)0)
+#endif
+
+namespace nlsat {
+
+
+    typedef chashtable<ineq_atom*, ineq_atom::hash_proc, ineq_atom::eq_proc> ineq_atom_table;
+    typedef chashtable<root_atom*, root_atom::hash_proc, root_atom::eq_proc> root_atom_table;
+
+    // for apply_permutation procedure
+    void swap(clause * & c1, clause * & c2) noexcept {
+        std::swap(c1, c2);
+    }
+
+    struct solver::ctx {
+        params_ref             m_params;
+        reslimit&              m_rlimit;
+        small_object_allocator m_allocator;
+        unsynch_mpq_manager    m_qm;
+        pmanager               m_pm;
+        anum_manager           m_am;
+        bool                   m_incremental;
+        ctx(reslimit& rlim, params_ref const & p, bool incremental):
+            m_params(p),
+            m_rlimit(rlim),
+            m_allocator("nlsat"),
+            m_pm(rlim, m_qm, &m_allocator),
+            m_am(rlim, m_qm, p, &m_allocator),
+            m_incremental(incremental)
+        {}
+    };
+
+    struct solver::imp {
+
+
+        struct dconfig {
+            typedef imp                      value_manager;
+            typedef small_object_allocator   allocator;
+            typedef void* value;
+            static const bool ref_count = false;
+        };
+
+        typedef dependency_manager<dconfig>  assumption_manager;
+        typedef assumption_manager::dependency* _assumption_set;
+
+        typedef obj_ref<assumption_manager::dependency, assumption_manager> assumption_set_ref;
+        
+
+        typedef polynomial::cache cache;
+        typedef ptr_vector<interval_set> interval_set_vector;
+
+
+
+        ctx&                    m_ctx;
+        solver&                 m_solver;
+        reslimit&               m_rlimit;
+        small_object_allocator& m_allocator;
+        bool                    m_incremental;
+        unsynch_mpq_manager&    m_qm;
+        pmanager&               m_pm;
+        cache                   m_cache;
+        anum_manager&           m_am;
+        mutable assumption_manager     m_asm;
+        assignment             m_assignment, m_lo, m_hi; // partial interpretation
+        evaluator              m_evaluator;
+        interval_set_manager & m_ism;
+        ineq_atom_table        m_ineq_atoms;
+        root_atom_table        m_root_atoms;
+
+
+        vector<bound_constraint> m_bounds;
+        
+        id_gen                 m_cid_gen;
+        clause_vector          m_clauses; // set of clauses
+        clause_vector          m_learned; // set of learned clauses
+        clause_vector          m_valids;
+
+        unsigned               m_num_bool_vars;
+        atom_vector            m_atoms;        // bool_var -> atom
+        svector<lbool>         m_bvalues;      // boolean assignment
+        unsigned_vector        m_levels;       // bool_var -> level
+        svector<justification> m_justifications;
+        vector<clause_vector>  m_bwatches;     // bool_var (that are not attached to atoms) -> clauses where it is maximal
+        bool_vector            m_dead;         // mark dead boolean variables
+        id_gen                 m_bid_gen;
+
+        simplify               m_simplify;
+
+        bool_vector            m_is_int;     // m_is_int[x] is true if variable is integer
+        vector<clause_vector>  m_watches;    // var -> clauses where variable is maximal
+        interval_set_vector    m_infeasible; // var -> to a set of interval where the variable cannot be assigned to.
+        atom_vector            m_var2eq;     // var -> to asserted equality
+        var_vector             m_perm;       // var -> var permutation of the variables
+        var_vector             m_inv_perm;
+        // m_perm:     internal -> external
+        // m_inv_perm: external -> internal
+        struct perm_display_var_proc : public display_var_proc {
+            var_vector &             m_perm;
+            display_var_proc         m_default_display_var;
+            display_var_proc const * m_proc; // display external var ids
+            perm_display_var_proc(var_vector & perm):
+                m_perm(perm),
+                m_proc(nullptr) {
+            }
+            std::ostream& operator()(std::ostream & out, var x) const override {
+                if (m_proc == nullptr)
+                    m_default_display_var(out, x);
+                else
+                    (*m_proc)(out, m_perm[x]);
+                return out;
+            }
+        };
+        perm_display_var_proc  m_display_var;
+
+        display_assumption_proc const* m_display_assumption;
+        struct display_literal_assumption : public display_assumption_proc {
+            imp& i;
+            literal_vector const& lits;
+            display_literal_assumption(imp& i, literal_vector const& lits): i(i), lits(lits) {}
+            std::ostream& operator()(std::ostream& out, assumption a) const override {
+                if (lits.begin() <= a && a < lits.end()) {
+                    out << *((literal const*)a);
+                }
+                else if (i.m_display_assumption) {
+                    (*i.m_display_assumption)(out, a);
+                }
+                return out;
+            }
+
+        };
+        struct scoped_display_assumptions {
+            imp& i;
+            display_assumption_proc const* m_save;
+            scoped_display_assumptions(imp& i, display_assumption_proc const& p): i(i), m_save(i.m_display_assumption) {
+                i.m_display_assumption = &p;
+            }
+            ~scoped_display_assumptions() {
+                i.m_display_assumption = m_save;
+            }
+        };
+
+        explain                m_explain;
+
+        bool_var               m_bk;       // current Boolean variable we are processing
+        var                    m_xk;       // current arith variable we are processing
+
+        unsigned               m_scope_lvl;
+
+        struct bvar_assignment {};
+        struct stage {};
+        struct trail {
+            enum kind { BVAR_ASSIGNMENT, INFEASIBLE_UPDT, NEW_LEVEL, NEW_STAGE, UPDT_EQ };
+            kind   m_kind;
+            union {
+                bool_var m_b;
+                interval_set * m_old_set;
+                atom         * m_old_eq;
+            };
+            trail(bool_var b, bvar_assignment):m_kind(BVAR_ASSIGNMENT), m_b(b) {}
+            trail(interval_set * old_set):m_kind(INFEASIBLE_UPDT), m_old_set(old_set) {}
+            trail(bool s, stage):m_kind(s ? NEW_STAGE : NEW_LEVEL) {}
+            trail(atom * a):m_kind(UPDT_EQ), m_old_eq(a) {}
+        };
+        svector<trail>         m_trail;
+
+        anum                   m_zero;
+
+        // configuration
+        unsigned long long     m_max_memory;
+        unsigned               m_lazy;  // how lazy the solver is: 0 - satisfy all learned clauses, 1 - process only unit and empty learned clauses, 2 - use only conflict clauses for resolving conflicts
+        bool                   m_simplify_cores;
+        bool                   m_reorder;
+        bool                   m_randomize;
+        bool                   m_random_order;
+        unsigned               m_random_seed;
+        bool                   m_inline_vars;
+        bool                   m_log_lemmas;
+        bool                   m_check_lemmas;
+        unsigned               m_max_conflicts;
+        unsigned               m_lemma_count;
+        bool m_simple_check =  false;
+        unsigned m_variable_ordering_strategy;
+        bool m_set_0_more;
+        bool m_cell_sample;
+
+        struct stats {
+            unsigned               m_simplifications;
+            unsigned               m_restarts;
+            unsigned               m_conflicts;
+            unsigned               m_propagations;
+            unsigned               m_decisions;
+            unsigned               m_stages;
+            unsigned               m_irrational_assignments; // number of irrational witnesses
+            void reset() { memset(this, 0, sizeof(*this)); }
+            stats() { reset(); }
+        };
+        // statistics
+        stats                  m_stats;
+
+        imp(solver& s, ctx& c):
+            m_ctx(c),
+            m_solver(s),
+            m_rlimit(c.m_rlimit),
+            m_allocator(c.m_allocator),
+            m_incremental(c.m_incremental),
+            m_qm(c.m_qm),
+            m_pm(c.m_pm),
+            m_cache(m_pm),
+            m_am(c.m_am),
+            m_asm(*this, m_allocator),
+            m_assignment(m_am), m_lo(m_am), m_hi(m_am),
+            m_evaluator(s, m_assignment, m_pm, m_allocator), 
+            m_ism(m_evaluator.ism()),
+            m_num_bool_vars(0),
+            m_simplify(s, m_atoms, m_clauses, m_learned, m_pm),
+            m_display_var(m_perm),
+            m_display_assumption(nullptr),
+            m_explain(s, m_assignment, m_cache, m_atoms, m_var2eq, m_evaluator, nlsat_params(c.m_params).cell_sample()),
+            m_scope_lvl(0),
+            m_lemma(s),
+            m_lazy_clause(s),
+            m_lemma_assumptions(m_asm) {
+            updt_params(c.m_params);
+            reset_statistics();
+            mk_true_bvar();
+            m_lemma_count = 0;
+        }
+        
+        ~imp() {
+            clear();
+        }
+
+        void mk_true_bvar() {
+            bool_var b = mk_bool_var();
+            SASSERT(b == true_bool_var);
+            literal true_lit(b, false);
+            mk_clause(1, &true_lit, false, nullptr);
+        }
+
+        void updt_params(params_ref const & _p) {
+            nlsat_params p(_p);
+            m_max_memory     = p.max_memory();
+            m_lazy           = p.lazy();
+            m_simplify_cores = p.simplify_conflicts();
+            bool min_cores   = p.minimize_conflicts();
+            m_reorder        = p.reorder();
+            m_randomize      = p.randomize();
+            m_max_conflicts  = p.max_conflicts();
+            m_random_order   = p.shuffle_vars();
+            m_random_seed    = p.seed();
+            m_inline_vars    = p.inline_vars();
+            m_log_lemmas     = p.log_lemmas();
+            m_check_lemmas   = p.check_lemmas();
+            m_variable_ordering_strategy = p.variable_ordering_strategy();
+    
+
+            m_cell_sample = p.cell_sample();
+
+  
+            m_ism.set_seed(m_random_seed);
+            m_explain.set_simplify_cores(m_simplify_cores);
+            m_explain.set_minimize_cores(min_cores);
+            m_explain.set_factor(p.factor());
+            m_am.updt_params(p.p);
+        }
+
+        void reset() {
+            m_explain.reset();
+            m_lemma.reset();
+            m_lazy_clause.reset();
+            undo_until_size(0);
+            del_clauses();
+            del_unref_atoms();
+            m_cache.reset();
+            m_assignment.reset();
+            m_lo.reset();
+            m_hi.reset();
+        }
+
+        void clear() {
+            m_explain.reset();
+            m_lemma.reset();
+            m_lazy_clause.reset();
+            undo_until_size(0);
+            del_clauses();
+            del_unref_atoms();
+        }
+
+        void checkpoint() {
+            if (!m_rlimit.inc()) throw solver_exception(m_rlimit.get_cancel_msg()); 
+            if (memory::get_allocation_size() > m_max_memory) throw solver_exception(Z3_MAX_MEMORY_MSG);
+        }
+
+        // -----------------------
+        //
+        // Basic
+        //
+        // -----------------------
+
+        unsigned num_bool_vars() const {
+            return m_num_bool_vars;
+        }
+        
+        unsigned num_vars() const {
+            return m_is_int.size();
+        }
+
+        bool is_int(var x) const {
+            return m_is_int[x];
+        }
+
+        void inc_ref(assumption) {}
+
+        void dec_ref(assumption) {}
+
+        void inc_ref(_assumption_set a) {            
+            if (a != nullptr) m_asm.inc_ref(a);
+        }
+        
+        void dec_ref(_assumption_set a) {
+            if (a != nullptr) m_asm.dec_ref(a);
+        }
+
+        void inc_ref(bool_var b) {
+            if (b == null_bool_var)
+                return;
+            atom * a = m_atoms[b];
+            if (a == nullptr)
+                return;
+            TRACE("ref", display(tout << "inc: " << b << " " << a->ref_count() << " ", *a) << "\n";);
+            a->inc_ref();
+        }
+        
+        void inc_ref(literal l) {
+            inc_ref(l.var());
+        }
+
+        void dec_ref(bool_var b) {
+            if (b == null_bool_var)
+                return;
+            atom * a = m_atoms[b];
+            if (a == nullptr)
+                return;
+            SASSERT(a->ref_count() > 0);
+            a->dec_ref();
+            TRACE("ref", display(tout << "dec: " << b << " " << a->ref_count() << " ", *a) << "\n";);
+            if (a->ref_count() == 0)
+                del(a);
+        }
+
+        void dec_ref(literal l) {
+            dec_ref(l.var());
+        }
+
+        bool is_arith_atom(bool_var b) const { return m_atoms[b] != nullptr; }
+
+        bool is_arith_literal(literal l) const { return is_arith_atom(l.var()); }
+
+        var max_var(poly const * p) const {
+            return m_pm.max_var(p);
+        }
+
+        var max_var(bool_var b) const {
+            if (!is_arith_atom(b))
+                return null_var;
+            else
+                return m_atoms[b]->max_var();
+        }
+
+        var max_var(literal l) const {
+            return max_var(l.var());
+        }
+        
+        /**
+           \brief Return the maximum variable occurring in cls.
+        */
+        var max_var(unsigned sz, literal const * cls) const {
+            var x      = null_var;
+            for (unsigned i = 0; i < sz; i++) {
+                literal l = cls[i];
+                if (is_arith_literal(l)) {
+                    var y = max_var(l);
+                    if (x == null_var || y > x)
+                        x = y;
+                }
+            }
+            return x;
+        }
+
+        var max_var(clause const & cls) const {
+            return max_var(cls.size(), cls.data());
+        }
+
+        /**
+           \brief Return the maximum Boolean variable occurring in cls.
+        */
+        bool_var max_bvar(clause const & cls) const {
+            bool_var b = null_bool_var;
+            for (literal l : cls) {
+                if (b == null_bool_var || l.var() > b)
+                    b = l.var();
+            }
+            return b;
+        }
+
+        /**
+           \brief Return the degree of the maximal variable of the given atom
+        */
+        unsigned degree(atom const * a) const {
+            if (a->is_ineq_atom()) {
+                unsigned max = 0;
+                unsigned sz  = to_ineq_atom(a)->size();
+                var x = a->max_var();
+                for (unsigned i = 0; i < sz; i++) {
+                    unsigned d = m_pm.degree(to_ineq_atom(a)->p(i), x);
+                    if (d > max)
+                        max = d;
+                }
+                return max;
+            }
+            else {
+                return m_pm.degree(to_root_atom(a)->p(), a->max_var());+
+            }
+        }
+
+        /**
+           \brief Return the degree of the maximal variable in c
+        */
+        unsigned degree(clause const & c) const {
+            var x = max_var(c);
+            if (x == null_var)
+                return 0;
+            unsigned max = 0;
+            for (literal l : c) {
+                atom const * a  = m_atoms[l.var()];
+                if (a == nullptr)
+                    continue;
+                unsigned d = degree(a);
+                if (d > max)
+                    max = d;
+            }
+            return max;
+        }
+
+        // -----------------------
+        //
+        // Variable, Atoms, Clauses & Assumption creation
+        //
+        // -----------------------
+        
+        bool_var mk_bool_var_core() {
+            bool_var b = m_bid_gen.mk();
+            m_num_bool_vars++;
+            m_atoms         .setx(b, nullptr, nullptr);
+            m_bvalues       .setx(b, l_undef, l_undef);
+            m_levels        .setx(b, UINT_MAX, UINT_MAX);
+            m_justifications.setx(b, null_justification, null_justification);
+            m_bwatches      .setx(b, clause_vector(), clause_vector());
+            m_dead          .setx(b, false, true);
+            return b;
+        }
+
+        bool_var mk_bool_var() {
+            return mk_bool_var_core();
+        }
+
+        var mk_var(bool is_int) {
+            var x = m_pm.mk_var();
+            register_var(x, is_int);
+            return x;
+        }
+        void register_var(var x, bool is_int) {
+            SASSERT(x == num_vars());
+            m_is_int.    push_back(is_int);
+            m_watches.   push_back(clause_vector());
+            m_infeasible.push_back(nullptr);
+            m_var2eq.    push_back(nullptr);
+            m_perm.      push_back(x);
+            m_inv_perm.  push_back(x);
+            SASSERT(m_is_int.size() == m_watches.size());
+            SASSERT(m_is_int.size() == m_infeasible.size());
+            SASSERT(m_is_int.size() == m_var2eq.size());
+            SASSERT(m_is_int.size() == m_perm.size());
+            SASSERT(m_is_int.size() == m_inv_perm.size());
+        }
+
+        bool_vector m_found_vars;
+        void vars(literal l, var_vector& vs) {                
+            vs.reset();
+            atom * a = m_atoms[l.var()];
+            if (a == nullptr) {
+                
+            }
+            else if (a->is_ineq_atom()) {
+                unsigned sz = to_ineq_atom(a)->size();
+                var_vector new_vs;
+                for (unsigned j = 0; j < sz; j++) {
+                    m_found_vars.reset();
+                    m_pm.vars(to_ineq_atom(a)->p(j), new_vs);
+                    for (unsigned i = 0; i < new_vs.size(); ++i) {
+                        if (!m_found_vars.get(new_vs[i], false)) {
+                            m_found_vars.setx(new_vs[i], true, false);
+                            vs.push_back(new_vs[i]);
+                        }
+                    }
+                }
+            }
+            else {
+                m_pm.vars(to_root_atom(a)->p(), vs);
+                //vs.erase(max_var(to_root_atom(a)->p()));
+                vs.push_back(to_root_atom(a)->x());
+            }
+        }
+
+        void deallocate(ineq_atom * a) {
+            unsigned obj_sz = ineq_atom::get_obj_size(a->size());
+            a->~ineq_atom();
+            m_allocator.deallocate(obj_sz, a);
+        }
+
+        void deallocate(root_atom * a) {
+            a->~root_atom();
+            m_allocator.deallocate(sizeof(root_atom), a);
+        }
+
+        void del(bool_var b) {
+            SASSERT(m_bwatches[b].empty());
+            //SASSERT(m_bvalues[b] == l_undef);
+            m_num_bool_vars--;
+            m_dead[b]  = true;
+            m_atoms[b] = nullptr;
+            m_bvalues[b] = l_undef;
+            m_bid_gen.recycle(b);
+        }
+
+        void del(ineq_atom * a) {
+            CTRACE("nlsat_solver", a->ref_count() > 0, display(tout, *a) << "\n";);
+            // this triggers in too many benign cases:
+            // SASSERT(a->ref_count() == 0);
+            m_ineq_atoms.erase(a);
+            del(a->bvar());
+            unsigned sz = a->size();
+            for (unsigned i = 0; i < sz; i++)
+                m_pm.dec_ref(a->p(i));
+            deallocate(a);
+        }
+
+        void del(root_atom * a) {
+            SASSERT(a->ref_count() == 0);
+            m_root_atoms.erase(a);
+            del(a->bvar());
+            m_pm.dec_ref(a->p());
+            deallocate(a);
+        }
+
+        void del(atom * a) {
+            if (a == nullptr)
+                return;
+            TRACE("nlsat_verbose", display(tout << "del: b" << a->m_bool_var << " " << a->ref_count() << " ", *a) << "\n";);
+            if (a->is_ineq_atom())
+                del(to_ineq_atom(a));
+            else
+                del(to_root_atom(a));
+        }
+        
+        // Delete atoms with ref_count == 0
+        void del_unref_atoms() {
+            for (auto* a : m_atoms) {
+                del(a);
+            }
+        }
+
+
+        ineq_atom* mk_ineq_atom(atom::kind k, unsigned sz, poly * const * ps, bool const * is_even, bool& is_new, bool simplify) {
+            SASSERT(sz >= 1);
+            SASSERT(k == atom::LT || k == atom::GT || k == atom::EQ);
+            int sign = 1;
+            polynomial_ref p(m_pm);
+            ptr_buffer<poly> uniq_ps;
+            var max = null_var;
+            for (unsigned i = 0; i < sz; i++) {
+                p = m_pm.flip_sign_if_lm_neg(ps[i]);
+                if (p.get() != ps[i] && !is_even[i]) {
+                    sign = -sign;
+                }
+                var curr_max = max_var(p.get());
+                if (curr_max > max || max == null_var)
+                    max = curr_max;
+                if (sz == 1 && simplify) {
+                    if (sign < 0)
+                        k = atom::flip(k);
+                    sign = 1;
+                    polynomial::manager::ineq_type t = polynomial::manager::ineq_type::EQ;
+                    switch (k) {
+                    case atom::EQ: t = polynomial::manager::ineq_type::EQ; break;
+                    case atom::LT: t = polynomial::manager::ineq_type::LT; break;
+                    case atom::GT: t = polynomial::manager::ineq_type::GT; break;
+                    default: UNREACHABLE(); break;
+                    }
+                    polynomial::var_vector vars;
+                    m_pm.vars(p, vars);
+                    bool all_int = all_of(vars, [&](var x) { return is_int(x); });
+                    if (!all_int) 
+                        t = polynomial::manager::ineq_type::EQ;                    
+                    m_pm.gcd_simplify(p, t);
+                }
+                uniq_ps.push_back(m_cache.mk_unique(p));
+                TRACE("nlsat_table_bug", tout << "p: " << p << ", uniq: " << uniq_ps.back() << "\n";);
+                //verbose_stream() << "p: " << p.get() << ", uniq: " << uniq_ps.back() << "\n";
+            }
+            void * mem = m_allocator.allocate(ineq_atom::get_obj_size(sz));
+            if (sign < 0)
+                k = atom::flip(k);
+            ineq_atom * tmp_atom = new (mem) ineq_atom(k, sz, uniq_ps.data(), is_even, max);
+            ineq_atom * atom = m_ineq_atoms.insert_if_not_there(tmp_atom);
+            CTRACE("nlsat_table_bug", tmp_atom != atom, ineq_atom::hash_proc h; 
+                  tout << "mk_ineq_atom hash: " << h(tmp_atom) << "\n"; display(tout, *tmp_atom, m_display_var) << "\n";);
+            CTRACE("nlsat_table_bug", atom->max_var() != max, display(tout << "nonmax: ", *atom, m_display_var) << "\n";);
+            SASSERT(atom->max_var() == max);
+            is_new = (atom == tmp_atom);
+            if (is_new) {
+                for (unsigned i = 0; i < sz; i++) {
+                    m_pm.inc_ref(atom->p(i));
+                }
+            }
+            else {
+                deallocate(tmp_atom);
+            }
+            return atom;
+        }
+
+        bool_var mk_ineq_atom(atom::kind k, unsigned sz, poly * const * ps, bool const * is_even, bool simplify = false) {
+            bool is_new = false;
+            ineq_atom* atom = mk_ineq_atom(k, sz, ps, is_even, is_new, simplify);
+            if (!is_new) {
+                return atom->bvar();
+            }
+            else {
+                bool_var b = mk_bool_var_core();
+                m_atoms[b] = atom;
+                atom->m_bool_var = b;
+                TRACE("nlsat_verbose", display(tout << "create: b" << atom->m_bool_var << " ", *atom) << "\n";);
+                return b;
+            }
+        }
+
+        literal mk_ineq_literal(atom::kind k, unsigned sz, poly * const * ps, bool const * is_even, bool simplify = false) {
+            SASSERT(k == atom::LT || k == atom::GT || k == atom::EQ);
+            bool is_const = true;
+            polynomial::manager::scoped_numeral cnst(m_pm.m());
+            m_pm.m().set(cnst, 1);            
+            for (unsigned i = 0; i < sz; ++i) {
+                if (m_pm.is_const(ps[i])) {
+                    if (m_pm.is_zero(ps[i])) {
+                        m_pm.m().set(cnst, 0);
+                        is_const = true;
+                        break;
+                    }
+                    auto const& c = m_pm.coeff(ps[i], 0);
+                    m_pm.m().mul(cnst, c, cnst);
+                    if (is_even[i] && m_pm.m().is_neg(c)) {
+                        m_pm.m().neg(cnst);
+                    }                            
+                }
+                else {
+                    is_const = false;
+                }
+            }
+            if (is_const) {
+                if (m_pm.m().is_pos(cnst) && k == atom::GT) return true_literal;
+                if (m_pm.m().is_neg(cnst) && k == atom::LT) return true_literal;
+                if (m_pm.m().is_zero(cnst) && k == atom::EQ) return true_literal;
+                return false_literal;
+            }
+            return literal(mk_ineq_atom(k, sz, ps, is_even, simplify), false);            
+        }
+
+        bool_var mk_root_atom(atom::kind k, var x, unsigned i, poly * p) {
+            polynomial_ref p1(m_pm), uniq_p(m_pm);
+            p1 = m_pm.flip_sign_if_lm_neg(p); // flipping the sign of the polynomial will not change its roots.
+            uniq_p = m_cache.mk_unique(p1); 
+            TRACE("nlsat_solver", tout << x << " " << p1 << " " << uniq_p << "\n";);
+            SASSERT(i > 0);
+            SASSERT(x >= max_var(p));
+            SASSERT(k == atom::ROOT_LT || k == atom::ROOT_GT || k == atom::ROOT_EQ || k == atom::ROOT_LE || k == atom::ROOT_GE);
+
+            void * mem = m_allocator.allocate(sizeof(root_atom));
+            root_atom * new_atom = new (mem) root_atom(k, x, i, uniq_p);
+            root_atom * old_atom = m_root_atoms.insert_if_not_there(new_atom);
+            SASSERT(old_atom->max_var() == x);
+            if (old_atom != new_atom) {
+                deallocate(new_atom);
+                return old_atom->bvar();
+            }
+            bool_var b = mk_bool_var_core();
+            m_atoms[b] = new_atom;
+            new_atom->m_bool_var = b;
+            m_pm.inc_ref(new_atom->p());
+            return b;
+        }
+
+        void attach_clause(clause & cls) {
+            var x      = max_var(cls);
+            if (x != null_var) {
+                m_watches[x].push_back(&cls);
+            }
+            else {
+                bool_var b = max_bvar(cls);
+                m_bwatches[b].push_back(&cls);
+            }
+        }
+
+        void deattach_clause(clause & cls) {
+            var x      = max_var(cls);
+            if (x != null_var) {
+                m_watches[x].erase(&cls);
+            }
+            else {
+                bool_var b = max_bvar(cls);
+                m_bwatches[b].erase(&cls);
+            }
+        }
+
+        void deallocate(clause * cls) {
+            size_t obj_sz = clause::get_obj_size(cls->size());
+            cls->~clause();
+            m_allocator.deallocate(obj_sz, cls);
+        }
+        
+        void del_clause(clause * cls) {
+            deattach_clause(*cls);
+            m_cid_gen.recycle(cls->id());
+            unsigned sz = cls->size();
+            for (unsigned i = 0; i < sz; i++)
+                dec_ref((*cls)[i]);
+            _assumption_set a = static_cast<_assumption_set>(cls->assumptions());
+            dec_ref(a);
+            deallocate(cls);
+        }
+
+        void del_clause(clause * cls, clause_vector& clauses) {
+            clauses.erase(cls);
+            del_clause(cls);
+        }
+
+        void del_clauses(ptr_vector<clause> & cs) {
+            for (clause* cp : cs) 
+                del_clause(cp);
+            cs.reset();
+        }
+
+        void del_clauses() {
+            del_clauses(m_clauses);
+            del_clauses(m_learned);
+            del_clauses(m_valids);
+        }
+
+        // We use a simple heuristic to sort literals
+        //   - bool literals < arith literals
+        //   - sort literals based on max_var
+        //   - sort literal with the same max_var using degree
+        //     break ties using the fact that ineqs are usually cheaper to process than eqs.
+        struct lit_lt {
+            imp & m;
+            lit_lt(imp & _m):m(_m) {}
+
+            bool operator()(literal l1, literal l2) const {
+                atom * a1 = m.m_atoms[l1.var()];
+                atom * a2 = m.m_atoms[l2.var()];
+                if (a1 == nullptr && a2 == nullptr)
+                    return l1.index() < l2.index();
+                if (a1 == nullptr)
+                    return true;
+                if (a2 == nullptr)
+                    return false;
+                var x1 = a1->max_var();
+                var x2 = a2->max_var();
+                if (x1 < x2)
+                    return true;
+                if (x1 > x2)
+                    return false;
+                SASSERT(x1 == x2);
+                unsigned d1 = m.degree(a1);
+                unsigned d2 = m.degree(a2);
+                if (d1 < d2)
+                    return true;
+                if (d1 > d2)
+                    return false;
+                if (!a1->is_eq() && a2->is_eq())
+                    return true;
+                if (a1->is_eq() && !a2->is_eq())
+                    return false;
+                return l1.index() < l2.index();
+            }
+        };
+
+        class scoped_bool_vars { 
+            imp& s;
+            svector<bool_var> vec;
+        public:
+            scoped_bool_vars(imp& s):s(s) {}
+            ~scoped_bool_vars() {
+                for (bool_var v : vec) {
+                    s.dec_ref(v);
+                }
+            }
+            void push_back(bool_var v) {
+                s.inc_ref(v);
+                vec.push_back(v);
+            }
+            bool_var const* begin() const { return vec.begin(); }
+            bool_var const* end() const { return vec.end(); }
+            bool_var operator[](bool_var v) const { return vec[v]; }
+        };
+
+        void check_lemma(unsigned n, literal const* cls, bool is_valid, assumption_set a) {
+            TRACE("nlsat", display(tout << "check lemma: ", n, cls) << "\n";
+                  display(tout););
+            IF_VERBOSE(2, display(verbose_stream() << "check lemma " << (is_valid?"valid: ":"consequence: "), n, cls) << "\n");
+            for (clause* c : m_learned) IF_VERBOSE(1, display(verbose_stream() << "lemma: ", *c) << "\n"); 
+            scoped_suspend_rlimit _limit(m_rlimit);
+            ctx c(m_rlimit, m_ctx.m_params, m_ctx.m_incremental);
+            solver solver2(c);
+            imp& checker = *(solver2.m_imp);
+            checker.m_check_lemmas = false;
+            checker.m_log_lemmas = false;
+            checker.m_inline_vars = false;
+
+            auto pconvert = [&](poly* p) {
+                return convert(m_pm, p, checker.m_pm);
+            };
+
+            // need to translate Boolean variables and literals
+            scoped_bool_vars tr(checker);
+            for (var x = 0; x < m_is_int.size(); ++x) {
+                checker.register_var(x, is_int(x));
+            }
+            bool_var bv = 0;
+            tr.push_back(bv);
+            for (bool_var b = 1; b < m_atoms.size(); ++b) {
+                atom* a = m_atoms[b];
+                if (a == nullptr) {
+                    bv = checker.mk_bool_var();
+                }
+                else if (a->is_ineq_atom()) {
+                    ineq_atom& ia = *to_ineq_atom(a);
+                    unsigned sz = ia.size();
+                    polynomial_ref_vector ps(checker.m_pm);
+                    bool_vector is_even;
+                    for (unsigned i = 0; i < sz; ++i) {
+                        ps.push_back(pconvert(ia.p(i)));
+                        is_even.push_back(ia.is_even(i));
+                    }
+                    bv = checker.mk_ineq_atom(ia.get_kind(), sz, ps.data(), is_even.data());
+                }
+                else if (a->is_root_atom()) {
+                    root_atom& r = *to_root_atom(a);
+                    if (r.x() >= max_var(r.p())) {
+                        // permutation may be reverted after check completes, 
+                        // but then root atoms are not used in lemmas.
+                        bv = checker.mk_root_atom(r.get_kind(), r.x(), r.i(), pconvert(r.p()));
+                    }
+                }
+                else {
+                    UNREACHABLE();
+                }
+                tr.push_back(bv);
+            }
+            if (!is_valid) {
+                for (clause* c : m_clauses) {
+                    if (!a && c->assumptions()) {
+                        continue;
+                    }
+                    literal_vector lits;
+                    for (literal lit : *c) {
+                        lits.push_back(literal(tr[lit.var()], lit.sign()));
+                    }
+                    checker.mk_external_clause(lits.size(), lits.data(), nullptr);
+                }
+            }
+            for (unsigned i = 0; i < n; ++i) {
+                literal lit = cls[i];
+                literal nlit(tr[lit.var()], !lit.sign());
+                checker.mk_external_clause(1, &nlit, nullptr);
+            }
+            lbool r = checker.check();
+            if (r == l_true) {
+                for (bool_var b : tr) {
+                    literal lit(b, false);
+                    IF_VERBOSE(0, checker.display(verbose_stream(), lit) << " := " << checker.value(lit) << "\n");
+                    TRACE("nlsat", checker.display(tout, lit) << " := " << checker.value(lit) << "\n";);
+                }
+                for (clause* c : m_learned) {
+                    bool found = false;
+                    for (literal lit: *c) {
+                        literal tlit(tr[lit.var()], lit.sign());
+                        found |= checker.value(tlit) == l_true;
+                    }
+                    if (!found) {
+                        IF_VERBOSE(0, display(verbose_stream() << "violdated clause: ", *c) << "\n");
+                        TRACE("nlsat", display(tout << "violdated clause: ", *c) << "\n";);
+                    }
+                }
+                for (clause* c : m_valids) {
+                    bool found = false;
+                    for (literal lit: *c) {
+                        literal tlit(tr[lit.var()], lit.sign());
+                        found |= checker.value(tlit) == l_true;
+                    }
+                    if (!found) {
+                        IF_VERBOSE(0, display(verbose_stream() << "violdated tautology clause: ", *c) << "\n");
+                        TRACE("nlsat", display(tout << "violdated tautology clause: ", *c) << "\n";);
+                    }                    
+                }
+                throw default_exception("lemma did not check");
+                UNREACHABLE();
+            }
+        }
+
+        void log_lemma(std::ostream& out, clause const& cls) {
+            log_lemma(out, cls.size(), cls.data(), false);
+        }
+
+        void log_lemma(std::ostream& out, unsigned n, literal const* cls, bool is_valid) {
+            ++m_lemma_count;
+            out << "(set-logic NRA)\n";
+            if (is_valid) {
+                display_smt2_bool_decls(out);
+                display_smt2_arith_decls(out);
+            }
+            else             
+                display_smt2(out);            
+            for (unsigned i = 0; i < n; ++i) 
+                display_smt2(out << "(assert ", ~cls[i]) << ")\n";
+            display(out << "(echo \"#" << m_lemma_count << " ", n, cls) << "\")\n";
+            out << "(check-sat)\n(reset)\n";
+
+            TRACE("nlsat", display(tout << "(echo \"#" << m_lemma_count << " ", n, cls) << "\")\n");
+        }
+
+        clause * mk_clause_core(unsigned num_lits, literal const * lits, bool learned, _assumption_set a) {
+            SASSERT(num_lits > 0);
+            unsigned cid = m_cid_gen.mk();
+            void * mem = m_allocator.allocate(clause::get_obj_size(num_lits));
+            clause * cls = new (mem) clause(cid, num_lits, lits, learned, a);
+            for (unsigned i = 0; i < num_lits; i++)
+                inc_ref(lits[i]);
+            inc_ref(a);
+            return cls;
+        }
+
+        clause * mk_clause(unsigned num_lits, literal const * lits, bool learned, _assumption_set a) {
+            if (num_lits == 0) {
+                num_lits = 1;
+                lits = &false_literal;
+            }
+            SASSERT(num_lits > 0);
+            clause * cls = mk_clause_core(num_lits, lits, learned, a);
+            TRACE("nlsat_sort", display(tout << "mk_clause:\n", *cls) << "\n";);
+            std::sort(cls->begin(), cls->end(), lit_lt(*this));
+            TRACE("nlsat", display(tout << " after sort:\n", *cls) << "\n";);
+            if (learned && m_log_lemmas) {
+                log_lemma(verbose_stream(), *cls);
+            }
+            if (learned && m_check_lemmas && false) {
+                check_lemma(cls->size(), cls->data(), false, cls->assumptions());
+            }
+            if (learned)
+                m_learned.push_back(cls);
+            else
+                m_clauses.push_back(cls);
+            attach_clause(*cls);
+            return cls;
+        }
+
+        void mk_external_clause(unsigned num_lits, literal const * lits, assumption a) {
+            _assumption_set as = nullptr;
+            if (a != nullptr)
+                as = m_asm.mk_leaf(a);
+            if (num_lits == 0) {
+                num_lits = 1;
+                lits = &false_literal;
+            }
+            mk_clause(num_lits, lits, false, as);
+        }
+
+        // -----------------------
+        //
+        // Search
+        //
+        // -----------------------
+
+        void save_assign_trail(bool_var b) {
+            m_trail.push_back(trail(b, bvar_assignment()));
+        }
+
+        void save_set_updt_trail(interval_set * old_set) {
+            m_trail.push_back(trail(old_set));
+        }
+
+        void save_updt_eq_trail(atom * old_eq) {
+            m_trail.push_back(trail(old_eq));
+        }
+
+        void save_new_stage_trail() {
+            m_trail.push_back(trail(true, stage()));
+        }
+
+        void save_new_level_trail() {
+            m_trail.push_back(trail(false, stage()));
+        }
+     
+        void undo_bvar_assignment(bool_var b) {
+            m_bvalues[b] = l_undef;
+            m_levels[b]  = UINT_MAX;
+            del_jst(m_allocator, m_justifications[b]);
+            m_justifications[b] = null_justification;
+            if (m_atoms[b] == nullptr && b < m_bk)
+                m_bk = b;
+        }
+
+        void undo_set_updt(interval_set * old_set) {
+            if (m_xk == null_var) 
+                return;
+            var x = m_xk;
+            if (x < m_infeasible.size()) {
+                m_ism.dec_ref(m_infeasible[x]);
+                m_infeasible[x] = old_set;
+            }
+        }
+
+        void undo_new_stage() {
+            if (m_xk == 0) {
+                m_xk = null_var;
+            }
+            else if (m_xk != null_var) {
+                m_xk--;
+                m_assignment.reset(m_xk);
+            }
+        }
+
+        void undo_new_level() {
+            SASSERT(m_scope_lvl > 0);
+            m_scope_lvl--;
+            m_evaluator.pop(1);
+        }
+
+        void undo_updt_eq(atom * a) {
+            if (m_var2eq.size() > m_xk)
+                m_var2eq[m_xk] = a; 
+        }
+
+        template<typename Predicate>
+        void undo_until(Predicate const & pred) {
+            while (pred() && !m_trail.empty()) {
+                trail & t = m_trail.back();
+                switch (t.m_kind) {
+                case trail::BVAR_ASSIGNMENT:
+                    undo_bvar_assignment(t.m_b);
+                    break;
+                case trail::INFEASIBLE_UPDT:
+                    undo_set_updt(t.m_old_set);
+                    break;
+                case trail::NEW_STAGE:
+                    undo_new_stage();
+                    break;
+                case trail::NEW_LEVEL:
+                    undo_new_level();
+                    break;
+                case trail::UPDT_EQ:
+                    undo_updt_eq(t.m_old_eq);
+                    break;
+                default:
+                    break;
+                }
+                m_trail.pop_back();
+            }
+        }
+        
+        struct size_pred {
+            svector<trail> & m_trail;
+            unsigned         m_old_size;
+            size_pred(svector<trail> & trail, unsigned old_size):m_trail(trail), m_old_size(old_size) {}
+            bool operator()() const { return m_trail.size() > m_old_size; }
+        };
+        
+        // Keep undoing until trail has the given size
+        void undo_until_size(unsigned old_size) {
+            SASSERT(m_trail.size() >= old_size);
+            undo_until(size_pred(m_trail, old_size));
+        }
+
+        struct stage_pred {
+            var const & m_xk;
+            var         m_target;
+            stage_pred(var const & xk, var target):m_xk(xk), m_target(target) {}
+            bool operator()() const { return m_xk != m_target; }
+        };
+
+        // Keep undoing until stage is new_xk
+        void undo_until_stage(var new_xk) {
+            undo_until(stage_pred(m_xk, new_xk));
+        }
+
+        struct level_pred {
+            unsigned const & m_scope_lvl;
+            unsigned         m_new_lvl;
+            level_pred(unsigned const & scope_lvl, unsigned new_lvl):m_scope_lvl(scope_lvl), m_new_lvl(new_lvl) {}
+            bool operator()() const { return m_scope_lvl > m_new_lvl; }
+        };
+
+        // Keep undoing until level is new_lvl
+        void undo_until_level(unsigned new_lvl) {
+            undo_until(level_pred(m_scope_lvl, new_lvl));
+        }
+
+        struct unassigned_pred {
+            bool_var               m_b;
+            svector<lbool> const & m_bvalues;
+            unassigned_pred(svector<lbool> const & bvalues, bool_var b):
+                m_b(b),
+                m_bvalues(bvalues) {}
+            bool operator()() const { return m_bvalues[m_b] != l_undef; }
+        };
+
+        // Keep undoing until b is unassigned
+        void undo_until_unassigned(bool_var b) {
+            undo_until(unassigned_pred(m_bvalues, b));
+            SASSERT(m_bvalues[b] == l_undef);
+        }
+
+        struct true_pred {
+            bool operator()() const { return true; }
+        };
+
+        void undo_until_empty() {
+            undo_until(true_pred());
+        }
+
+        /**
+           \brief Create a new scope level
+        */
+        void new_level() {
+            m_evaluator.push();
+            m_scope_lvl++;
+            save_new_level_trail();
+        }
+
+        /**
+           \brief Return the value of the given literal that was assigned by the search
+           engine.
+        */
+        lbool assigned_value(literal l) const {
+            bool_var b = l.var();
+            if (l.sign())
+                return ~m_bvalues[b];
+            else
+                return m_bvalues[b];
+        }
+
+        /**
+           \brief Assign literal using the given justification
+         */
+        void assign(literal l, justification j) {
+            TRACE("nlsat_assign", 
+                  display(tout << "assigning literal: ", l); 
+                  display(tout << " <- ", j););
+
+            SASSERT(assigned_value(l) == l_undef);
+            SASSERT(j != null_justification);
+            SASSERT(!j.is_null());
+            if (j.is_decision())
+                m_stats.m_decisions++;
+            else
+                m_stats.m_propagations++;
+            bool_var b   = l.var();
+            m_bvalues[b] = to_lbool(!l.sign());
+            m_levels[b]  = m_scope_lvl;
+            m_justifications[b] = j;
+            save_assign_trail(b);
+            updt_eq(b, j);
+            TRACE("nlsat_assign", tout << "b" << b << " -> " << m_bvalues[b]  << "\n";);
+        }
+
+        /**
+           \brief Create a "case-split"
+        */
+        void decide(literal l) {
+            new_level();
+            assign(l, decided_justification);
+        }
+        
+        /**
+           \brief Return the value of a literal as defined in Dejan and Leo's paper.
+        */
+        lbool value(literal l) {
+            lbool val = assigned_value(l);
+            if (val != l_undef) {            
+                TRACE("nlsat_verbose", display(tout << " assigned value " << val << " for ", l) << "\n";);
+                return val;
+            }
+            bool_var b = l.var();
+            atom * a = m_atoms[b];
+            if (a == nullptr) {
+                TRACE("nlsat_verbose", display(tout << " no atom for ", l) << "\n";);
+                return l_undef;
+            }
+            var max = a->max_var();
+            if (!m_assignment.is_assigned(max)) {
+                TRACE("nlsat_verbose", display(tout << " maximal variable not assigned ", l) << "\n";);
+                return l_undef;
+            }
+            val = to_lbool(m_evaluator.eval(a, l.sign()));
+            TRACE("nlsat_verbose", display(tout << " evaluated value " << val << " for ", l) << "\n";);
+            TRACE("value_bug", tout << "value of: "; display(tout, l); tout << " := " << val << "\n"; 
+                  tout << "xk: " << m_xk << ", a->max_var(): " << a->max_var() << "\n";
+                  display_assignment(tout););            
+            return val;
+        }
+
+        /**
+           \brief Return true if the given clause is already satisfied in the current partial interpretation.
+        */
+        bool is_satisfied(clause const & cls) const {
+            for (literal l : cls) {
+                if (const_cast<imp*>(this)->value(l) == l_true) {
+                    TRACE("value_bug:", tout << l << " := true\n";);
+                    return true;
+                }
+            }
+            return false;
+        }
+
+        /**
+           \brief Return true if the given clause is false in the current partial interpretation.
+        */
+        bool is_inconsistent(unsigned sz, literal const * cls) {
+            for (unsigned i = 0; i < sz; i++) {
+                if (value(cls[i]) != l_false) {
+                    TRACE("is_inconsistent", tout << "literal is not false:\n"; display(tout, cls[i]); tout << "\n";); 
+                    return false;
+                }
+            }
+            return true;
+        }
+
+        /**
+           \brief Process a clauses that contains only Boolean literals.
+        */
+        bool process_boolean_clause(clause const & cls) {
+            SASSERT(m_xk == null_var);
+            unsigned num_undef   = 0;
+            unsigned first_undef = UINT_MAX;
+            unsigned sz = cls.size();
+            for (unsigned i = 0; i < sz; i++) {
+                literal l = cls[i];
+                SASSERT(m_atoms[l.var()] == nullptr);
+                SASSERT(value(l) != l_true);
+                if (value(l) == l_false)
+                    continue;
+                SASSERT(value(l) == l_undef);
+                num_undef++;
+                if (first_undef == UINT_MAX)
+                    first_undef = i;
+            }
+            if (num_undef == 0) 
+                return false;
+            SASSERT(first_undef != UINT_MAX);
+            if (num_undef == 1)
+                assign(cls[first_undef], mk_clause_jst(&cls)); // unit clause
+            else
+                decide(cls[first_undef]);
+            return true;
+        }
+        
+        /**
+           \brief assign l to true, because l + (justification of) s is infeasible in RCF in the current interpretation.
+        */
+        literal_vector core;
+        ptr_vector<clause> clauses;
+        void R_propagate(literal l, interval_set const * s, bool include_l = true) {
+            m_ism.get_justifications(s, core, clauses);
+            if (include_l) 
+                core.push_back(~l);
+            auto j = mk_lazy_jst(m_allocator, core.size(), core.data(), clauses.size(), clauses.data());
+            TRACE("nlsat_resolve", display(tout, j); display_eval(tout << "evaluated:", j));
+            assign(l, j);
+            SASSERT(value(l) == l_true);
+        }
+        
+        /**
+           \brief m_infeasible[m_xk] <- m_infeasible[m_xk] Union s
+        */
+        void updt_infeasible(interval_set const * s) {
+            SASSERT(m_xk != null_var);
+            interval_set * xk_set = m_infeasible[m_xk];
+            save_set_updt_trail(xk_set);
+            interval_set_ref new_set(m_ism);
+            TRACE("nlsat_inf_set", tout << "updating infeasible set\n"; m_ism.display(tout, xk_set) << "\n"; m_ism.display(tout, s) << "\n";);
+            new_set = m_ism.mk_union(s, xk_set);
+            TRACE("nlsat_inf_set", tout << "new infeasible set:\n"; m_ism.display(tout, new_set) << "\n";);
+            SASSERT(!m_ism.is_full(new_set));
+            m_ism.inc_ref(new_set);
+            m_infeasible[m_xk] = new_set;
+        }
+
+        /**
+           \brief Update m_var2eq mapping.
+        */
+        void updt_eq(bool_var b, justification j) {
+            if (!m_simplify_cores)
+                return;
+            if (m_bvalues[b] != l_true)
+                return;
+            atom * a = m_atoms[b];
+            if (a == nullptr || a->get_kind() != atom::EQ || to_ineq_atom(a)->size() > 1 || to_ineq_atom(a)->is_even(0))
+                return;
+            switch (j.get_kind()) {
+            case justification::CLAUSE:
+                if (j.get_clause()->assumptions() != nullptr) return;
+                break;            
+            case justification::LAZY:
+                if (j.get_lazy()->num_clauses() > 0) return;
+                if (j.get_lazy()->num_lits() > 0) return;
+                break;
+            default:
+                break;
+            }
+            var x = m_xk;
+            SASSERT(a->max_var() == x);
+            SASSERT(x != null_var);
+            if (m_var2eq[x] != 0 && degree(m_var2eq[x]) <= degree(a))
+                return; // we only update m_var2eq if the new equality has smaller degree
+            TRACE("nlsat_simplify_core", tout << "Saving equality for "; m_display_var(tout, x) << " (x" << x << ") ";
+                  tout << "scope-lvl: " << scope_lvl() << "\n"; display(tout, literal(b, false)) << "\n";
+                  display(tout, j);
+                  );
+            save_updt_eq_trail(m_var2eq[x]);
+            m_var2eq[x] = a;
+        }
+        
+        /**
+           \brief Process a clause that contains nonlinear arithmetic literals
+
+           If satisfy_learned is true, then learned clauses are satisfied even if m_lazy > 0
+        */
+        bool process_arith_clause(clause const & cls, bool satisfy_learned) {
+            if (!satisfy_learned && m_lazy >= 2 && cls.is_learned()) {
+                TRACE("nlsat", tout << "skip learned\n";);
+                return true; // ignore lemmas in super lazy mode
+            }
+            SASSERT(m_xk == max_var(cls));
+            unsigned num_undef   = 0;                // number of undefined literals
+            unsigned first_undef = UINT_MAX;         // position of the first undefined literal
+            interval_set_ref first_undef_set(m_ism); // infeasible region of the first undefined literal
+            interval_set * xk_set = m_infeasible[m_xk]; // current set of infeasible interval for current variable
+            SASSERT(!m_ism.is_full(xk_set));
+            for (unsigned idx = 0; idx < cls.size(); ++idx) {
+                literal l = cls[idx];
+                checkpoint();
+                if (value(l) == l_false)
+                    continue;
+                if (value(l) == l_true)
+                    return true;  // could happen if clause is a tautology
+                CTRACE("nlsat", max_var(l) != m_xk || value(l) != l_undef, display(tout); 
+                       tout << "xk: " << m_xk << ", max_var(l): " << max_var(l) << ", l: "; display(tout, l) << "\n";
+                       display(tout, cls) << "\n";);
+                SASSERT(value(l) == l_undef);
+                SASSERT(max_var(l) == m_xk);
+                bool_var b = l.var();
+                atom * a   = m_atoms[b];
+                SASSERT(a != nullptr);
+                interval_set_ref curr_set(m_ism);
+                curr_set = m_evaluator.infeasible_intervals(a, l.sign(), &cls);
+                TRACE("nlsat_inf_set", tout << "infeasible set for literal: "; display(tout, l); tout << "\n"; m_ism.display(tout, curr_set); tout << "\n";
+                      display(tout, cls) << "\n";); 
+                if (m_ism.is_empty(curr_set)) {
+                    TRACE("nlsat_inf_set", tout << "infeasible set is empty, found literal\n";);
+                    R_propagate(l, nullptr);
+                    SASSERT(is_satisfied(cls));
+                    return true;
+                }
+                if (m_ism.is_full(curr_set)) {
+                    TRACE("nlsat_inf_set", tout << "infeasible set is R, skip literal\n";);
+                    R_propagate(~l, nullptr);
+                    continue;
+                }
+                if (m_ism.subset(curr_set, xk_set)) {
+                    TRACE("nlsat_inf_set", tout << "infeasible set is a subset of current set, found literal\n";);
+                    R_propagate(l, xk_set);
+                    return true;
+                }
+                interval_set_ref tmp(m_ism);
+                tmp = m_ism.mk_union(curr_set, xk_set);
+                if (m_ism.is_full(tmp)) {
+                    TRACE("nlsat_inf_set", tout << "infeasible set + current set = R, skip literal\n";
+                          display(tout, cls) << "\n";
+                          m_ism.display(tout, tmp); tout << "\n";
+                          );
+                    R_propagate(~l, tmp, false);
+                    continue;
+                }
+                num_undef++;
+                if (first_undef == UINT_MAX) {
+                    first_undef = idx;
+                    first_undef_set = curr_set;
+                }
+            }
+            TRACE("nlsat_inf_set", tout << "num_undef: " << num_undef << "\n";);
+            if (num_undef == 0) 
+                return false;
+            SASSERT(first_undef != UINT_MAX);
+            if (num_undef == 1) {
+                // unit clause
+                assign(cls[first_undef], mk_clause_jst(&cls)); 
+                updt_infeasible(first_undef_set);
+            }
+            else if ( satisfy_learned ||
+                     !cls.is_learned() /* must always satisfy input clauses */ ||
+                      m_lazy == 0 /* if not in lazy mode, we also satiffy lemmas */) {
+                decide(cls[first_undef]);
+                updt_infeasible(first_undef_set);
+            }
+            else {
+                TRACE("nlsat_lazy", tout << "skipping clause, satisfy_learned: " << satisfy_learned << ", cls.is_learned(): " << cls.is_learned()
+                      << ", lazy: " << m_lazy << "\n";);
+            }
+            return true;
+        }
+
+        /**
+           \brief Try to satisfy the given clause. Return true if succeeded.
+
+           If satisfy_learned is true, then (arithmetic) learned clauses are satisfied even if m_lazy > 0
+        */
+        bool process_clause(clause const & cls, bool satisfy_learned) {
+            if (is_satisfied(cls))
+                return true;
+            if (m_xk == null_var)
+                return process_boolean_clause(cls);
+            else
+                return process_arith_clause(cls, satisfy_learned);
+        }
+
+        /**
+           \brief Try to satisfy the given "set" of clauses. 
+           Return 0, if the set was satisfied, or the violating clause otherwise
+        */
+        clause * process_clauses(clause_vector const & cs) {
+            for (clause* c : cs) {
+                if (!process_clause(*c, false))
+                    return c;
+            }
+            return nullptr; // succeeded
+        }
+
+        /**
+           \brief Make sure m_bk is the first unassigned pure Boolean variable.
+           Set m_bk == null_bool_var if there is no unassigned pure Boolean variable.
+        */
+        void peek_next_bool_var() {
+            while (m_bk < m_atoms.size()) {
+                if (!m_dead[m_bk] && m_atoms[m_bk] == nullptr && m_bvalues[m_bk] == l_undef) {
+                    return;
+                }
+                m_bk++;
+            }
+            m_bk = null_bool_var;
+        }
+
+        /**
+           \brief Create a new stage. See Dejan and Leo's paper.
+        */
+        void new_stage() {
+            m_stats.m_stages++;
+            save_new_stage_trail();
+            if (m_xk == null_var)
+                m_xk = 0;
+            else
+                m_xk++;
+        }
+
+        /**
+           \brief Assign m_xk
+        */
+        void select_witness() {
+            scoped_anum w(m_am);
+            SASSERT(!m_ism.is_full(m_infeasible[m_xk]));
+            m_ism.pick_in_complement(m_infeasible[m_xk], is_int(m_xk), w, m_randomize);
+            TRACE("nlsat", 
+                  tout << "infeasible intervals: "; m_ism.display(tout, m_infeasible[m_xk]); tout << "\n";
+                  tout << "assigning "; m_display_var(tout, m_xk) << "(x" << m_xk << ") -> " << w << "\n";);
+            TRACE("nlsat_root", tout << "value as root object: "; m_am.display_root(tout, w); tout << "\n";);
+            if (!m_am.is_rational(w))
+                m_stats.m_irrational_assignments++;
+            m_assignment.set_core(m_xk, w);
+        }
+
+        
+
+        bool is_satisfied() {
+            if (m_bk == null_bool_var && m_xk >= num_vars()) {
+                TRACE("nlsat", tout << "found model\n"; display_assignment(tout););
+                fix_patch();
+                SASSERT(check_satisfied(m_clauses));
+                return true; // all variables were assigned, and all clauses were satisfied.
+            }
+            else {
+                return false;
+            }
+        }
+
+
+        /**
+           \brief main procedure
+        */
+        lbool search() {
+            TRACE("nlsat", tout << "starting search...\n"; display(tout); tout << "\nvar order:\n"; display_vars(tout););
+            TRACE("nlsat_proof", tout << "ASSERTED\n"; display(tout););
+            TRACE("nlsat_proof_sk", tout << "ASSERTED\n"; display_abst(tout);); 
+            TRACE("nlsat_mathematica", display_mathematica(tout););
+            TRACE("nlsat", display_smt2(tout););
+            m_bk = 0;
+            m_xk = null_var;
+
+            while (true) {
+                if (should_reorder())
+                    do_reorder();
+
+#if 0
+                if (should_gc())
+                    do_gc();
+#endif
+
+                if (should_simplify())
+                    do_simplify();
+
+                CASSERT("nlsat", check_satisfied());
+                if (m_xk == null_var) {
+                    peek_next_bool_var();
+                    if (m_bk == null_bool_var) 
+                        new_stage(); // move to arith vars
+                }
+                else {
+                    new_stage(); // peek next arith var
+                }
+                TRACE("nlsat_bug", tout << "xk: x" << m_xk << " bk: b" << m_bk << "\n";);
+                if (is_satisfied()) {
+                    return l_true;
+                }
+                while (true) {
+                    TRACE("nlsat_verbose", tout << "processing variable "; 
+                          if (m_xk != null_var) {
+                              m_display_var(tout, m_xk); tout << " " << m_watches[m_xk].size();
+                          }
+                          else {
+                              tout << m_bwatches[m_bk].size() << " boolean b" << m_bk;
+                          }
+                          tout << "\n";);
+                    checkpoint();
+                    clause * conflict_clause;
+                    if (m_xk == null_var)
+                        conflict_clause = process_clauses(m_bwatches[m_bk]);
+                    else 
+                        conflict_clause = process_clauses(m_watches[m_xk]);
+                    if (conflict_clause == nullptr)
+                        break;
+                    if (!resolve(*conflict_clause)) 
+                        return l_false;                    
+                    if (m_stats.m_conflicts >= m_max_conflicts)
+                        return l_undef;
+                    log();
+                }
+               
+                if (m_xk == null_var) {
+                    if (m_bvalues[m_bk] == l_undef) {
+                        decide(literal(m_bk, true));
+                        m_bk++;
+                    }
+                }
+                else {
+                    select_witness();
+                }
+            }
+        }
+
+        void gc() {
+            if (m_learned.size() <= 4*m_clauses.size())
+                return;
+            reset_watches();
+            reinit_cache();
+            unsigned j = 0;
+            for (unsigned i = 0; i < m_learned.size(); ++i) {
+                auto cls = m_learned[i];
+                if (i - j < m_clauses.size() && cls->size() > 1 && !cls->is_active()) 
+                    del_clause(cls);
+                else {
+                    m_learned[j++] = cls;
+                    cls->set_active(false);
+                }
+            }
+            m_learned.shrink(j);
+            reattach_arith_clauses(m_clauses);
+            reattach_arith_clauses(m_learned);
+        }
+
+
+        bool should_gc() {
+            return m_learned.size() > 10 * m_clauses.size();
+        }
+
+        void do_gc() {
+            undo_to_base();
+            gc();
+        }
+
+        void undo_to_base() {
+            init_search();
+            m_bk = 0;
+            m_xk = null_var;
+        }
+
+        unsigned m_restart_threshold = 10000;
+        bool should_reorder() {
+            return m_stats.m_conflicts > 0 && m_stats.m_conflicts % m_restart_threshold == 0;
+        }
+
+        void do_reorder() {
+            undo_to_base();
+            m_stats.m_restarts++; 
+            m_stats.m_conflicts++;
+            if (m_reordered)
+                restore_order();
+            apply_reorder();
+        }
+
+        bool m_did_simplify = false;
+        bool should_simplify() {
+            return 
+                !m_did_simplify && m_inline_vars && 
+                !m_incremental && m_stats.m_conflicts > 100;
+        }
+
+        void do_simplify() {
+            undo_to_base();
+            m_did_simplify = true;
+            m_simplify();
+        }        
+
+        unsigned m_next_conflict = 100;
+        void log() {
+            if (m_stats.m_conflicts != 1 && m_stats.m_conflicts < m_next_conflict)
+                return;
+            m_next_conflict += 100;
+            IF_VERBOSE(2, verbose_stream() << "(nlsat :conflicts " << m_stats.m_conflicts 
+                << " :decisions " << m_stats.m_decisions 
+                << " :propagations " << m_stats.m_propagations 
+                << " :clauses " << m_clauses.size() 
+                << " :learned " << m_learned.size() << ")\n");
+        }
+
+
+        lbool search_check() {
+            lbool r = l_undef;
+            m_stats.m_conflicts = 0;
+            m_stats.m_restarts = 0;
+            m_next_conflict = 0;
+            while (true) {
+                r = search();
+                if (r != l_true) 
+                    break; 
+                ++m_stats.m_restarts;
+                vector<std::pair<var, rational>> bounds;                
+
+                for (var x = 0; x < num_vars(); x++) {
+                    if (is_int(x) && m_assignment.is_assigned(x) && !m_am.is_int(m_assignment.value(x))) {
+                        scoped_anum v(m_am), vlo(m_am);
+                        v = m_assignment.value(x);
+                        rational lo;
+                        m_am.int_lt(v, vlo);
+                        if (!m_am.is_int(vlo)) 
+                            continue;
+                        m_am.to_rational(vlo, lo);
+                        // derive tight bounds.
+                        while (true) {
+                            lo++;
+                            if (!m_am.gt(v, lo.to_mpq())) { 
+                                lo--; 
+                                break; 
+                            }
+                        }
+                        bounds.push_back(std::make_pair(x, lo));
+                    }
+                }
+                if (bounds.empty()) 
+                    break;
+
+                gc();
+                if (m_stats.m_restarts % 10 == 0) {
+                    if (m_reordered)
+                        restore_order();
+                    apply_reorder();
+                }
+
+                init_search();
+                IF_VERBOSE(2, verbose_stream() << "(nlsat-b&b :conflicts " << m_stats.m_conflicts 
+                    << " :decisions " << m_stats.m_decisions 
+                    << " :propagations " << m_stats.m_propagations 
+                    << " :clauses " << m_clauses.size() 
+                    << " :learned " << m_learned.size() << ")\n");
+                for (auto const& b : bounds) {
+                    var x = b.first;
+                    rational lo = b.second;
+                    rational hi = lo + 1; // rational::one();
+                    bool is_even = false;                        
+                    polynomial_ref p(m_pm);
+                    rational one(1);
+                    m_lemma.reset();
+                    p = m_pm.mk_linear(1, &one, &x, -lo);
+                    poly* p1 = p.get();
+                    m_lemma.push_back(~mk_ineq_literal(atom::GT, 1, &p1, &is_even));
+                    p = m_pm.mk_linear(1, &one, &x, -hi);
+                    poly* p2 = p.get();
+                    m_lemma.push_back(~mk_ineq_literal(atom::LT, 1, &p2, &is_even));
+                    
+                    // perform branch and bound
+                    clause * cls = mk_clause(m_lemma.size(), m_lemma.data(), true, nullptr);
+                    IF_VERBOSE(4, display(verbose_stream(), *cls) << "\n");
+                    if (cls) {
+                        TRACE("nlsat", display(tout << "conflict " << lo << " " << hi, *cls); tout << "\n";);
+                    }
+                }
+            }
+            return r;
+        }
+
+        bool m_reordered = false;
+        bool simple_check() {
+            literal_vector learned_unit;
+            simple_checker checker(m_pm, m_am, m_clauses, learned_unit, m_atoms, m_is_int.size());
+            if (!checker())
+                return false;
+            for (unsigned i = 0, sz = learned_unit.size(); i < sz; ++i) {
+                clause *cla = mk_clause(1, &learned_unit[i], true, nullptr);
+                if (m_atoms[learned_unit[i].var()] == nullptr) {
+                    assign(learned_unit[i], mk_clause_jst(cla));
+                }
+            }
+            return true;
+        }
+
+
+        void run_variable_ordering_strategy() {
+            TRACE("reorder", tout << "runing vos: " << m_variable_ordering_strategy << '\n';);
+
+            unsigned num = num_vars();
+            vos_var_info_collector vos_collector(m_pm, m_atoms, num, m_variable_ordering_strategy);
+            vos_collector.collect(m_clauses);
+            vos_collector.collect(m_learned);
+            
+            var_vector perm;
+            vos_collector(perm);
+            reorder(perm.size(), perm.data());
+        }
+
+        void apply_reorder() {
+            m_reordered = false;
+            if (!can_reorder())
+                ;
+            else if (m_random_order) {
+                shuffle_vars();
+                m_reordered = true;
+            }
+            else if (m_reorder) {
+                heuristic_reorder();
+                m_reordered = true;
+            }
+        }
+
+        lbool check() {
+            
+            if (m_simple_check) {
+                if (!simple_check()) {
+                    TRACE("simple_check", tout << "real unsat\n";);
+                    return l_false;
+                }
+                TRACE("simple_checker_learned",
+                    tout << "simple check done\n";
+                );
+            }
+
+            TRACE("nlsat_smt2", display_smt2(tout););
+            TRACE("nlsat_fd", tout << "is_full_dimensional: " << is_full_dimensional() << "\n";);
+            init_search();
+            m_explain.set_full_dimensional(is_full_dimensional());
+            bool reordered = false;
+
+           
+            if (!can_reorder()) {
+
+            }
+            else if (m_variable_ordering_strategy > 0) {
+                run_variable_ordering_strategy();
+                reordered = true;
+            }
+            else if (m_random_order) {
+                shuffle_vars();
+                reordered = true;
+            }
+            else if (m_reorder) {
+                heuristic_reorder();
+                reordered = true;
+            }
+            sort_watched_clauses();
+            lbool r = search_check();
+            CTRACE("nlsat_model", r == l_true, tout << "model before restore order\n"; display_assignment(tout););
+            if (reordered) {
+                restore_order();
+            }
+            CTRACE("nlsat_model", r == l_true, tout << "model\n"; display_assignment(tout););
+            CTRACE("nlsat", r == l_false, display(tout << "unsat\n"););
+            SASSERT(r != l_true || check_satisfied(m_clauses));
+            return r;
+        }
+
+        void init_search() {
+            undo_until_empty();
+            while (m_scope_lvl > 0) {
+                undo_new_level();
+            }
+            m_xk = null_var;
+            for (unsigned i = 0; i < m_bvalues.size(); ++i) {
+                m_bvalues[i] = l_undef;
+            }
+            m_assignment.reset();
+        }
+
+        lbool check(literal_vector& assumptions) {
+            literal_vector result;
+            unsigned sz = assumptions.size();
+            literal const* ptr = assumptions.data();
+            for (unsigned i = 0; i < sz; ++i) {
+                mk_external_clause(1, ptr+i, (assumption)(ptr+i));
+            }
+            display_literal_assumption dla(*this, assumptions);
+            scoped_display_assumptions _scoped_display(*this, dla);
+            lbool r = check();
+
+            if (r == l_false) {
+                // collect used literals from m_lemma_assumptions
+                vector<assumption, false> deps;
+                get_core(deps);
+                for (unsigned i = 0; i < deps.size(); ++i) {
+                    literal const* lp = (literal const*)(deps[i]);
+                    if (ptr <= lp && lp < ptr + sz) {
+                        result.push_back(*lp);
+                    } 
+                }
+            }
+            collect(assumptions, m_clauses);
+            collect(assumptions, m_learned);
+            del_clauses(m_valids);
+            if (m_check_lemmas) {
+                for (clause* c : m_learned) {
+                    check_lemma(c->size(), c->data(), false, nullptr);
+                }
+            }
+
+#if 0
+            for (clause* c : m_learned) {
+                IF_VERBOSE(0, display(verbose_stream() << "KEEP: ", c->size(), c->c_ptr()) << "\n");
+            }
+#endif
+            assumptions.reset();
+            assumptions.append(result);
+            return r;
+        }
+
+        void get_core(vector<assumption, false>& deps) {
+            m_asm.linearize(m_lemma_assumptions.get(), deps);
+        }
+
+        void collect(literal_vector const& assumptions, clause_vector& clauses) {
+            unsigned j  = 0;
+            for (clause * c : clauses) {
+                if (collect(assumptions, *c)) {
+                    del_clause(c);
+                }
+                else {
+                    clauses[j++] = c;
+                }
+            }
+            clauses.shrink(j);
+        }
+
+        bool collect(literal_vector const& assumptions, clause const& c) {
+            unsigned sz = assumptions.size();
+            literal const* ptr = assumptions.data();            
+            _assumption_set asms = static_cast<_assumption_set>(c.assumptions());
+            if (asms == nullptr) {
+                return false;
+            }
+            vector<assumption, false> deps;
+            m_asm.linearize(asms, deps);
+            for (auto dep : deps) {
+                if (ptr <= dep && dep < ptr + sz) {
+                    return true;
+                }
+            }
+            return false;
+        }
+
+        // -----------------------
+        //
+        // Conflict Resolution
+        //
+        // -----------------------
+        svector<char>          m_marks;        // bool_var -> bool  temp mark used during conflict resolution
+        unsigned               m_num_marks;
+        scoped_literal_vector  m_lemma;
+        scoped_literal_vector  m_lazy_clause;
+        assumption_set_ref     m_lemma_assumptions; // assumption tracking
+
+        // Conflict resolution invariant: a marked literal is in m_lemma or on the trail stack.
+
+        bool check_marks() {
+            for (unsigned m : m_marks) {
+                (void)m;
+                SASSERT(m == 0);
+            }
+            return true;
+        }
+        
+        unsigned scope_lvl() const { return m_scope_lvl; }
+        
+        bool is_marked(bool_var b) const { return m_marks.get(b, 0) == 1; }
+
+        void mark(bool_var b) { m_marks.setx(b, 1, 0); }
+        
+        void reset_mark(bool_var b) { m_marks[b] = 0; }
+
+        void reset_marks() {
+            for (auto const& l : m_lemma) {
+                reset_mark(l.var());
+            }
+        }
+
+        void process_antecedent(literal antecedent) {
+            checkpoint();
+            bool_var b  = antecedent.var();
+            TRACE("nlsat_resolve", display(tout << "resolving antecedent: ", antecedent) << "\n";);
+            if (assigned_value(antecedent) == l_undef) {
+                checkpoint();
+                // antecedent must be false in the current arith interpretation
+                SASSERT(value(antecedent) == l_false || m_rlimit.is_canceled());
+                if (!is_marked(b)) {
+                    SASSERT(is_arith_atom(b) && max_var(b) < m_xk); // must be in a previous stage
+                    TRACE("nlsat_resolve", tout << "literal is unassigned, but it is false in arithmetic interpretation, adding it to lemma\n";); 
+                    mark(b);
+                    m_lemma.push_back(antecedent);
+                }
+                return;
+            }
+            
+            unsigned b_lvl = m_levels[b];
+            TRACE("nlsat_resolve", tout << "b_lvl: " << b_lvl << ", is_marked(b): " << is_marked(b) << ", m_num_marks: " << m_num_marks << "\n";);
+            if (!is_marked(b)) {
+                mark(b);
+                if (b_lvl == scope_lvl() /* same level */ && max_var(b) == m_xk /* same stage */) {
+                    TRACE("nlsat_resolve", tout << "literal is in the same level and stage, increasing marks\n";);
+                    m_num_marks++;
+                }
+                else {
+                    TRACE("nlsat_resolve", tout << "previous level or stage, adding literal to lemma\n";
+                          tout << "max_var(b): " << max_var(b) << ", m_xk: " << m_xk << ", lvl: " << b_lvl << ", scope_lvl: " << scope_lvl() << "\n";);
+                    m_lemma.push_back(antecedent);
+                }
+            }
+        }
+
+        void resolve_clause(bool_var b, unsigned sz, literal const * c) {
+            TRACE("nlsat_proof", tout << "resolving "; if (b != null_bool_var) display_atom(tout, b) << "\n"; display(tout, sz, c); tout << "\n";);
+            TRACE("nlsat_proof_sk", tout << "resolving "; if (b != null_bool_var) tout << "b" << b; tout << "\n"; display_abst(tout, sz, c); tout << "\n";); 
+
+            for (unsigned i = 0; i < sz; i++) {
+                if (c[i].var() != b)
+                    process_antecedent(c[i]);
+            }
+        }
+
+        void resolve_clause(bool_var b, clause & c) {
+            TRACE("nlsat_resolve", tout << "resolving clause "; if (b != null_bool_var) tout << "for b: " << b << "\n"; display(tout, c) << "\n";);
+            c.set_active(true);
+            resolve_clause(b, c.size(), c.data());
+            m_lemma_assumptions = m_asm.mk_join(static_cast<_assumption_set>(c.assumptions()), m_lemma_assumptions);
+        }
+
+        void resolve_lazy_justification(bool_var b, lazy_justification const & jst) {
+            TRACE("nlsat_resolve", tout << "resolving lazy_justification for b" << b << "\n";);
+            unsigned sz = jst.num_lits();
+
+            // Dump lemma as Mathematica formula that must be true,
+            // if the current interpretation (really) makes the core in jst infeasible.
+            TRACE("nlsat_mathematica", 
+                  tout << "assignment lemma\n";
+                  literal_vector core;
+                  for (unsigned i = 0; i < sz; i++) {
+                      core.push_back(~jst.lit(i));
+                  }
+                  display_mathematica_lemma(tout, core.size(), core.data(), true););
+
+            m_lazy_clause.reset();
+            m_explain(jst.num_lits(), jst.lits(), m_lazy_clause);
+            for (unsigned i = 0; i < sz; i++)
+                m_lazy_clause.push_back(~jst.lit(i));
+            
+            // lazy clause is a valid clause
+            TRACE("nlsat_mathematica", display_mathematica_lemma(tout, m_lazy_clause.size(), m_lazy_clause.data()););            
+            TRACE("nlsat_proof_sk", tout << "theory lemma\n"; display_abst(tout, m_lazy_clause.size(), m_lazy_clause.data()); tout << "\n";); 
+            TRACE("nlsat_resolve", 
+                  tout << "m_xk: " << m_xk << ", "; m_display_var(tout, m_xk) << "\n";
+                  tout << "new valid clause:\n";
+                  display(tout, m_lazy_clause.size(), m_lazy_clause.data()) << "\n";);
+
+            
+            if (m_log_lemmas)
+                log_lemma(verbose_stream(), m_lazy_clause.size(), m_lazy_clause.data(), true);
+
+            if (m_check_lemmas) {
+                check_lemma(m_lazy_clause.size(), m_lazy_clause.data(), true, nullptr);
+                m_valids.push_back(mk_clause_core(m_lazy_clause.size(), m_lazy_clause.data(), false, nullptr));
+            }
+            
+#ifdef Z3DEBUG
+            {
+                unsigned sz = m_lazy_clause.size();
+                for (unsigned i = 0; i < sz; i++) {
+                    literal l = m_lazy_clause[i];
+                    if (l.var() != b) {
+                        if (value(l) != l_false)
+                            display(verbose_stream() << value(l) << " ", 1, &l);
+                        SASSERT(value(l) == l_false || m_rlimit.is_canceled());
+                    }
+                    else {
+                        SASSERT(value(l) == l_true || m_rlimit.is_canceled());
+                        SASSERT(!l.sign() || m_bvalues[b] == l_false);
+                        SASSERT(l.sign()  || m_bvalues[b] == l_true);
+                    }
+                }
+            }
+#endif
+            checkpoint();
+            resolve_clause(b, m_lazy_clause.size(), m_lazy_clause.data());
+
+            for (unsigned i = 0; i < jst.num_clauses(); ++i) {
+                clause const& c = jst.clause(i);
+                TRACE("nlsat", display(tout << "adding clause assumptions ", c) << "\n";);
+                m_lemma_assumptions = m_asm.mk_join(static_cast<_assumption_set>(c.assumptions()), m_lemma_assumptions);
+            }
+        }
+        
+        /**
+           \brief Return true if all literals in ls are from previous stages.
+        */
+        bool only_literals_from_previous_stages(unsigned num, literal const * ls) const {
+            for (unsigned i = 0; i < num; i++) {
+                if (max_var(ls[i]) == m_xk)
+                    return false;
+            }
+            return true;
+        }
+
+        /**
+           \brief Return the maximum scope level in ls. 
+           
+           \pre This method assumes value(ls[i]) is l_false for i in [0, num)
+        */
+        unsigned max_scope_lvl(unsigned num, literal const * ls) {
+            unsigned max = 0;
+            for (unsigned i = 0; i < num; i++) {
+                literal l = ls[i];
+                bool_var b = l.var();
+                SASSERT(value(ls[i]) == l_false);
+                if (assigned_value(l) == l_false) {
+                    unsigned lvl = m_levels[b];
+                    if (lvl > max)
+                        max = lvl;
+                }
+                else {
+                    // l must be a literal from a previous stage that is false in the current interpretation
+                    SASSERT(assigned_value(l) == l_undef);
+                    SASSERT(max_var(b) != null_var);
+                    SASSERT(m_xk       != null_var);
+                    SASSERT(max_var(b) < m_xk);
+                }
+            }
+            return max;
+        }
+
+        /**
+           \brief Remove literals of the given lvl (that are in the current stage) from lemma.
+
+           \pre This method assumes value(ls[i]) is l_false for i in [0, num)
+        */
+        void remove_literals_from_lvl(scoped_literal_vector & lemma, unsigned lvl) {
+            TRACE("nlsat_resolve", tout << "removing literals from lvl: " << lvl << " and stage " << m_xk << "\n";);
+            unsigned sz = lemma.size();
+            unsigned j  = 0;
+            for (unsigned i = 0; i < sz; i++) {
+                literal l = lemma[i];
+                bool_var b = l.var();
+                SASSERT(is_marked(b));
+                SASSERT(value(lemma[i]) == l_false);
+                if (assigned_value(l) == l_false && m_levels[b] == lvl && max_var(b) == m_xk) {
+                    m_num_marks++;
+                    continue;
+                }
+                lemma.set(j, l);
+                j++;
+            }
+            lemma.shrink(j);
+        }
+
+        /**
+           \brief Return true if it is a Boolean lemma.
+        */
+        bool is_bool_lemma(unsigned sz, literal const * ls) const {
+            for (unsigned i = 0; i < sz; i++) {
+                if (m_atoms[ls[i].var()] != nullptr)
+                    return false;
+            }
+            return true;
+        }
+
+
+        /** 
+            Return the maximal decision level in lemma for literals in the first sz-1 positions that 
+            are at the same stage. If all these literals are from previous stages,
+            we just backtrack the current level.
+        */
+        unsigned find_new_level_arith_lemma(unsigned sz, literal const * lemma) {
+            SASSERT(!is_bool_lemma(sz, lemma));
+            unsigned new_lvl = 0;
+            bool found_lvl   = false;
+            for (unsigned i = 0; i < sz - 1; i++) {
+                literal l = lemma[i];
+                if (max_var(l) == m_xk) {
+                    bool_var b = l.var();
+                    if (!found_lvl) {
+                        found_lvl = true;
+                        new_lvl   = m_levels[b];
+                    }
+                    else {
+                        if (m_levels[b] > new_lvl)
+                            new_lvl = m_levels[b];
+                    }
+                }
+            }
+            SASSERT(!found_lvl || new_lvl < scope_lvl());
+            if (!found_lvl) {
+                TRACE("nlsat_resolve", tout << "fail to find new lvl, using previous one\n";);
+                new_lvl = scope_lvl() - 1;
+            }
+            return new_lvl;
+        }
+
+        struct scoped_reset_marks {
+            imp& i;
+            scoped_reset_marks(imp& i):i(i) {}
+            ~scoped_reset_marks() { if (i.m_num_marks > 0) { i.m_num_marks = 0; for (char& m : i.m_marks) m = 0; } }
+        };
+
+
+        /**
+           \brief Return true if the conflict was solved.
+        */
+        bool resolve(clause & conflict) {
+            clause * conflict_clause = &conflict;
+            m_lemma_assumptions = nullptr;
+        start:
+            SASSERT(check_marks());
+            TRACE("nlsat_proof", tout << "STARTING RESOLUTION\n";);
+            TRACE("nlsat_proof_sk", tout << "STARTING RESOLUTION\n";);
+            m_stats.m_conflicts++;
+            TRACE("nlsat", tout << "resolve, conflicting clause:\n"; display(tout, *conflict_clause) << "\n";
+                  tout << "xk: "; if (m_xk != null_var) m_display_var(tout, m_xk); else tout << "<null>"; tout << "\n";
+                  tout << "scope_lvl: " << scope_lvl() << "\n";
+                  tout << "current assignment\n"; display_assignment(tout););
+            
+            m_num_marks = 0;
+            m_lemma.reset();
+            m_lemma_assumptions = nullptr;
+            scoped_reset_marks _sr(*this);
+            resolve_clause(null_bool_var, *conflict_clause);
+
+            unsigned top = m_trail.size();
+            bool found_decision;
+            while (true) {
+                found_decision = false;
+                while (m_num_marks > 0) {
+                    checkpoint();
+                    SASSERT(top > 0);
+                    trail & t = m_trail[top-1];
+                    SASSERT(t.m_kind != trail::NEW_STAGE); // we only mark literals that are in the same stage
+                    if (t.m_kind == trail::BVAR_ASSIGNMENT) {
+                        bool_var b = t.m_b;
+                        if (is_marked(b)) {
+                            TRACE("nlsat_resolve", tout << "found marked: b" << b << "\n"; display_atom(tout, b) << "\n";);
+                            m_num_marks--;
+                            reset_mark(b);
+                            justification jst = m_justifications[b];
+                            switch (jst.get_kind()) {
+                            case justification::CLAUSE:
+                                resolve_clause(b, *(jst.get_clause()));
+                                break;
+                            case justification::LAZY:
+                                resolve_lazy_justification(b, *(jst.get_lazy()));
+                                break;
+                            case justification::DECISION:
+                                SASSERT(m_num_marks == 0);
+                                found_decision = true;
+                                TRACE("nlsat_resolve", tout << "found decision\n";);
+                                m_lemma.push_back(literal(b, m_bvalues[b] == l_true));
+                                break;
+                            default:
+                                UNREACHABLE();
+                                break;
+                            }
+                        }
+                    }
+                    top--;
+                }
+
+                // m_lemma is an implicating clause after backtracking current scope level.
+                if (found_decision)
+                    break;
+
+                // If lemma only contains literals from previous stages, then we can stop.
+                // We make progress by returning to a previous stage with additional information (new lemma)
+                // that forces us to select a new partial interpretation
+                if (only_literals_from_previous_stages(m_lemma.size(), m_lemma.data()))
+                    break;
+                
+                // Conflict does not depend on the current decision, and it is still in the current stage.
+                // We should find
+                //    - the maximal scope level in the lemma
+                //    - remove literal assigned in the scope level from m_lemma
+                //    - backtrack to this level
+                //    - and continue conflict resolution from there
+                //    - we must bump m_num_marks for literals removed from m_lemma
+                unsigned max_lvl = max_scope_lvl(m_lemma.size(), m_lemma.data());
+                TRACE("nlsat_resolve", tout << "conflict does not depend on current decision, backtracking to level: " << max_lvl << "\n";);
+                SASSERT(max_lvl < scope_lvl());
+                remove_literals_from_lvl(m_lemma, max_lvl);
+                undo_until_level(max_lvl);
+                top = m_trail.size();
+                TRACE("nlsat_resolve", tout << "scope_lvl: " << scope_lvl() << " num marks: " << m_num_marks << "\n";);
+                SASSERT(scope_lvl() == max_lvl);
+            }
+
+            TRACE("nlsat_proof", tout << "New lemma\n"; display(tout, m_lemma); tout << "\n=========================\n";);
+            TRACE("nlsat_proof_sk", tout << "New lemma\n"; display_abst(tout, m_lemma); tout << "\n=========================\n";);
+
+            if (m_lemma.empty()) {
+                TRACE("nlsat", tout << "empty clause generated\n";);
+                return false; // problem is unsat, empty clause was generated
+            }
+
+            reset_marks(); // remove marks from the literals in m_lemmas.
+            TRACE("nlsat", tout << "new lemma:\n"; display(tout, m_lemma.size(), m_lemma.data()); tout << "\n";
+                  tout << "found_decision: " << found_decision << "\n";);
+            
+            if (m_check_lemmas) {
+                check_lemma(m_lemma.size(), m_lemma.data(), false, m_lemma_assumptions.get());
+            }
+
+            if (m_log_lemmas) 
+                log_lemma(verbose_stream(), m_lemma.size(), m_lemma.data(), false);
+    
+            // There are two possibilities:
+            // 1) m_lemma contains only literals from previous stages, and they
+            //    are false in the current interpretation. We make progress 
+            //    by returning to a previous stage with additional information (new clause)
+            //    that forces us to select a new partial interpretation
+            //    >>> Return to some previous stage (we may also backjump many decisions and stages).
+            //    
+            // 2) m_lemma contains at most one literal from the current level (the last literal).
+            //    Moreover, this literal was a decision, but the new lemma forces it to 
+            //    be assigned to a different value.
+            //    >>> In this case, we remain in the same stage but, we add a new asserted literal
+            //        in a previous scope level. We may backjump many decisions.
+            //
+            unsigned sz = m_lemma.size();
+            clause * new_cls = nullptr;
+            if (!found_decision) {
+                // Case 1)
+                // We just have to find the maximal variable in m_lemma, and return to that stage
+                // Remark: the lemma may contain only boolean literals, in this case new_max_var == null_var;
+                var new_max_var = max_var(sz, m_lemma.data());
+                TRACE("nlsat_resolve", tout << "backtracking to stage: " << new_max_var << ", curr: " << m_xk << "\n";);
+                undo_until_stage(new_max_var);
+                SASSERT(m_xk == new_max_var);
+                new_cls = mk_clause(sz, m_lemma.data(), true, m_lemma_assumptions.get());
+                TRACE("nlsat", tout << "new_level: " << scope_lvl() << "\nnew_stage: " << new_max_var << "\n"; 
+                      if (new_max_var != null_var) m_display_var(tout, new_max_var) << "\n";);
+            }
+            else {
+                SASSERT(scope_lvl() >= 1);
+                // Case 2)
+                if (is_bool_lemma(m_lemma.size(), m_lemma.data())) {
+                    // boolean lemma, we just backtrack until the last literal is unassigned.
+                    bool_var max_bool_var = m_lemma[m_lemma.size()-1].var();
+                    undo_until_unassigned(max_bool_var);
+                }
+                else {
+                    // We must find the maximal decision level in literals in the first sz-1 positions that 
+                    // are at the same stage. If all these literals are from previous stages,
+                    // we just backtrack the current level.
+                    unsigned new_lvl = find_new_level_arith_lemma(m_lemma.size(), m_lemma.data());
+                    TRACE("nlsat", tout << "backtracking to new level: " << new_lvl << ", curr: " << m_scope_lvl << "\n";);
+                    undo_until_level(new_lvl);
+                }
+
+                if (lemma_is_clause(*conflict_clause)) {
+                    TRACE("nlsat", tout << "found decision literal in conflict clause\n";);
+                    VERIFY(process_clause(*conflict_clause, true));
+                    return true;
+                }
+                new_cls = mk_clause(sz, m_lemma.data(), true, m_lemma_assumptions.get());                
+            }
+            NLSAT_VERBOSE(display(verbose_stream(), *new_cls) << "\n";);
+            if (!process_clause(*new_cls, true)) {
+                TRACE("nlsat", tout << "new clause triggered another conflict, restarting conflict resolution...\n";
+                      display(tout, *new_cls) << "\n";
+                      );
+                // we are still in conflict
+                conflict_clause = new_cls;
+                goto start;
+            }
+            TRACE("nlsat_resolve_done", display_assignment(tout););
+            return true;
+        }
+
+        bool lemma_is_clause(clause const& cls) const {
+            bool same = (m_lemma.size() == cls.size());
+            for (unsigned i = 0; same && i < m_lemma.size(); ++i) {
+                same = m_lemma[i] == cls[i];
+            }
+            return same;
+        }
+
+
+        // -----------------------
+        //
+        // Debugging
+        //
+        // -----------------------
+        
+        bool check_watches() const {
+#ifdef Z3DEBUG
+            for (var x = 0; x < num_vars(); x++) {
+                    clause_vector const & cs = m_watches[x];
+                    unsigned sz = cs.size();
+                    for (unsigned i = 0; i < sz; i++) {
+                        SASSERT(max_var(*(cs[i])) == x);
+                    }
+                }
+#endif            
+            return true;
+        }
+
+        bool check_bwatches() const {
+#ifdef Z3DEBUG
+                for (bool_var b = 0; b < m_bwatches.size(); b++) {
+                    clause_vector const & cs = m_bwatches[b];
+                    unsigned sz = cs.size();
+                    for (unsigned i = 0; i < sz; i++) {
+                        clause const & c = *(cs[i]);
+                        SASSERT(max_var(c) == null_var);
+                        SASSERT(max_bvar(c) == b);
+                    }
+                }
+#endif                
+            return true;
+        }
+
+        bool check_invariant() const {
+            SASSERT(check_watches());
+            SASSERT(check_bwatches());
+            return true;
+        }
+
+        bool check_satisfied(clause_vector const & cs) const {
+            unsigned sz = cs.size();
+            for (unsigned i = 0; i < sz; i++) {
+                clause const & c = *(cs[i]);
+                if (!is_satisfied(c)) {
+                    TRACE("nlsat", tout << "not satisfied\n"; display(tout, c); tout << "\n";); 
+                    return false;
+                }
+            }
+            return true;
+        }
+
+        bool check_satisfied() const {
+            TRACE("nlsat", tout << "bk: b" << m_bk << ", xk: x" << m_xk << "\n"; if (m_xk != null_var) { m_display_var(tout, m_xk); tout << "\n"; });
+            unsigned num = m_atoms.size();
+            if (m_bk != null_bool_var)
+                num = m_bk;
+            for (bool_var b = 0; b < num; b++) {
+                if (!check_satisfied(m_bwatches[b])) {
+                    UNREACHABLE();
+                    return false;
+                }
+            }
+            if (m_xk != null_var) {
+                for (var x = 0; x < m_xk; x++) {
+                    if (!check_satisfied(m_watches[x])) {
+                        UNREACHABLE();
+                        return false;
+                    }
+                }
+            }
+            return true;
+        }
+        
+        // -----------------------
+        //
+        // Statistics
+        //
+        // -----------------------
+
+        void collect_statistics(statistics & st) {
+            st.update("nlsat conflicts", m_stats.m_conflicts);
+            st.update("nlsat propagations", m_stats.m_propagations);
+            st.update("nlsat decisions", m_stats.m_decisions);
+            st.update("nlsat restarts", m_stats.m_restarts);
+            st.update("nlsat stages", m_stats.m_stages);
+            st.update("nlsat simplifications", m_stats.m_simplifications);
+            st.update("nlsat irrational assignments", m_stats.m_irrational_assignments);
+        }
+
+        void reset_statistics() {
+            m_stats.reset();
+        }
+
+        // -----------------------
+        //
+        // Variable reordering
+        //
+        // -----------------------
+
+        struct var_info_collector {
+            pmanager &          pm;
+            atom_vector const & m_atoms;
+            var_vector          m_shuffle;
+            unsigned_vector     m_max_degree;
+            unsigned_vector     m_num_occs;
+
+            var_info_collector(pmanager & _pm, atom_vector const & atoms, unsigned num_vars):
+                pm(_pm),
+                m_atoms(atoms) {
+                m_max_degree.resize(num_vars, 0);
+                m_num_occs.resize(num_vars, 0);
+            }
+
+            var_vector      m_vars;
+            void collect(poly * p) {
+                m_vars.reset();
+                pm.vars(p, m_vars);
+                unsigned sz = m_vars.size(); 
+                for (unsigned i = 0; i < sz; i++) {
+                    var x      = m_vars[i];
+                    unsigned k = pm.degree(p, x);
+                    m_num_occs[x]++;
+                    if (k > m_max_degree[x])
+                        m_max_degree[x] = k;
+                }
+            }
+
+            void collect(literal l) {
+                bool_var b = l.var();
+                atom * a = m_atoms[b];
+                if (a == nullptr)
+                    return;
+                if (a->is_ineq_atom()) {
+                    unsigned sz = to_ineq_atom(a)->size();
+                    for (unsigned i = 0; i < sz; i++) {
+                        collect(to_ineq_atom(a)->p(i));
+                    }
+                }
+                else {
+                    collect(to_root_atom(a)->p());
+                }
+            }
+            
+            void collect(clause const & c) {
+                unsigned sz = c.size();
+                for (unsigned i = 0; i < sz; i++) 
+                    collect(c[i]);
+            }
+
+            void collect(clause_vector const & cs) {
+                unsigned sz = cs.size();
+                for (unsigned i = 0; i < sz; i++) 
+                    collect(*(cs[i]));
+            }
+
+            std::ostream& display(std::ostream & out, display_var_proc const & proc) {
+                unsigned sz = m_num_occs.size();
+                for (unsigned i = 0; i < sz; i++) {
+                    proc(out, i); out << " -> " << m_max_degree[i] << " : " << m_num_occs[i] << "\n";
+                }
+                return out;
+            }
+        };
+        
+        struct reorder_lt {
+            var_info_collector const & m_info;
+            reorder_lt(var_info_collector const & info):m_info(info) {}
+            bool operator()(var x, var y) const {
+                // high degree first
+                if (m_info.m_max_degree[x] < m_info.m_max_degree[y])
+                    return false;
+                if (m_info.m_max_degree[x] > m_info.m_max_degree[y])
+                    return true;
+                // more constrained first
+                if (m_info.m_num_occs[x] < m_info.m_num_occs[y])
+                    return false;
+                if (m_info.m_num_occs[x] > m_info.m_num_occs[y])
+                    return true;
+                return m_info.m_shuffle[x] < m_info.m_shuffle[y];
+            }
+        };
+
+        // Order variables by degree and number of occurrences
+        void heuristic_reorder() {
+            unsigned num = num_vars();
+            var_info_collector collector(m_pm, m_atoms, num);
+            collector.collect(m_clauses);
+            collector.collect(m_learned);
+            init_shuffle(collector.m_shuffle);
+            TRACE("nlsat_reorder", collector.display(tout, m_display_var););
+            var_vector new_order;
+            for (var x = 0; x < num; x++) 
+                new_order.push_back(x);
+            
+            std::sort(new_order.begin(), new_order.end(), reorder_lt(collector));
+            TRACE("nlsat_reorder", 
+                  tout << "new order: "; for (unsigned i = 0; i < num; i++) tout << new_order[i] << " "; tout << "\n";);
+            var_vector perm;
+            perm.resize(num, 0);
+            for (var x = 0; x < num; x++) {
+                perm[new_order[x]] = x;
+            }
+            reorder(perm.size(), perm.data());
+            SASSERT(check_invariant());
+        }
+
+        void init_shuffle(var_vector& p) {
+            unsigned num = num_vars();
+            for (var x = 0; x < num; x++)
+                p.push_back(x);
+
+            random_gen r(++m_random_seed);
+            shuffle(p.size(), p.data(), r);
+        }
+
+        void shuffle_vars() {
+            var_vector p;
+            init_shuffle(p);
+            reorder(p.size(), p.data());
+        }
+
+        bool can_reorder() const {
+            return all_of(m_learned, [&](clause* c) { return !has_root_atom(*c); }) 
+                && all_of(m_clauses, [&](clause* c) { return !has_root_atom(*c); });
+        }
+
+        /**
+           \brief Reorder variables using the giving permutation.
+           p maps internal variables to their new positions
+        */
+
+
+        void reorder(unsigned sz, var const * p) {
+
+            remove_learned_roots();
+            SASSERT(can_reorder());
+            TRACE("nlsat_reorder", tout << "solver before variable reorder\n"; display(tout);
+                  display_vars(tout);
+                  tout << "\npermutation:\n";
+                  for (unsigned i = 0; i < sz; i++) tout << p[i] << " "; tout << "\n";                  
+                  );
+            // verbose_stream() << "\npermutation: " << p[0] << " count " << count << " " << m_rlimit.is_canceled() << "\n";
+            reinit_cache();
+            SASSERT(num_vars() == sz);
+            TRACE("nlsat_bool_assignment_bug", tout << "before reset watches\n"; display_bool_assignment(tout););
+            reset_watches();
+            assignment new_assignment(m_am);
+            for (var x = 0; x < num_vars(); x++) {
+                if (m_assignment.is_assigned(x)) 
+                    new_assignment.set(p[x], m_assignment.value(x));
+            }
+            var_vector new_inv_perm;
+            new_inv_perm.resize(sz);
+            // the undo_until_size(0) statement erases the Boolean assignment.
+            // undo_until_size(0)
+            undo_until_stage(null_var);
+            m_cache.reset();               
+#ifdef Z3DEBUG
+            for (var x = 0; x < num_vars(); x++) {
+                SASSERT(m_watches[x].empty());
+            }
+#endif            
+            // update m_perm mapping
+            for (unsigned ext_x = 0; ext_x < sz; ext_x++) {
+                // p: internal -> new pos
+                // m_perm: internal -> external
+                // m_inv_perm: external -> internal
+                new_inv_perm[ext_x] = p[m_inv_perm[ext_x]];
+                m_perm.set(new_inv_perm[ext_x], ext_x);
+            }
+            bool_vector is_int;
+            is_int.swap(m_is_int);
+            for (var x = 0; x < sz; x++) {
+                m_is_int.setx(p[x], is_int[x], false);
+                SASSERT(m_infeasible[x] == 0);
+            }
+            m_inv_perm.swap(new_inv_perm);
+#ifdef Z3DEBUG
+            for (var x = 0; x < num_vars(); x++) {
+                SASSERT(x == m_inv_perm[m_perm[x]]);
+                SASSERT(m_watches[x].empty());
+            }
+#endif            
+            m_pm.rename(sz, p);
+            for (auto& b : m_bounds) 
+                b.x = p[b.x];                                   
+            TRACE("nlsat_bool_assignment_bug", tout << "before reinit cache\n"; display_bool_assignment(tout););
+            reinit_cache();
+            m_assignment.swap(new_assignment);
+            reattach_arith_clauses(m_clauses);
+            reattach_arith_clauses(m_learned);
+            TRACE("nlsat_reorder", tout << "solver after variable reorder\n"; display(tout); display_vars(tout););
+        }
+
+        
+        /**
+           \brief Restore variable order.
+        */
+        void restore_order() {
+            // m_perm: internal -> external
+            // m_inv_perm: external -> internal            
+            var_vector p;
+            p.append(m_perm);
+            reorder(p.size(), p.data());
+#ifdef Z3DEBUG
+            for (var x = 0; x < num_vars(); x++) {
+                SASSERT(m_perm[x] == x);
+                SASSERT(m_inv_perm[x] == x);
+            }
+#endif            
+        }
+
+        /**
+           \brief After variable reordering some lemmas containing root atoms may be ill-formed.
+        */
+        void remove_learned_roots() {
+            unsigned j  = 0;
+            for (clause* c : m_learned) {
+                if (has_root_atom(*c)) {
+                    del_clause(c);
+                }
+                else {
+                    m_learned[j++] = c;
+                }
+            }
+            m_learned.shrink(j);
+        }
+
+        /** 
+            \brief Return true if the clause contains an ill formed root atom
+        */
+        bool has_root_atom(clause const & c) const {
+            for (literal lit : c) {
+                bool_var b = lit.var();
+                atom * a = m_atoms[b];
+                if (a && a->is_root_atom()) 
+                    return true;
+            }
+            return false;
+        }
+
+        /**
+           \brief reinsert all polynomials in the unique cache
+        */
+        void reinit_cache() {
+            reinit_cache(m_clauses);
+            reinit_cache(m_learned);
+            for (atom* a : m_atoms) 
+                reinit_cache(a);            
+        }
+        void reinit_cache(clause_vector const & cs) {
+            for (clause* c : cs) 
+                reinit_cache(*c);
+        }
+        void reinit_cache(clause const & c) {
+            for (literal l : c) 
+                reinit_cache(l);
+        }
+        void reinit_cache(literal l) {
+            bool_var b = l.var();
+            reinit_cache(m_atoms[b]);
+        }
+        void reinit_cache(atom* a) {
+            if (a == nullptr) {
+
+            }
+            else if (a->is_ineq_atom()) {
+                var max = 0;
+                unsigned sz = to_ineq_atom(a)->size();
+                for (unsigned i = 0; i < sz; i++) {
+                    poly * p = to_ineq_atom(a)->p(i);
+                    VERIFY(m_cache.mk_unique(p) == p);
+                    var x = m_pm.max_var(p);
+                    if (x > max)
+                        max = x;
+                }
+                a->m_max_var = max;
+            }
+            else {
+                poly * p = to_root_atom(a)->p();
+                VERIFY(m_cache.mk_unique(p) == p);
+                a->m_max_var = m_pm.max_var(p);
+            }
+        }
+
+        void reset_watches() {
+            unsigned num = num_vars();
+            for (var x = 0; x < num; x++) {
+                m_watches[x].reset();
+            }
+        }
+
+        void reattach_arith_clauses(clause_vector const & cs) {
+            for (clause* cp : cs) {
+                var x = max_var(*cp);
+                if (x != null_var)
+                    m_watches[x].push_back(cp);
+            }
+        }
+
+        // -----------------------
+        //
+        // Solver initialization
+        //
+        // -----------------------
+        
+        struct degree_lt {
+            unsigned_vector & m_degrees;
+            degree_lt(unsigned_vector & ds):m_degrees(ds) {}
+            bool operator()(unsigned i1, unsigned i2) const { 
+                if (m_degrees[i1] < m_degrees[i2])
+                    return true;
+                if (m_degrees[i1] > m_degrees[i2])
+                    return false;
+                return i1 < i2;
+            }
+        };
+
+        unsigned_vector m_cs_degrees;
+        unsigned_vector m_cs_p;
+        void sort_clauses_by_degree(unsigned sz, clause ** cs) {
+            if (sz <= 1)
+                return;
+            TRACE("nlsat_reorder_clauses", tout << "before:\n"; for (unsigned i = 0; i < sz; i++) { display(tout, *(cs[i])); tout << "\n"; });
+            m_cs_degrees.reset();
+            m_cs_p.reset();
+            for (unsigned i = 0; i < sz; i++) {
+                m_cs_p.push_back(i);
+                m_cs_degrees.push_back(degree(*(cs[i])));
+            }
+            std::sort(m_cs_p.begin(), m_cs_p.end(), degree_lt(m_cs_degrees));
+            TRACE("nlsat_reorder_clauses", tout << "permutation: "; ::display(tout, m_cs_p.begin(), m_cs_p.end()); tout << "\n";);
+            apply_permutation(sz, cs, m_cs_p.data());
+            TRACE("nlsat_reorder_clauses", tout << "after:\n"; for (unsigned i = 0; i < sz; i++) { display(tout, *(cs[i])); tout << "\n"; });
+        }
+
+        
+        struct degree_lit_num_lt {
+            unsigned_vector & m_degrees;
+            unsigned_vector & m_lit_num;
+            degree_lit_num_lt(unsigned_vector & ds, unsigned_vector & ln) :
+            m_degrees(ds),
+            m_lit_num(ln) {
+            }
+            bool operator()(unsigned i1, unsigned i2) const {
+                if (m_lit_num[i1] == 1 && m_lit_num[i2] > 1)
+                    return true;
+                if (m_lit_num[i1] > 1 && m_lit_num[i2] == 1)
+                    return false;
+                if (m_degrees[i1] != m_degrees[i2])
+                    return m_degrees[i1] < m_degrees[i2];
+                if (m_lit_num[i1] != m_lit_num[i2])
+                    return m_lit_num[i1] < m_lit_num[i2];
+                return i1 < i2;
+            }
+        };
+
+        unsigned_vector m_dl_degrees;
+        unsigned_vector m_dl_lit_num;
+        unsigned_vector m_dl_p;
+        void sort_clauses_by_degree_lit_num(unsigned sz, clause ** cs) {
+            if (sz <= 1)
+                return;
+            TRACE("nlsat_reorder_clauses", tout << "before:\n"; for (unsigned i = 0; i < sz; i++) { display(tout, *(cs[i])); tout << "\n"; });
+            m_dl_degrees.reset();
+            m_dl_lit_num.reset();
+            m_dl_p.reset();
+            for (unsigned i = 0; i < sz; i++) {
+                m_dl_degrees.push_back(degree(*(cs[i])));
+                m_dl_lit_num.push_back(cs[i]->size());
+                m_dl_p.push_back(i);
+            }
+            std::sort(m_dl_p.begin(), m_dl_p.end(), degree_lit_num_lt(m_dl_degrees, m_dl_lit_num));
+            TRACE("nlsat_reorder_clauses", tout << "permutation: "; ::display(tout, m_dl_p.begin(), m_dl_p.end()); tout << "\n";);
+            apply_permutation(sz, cs, m_dl_p.data());
+            TRACE("nlsat_reorder_clauses", tout << "after:\n"; for (unsigned i = 0; i < sz; i++) { display(tout, *(cs[i])); tout << "\n"; });
+        }
+
+        void sort_watched_clauses() {
+            unsigned num = num_vars();
+            for (unsigned i = 0; i < num; i++) {
+                clause_vector & ws = m_watches[i];
+                // sort_clauses_by_degree(ws.size(), ws.data());
+                if (m_simple_check) {
+                    sort_clauses_by_degree_lit_num(ws.size(), ws.data());
+                }
+                else {
+                    sort_clauses_by_degree(ws.size(), ws.data());
+                }
+            }
+        }
+
+        // -----------------------
+        //
+        // Full dimensional 
+        // 
+        // A problem is in the full dimensional fragment if it does
+        // not contain equalities or non-strict inequalities.
+        //
+        // -----------------------
+        
+        bool is_full_dimensional(literal l) const {
+            atom * a = m_atoms[l.var()];
+            if (a == nullptr)
+                return true;
+            switch (a->get_kind()) {
+            case atom::EQ:      return l.sign();
+            case atom::LT:      return !l.sign();
+            case atom::GT:      return !l.sign();
+            case atom::ROOT_EQ: return l.sign();
+            case atom::ROOT_LT: return !l.sign();
+            case atom::ROOT_GT: return !l.sign();
+            case atom::ROOT_LE: return l.sign();
+            case atom::ROOT_GE: return l.sign();
+            default:
+                UNREACHABLE();
+                return false;
+            }
+        }
+
+        bool is_full_dimensional(clause const & c) const {
+            for (literal l : c) {
+                if (!is_full_dimensional(l))
+                    return false;
+            }
+            return true;
+        }
+
+        bool is_full_dimensional(clause_vector const & cs) const {
+            for (clause* c : cs) {
+                if (!is_full_dimensional(*c)) 
+                    return false;
+            }
+            return true;
+        }
+
+        bool is_full_dimensional() const {
+            return is_full_dimensional(m_clauses);
+        }
+
+
+        // -----------------------
+        //
+        // Simplification
+        //
+        // -----------------------
+
+        // solve simple equalities
+        // TBD WU-Reit decomposition?
+
+        // - elim_unconstrained
+        // - solve_eqs
+        // - fm
+
+        /**
+           \brief isolate variables in unit equalities.
+           Assume a clause is c == v*p + q
+           and the context implies p > 0
+           
+           replace v by -q/p
+           remove clause c, 
+           The for other occurrences of v, 
+              replace v*r + v*v*r' > 0 by 
+              by p*p*v*r + p*p*v*v*r' > 0
+              by p*q*r + q*q*r' > 0        
+
+           The method ignores lemmas and assumes constraints don't use roots.
+        */
+
+
+
+        // Eliminated variables are tracked in m_bounds.
+        // Each element in m_bounds tracks the eliminated variable and an upper or lower bound
+        // that has to be satisfied. Variables that are eliminated through equalities are tracked
+        // by non-strict bounds. A satisfiable solution is required to provide an evaluation that
+        // is consistent with the bounds. For equalities, the non-strict lower or upper bound can 
+        // always be assigned as a value to the variable.
+
+        void fix_patch() {
+            m_lo.reset(); m_hi.reset();
+            for (auto& b : m_bounds)
+                m_assignment.reset(b.x);
+            for (unsigned i = m_bounds.size(); i-- > 0; ) 
+                fix_patch(m_bounds[i]);            
+        }
+
+        // x is unassigned, lo < x -> x <- lo + 1
+        // x is unassigned, x < hi -> x <- hi - 1
+        // x is unassigned, lo <= x -> x <- lo
+        // x is unassigned, x <= hi -> x <- hi
+        // x is assigned above hi, lo is strict lo < x < hi -> set x <- (lo + hi)/2
+        // x is assigned below hi, above lo -> no-op
+        // x is assigned below lo, hi is strict lo < x < hi -> set x <-> (lo + hi)/2
+        // x is assigned above hi, x <= hi -> x <- hi
+        // x is assigned blow lo, lo <= x -> x <- lo
+        void fix_patch(bound_constraint& b) {
+            var x = b.x;
+            scoped_anum Av(m_am), Bv(m_am), val(m_am);
+            m_pm.eval(b.A, m_assignment, Av);
+            m_pm.eval(b.B, m_assignment, Bv);
+            m_am.neg(Bv);
+            val = Bv / Av;
+            // Ax >= B
+            // is-lower : A > 0
+            // is-upper:  A < 0
+            // x <- B / A
+            bool is_lower = m_am.is_pos(Av);
+            TRACE("nlsat",
+                m_display_var(tout << "patch v" << x << " ", x) << "\n";
+                if (m_assignment.is_assigned(x)) m_am.display(tout << "previous value: ", m_assignment.value(x)); tout << "\n";
+                m_am.display(tout << "updated value: ", val); tout << "\n";
+            );
+
+            if (!m_assignment.is_assigned(x)) {
+                if (!b.is_strict)
+                    m_assignment.set_core(x, val);
+                else if (is_lower)
+                    m_assignment.set_core(x, val + 1);
+                else
+                    m_assignment.set_core(x, val - 1);
+            }
+            else {
+                auto& aval = m_assignment.value(x);
+                if (is_lower) {
+                    // lo < value(x), lo < x -> x is unchanged
+                    if (b.is_strict && m_am.lt(val, aval))
+                        ;
+                    else if (!b.is_strict && m_am.le(val, aval))
+                        ;
+                    else if (!b.is_strict)
+                        m_assignment.set_core(x, val);
+                    // aval < lo < x, hi is unassigned: x <- lo + 1
+                    else if (!m_hi.is_assigned(x))
+                        m_assignment.set_core(x, val + 1);
+                    // aval < lo < x, hi is assigned: x <- (lo + hi) / 2
+                    else {
+                        scoped_anum mid(m_am);
+                        m_am.add(m_hi.value(x), val, mid);
+                        mid = mid / 2;
+                        m_assignment.set_core(x, mid);
+                    }
+                }
+                else {
+                    // dual to lower bounds
+                    if (b.is_strict && m_am.lt(aval, val))
+                        ;
+                    else if (!b.is_strict && m_am.le(aval, val))
+                        ;
+                    else if (!b.is_strict)
+                        m_assignment.set_core(x, val);
+                    else if (!m_lo.is_assigned(x))
+                        m_assignment.set_core(x, val - 1);
+                    else {
+                        scoped_anum mid(m_am);
+                        m_am.add(m_lo.value(x), val, mid);
+                        mid = mid / 2;
+                        m_assignment.set_core(x, mid);
+                    }
+                }
+            }
+
+            if (is_lower) {
+                if (!m_lo.is_assigned(x) || m_am.lt(m_lo.value(x), val))
+                    m_lo.set_core(x, val);
+            }
+            else {
+                if (!m_hi.is_assigned(x) || m_am.gt(m_hi.value(x), val))
+                    m_hi.set_core(x, val);
+            }        
+        }
+       
+        bool is_unit_ineq(clause const& c) const {
+            return 
+                c.size() == 1 &&
+                m_atoms[c[0].var()] && 
+                m_atoms[c[0].var()]->is_ineq_atom();
+        }
+
+        bool is_unit_eq(clause const& c) const {
+            return 
+                is_unit_ineq(c) && 
+                !c[0].sign() && 
+                m_atoms[c[0].var()]->is_eq();
+        }
+
+        /**
+           \brief determine whether the clause is a comparison v > k or v < k', where k >= 0 or k' <= 0.
+         */
+        lbool is_cmp0(clause const& c, var& v) {
+            if (!is_unit_ineq(c))
+                return l_undef;
+            literal lit = c[0];
+            ineq_atom const& a = *to_ineq_atom(m_atoms[lit.var()]);
+            bool sign = lit.sign();
+            poly * p0;
+            if (!is_single_poly(a, p0))
+                return l_undef;
+            if (m_pm.is_var(p0, v)) {
+                if (!sign && a.get_kind() == atom::GT) {
+                    return l_true;
+                }
+                if (!sign && a.get_kind() == atom::LT) {
+                    return l_false;
+                }
+                return l_undef;
+            }
+            polynomial::scoped_numeral n(m_pm.m());
+            if (m_pm.is_var_num(p0, v, n)) {
+                // x - k > 0
+                if (!sign && a.get_kind() == atom::GT && m_pm.m().is_nonneg(n)) {
+                    return l_true;
+                }
+                // x + k < 0
+                if (!sign && a.get_kind() == atom::LT && m_pm.m().is_nonpos(n)) {
+                    return l_false;
+                }
+                // !(x + k > 0)
+                if (sign && a.get_kind() == atom::GT && m_pm.m().is_pos(n)) {
+                    return l_false;
+                }
+                // !(x - k < 0)
+                if (sign && a.get_kind() == atom::LT && m_pm.m().is_neg(n)) {
+                    return l_true;
+                }
+            }
+            return l_undef;
+        }
+
+        bool is_single_poly(ineq_atom const& a, poly*& p) {
+            unsigned sz = a.size();
+            return sz == 1 && a.is_odd(0) && (p = a.p(0), true);
+        } 
+
+        bool is_unit(polynomial_ref const& p) {
+            if (!m_pm.is_const(p))
+                return false;
+            auto const& c = m_pm.coeff(p, 0);
+            return m_pm.m().is_one(c) || m_pm.m().is_minus_one(c);
+        }
+
+        // -----------------------
+        //
+        // Pretty printing
+        //
+        // -----------------------
+        
+        std::ostream& display_num_assignment(std::ostream & out, display_var_proc const & proc) const {
+            for (var x = 0; x < num_vars(); x++) {
+                if (m_assignment.is_assigned(x)) {
+                    proc(out, x);
+                    out << " -> ";
+                    m_am.display_decimal(out, m_assignment.value(x));
+                    out << "\n";
+                }
+            }
+            return out;
+        }
+
+        std::ostream& display_bool_assignment(std::ostream & out) const {
+            unsigned sz = m_atoms.size();
+            for (bool_var b = 0; b < sz; b++) {
+                if (m_atoms[b] == nullptr && m_bvalues[b] != l_undef) {
+                    out << "b" << b << " -> " << (m_bvalues[b] == l_true ? "true" : "false") << " @" << m_levels[b] << "\n";
+                }
+                else if (m_atoms[b] != nullptr && m_bvalues[b] != l_undef) {
+                    display(out << "b" << b << " ", *m_atoms[b]) << " -> " << (m_bvalues[b] == l_true ? "true" : "false") << " @" << m_levels[b] << "\n";
+                }
+            }
+            TRACE("nlsat_bool_assignment",
+                  for (bool_var b = 0; b < sz; b++) {
+                      out << "b" << b << " -> " << m_bvalues[b] << " ";
+                      if (m_atoms[b]) display(out, *m_atoms[b]);
+                      out << "\n";
+                  });
+            return out;
+        }
+
+        bool display_mathematica_assignment(std::ostream & out) const {
+            bool first = true;
+            for (var x = 0; x < num_vars(); x++) {
+                if (m_assignment.is_assigned(x)) {
+                    if (first)
+                        first = false;
+                    else
+                        out << " && ";
+                    out << "x" << x << " == ";
+                    m_am.display_mathematica(out, m_assignment.value(x));
+                }
+            }
+            return !first;
+        }
+
+        std::ostream& display_num_assignment(std::ostream & out) const { 
+            return display_num_assignment(out, m_display_var);
+        }
+
+        std::ostream& display_assignment(std::ostream& out) const {
+            display_bool_assignment(out);
+            display_num_assignment(out);
+            return out;
+        }
+
+        std::ostream& display(std::ostream& out, justification j) const {
+            switch (j.get_kind()) {
+            case justification::CLAUSE:
+                display(out, *j.get_clause()) << "\n";
+                break;
+            case justification::LAZY: {
+                lazy_justification const& lz = *j.get_lazy();
+                display_not(out, lz.num_lits(), lz.lits()) << "\n";
+                for (unsigned i = 0; i < lz.num_clauses(); ++i) {
+                    display(out, lz.clause(i)) << "\n";
+                }
+                break;
+            }
+            default:
+                out << j.get_kind() << "\n";
+                break;                
+            }
+            return out;
+        }
+
+        bool m_display_eval = false;
+        std::ostream& display_eval(std::ostream& out, justification j) {
+            flet<bool> _display(m_display_eval, true);
+            return display(out, j);
+        }
+       
+        std::ostream& display_ineq(std::ostream & out, ineq_atom const & a, display_var_proc const & proc, bool use_star = false) const {
+            unsigned sz = a.size();
+            for (unsigned i = 0; i < sz; i++) {
+                if (use_star && i > 0)
+                    out << "*";
+                bool is_even = a.is_even(i);
+                if (is_even || sz > 1)
+                    out << "(";
+                display_polynomial(out, a.p(i), proc, use_star);
+                if (is_even || sz > 1)
+                    out << ")";
+                if (is_even)
+                    out << "^2";
+            }
+            switch (a.get_kind()) {
+            case atom::LT: out << " < 0"; break;
+            case atom::GT: out << " > 0"; break;
+            case atom::EQ: out << " = 0"; break;
+            default: UNREACHABLE(); break;
+            }
+            return out;
+        }
+        
+        std::ostream& display_mathematica(std::ostream & out, ineq_atom const & a) const {
+            unsigned sz = a.size();
+            for (unsigned i = 0; i < sz; i++) {
+                if (i > 0)
+                    out << "*";
+                bool is_even = a.is_even(i);
+                if (sz > 1)
+                    out << "(";
+                if (is_even)
+                    out << "(";
+                m_pm.display(out, a.p(i), display_var_proc(), true);
+                if (is_even)
+                    out << "^2)";
+                if (sz > 1)
+                    out << ")";
+            }
+            switch (a.get_kind()) {
+            case atom::LT: out << " < 0"; break;
+            case atom::GT: out << " > 0"; break;
+            case atom::EQ: out << " == 0"; break;
+            default: UNREACHABLE(); break;
+            }
+            return out;
+        }
+
+        std::ostream& display_polynomial_smt2(std::ostream & out, poly const* p, display_var_proc const & proc) const {
+            return m_pm.display_smt2(out, p, proc);
+        }
+
+        std::ostream& display_ineq_smt2(std::ostream & out, ineq_atom const & a, display_var_proc const & proc) const {
+            switch (a.get_kind()) {
+            case atom::LT: out << "(< "; break;
+            case atom::GT: out << "(> "; break;
+            case atom::EQ: out << "(= "; break;
+            default: UNREACHABLE(); break;
+            }
+            unsigned sz = a.size();
+            if (sz > 1)
+                out << "(* ";
+            for (unsigned i = 0; i < sz; i++) {
+                if (i > 0) out << " ";
+                if (a.is_even(i)) {
+                    out << "(* ";
+                    display_polynomial_smt2(out, a.p(i), proc);
+                    out << " ";
+                    display_polynomial_smt2(out, a.p(i), proc);
+                    out << ")";
+                }
+                else {
+                    display_polynomial_smt2(out, a.p(i), proc);
+                }
+            }
+            if (sz > 1)
+                out << ")";
+            out << " 0)";
+            return out;
+        }
+
+        std::ostream& display_poly_root(std::ostream& out, char const* y, root_atom const& a, display_var_proc const& proc) const {
+            out << "(exists (("; proc(out,a.x()); out << " Real))\n";
+            out << "(and (= " << y << " ";
+            proc(out, a.x());
+            out << ") (= 0 ";
+            display_polynomial_smt2(out, a.p(), proc);
+            out << ")))\n";
+            return out;
+        }
+
+        std::ostream& display_binary_smt2(std::ostream& out,  poly const* p1, char const* rel, poly const* p2, display_var_proc const& proc) const {
+            out << "(" << rel << " ";
+            display_polynomial_smt2(out, p1, proc);
+            out << " ";
+            display_polynomial_smt2(out, p2, proc);
+            out << ")";
+            return out;
+        }
+        
+        
+        std::ostream& display_linear_root_smt2(std::ostream & out, root_atom const & a, display_var_proc const & proc) const {
+            polynomial_ref A(m_pm), B(m_pm), Z(m_pm), Ax(m_pm);
+            polynomial::scoped_numeral zero(m_qm);
+            m_pm.m().set(zero, 0);
+            A = m_pm.derivative(a.p(), a.x());
+            B = m_pm.neg(m_pm.substitute(a.p(), a.x(), zero));
+            Z = m_pm.mk_zero();
+
+            Ax = m_pm.mul(m_pm.mk_polynomial(a.x()), A);
+
+            // x < root[1](ax + b) == (a > 0 => ax + b < 0) & (a < 0 => ax + b > 0)
+            // x < root[1](ax + b) == (a > 0 => ax < -b) & (a < 0 => ax > -b)
+
+            char const* rel1 = "<", *rel2 = ">";
+            switch (a.get_kind()) {
+            case atom::ROOT_LT: rel1 = "<"; rel2 = ">"; break;
+            case atom::ROOT_GT: rel1 = ">"; rel2 = "<"; break;
+            case atom::ROOT_LE: rel1 = "<="; rel2 = ">="; break;
+            case atom::ROOT_GE: rel1 = ">="; rel2 = "<="; break;
+            case atom::ROOT_EQ: rel1 = rel2 = "="; break;
+            default: UNREACHABLE(); break;
+            }
+            
+            out << "(and ";
+            out << "(=> ";  display_binary_smt2(out, A, ">", Z, proc); display_binary_smt2(out, Ax, rel1, B, proc); out << ") ";
+            out << "(=> ";  display_binary_smt2(out, A, "<", Z, proc); display_binary_smt2(out, Ax, rel2, B, proc); out << ") ";
+            out << ")";
+            
+            return out;
+        }
+
+
+        std::ostream& display_root_smt2(std::ostream& out, root_atom const& a, display_var_proc const& proc) const {
+            if (a.i() == 1 && m_pm.degree(a.p(), a.x()) == 1)
+                return display_linear_root_smt2(out, a, proc); 
+#if 1
+            out << "(exists (";
+            for (unsigned j = 0; j < a.i(); ++j) {
+                std::string y = std::string("y") + std::to_string(j);
+                out << "(" << y << " Real) ";
+            }
+            out << ")\n";
+            out << "(and\n";
+            for (unsigned j = 0; j < a.i(); ++j) {
+                std::string y = std::string("y") + std::to_string(j);
+                display_poly_root(out, y.c_str(), a, proc);
+            }
+            for (unsigned j = 0; j + 1 < a.i(); ++j) {
+                std::string y1 = std::string("y") + std::to_string(j);
+                std::string y2 = std::string("y") + std::to_string(j+1);
+                out << "(< " << y1 << " " << y2 << ")\n";
+            }
+
+            std::string yn = "y" + std::to_string(a.i() - 1);
+
+            // TODO we need (forall z : z < yn . p(z) => z = y1 or ... z = y_{n-1})
+            // to say y1, .., yn are the first n distinct roots.
+            //
+            out << "(forall ((z Real)) (=> (and (< z " << yn << ") "; display_poly_root(out, "z", a, proc) << ") ";
+            if (a.i() == 1) {
+                out << "false))\n";
+            }
+            else {
+                out << "(or ";
+                for (unsigned j = 0; j + 1 < a.i(); ++j) {
+                    std::string y1 = std::string("y") + std::to_string(j);
+                    out << "(= z " << y1 << ") ";
+                }
+                out << ")))\n";
+            }
+            switch (a.get_kind()) {
+            case atom::ROOT_LT: out << "(< "; proc(out, a.x()); out << " " << yn << ")"; break;
+            case atom::ROOT_GT: out << "(> "; proc(out, a.x()); out << " " << yn << ")"; break;
+            case atom::ROOT_LE: out << "(<= "; proc(out, a.x()); out << " " << yn << ")"; break;
+            case atom::ROOT_GE: out << "(>= "; proc(out, a.x()); out << " " << yn << ")"; break;
+            case atom::ROOT_EQ: out << "(= "; proc(out, a.x()); out << " " << yn << ")"; NOT_IMPLEMENTED_YET(); break;
+            default: UNREACHABLE(); break;
+            }
+            out << "))";
+            return out;
+#endif
+
+
+            return display_root(out, a, proc);
+        }
+
+        std::ostream& display_root(std::ostream & out, root_atom const & a, display_var_proc const & proc) const {
+            proc(out, a.x());
+            switch (a.get_kind()) {
+            case atom::ROOT_LT: out << " < "; break;
+            case atom::ROOT_GT: out << " > "; break;
+            case atom::ROOT_LE: out << " <= "; break;
+            case atom::ROOT_GE: out << " >= "; break;
+            case atom::ROOT_EQ: out << " = "; break;
+            default: UNREACHABLE(); break;
+            }
+            out << "root[" << a.i() << "](";
+            display_polynomial(out, a.p(), proc);
+            out << ")";
+            return out;
+        }
+
+        struct mathematica_var_proc : public display_var_proc {
+            var m_x;
+        public:
+            mathematica_var_proc(var x):m_x(x) {}
+            std::ostream& operator()(std::ostream & out, var x) const override {
+                if (m_x == x)
+                    return out << "#1";
+                else
+                    return out << "x" << x; 
+            }
+        };
+
+        std::ostream& display_mathematica(std::ostream & out, root_atom const & a) const {
+            out << "x" << a.x();
+            switch (a.get_kind()) {
+            case atom::ROOT_LT: out << " < "; break;
+            case atom::ROOT_GT: out << " > "; break;
+            case atom::ROOT_LE: out << " <= "; break;
+            case atom::ROOT_GE: out << " >= "; break;
+            case atom::ROOT_EQ: out << " == "; break;
+            default: UNREACHABLE(); break;
+            }
+            out << "Root[";
+            display_polynomial(out, a.p(), mathematica_var_proc(a.x()), true);
+            out << " &, " << a.i() << "]";
+            return out;
+        }
+        
+        std::ostream& display(std::ostream & out, atom const & a, display_var_proc const & proc) const {
+            if (a.is_ineq_atom())
+                return display_ineq(out, static_cast<ineq_atom const &>(a), proc);
+            else
+                return display_root(out, static_cast<root_atom const &>(a), proc);
+        }
+
+        std::ostream& display(std::ostream & out, atom const & a) const {
+            return display(out, a, m_display_var);
+        }
+
+        std::ostream& display_mathematica(std::ostream & out, atom const & a) const {
+            if (a.is_ineq_atom())
+                return display_mathematica(out, static_cast<ineq_atom const &>(a));
+            else
+                return display_mathematica(out, static_cast<root_atom const &>(a));
+        }
+
+        std::ostream& display_smt2(std::ostream & out, atom const & a, display_var_proc const & proc) const {
+            if (a.is_ineq_atom())
+                return display_ineq_smt2(out, static_cast<ineq_atom const &>(a), proc);
+            else
+                return display_root_smt2(out, static_cast<root_atom const &>(a), proc);
+        }
+
+        std::ostream& display_atom(std::ostream & out, bool_var b, display_var_proc const & proc) const {
+            if (b == 0)
+                out << "true";
+            else if (m_atoms[b] == 0)
+                out << "b" << b;
+            else
+                display(out, *(m_atoms[b]), proc);
+            return out;
+        }
+
+        std::ostream& display_atom(std::ostream & out, bool_var b) const {
+            return display_atom(out, b, m_display_var);
+        }
+
+        std::ostream& display_mathematica_atom(std::ostream & out, bool_var b) const {
+            if (b == 0)
+                out << "(0 < 1)";
+            else if (m_atoms[b] == 0)
+                out << "b" << b;
+            else
+                display_mathematica(out, *(m_atoms[b]));
+            return out;
+        }
+
+        std::ostream& display_smt2_atom(std::ostream & out, bool_var b, display_var_proc const & proc) const {
+            if (b == 0)
+                out << "true";
+            else if (m_atoms[b] == 0)
+                out << "b" << b;
+            else
+                display_smt2(out, *(m_atoms[b]), proc);
+            return out;
+        }
+
+        std::ostream& display(std::ostream & out, literal l, display_var_proc const & proc) const {
+            if (l.sign()) {
+                bool_var b = l.var();
+                out << "!";
+                if (m_atoms[b] != 0)
+                    out << "(";
+                display_atom(out, b, proc);
+                if (m_atoms[b] != 0)
+                    out << ")";
+            }
+            else {
+                display_atom(out, l.var(), proc);
+            }
+            return out;
+        }
+
+        std::ostream& display(std::ostream & out, literal l) const {
+            return display(out, l, m_display_var);
+        }
+
+        std::ostream& display_smt2(std::ostream & out, literal l) const {
+            return display_smt2(out, l, m_display_var);
+        }
+
+        std::ostream& display_mathematica(std::ostream & out, literal l) const {
+            if (l.sign()) {
+                bool_var b = l.var();
+                out << "!";
+                if (m_atoms[b] != 0)
+                    out << "(";
+                display_mathematica_atom(out, b);
+                if (m_atoms[b] != 0)
+                    out << ")";
+            }
+            else {
+                display_mathematica_atom(out, l.var());
+            }
+            return out;
+        }
+
+        std::ostream& display_smt2(std::ostream & out, literal l, display_var_proc const & proc) const {
+            if (l.sign()) {
+                bool_var b = l.var();
+                out << "(not ";
+                display_smt2_atom(out, b, proc);
+                out << ")";
+            }
+            else {
+                display_smt2_atom(out, l.var(), proc);
+            }
+            return out;
+        }
+            
+        std::ostream& display_assumptions(std::ostream & out, _assumption_set s) const {
+            if (!m_display_assumption)
+                return out;
+            vector<assumption, false> deps;
+            m_asm.linearize(s, deps);
+            bool first = true;
+            for (auto dep : deps) {
+                if (first) first = false; else out << " ";
+                (*m_display_assumption)(out, dep); 
+            }
+            return out;
+        }
+        
+        std::ostream& display(std::ostream & out, unsigned num, literal const * ls, display_var_proc const & proc) const {
+            for (unsigned i = 0; i < num; i++) {
+                if (i > 0)
+                    out << " or ";
+                display(out, ls[i], proc);
+            }
+            return out;
+        }
+
+        std::ostream& display(std::ostream & out, unsigned num, literal const * ls) const {
+            return display(out, num, ls, m_display_var);
+        }
+
+        std::ostream& display_not(std::ostream & out, unsigned num, literal const * ls, display_var_proc const & proc) const {
+            for (unsigned i = 0; i < num; i++) {
+                if (i > 0)
+                    out << " or ";
+                display(out, ~ls[i], proc);
+            }
+            return out;
+        }
+
+        std::ostream& display_not(std::ostream & out, unsigned num, literal const * ls) const {
+            return display_not(out, num, ls, m_display_var);
+        }
+        
+        std::ostream& display(std::ostream & out, scoped_literal_vector const & cs) {
+            return display(out, cs.size(), cs.data(), m_display_var);
+        }
+
+        std::ostream& display(std::ostream & out, clause const & c, display_var_proc const & proc) const {
+            if (c.assumptions() != nullptr) {
+                display_assumptions(out, static_cast<_assumption_set>(c.assumptions()));
+                out << " |- ";
+            }
+            return display(out, c.size(), c.data(), proc);
+        }
+
+        std::ostream& display(std::ostream & out, clause const & c) const {
+            return display(out, c, m_display_var);
+        }
+
+
+        std::ostream& display_polynomial(std::ostream& out, poly* p, display_var_proc const & proc, bool use_star = false) const {
+            if (m_display_eval) {
+                polynomial_ref q(m_pm);
+                q = p;
+                for (var x = 0; x < num_vars(); x++) 
+                    if (m_assignment.is_assigned(x)) {
+                        auto& a = m_assignment.value(x);
+                        if (!m_am.is_rational(a))
+                            continue;
+                        mpq r;
+                        m_am.to_rational(a, r);
+                        q = m_pm.substitute(q, 1, &x, &r);            
+                    }
+                m_pm.display(out, q, proc, use_star);
+            }
+            else 
+                m_pm.display(out, p, proc, use_star);
+            return out;
+        }
+
+        // --
+
+        std::ostream& display_smt2(std::ostream & out, unsigned n, literal const* ls) const {
+            return display_smt2(out, n, ls, display_var_proc());
+        }
+
+
+        std::ostream& display_smt2(std::ostream & out, unsigned num, literal const * ls, display_var_proc const & proc) const {
+            if (num == 0) {
+                out << "false";
+            }
+            else if (num == 1) {
+                display_smt2(out, ls[0], proc);
+            }
+            else {
+                out << "(or";
+                for (unsigned i = 0; i < num; i++) {
+                    out << " ";
+                    display_smt2(out, ls[i], proc);
+                }
+                out << ")";
+            }
+            return out;
+        }
+
+        std::ostream& display_smt2(std::ostream & out, clause const & c, display_var_proc const & proc = display_var_proc()) const {
+            return display_smt2(out, c.size(), c.data(), proc);
+        }
+
+        std::ostream& display_abst(std::ostream & out, literal l) const {
+            if (l.sign()) {
+                bool_var b = l.var();
+                out << "!";
+                if (b == true_bool_var)
+                    out << "true";
+                else
+                    out << "b" << b;
+            }
+            else {
+                out << "b" << l.var();
+            }
+            return out;
+        }
+
+        std::ostream& display_abst(std::ostream & out, unsigned num, literal const * ls) const {
+            for (unsigned i = 0; i < num; i++) {
+                if (i > 0)
+                    out << " or ";
+                display_abst(out, ls[i]);
+            }
+            return out;
+        }
+
+        std::ostream& display_abst(std::ostream & out, scoped_literal_vector const & cs) const {
+            return display_abst(out, cs.size(), cs.data());
+        }
+
+        std::ostream& display_abst(std::ostream & out, clause const & c) const {
+            return display_abst(out, c.size(), c.data());
+        }
+
+        std::ostream& display_mathematica(std::ostream & out, clause const & c) const {
+            out << "(";
+            unsigned sz = c.size();
+            for (unsigned i = 0; i < sz; i++) {
+                if (i > 0)
+                    out << " || ";
+                display_mathematica(out, c[i]);
+            }
+            out << ")";
+            return out;
+        }
+
+        // Debugging support:
+        // Display generated lemma in Mathematica format.
+        // Mathematica must reduce lemma to True (modulo resource constraints).
+        std::ostream& display_mathematica_lemma(std::ostream & out, unsigned num, literal const * ls, bool include_assignment = false) const {
+            out << "Resolve[ForAll[{";
+            // var definition
+            for (unsigned i = 0; i < num_vars(); i++) {
+                if (i > 0)
+                    out << ", ";
+                out << "x" << i;
+            }
+            out << "}, ";
+            if (include_assignment) {
+                out << "!(";
+                if (!display_mathematica_assignment(out))
+                    out << "0 < 1"; // nothing was printed
+                out << ") || ";
+            }
+            for (unsigned i = 0; i < num; i++) {
+                if (i > 0)
+                    out << " || ";
+                display_mathematica(out, ls[i]);
+            }
+            out << "], Reals]\n"; // end of exists
+            return out;
+        }
+        
+        std::ostream& display(std::ostream & out, clause_vector const & cs, display_var_proc const & proc) const {
+            for (clause* c : cs) {
+                display(out, *c, proc) << "\n";
+            }
+            return out;
+        }
+
+        std::ostream& display(std::ostream & out, clause_vector const & cs) const {
+            return display(out, cs, m_display_var);
+        }
+
+        std::ostream& display_mathematica(std::ostream & out, clause_vector const & cs) const {            
+            unsigned sz = cs.size();
+            for (unsigned i = 0; i < sz; i++) {
+                if (i > 0) out << ",\n";
+                display_mathematica(out << " ", *(cs[i]));
+            }
+            return out;
+        }
+
+        std::ostream& display_abst(std::ostream & out, clause_vector const & cs) const {
+            for (clause* c : cs) {
+                display_abst(out, *c) << "\n";
+            }
+            return out;
+        }
+
+        std::ostream& display(std::ostream & out, display_var_proc const & proc) const {
+            display(out, m_clauses, proc);
+            if (!m_learned.empty()) {
+                display(out << "Lemmas:\n", m_learned, proc);
+            }
+            return out;
+        }
+
+        std::ostream& display_mathematica(std::ostream & out) const {
+            return display_mathematica(out << "{\n", m_clauses) << "}\n";
+        }
+
+        std::ostream& display_abst(std::ostream & out) const {
+            display_abst(out, m_clauses);
+            if (!m_learned.empty()) {
+                display_abst(out << "Lemmas:\n", m_learned);
+            }
+            return out;
+        }
+
+        std::ostream& display(std::ostream & out) const {
+            display(out, m_display_var);
+            display_assignment(out << "assignment:\n");
+            return out << "---\n";
+        }
+
+        std::ostream& display_vars(std::ostream & out) const {
+            for (unsigned i = 0; i < num_vars(); i++) {
+                out << i << " -> "; m_display_var(out, i); out << "\n";
+            }
+            return out;
+        }
+
+        std::ostream& display_smt2_arith_decls(std::ostream & out) const {
+            unsigned sz = m_is_int.size();
+            for (unsigned i = 0; i < sz; i++) {
+                if (is_int(i)) {
+                    out << "(declare-fun "; m_display_var(out, i) << " () Int)\n";
+                }
+                else {
+                    out << "(declare-fun "; m_display_var(out, i) << " () Real)\n";
+                }
+            }
+            return out;
+        }
+
+        std::ostream& display_smt2_bool_decls(std::ostream & out) const {
+            unsigned sz = m_atoms.size();
+            for (unsigned i = 0; i < sz; i++) {
+                if (m_atoms[i] == nullptr)
+                    out << "(declare-fun b" << i << " () Bool)\n";
+            }
+            return out;
+        }
+
+        std::ostream& display_smt2(std::ostream & out) const {
+            display_smt2_bool_decls(out);
+            display_smt2_arith_decls(out);
+            out << "(assert (and true\n";
+            for (clause* c : m_clauses) {
+                display_smt2(out, *c, m_display_var) << "\n";
+            }
+            out << "))\n" << std::endl;
+            return out;
+        }
+    };
+    
+    solver::solver(reslimit& rlim, params_ref const & p, bool incremental) {
+        m_ctx = alloc(ctx, rlim, p, incremental);
+        m_imp = alloc(imp, *this, *m_ctx);
+    }
+
+    solver::solver(ctx& ctx) {
+        m_ctx = nullptr;
+        m_imp = alloc(imp, *this, ctx);
+    }
+        
+    solver::~solver() {
+        dealloc(m_imp);
+        dealloc(m_ctx);
+    }
+
+    lbool solver::check() {
+        return m_imp->check();
+    }
+
+    lbool solver::check(literal_vector& assumptions) {
+        return m_imp->check(assumptions);
+    }
+
+    void solver::get_core(vector<assumption, false>& assumptions) {
+        return m_imp->get_core(assumptions);
+    }
+
+    void solver::reset() {
+        m_imp->reset();
+    }
+
+
+    void solver::updt_params(params_ref const & p) {
+        m_imp->updt_params(p);
+    }
+
+
+    void solver::collect_param_descrs(param_descrs & d) {
+        algebraic_numbers::manager::collect_param_descrs(d);
+        nlsat_params::collect_param_descrs(d);
+    }
+
+    unsynch_mpq_manager & solver::qm() {
+        return m_imp->m_qm;
+    }
+        
+    anum_manager & solver::am() {
+        return m_imp->m_am;
+    }
+
+    pmanager & solver::pm() {
+        return m_imp->m_pm;
+    }
+
+    void solver::set_display_var(display_var_proc const & proc) {
+        m_imp->m_display_var.m_proc = &proc;
+    }
+
+    void solver::set_display_assumption(display_assumption_proc const& proc) {
+        m_imp->m_display_assumption = &proc;
+    }
+
+
+    unsigned solver::num_vars() const {
+        return m_imp->num_vars();
+    }
+
+    bool solver::is_int(var x) const {
+        return m_imp->is_int(x);
+    }
+
+    bool_var solver::mk_bool_var() {
+        return m_imp->mk_bool_var();
+    }
+    
+    literal solver::mk_true() {
+        return literal(0, false);
+    }
+
+    atom * solver::bool_var2atom(bool_var b) {
+        return m_imp->m_atoms[b];
+    }
+
+    void solver::vars(literal l, var_vector& vs) {
+        m_imp->vars(l, vs);
+    }
+
+    atom_vector const& solver::get_atoms() {
+        return m_imp->m_atoms;
+    }
+
+    atom_vector const& solver::get_var2eq() {
+        return m_imp->m_var2eq;
+    }
+
+    evaluator& solver::get_evaluator() {
+        return m_imp->m_evaluator;
+    }
+
+    explain& solver::get_explain() {
+        return m_imp->m_explain;
+    }
+
+    void solver::reorder(unsigned sz, var const* p) {
+        m_imp->reorder(sz, p);
+    }
+
+    void solver::restore_order() {
+        m_imp->restore_order();
+    }
+
+    void solver::set_rvalues(assignment const& as) {
+        m_imp->m_assignment.copy(as);
+    }
+
+    void solver::get_rvalues(assignment& as) {
+        as.copy(m_imp->m_assignment);
+    }
+
+    void solver::get_bvalues(svector<bool_var> const& bvars, svector<lbool>& vs) {
+        vs.reset();
+        for (bool_var b : bvars) {
+            vs.reserve(b + 1, l_undef);
+            if (!m_imp->m_atoms[b]) {
+                vs[b] = m_imp->m_bvalues[b];
+            }
+        }
+        TRACE("nlsat", display(tout););
+    }
+
+    void solver::set_bvalues(svector<lbool> const& vs) {
+        TRACE("nlsat", display(tout););
+        for (bool_var b = 0; b < vs.size(); ++b) {
+            if (vs[b] != l_undef) {
+                m_imp->m_bvalues[b] = vs[b];
+                SASSERT(!m_imp->m_atoms[b]);
+            }
+        }
+#if 0        
+        m_imp->m_bvalues.reset();
+        m_imp->m_bvalues.append(vs);
+        m_imp->m_bvalues.resize(m_imp->m_atoms.size(), l_undef);        
+        for (unsigned i = 0; i < m_imp->m_atoms.size(); ++i) {
+            atom* a = m_imp->m_atoms[i];
+            SASSERT(!a);
+            if (a) {
+                m_imp->m_bvalues[i] = to_lbool(m_imp->m_evaluator.eval(a, false));
+            }
+        }
+#endif
+        TRACE("nlsat", display(tout););
+    }
+
+    void solver::del_clause(clause* c) {
+        m_imp->del_clause(c);
+    }
+    
+    var solver::mk_var(bool is_int) {
+        return m_imp->mk_var(is_int);
+    }
+        
+    bool_var solver::mk_ineq_atom(atom::kind k, unsigned sz, poly * const * ps, bool const * is_even) {
+        return m_imp->mk_ineq_atom(k, sz, ps, is_even);
+    }
+
+    literal solver::mk_ineq_literal(atom::kind k, unsigned sz, poly * const * ps, bool const * is_even, bool simplify) {
+        return m_imp->mk_ineq_literal(k, sz, ps, is_even, simplify);
+    }
+
+    bool_var solver::mk_root_atom(atom::kind k, var x, unsigned i, poly * p) {
+        return m_imp->mk_root_atom(k, x, i, p);
+    }
+    
+    void solver::inc_ref(bool_var b) {
+        m_imp->inc_ref(b);
+    }
+
+    void solver::dec_ref(bool_var b) {
+        m_imp->dec_ref(b);
+    }
+
+    void solver::inc_ref(assumption a) {
+        m_imp->inc_ref(static_cast<imp::_assumption_set>(a));
+    }
+
+    void solver::dec_ref(assumption a) {
+        m_imp->dec_ref(static_cast<imp::_assumption_set>(a));
+    }
+        
+    void solver::mk_clause(unsigned num_lits, literal * lits, assumption a) {
+        return m_imp->mk_external_clause(num_lits, lits, a);
+    }
+
+    std::ostream& solver::display(std::ostream & out) const {
+        return m_imp->display(out);
+    }
+
+    std::ostream& solver::display(std::ostream & out, literal l) const {
+        return m_imp->display(out, l);
+    }
+
+    std::ostream& solver::display(std::ostream & out, unsigned n, literal const* ls) const {
+        for (unsigned i = 0; i < n; ++i) {
+            display(out, ls[i]);
+            out << ";  ";
+        }
+        return out;
+    }
+
+    std::ostream& solver::display(std::ostream & out, literal_vector const& ls) const {
+        return display(out, ls.size(), ls.data());
+    }
+
+    std::ostream& solver::display_smt2(std::ostream & out, literal l) const {
+        return m_imp->display_smt2(out, l);
+    }
+
+    std::ostream& solver::display_smt2(std::ostream & out, unsigned n, literal const* ls) const {
+        for (unsigned i = 0; i < n; ++i) {
+            display_smt2(out, ls[i]);
+            out << "  ";
+        }
+        return out;
+    }
+
+    std::ostream& solver::display(std::ostream& out, clause const& c) const {
+        return m_imp->display(out, c);
+    }
+
+    std::ostream& solver::display_smt2(std::ostream & out) const {
+        return m_imp->display_smt2(out);
+    }
+
+    std::ostream& solver::display_smt2(std::ostream & out, literal_vector const& ls) const {
+        return display_smt2(out, ls.size(), ls.data());
+    }
+
+    std::ostream& solver::display(std::ostream & out, var x) const {
+        return m_imp->m_display_var(out, x);
+    }
+
+    std::ostream& solver::display(std::ostream & out, atom const& a) const {
+        return m_imp->display(out, a, m_imp->m_display_var);
+    }
+
+    display_var_proc const & solver::display_proc() const {
+        return m_imp->m_display_var;
+    }
+
+    anum const & solver::value(var x) const {
+        if (m_imp->m_assignment.is_assigned(x))
+            return m_imp->m_assignment.value(x);
+        return m_imp->m_zero;
+    }
+    
+    lbool solver::bvalue(bool_var b) const {
+        return m_imp->m_bvalues[b];
+    }
+
+    lbool solver::value(literal l) const {
+        return m_imp->value(l);
+    }
+
+    bool solver::is_interpreted(bool_var b) const {
+        return m_imp->m_atoms[b] != 0;
+    }
+
+    void solver::reset_statistics() {
+        return m_imp->reset_statistics();
+    }
+
+    void solver::collect_statistics(statistics & st) {
+        return m_imp->collect_statistics(st);
+    }
+
+    clause* solver::mk_clause(unsigned n, literal const* lits, bool learned, internal_assumption a) {
+         return m_imp->mk_clause(n, lits, learned, static_cast<imp::_assumption_set>(a));
+    }
+
+    void solver::inc_simplify() {
+        m_imp->m_stats.m_simplifications++;
+    }
+
+    bool solver::has_root_atom(clause const& c) const {
+        return m_imp->has_root_atom(c);
+    }
+
+    void solver::add_bound(bound_constraint const& c) {
+        m_imp->m_bounds.push_back(c);
+    }
+
+    assumption solver::join(assumption a, assumption b) {
+        return (m_imp->m_asm.mk_join(static_cast<imp::_assumption_set>(a), static_cast<imp::_assumption_set>(b)));
+    }
+
+};