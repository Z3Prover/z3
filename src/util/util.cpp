--- conflicted
+++ resolved
@@ -17,14 +17,10 @@
 
 --*/
 
-<<<<<<< HEAD
 #ifdef _WINDOWS
 #include "windows.h"
 #endif
-#include"util.h"
-=======
 #include "util/util.h"
->>>>>>> 070c699f
 
 static unsigned g_verbosity_level = 0;
 
