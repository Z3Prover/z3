/*++
  Copyright (c) 2017 Microsoft Corporation

  Module Name:

  <name>

  Abstract:

  <abstract>

  Author:
  Nikolaj Bjorner (nbjorner)
  Lev Nachmanson (levnach)

  Revision History:


  --*/

#pragma once
#include "util/vector.h"
#include "util/trace.h"
#include "util/lp/lp_settings.h"
#include "util/lp/column_namer.h"
#include "util/lp/integer_domain.h"
#include "util/lp/lp_utils.h"
#include <functional>
#include "util/lp/int_set.h"
#include "util/lp/stacked_vector.h"
#include "util/lp/monomial.h"
#include "util/lp/polynomial.h"
#include "util/lp/constraint.h"
#include "util/lp/active_set.h"
#include "util/lp/indexer_of_constraints.h"
#include "util/lp/lar_term.h"
namespace lp {
class chase_cut_solver; //forward definition

struct pp_poly {
    chase_cut_solver const& s;
    polynomial const& p;
    pp_poly(chase_cut_solver const& s, polynomial const& p): s(s), p(p) {}
};

struct pp_constraint {
    chase_cut_solver const& s;
    constraint const& c;
    pp_constraint(chase_cut_solver const& s, constraint const& c): s(s), c(c) {}
};

std::ostream& operator<<(std::ostream& out, pp_poly const& p);
std::ostream& operator<<(std::ostream& out, pp_constraint const& p);
    
class chase_cut_solver : public column_namer {
public:
    enum class lbool { l_false, l_true, l_undef };
    inline std::string lbool_to_string(lbool l) {
        switch(l) {
        case lbool::l_true: return std::string("true");
        case lbool::l_false: return std::string("false");
        case lbool::l_undef: return std::string("undef");
        default:
            return std::string("what is it?");
        }
    }
    
    typedef lp::polynomial polynomial;
    typedef lp::monomial monomial;

    vector<std::pair<mpq, var_index>> to_pairs(const vector<monomial>& ms) const {
        vector<std::pair<mpq, var_index>> ret;
        for (const auto p : ms)
            ret.push_back(p.to_pair());
        return ret;
    }    


    typedef const constraint const_constr;
    
    class literal {
        int                      m_decision_context_index; // points to the trail element if a decision has been made
        unsigned                 m_var;        
        bool                     m_is_lower;
        mpq                      m_bound;
        constraint*              m_constraint; // nullptr if it is a decided literal
        constraint*              m_tight_constr; // nullptr if it is not calculated
        unsigned                 m_prev_var_level;
    public:
    private:
        literal(  // creates an implied bound
            unsigned var_index,
            bool is_lower,
            const mpq & bound,
            constraint * constr,
            unsigned prev_var_level) :
            m_decision_context_index(-1),
            m_var(var_index),
            m_is_lower(is_lower),
            m_bound(bound),
            m_constraint(constr),
            m_tight_constr(nullptr),
            m_prev_var_level(prev_var_level) {
        }
        literal(  // creates a decided bound
            int trail_index,
            unsigned var_index,
            bool is_lower,
            const mpq & bound,
            unsigned prev_var_level):
            m_decision_context_index(trail_index),
            m_var(var_index),
            m_is_lower(is_lower),
            m_bound(bound),
            m_constraint(nullptr),
            m_tight_constr(nullptr),
            m_prev_var_level(prev_var_level) {
        }
    public:
        const constraint * tight_constr() const { return m_tight_constr; }
        constraint*& tight_constr () { return m_tight_constr; }
        const mpq & bound() const { return m_bound; }
        bool is_lower() const { return m_is_lower; }
        bool is_upper() const { return !m_is_lower; }
        int decision_context_index() const { return m_decision_context_index; }
        const_constr * cnstr() const { return m_constraint; }
        constraint * cnstr() { return m_constraint; }
        literal() {}

        bool tight_constraint_is_calculated() const {
            return m_tight_constr != nullptr;
        }

        bool is_decided() const { return m_decision_context_index != -1; }

        bool is_implied() const { return !is_decided();}

        // TBD: would be nice with a designated type for variables?

        unsigned var() const { return m_var; }

        static literal make_implied_literal(unsigned var_index, bool is_lower, const mpq & bound, constraint * c, unsigned var_level) {
            return literal(var_index, is_lower, bound, c, var_level);
        }
        static literal make_decided_literal(unsigned var_index, bool is_lower,
                                            const mpq & bound, int decision_context_index, unsigned var_level) {
            return literal(decision_context_index, var_index, is_lower, bound, var_level);
        }

        unsigned prev_var_level() const { return m_prev_var_level; }
    };    

    enum class bound_type {
        LOWER, UPPER, UNDEF
    };

    struct bound_result {
        mpq m_bound;
        bound_type m_type;
        
        bound_result(const mpq & b, bound_type bt): m_bound(b), m_type(bt) {}
        bound_result() : m_type(bound_type::UNDEF) {
        }
        void print( std::ostream & out) const {
            if (m_type == bound_type::LOWER) {
                out << "lower bound = ";
            }
            else if (m_type == bound_type::UPPER) {
                out << "upper bound = ";
            }
            else {
                out << "undef";
                return;
            }
            out << m_bound;
        }
        const mpq & bound() const { return m_bound; }
    };

    class var_info {
        unsigned                                                                       m_internal_j; // it is just the index into m_var_infos of this var_info, if the var_info is not active then this value is set to (unsigned)-1
        integer_domain<mpq>                                                            m_domain;
        // the map of constraints using the var: bound_type = UNDEF stands for a div constraint
        std::unordered_map<constraint*, bool, constraint_hash, constraint_equal>       m_dependent_constraints; // pair (c, true) means that c has a monomial (a, m_internal_j) for a > 0, and (c, false) means that a < 0
        unsigned                                                                       m_external_stack_level;
        unsigned                                                                       m_number_of_bound_propagations;
        unsigned                                                                       m_number_of_asserts;
        
    public:
        unsigned number_of_asserts() const { return m_number_of_asserts; }

        var_info(unsigned user_var_index) :
            m_internal_j(user_var_index),
            m_external_stack_level(static_cast<unsigned>(-1)),
            m_number_of_bound_propagations(0),
            m_number_of_asserts(0)
        {}
        var_info() : m_internal_j(static_cast<unsigned>(-1)),
                     m_external_stack_level(static_cast<unsigned>(-1)),
                     m_number_of_bound_propagations(0),
                     m_number_of_asserts(0) {}

        bool is_active() const { return m_internal_j != static_cast<unsigned>(-1); }
        
        const integer_domain<mpq> & domain() const { return m_domain; }
        unsigned internal_j() const {
            return m_internal_j;
        }
        void activate(unsigned internal_j) {
            m_internal_j = internal_j;
        }
        void add_dependent_constraint(constraint* i, bool coeff_is_pos) {
            lp_assert(m_dependent_constraints.find(i) == m_dependent_constraints.end());
            if (i->is_assert())
                m_number_of_asserts++;
            m_dependent_constraints[i] = coeff_is_pos;
        }
        void remove_depended_constraint(constraint* i) {
            lp_assert(m_dependent_constraints.find(i) != m_dependent_constraints.end());
            if (i->is_assert())
                m_number_of_asserts--;
            m_dependent_constraints.erase(i);
        }

        void conditional_push(unsigned external_level) {
            if (external_level != m_external_stack_level) {
                m_domain.push();
                m_external_stack_level = external_level;
            }
        }
        
        bool intersect_with_lower_bound(const mpq & b, unsigned explanation, unsigned stack_level) {
            conditional_push(stack_level);
            bool ret = m_domain.intersect_with_bound(b, true, explanation);
            lp_assert(!m_domain.is_empty());
            return ret;
        }
        
        bool intersect_with_upper_bound(const mpq & b, unsigned explanation, unsigned external_level) {
            conditional_push(external_level);
            bool ret = m_domain.intersect_with_bound(b, false, explanation);
            lp_assert(!m_domain.is_empty());
            return ret;
        }
        
        bool is_fixed() const { return m_domain.is_fixed();}
        bool get_upper_bound(mpq & b) const { return m_domain.get_upper_bound(b); }
        bool get_lower_bound(mpq & b) const { return m_domain.get_lower_bound(b); }
        bool get_upper_bound_with_expl(mpq & b, unsigned& expl) const { return m_domain.get_upper_bound_with_expl(b, expl); }
        bool get_lower_bound_with_expl(mpq & b, unsigned& expl) const { return m_domain.get_lower_bound_with_expl(b, expl); }
        void print_var_domain(std::ostream &out) const { m_domain.print(out); }
        std::unordered_map<constraint*, bool, constraint_hash, constraint_equal> & dependent_constraints() { return m_dependent_constraints; }
        const std::unordered_map<constraint*, bool, constraint_hash, constraint_equal> & dependent_constraints() const { return m_dependent_constraints; }
        int get_lower_bound_expl() const { return m_domain.get_lower_bound_expl();}
        int get_upper_bound_expl() const { return m_domain.get_upper_bound_expl();}
    public:
        void pop(unsigned k, unsigned external_level) {            
            m_domain.pop(k);
            m_external_stack_level = external_level;
        }
        unsigned external_stack_level() const { return m_external_stack_level; }
        unsigned &external_stack_level() { return m_external_stack_level; }

        unsigned number_of_bound_propagations() const { return m_number_of_bound_propagations; }
        unsigned & number_of_bound_propagations() { return m_number_of_bound_propagations; }
        
    }; // end of var_info

    struct lemmas_container {
        std::unordered_set<constraint*, constraint_hash, constraint_equal> m_lemmas;
        size_t size() const { return m_lemmas.size(); }
        void submit_assert_origin_for_delete(constraint_index ci) { m_deleted_assert_origins.insert(ci);}
        vector<constraint*> remove_lemmas_depending_on_submitted_origins() {
            vector<constraint*> r;
            for (auto * l : m_lemmas) {
                for (unsigned o : l->assert_origins())
                    if (m_deleted_assert_origins.find(o) != m_deleted_assert_origins.end()) {
                        r.push_back(l);
                        break; // from the inner loop
                    }
            }
            for (auto * l : r)
                m_lemmas.erase(l);

            m_deleted_assert_origins.clear();
            return r;
        }
        std::unordered_set<constraint_index> m_deleted_assert_origins;
        void add_lemma(constraint* l) { m_lemmas.insert(l); }
    };
    
    bool lhs_is_int(const vector<monomial> & lhs) const {
        for (auto & p : lhs) {
            if (numeric_traits<mpq>::is_int(p.coeff()) == false) return false;
        }
        return true;
    }

public:

    bool all_fixed_except_j(const polynomial & p, var_index j) const {
        for (auto &m : p.coeffs())
            if (m.var() != j && m_var_infos[m.var()].is_fixed() == false)
                return false;
        return true;
    }

    bool lower_bound_exists(const var_info & v) const {
        return v.get_lower_bound_expl() != -1;
    }

    bool upper_bound_exists(const var_info & v) const {
        return v.get_upper_bound_expl() != -1;
    }

    bool lower_bound_exists(const integer_domain<mpq> & v) const {
        return v.get_lower_bound_expl() != -1;
    }

    bool upper_bound_exists(const integer_domain<mpq> & v) const {
        return v.get_upper_bound_expl() != -1;
    }

    
    bool is_cc(var_index j, const constraint*&lower, const constraint*&upper) const {
        const var_info & vj = m_var_infos[j];
        if (lower_bound_exists(vj) && upper_bound_exists(vj))
            return false;
        if (vj.domain().is_empty())
            return false;

        unsigned upper_bounds = 0;
        unsigned lower_bounds = 0;
        for (auto p : vj.dependent_constraints()) {
            constraint* c = p.first;
            const mpq& coeff = c->poly().coeff(j);
            if (coeff == one_of_type<mpq>() || coeff == - one_of_type<mpq>())
                continue;
            if (!all_fixed_except_j(c->poly(), j)) continue;
            if (!p.second) {
                upper_bounds++;
                upper = c;
                if (lower_bounds) return true;
            } else {
                lower_bounds++;
                lower = c;
                if (upper_bounds)
                    return true;
            }
        }
        return false;
    }

    std::string get_column_name(unsigned j) const {
        return m_var_name_function(m_var_infos[j].internal_j());
    }


    ~chase_cut_solver() {
        for (constraint * c : m_asserts)
            delete c;
        for (constraint * c : m_lemmas_container.m_lemmas)
            delete c;
    }

    struct scope {
        unsigned m_trail_size;
        scope() {}
        scope( unsigned trail_size) : 
            m_trail_size(trail_size) {}
    };
    
    // fields
    vector<var_info>                               m_var_infos;
    vector<constraint*>                            m_asserts;
    lemmas_container                               m_lemmas_container;
    vector<mpq>                                    m_v; // the values of the variables
    std::function<std::string (unsigned)>          m_var_name_function;
    std::function<void (unsigned, std::ostream &)> m_print_constraint_function;
    std::function<unsigned ()>                     m_number_of_variables_function;         
    std::function<const impq & (unsigned)>         m_var_value_function;         
    active_set                                     m_active_set;
    vector<literal>                                m_trail;
    lp_settings &                                  m_settings;
    std::set<unsigned>                             m_U; // the set of conflicting cores
    unsigned                                       m_bounded_search_calls;
    unsigned                                       m_number_of_conflicts;
    vector<scope>                                  m_scopes;
    std::unordered_map<unsigned, unsigned>         m_user_vars_to_chase_cut_solver_vars;
    std::unordered_set<constraint_index>           m_explanation; // if this collection is not empty we have a conflict 
    // the number of decisions in the current trail
    unsigned                                       m_decision_level;
    bool                                           m_stuck_state;
    bool                                           m_cancelled;
    // debug fields
    unsigned                                       m_number_of_constraints_tried_for_propagaton;
    unsigned                                       m_pushes_to_trail;
    indexer_of_constraints                         m_indexer_of_constraints;
    
    
    bool is_lower_bound(literal & l) const {
        return l.is_lower();
    }
    
    // bool lower_for_var(unsigned j, mpq & lower) const {
    //     bool ret = false;
    //     for (unsigned i : m_var_infos[j].m_literals)
    //         if (is_lower_bound(m_trail[i])) {
    //             if (ret == false) {
    //                 ret = true;
    //                 lower = get_bound(m_trail[i]);
    //             } else {
    //                 lower = std::max(lower, get_bound(m_trail[i]));
    //             }
    //         }
    //     return ret;
    // }

    bool is_upper_bound(literal & l) const {
        return !l.is_lower();
    }
    
    bool  at_base_lvl() const { return m_decision_level == 0; }

    void simplify_problem() {
        // no-op
    }

    void gc() {
        // no-op
    }

    void restart() {
        // no-op for now
    }

    bool check_inconsistent() {
        if (at_base_lvl()) {
            for (constraint *c : m_lemmas_container.m_lemmas ) {
                if (lower_is_pos(c)) { 
                    TRACE("check_inconsistent_int", tout << pp_poly(*this, c->poly()) << "\n";); 
                    lp_assert(false);  // not implemented
                    return true;
                }
            }
            for (unsigned j = m_asserts.size(); j--; ) {
                if (lower_is_pos(m_asserts[j])) {
                    TRACE("check_inconsistent_int", tout << pp_poly(*this, m_asserts[j]->poly()) << "\n";); 
                    lp_assert(false);  // not implemented
                    return true;
                }
            }
        }
        return false;
    }

    void cleanup() {  }

    bool all_constraints_hold() const {
        for (auto c : m_asserts) {
            if (is_pos(value(c->poly()))) {
                TRACE("all_constraints_hold_int", tout << "constraint does not hold\n";
                      tout << pp_constraint(*this, *c) << "value = " << value(c->poly()) << std::endl;);
                
                return false;
            }
        }
        for (auto c : m_lemmas_container.m_lemmas) {
            if (is_pos(value(c->poly()))) {
                TRACE("all_constraints_hold_int", tout << "constraint does not hold\n";
                      print_constraint(tout, *c););
                return false;
            }
        }
        return true;
    }
    
    lbool final_check() {
        if (!all_vars_are_fixed()) {
            TRACE("final_check_int", tout << "return undef" << std::endl;);
            m_stuck_state = true;
            return lbool::l_undef; // we are stuck
        }
        lp_assert(all_constraints_hold());
        lp_assert(at_base_lvl());
        // there are no more case splits, and all clauses are satisfied.
        // prepare the model for external consumption.
        return lbool::l_true;
    }
    
    void find_new_conflicting_cores_under_constraint(var_index j, const_constr* c) {
        // lp_assert(false);
    }

    void find_new_conflicting_cores(var_index j) {
        for (auto p: m_var_infos[j].dependent_constraints())
            find_new_conflicting_cores_under_constraint(j, p.first);
    }

    void set_value_for_fixed_var_and_check_for_conf_cores(unsigned j) {
        TRACE("set_value_for_fixed_var_and_check_for_conf_cores", tout << "j = " << j << std::endl;); 
        if (m_v.size() <= j)
            m_v.resize(j + 1);
        lp_assert(m_var_infos[j].is_fixed());
        lp_assert(m_var_infos[j].is_active());
        m_var_infos[j].domain().get_upper_bound(m_v[j]); // sets the value of the variable
        find_new_conflicting_cores(j);
    }
    
    void restrict_var_domain_with_bound_result(var_index j, const bound_result & br, unsigned trail_index) {
        TRACE("restrict_var_domain_with_bound_result", tout << "j = " << j << std::endl;
              br.print(tout););
        auto & vi = m_var_infos[j];
        lp_assert(!vi.is_fixed());
        lp_assert(m_trail.back().var() == j);
        if (br.m_type == bound_type::UPPER) {
            vi.intersect_with_upper_bound(br.m_bound,  trail_index, m_scopes.size());
        } else {
            vi.intersect_with_lower_bound(br.m_bound,  trail_index, m_scopes.size());
        }
        if (vi.is_fixed()) {
            TRACE("d.is_fixed", tout << "j = " << j << std::endl;);
            set_value_for_fixed_var_and_check_for_conf_cores(j);
        }
    }

    // 'j' is a variable that changed
    void add_changed_var(unsigned j, bool lower_bound_got_tighter, int priority) {
        TRACE("add_changed_var_int", tout <<  "j = " << j << "\n";);
        for (auto & p: m_var_infos[j].dependent_constraints()) {
            TRACE("add_changed_var_int", tout << pp_constraint(*this, *p.first) << "\n";);
            if (p.second == lower_bound_got_tighter)
                m_active_set.add_constraint(p.first, 2);  // 2 is a priority
        }
    }

    unsigned number_of_vars() const { return static_cast<unsigned>( m_var_infos.size()); }
    
    const mpq & var_value(unsigned j) const {
        return m_v[j];
    }

    bool var_is_active(unsigned j) const {
        return m_var_infos[j].is_active();
    }
    
    struct test_bound_struct {
        mpq m_lower_bound;
        mpq m_upper_bound;
        int m_expl_lower;
        int m_expl_upper;
        test_bound_struct() :m_expl_lower(-1), m_expl_upper(-1) {}
    };

    bool state_is_correct() const {
        return var_infos_are_correct() && constraint_indices_are_correct();
    }

    bool constraint_indices_are_correct() const {
        std::unordered_set<unsigned> r;
        unsigned n = m_indexer_of_constraints.max();
        for (auto c: m_asserts) {
            if (c->id() >= n) {
                std::cout << "c->id >= n\n";
                return false;
            }
            if (r.find(c->id()) != r.end()){
                std::cout << "id found\n";
                return false;
            }
            r.insert(c->id());
        }

        for (auto c: m_lemmas_container.m_lemmas) {
            if (c->id() >= n) {
                std::cout << "c->id >= n\n";
                return false;
            }
            if (r.find(c->id()) != r.end()){
                std::cout << "id found\n";
                return false;
            }
            r.insert(c->id());
        }
        return true;
    }
    
    bool var_infos_are_correct() const {
        vector<test_bound_struct> bounds = get_bounds_from_trail();
        for (unsigned j = 0; j < m_var_infos.size(); j++)
            if (!var_info_is_correct(j, bounds[j])) {
                TRACE("var_infos_are_correct", print_var_info(tout, j); tout << " var_info is incorrect j = " << j;);
                return false;
            }
        return true;
    }

    bound_result bound_test_on_poly(const polynomial &p, const mpq& a, unsigned j, vector<test_bound_struct>& bs) const {
        lp_assert(!is_zero(a));
        if (numeric_traits<mpq>::is_pos(a)) {
            TRACE("bound_test_on_poly", tout << var_name(j) << " a is pos, p = "; print_polynomial(tout, p););
            bound_result r = lower_without_test(p, j, bs);
            if (r.m_type == bound_type::UNDEF)
                return r;
            lp_assert(is_int(r.m_bound));
            r.m_bound = - ceil_ratio(r.m_bound , a);
            r.m_type = bound_type::UPPER;
            return r;
        }
        else {
            TRACE("bound_test_on_poly", tout << var_name(j) << " a is neg, p = "; print_polynomial(tout, p););
            bound_result r = lower_without_test(p, j, bs);
            if (r.m_type == bound_type::UNDEF)
                return r;
            r.m_bound = -floor_ratio(r.m_bound, a);
            r.m_type = bound_type::LOWER;
            return r;
        }
  
    }

    bound_result bound_test(unsigned j, const polynomial &p, vector<test_bound_struct>& bs) const {
        const mpq &a = p.coeff(j);
        bound_result br = bound_test_on_poly(p, a, j, bs);
        TRACE("bound_test", tout << var_name(j) << ", p = ";  print_polynomial(tout, p);
              tout << ", br = "; br.print(tout); );
        return br;
    }
    
    void bound_test_literal(const literal & l, vector<test_bound_struct> & bs) const {
        bound_result br = l.cnstr() != nullptr?
            bound_test(l.var(), l.cnstr()->poly(), bs) :
            bound_result(l.bound(), l.is_lower() ? bound_type::LOWER: bound_type::UPPER);
        lp_assert(br.m_type != bound_type::UNDEF);
        if (l.is_lower()) {
            lp_assert(br.m_type == bound_type::LOWER);
            lp_assert(br.m_bound >= l.bound());
        } else {
            lp_assert(br.m_type == bound_type::UPPER);
            lp_assert(br.m_bound <= l.bound());
        }

        if (l.tight_constr() != nullptr) {
            br = bound_test(l.var(), l.tight_constr()->poly(), bs);
            lp_assert(br.m_type != bound_type::UNDEF);
            if (l.is_lower()) {
                lp_assert(br.m_type == bound_type::LOWER);
                lp_assert(br.m_bound >= l.bound());
            } else {
                lp_assert(br.m_type == bound_type::UPPER);
                lp_assert(br.m_bound <= l.bound());
            }
        }
            
    }
    
    void get_bounds_from_trail_elem(unsigned j, vector<test_bound_struct>& bs) const {
        const literal & l = m_trail[j];
        auto & t = bs[l.var()];
        TRACE("get_bounds_from_trail_elem", tout << "j = " << j << ", literal = "; print_literal(tout, l););
        bound_test_literal(l, bs);
        if (l.is_lower()) {
            if (t.m_expl_lower == -1) {
                t.m_expl_lower = j;
                t.m_lower_bound = l.bound();
                TRACE("get_bounds_from_trail_elem", tout << var_name(l.var()) << " m_lower_bound = " << t.m_lower_bound << std::endl;);
            } else {
                lp_assert(t.m_lower_bound < l.bound());
                t.m_lower_bound = l.bound();
                TRACE("get_bounds_from_trail_elem", tout << var_name(l.var()) << " m_lower_bound = " << t.m_lower_bound << std::endl;);
                t.m_expl_lower = j;
            }
        } else {
            if (t.m_expl_upper == -1) {
                t.m_expl_upper = j;
                t.m_upper_bound = l.bound();
                TRACE("get_bounds_from_trail_elem", tout << var_name(l.var()) << " m_u = " << t.m_upper_bound << std::endl;);
            } else {
                lp_assert(t.m_upper_bound > l.bound());
                t.m_upper_bound = l.bound();
                t.m_expl_upper = j;
                TRACE("get_bounds_from_trail_elem", tout << var_name(l.var()) << " m_u = " << t.m_upper_bound << std::endl;);
            }
        }
    }

    vector<test_bound_struct> get_bounds_from_trail() const {
        vector<test_bound_struct> ret(m_var_infos.size());
        for (unsigned j = 0; j < m_trail.size(); j++) {
            get_bounds_from_trail_elem(j, ret);
        }
        return ret;
    }
    
    bool var_info_is_correct(unsigned j, const test_bound_struct& t) const {
        const var_info & v = m_var_infos[j];
        if (v.external_stack_level() != static_cast<unsigned>(-1) && v.external_stack_level() > m_scopes.size()) {
            
            TRACE("var_info_is_correct", tout << "incorrect: the level is too high:";
                  print_var_info(tout, j);
                  tout << "external_level = " << v.external_stack_level();
                  tout << "\nm_scopes.size() = " << m_scopes.size(); );
            return false;
        }
        std::unordered_set<constraint*, constraint_hash, constraint_equal> deps;
        for (const auto c: m_asserts) {
            if (!is_zero(c->coeff(j)))
                deps.insert(c);
        }
        for (const auto c: m_lemmas_container.m_lemmas) {
            if (!is_zero(c->coeff(j)))
                deps.insert(c);
        }

        for (auto p : v.dependent_constraints()) {
            if (deps.find(p.first) == deps.end()) {
                TRACE("var_info_is_correct", tout << "deps.find(p.first) == deps.end()";);
                return false;
            }
        }
        if (v.is_fixed() && m_v.size() <= j) {
            TRACE("var_info_is_correct", tout << "m_v is too short, j="<< j <<std::endl;);
            return false;
        }

        for (auto p: deps) {
            if (v.dependent_constraints().find(p) == v.dependent_constraints().end()) {
                TRACE("var_info_is_correct", tout << "v.dependent_constraints().find(p) == v.dependent_constraints().end()";);
                return false;
            }
        }

        return var_bounds_are_correctly_explained_by_trail(j, t);
    }


    bool var_bounds_are_correctly_explained_by_trail(unsigned j, const test_bound_struct& t) const {
        return var_upper_bound_is_correct_by_trail(j, t) && var_lower_bound_is_correct_by_trail(j, t);
    }

    bool var_upper_bound_is_correct_by_trail(unsigned j, const test_bound_struct& t) const {
        const var_info & v = m_var_infos[ j];
        mpq b; unsigned expl; 
        if (v.get_upper_bound_with_expl(b, expl)) {
            if (expl >= m_trail.size()) {
                TRACE("var_bound_is_correct_by_trail", tout<< "expl =" << expl << " of " << var_name(j) << ", j = "<< j << " points out of the trail, trail.size() =  " << m_trail.size(); tout << "return false";);
                return false;
            }
            const literal & l = m_trail[expl];

            if (! (b == l.bound() && !l.is_lower() && j == l.var())) {
                TRACE("var_bound_is_correct_by_trail", tout<< "expl=" << expl << std::endl; print_var_info(tout, j); tout << "b=" << b<<", expl = " << expl << std::endl; print_literal(tout, l); tout << "return false";);
                return false;
            }
            return (t.m_expl_upper == static_cast<int>(expl) && t.m_upper_bound == b);
        }
        CTRACE("var_bound_is_correct_by_trail", t.m_expl_upper != -1 , 
               tout << "literal index = " << t.m_expl_upper << "\n";
               print_literal(tout, m_trail[t.m_expl_upper]);
               tout << "will return false";
               );
        
        return t.m_expl_upper == -1;
    }

    // bool run_over_trail_with_upper_bound(unsigned j, const mpq & b) const {
    //     bool limited = false;
    //     mpq found_b;
    //     run_over_trail_with_upper_bound_on_literal(j, b, 
    // }
    
    bool var_lower_bound_is_correct_by_trail(unsigned j, const test_bound_struct& t) const {
        const var_info & v = m_var_infos[j];
        mpq b;
        unsigned expl;
        if (v.get_lower_bound_with_expl(b, expl)) {
            if (expl >= m_trail.size()) {
                TRACE("var_bound_is_correct_by_trail", tout<< "expl =" << expl << " of " << var_name(j) << ", j = "<< j << " points out of the trail, trail.size() =  " << m_trail.size();
                      tout << ", "; print_var_info(tout, j););
                return false;
            }
            const literal & l = m_trail[expl];
            

            if (! (t.m_expl_lower == static_cast<int>(expl) && t.m_lower_bound == b)) {
                TRACE("var_bound_is_correct_by_trail", print_var_info(tout, j); tout << "b=" << b<<", expl = " << expl << std::endl; print_literal(tout, l); tout << "return " << (b == l.bound() && l.is_lower()););
                return false;
            }
            return b == l.bound() && l.is_lower();
        }

        CTRACE("var_bound_is_correct_by_trail", !(t.m_expl_lower == -1), tout << "return " << (t.m_expl_lower == -1) << " t.m_expl_lower = " << t.m_expl_lower << ", "; print_var_info(tout, v); print_trail(tout););
        return t.m_expl_lower == -1;
    }
    
    void push_literal_to_trail(literal & l) {
        m_pushes_to_trail ++;
        m_trail.push_back(l);
        add_changed_var(l.var(), l.is_lower(), 0);
    }

    unsigned find_large_enough_j(unsigned i) {
        unsigned r = 0;
        for (const auto & p : m_asserts[i]->poly().m_coeffs) {
            r = std::max(r, p.var() + 1);
        }
        return r;
    }

    std::string var_name(unsigned j) const {
        return get_column_name(j);
    }
    
    void trace_print_domain_change(std::ostream& out, unsigned j, const mpq& v, const monomial & p, const_constr* c) const {
        out << "trail.size() = " << m_trail.size() << "\n";
        out << "change in domain of " << var_name(j) << ", v = " << v << ", domain becomes ";
        print_var_domain(out, j);
        mpq lb;
        bool r = lower(c, lb);
        if (r)
            out << "lower_of_constraint = " << lb << "\n";
        else
            out << "no lower bound for constraint\n";
    }

    
    
    bool new_lower_bound_is_relevant(unsigned j, const mpq & v) const {
        mpq lb;
        const var_info & vi = m_var_infos[j];
        auto & d = vi.domain();
        bool has_bound = d.get_lower_bound(lb);
        if (!has_bound)
            return true;
        if (v <= lb)
            return false;
        if (upper_bound_exists(d))
            return true;

        if (too_many_propagations_for_var(vi))
            return false;
        
        //        int delta = 2;
        return v >= lb + 2 * abs(lb);
        
    }

    bool too_many_propagations_for_var(const var_info& vi) const {
        return vi.number_of_bound_propagations() > m_settings.m_chase_cut_solver_cycle_on_var * vi.number_of_asserts();
    }

    bool new_upper_bound_is_relevant(unsigned j, const mpq & v) const {
        auto & vi = m_var_infos[j];
        auto & d = vi.domain();
        mpq b;
        bool has_bound = d.get_upper_bound(b);
        if (!has_bound)
            return true;
        if (v >= b)
            return false;
        if (lower_bound_exists(d))
            return true;

        if (too_many_propagations_for_var(vi))
            return false;
        
        //        delta = 2
        return v <= b - 2 * abs(b); // returns false if the improvement is small
    }

    void intersect_var_info_with_upper_bound(unsigned j, const mpq & v) {
        lp_assert(m_trail.back().var() == j && m_trail.back().is_upper());
        m_var_infos[j].intersect_with_upper_bound(v, m_trail.size() - 1, m_scopes.size());   // m_trail.size() - 1 is the explanation 
        if (m_var_infos[j].is_fixed()) 
            set_value_for_fixed_var_and_check_for_conf_cores(j);
    }

    void intersect_var_info_with_lower_bound(unsigned j, const mpq& v) {
        lp_assert(m_trail.back().var() == j && m_trail.back().is_lower());
        m_var_infos[j].intersect_with_lower_bound(v, m_trail.size() - 1, m_scopes.size()); // m_trail.size() - 1 is the explanation
        if (m_var_infos[j].is_fixed()) 
            set_value_for_fixed_var_and_check_for_conf_cores(j);
    }

    void propagate_monomial_on_lower(const monomial & p,
                                     const mpq& lower_val,
                                     constraint* c) {
        unsigned j = p.var();
        if (m_var_infos[j].is_fixed())
			return;
        if (is_pos(p.coeff())) {
            mpq m;
            get_var_lower_bound(p.var(), m);
            mpq v = floor(- lower_val / p.coeff()) + m;
            if (new_upper_bound_is_relevant(j, v)) {
                add_bound(v, j, false, c);
                intersect_var_info_with_upper_bound(j, v);
            }
        } else {
            mpq m;
            get_var_upper_bound(p.var(), m);
            mpq v = ceil( - lower_val / p.coeff()) + m;
            if (new_lower_bound_is_relevant(j, v)) {
                add_bound(v, j, true, c);
                intersect_var_info_with_lower_bound(j, v);
            }
        }
    }

    void  propagate_monomial_on_right_side(const monomial & p,
                                           const mpq& rs,
                                           constraint *c) {
        unsigned j = p.var();

        if (is_pos(p.coeff())) {
            mpq v = floor(rs / p.coeff());
            if (new_upper_bound_is_relevant(j, v)) {
                add_bound(v, j, false, c);
                intersect_var_info_with_upper_bound(j, v);
                TRACE("ba_int_change", trace_print_domain_change(tout, j, v, p, c););
            }
        } else {
            mpq v = ceil(rs / p.coeff());
            if (new_lower_bound_is_relevant(j, v)) {
                TRACE("ba_int_change", print_var_info(tout, j););
                add_bound(v, j, true , c);
                intersect_var_info_with_lower_bound(j, v);
                TRACE("ba_int_change", trace_print_domain_change(tout, j, v, p, c););
            }
        }
    }

    void print_var_info(std::ostream & out, const var_info & vi) const {
        out << m_var_name_function(vi.internal_j()) << " ";
        if (vi.internal_j() < m_v.size()) {
            out << "m_v[" << vi.internal_j() << "] = " << m_v[vi.internal_j()] << std::endl;
        }
        if (vi.is_active()) out << ", active var ";
        print_var_domain(out, vi);
        out << ", propagations = " <<  vi.number_of_bound_propagations() << ", deps = " << vi.dependent_constraints().size();
        out << ", asserts = " << vi.number_of_asserts() << std::endl;
        // out << "external levels: ";
        // for (auto j : vi.external_stack_level())
        //     out << j << " ";
    }

    void print_var_info(std::ostream & out, unsigned j) const {
        print_var_info(out, m_var_infos[j]);
    }
    
    void print_var_domain(std::ostream & out, unsigned j) const {
        m_var_infos[j].print_var_domain(out);
    }

    void print_var_domain(std::ostream & out, const var_info & vi) const {
        vi.print_var_domain(out);
    }

    // b is the value of lower
    void propagate_constraint_on_lower(constraint* c, const mpq & b) {
        for (const auto & p: c->coeffs())
            propagate_monomial_on_lower(p, b, c);
    }


    void explain_literal(unsigned trail_index,
                         std::unordered_set<unsigned> & visited_literals,
                         std::unordered_set<const_constr*> & visited_constraints) {
        if (visited_literals.find(trail_index) != visited_literals.end())
            return;
        visited_literals.insert(trail_index);
        const literal & l = m_trail[trail_index];
        const_constr* c = l.tight_constr();
        if (c == nullptr)
            c = l.cnstr();
        lp_assert(c != nullptr);
        add_premises(c, visited_constraints);
        explain_bound(c, trail_index, visited_literals, visited_constraints);
    }
    
    void explain_bound(const_constr * c,
                       unsigned trail_lim,
                       std::unordered_set<unsigned> & visited_literals,
                       std::unordered_set<const_constr*> visited_constraints) {
        add_premises(c, visited_constraints);
        TRACE("fill_conflict_explanation", tout << "visited_constraints\n";
              for (auto cc: visited_constraints)
                  trace_print_constraint(tout, *cc););
        for (const monomial & m : c->poly().coeffs()) {
            int trail_index = find_literal_index_after(m.var(), is_pos(m.coeff()), trail_lim);
            if (trail_index == -1)
                continue;
            explain_literal(trail_index, visited_literals, visited_constraints);
        }
        
    }

    void dumb_exlplanations() {
        m_explanation.clear();
        for (auto c: m_asserts)
            for (auto j : c->assert_origins())
                m_explanation.insert(j);
    }

    void add_premises(const_constr *c, std::unordered_set<const_constr*> & visited_constraints) {
        if (visited_constraints.find(c) != visited_constraints.end())
            return;
        
        visited_constraints.insert(c);
        
        for (auto j : c->assert_origins())
            m_explanation.insert(j);
    }
    
    void fill_conflict_explanation(const constraint *confl) {
        //dumb_exlplanations();
        TRACE("fill_conflict_explanation",
              trace_print_constraint(tout, *confl);
              print_trail(tout);
              );
        m_explanation.clear();
        std::unordered_set<unsigned> visited_literals;
        std::unordered_set<const_constr*> visited_constraints;
        explain_bound(confl, m_trail.size(), visited_literals, visited_constraints);
        TRACE("fill_conflict_explanation", tout << "m_explanation = ";
              for (unsigned j : m_explanation) {
                  tout <<  j << " ";
              });
    }

    void trace_print_constraint(std::ostream& out, const_constr& i) const {
        trace_print_constraint(out, &i);
    }   

    void trace_print_constraint(std::ostream& out, const_constr* i) const {
        print_constraint(out, *i);
        out << "id = " << i->id() << ", ";
        for (auto p : i->poly().m_coeffs){
            out << "domain of " << var_name(p.var()) << " = ";
            print_var_domain(out, p.var());
        }
        if (i->assert_origins().size()) {
            out << (i->assert_origins().size() > 1?"origins: ":"origin: ") ;
            for (auto o : i->assert_origins())
                out << o << ", ";
            out << "\n";
        }
    }

   
    void propagate_constraint_only_one_unlim(constraint* i, unsigned the_only_unlim) {
        mpq rs = - i->poly().m_a;
        for (unsigned j = 0; j < i->poly().m_coeffs.size(); j++) {
            if (j == the_only_unlim) continue;
            mpq m;
            lower_monomial(i->poly().m_coeffs[j], m);
            rs -= m;
        }

        // we cannot get a conflict here because the monomial i.poly().m_coeffs[the_only_unlim]
        // is unlimited from below and we are adding an upper bound for it
        propagate_monomial_on_right_side(i->poly().m_coeffs[the_only_unlim], rs, i);
    }

    bool conflict() const { return m_explanation.size() > 0; }

    bool get_var_lower_bound(var_index i, mpq & bound) const {
        return m_var_infos[i].get_lower_bound(bound);
    }

    bool get_var_lower_bound_test(var_index i, mpq & bound, const vector<test_bound_struct>& bs) const {
        const auto & t = bs[i];
        if (t.m_expl_lower == -1)
            return false;
        bound = t.m_lower_bound;
        return true;
    }
    bool get_var_upper_bound_test(var_index i, mpq & bound, const vector<test_bound_struct>& bs) const {
        const auto & t = bs[i];
        if (t.m_expl_upper == -1)
            return false;
        bound = t.m_upper_bound;
        return true;
    }

    
    
    bool get_var_upper_bound(var_index i, mpq & bound) const {
        const var_info & v = m_var_infos[i];
        return v.get_upper_bound(bound);
    }

    // returns the reason for the lower bound, which is the index of the literal,
    // or -1 if the bound does not exist
    int get_lower_for_monomial_expl(const monomial & p) const {
        lp_assert(p.coeff() != 0);

        const auto & v = m_var_infos[p.var()];
        return p.coeff() > 0? v.get_lower_bound_expl():v.get_upper_bound_expl();
    }

    bool lower_for_monomial_exists(const monomial &p ) const {
        return get_lower_for_monomial_expl(p) != -1;
    }

    bool lower_for_monomial_exists_test(const monomial &p, const vector<test_bound_struct>& bs ) const {
        return is_pos(p.coeff())? bs[p.var()].m_expl_lower != -1: bs[p.var()].m_expl_upper != -1;
    }

    bool upper_for_monomial_exists(const monomial &p ) const {
        return get_upper_for_monomial_expl(p) != -1;
    }
    bool upper_for_monomial_exists_test(const monomial &p, const vector<test_bound_struct> & bs ) const {
        const auto &t = bs[p.var()];
        TRACE("upper_for_monomial_exists_test", tout << p.coeff() << ", " << var_name(p.var());
              tout << "t.m_expl_lower = " << t.m_expl_lower << ", t.m_expl_upper = " << t.m_expl_upper;);
        return is_neg(p.coeff())? t.m_expl_lower != -1: t.m_expl_upper != -1;
    }
    
    int get_upper_for_monomial_expl(const monomial & p) const {
        lp_assert(p.coeff() != 0);
        const auto &v = m_var_infos[p.var()];
        return p.coeff() > 0? v.get_upper_bound_expl() : v.get_lower_bound_expl();
    }

    bool lower_monomial_test(const monomial & p, mpq & lb, vector<test_bound_struct>& bs) const {
        lp_assert(p.coeff() != 0);
        mpq var_bound;
        if (p.coeff() > 0) {
            if (!get_var_lower_bound_test(p.var(), var_bound, bs))
                return false;
            lb = p.coeff() * var_bound;
        }
        else {
            if (!get_var_upper_bound_test(p.var(), var_bound, bs))
                return false;
            lb = p.coeff() * var_bound;
        }
        return true;
    }
    // finds the lower bound of the monomial,
    // otherwise returns false
    bool lower_monomial(const monomial & p, mpq & lb) const {
        lp_assert(p.coeff() != 0);
        mpq var_bound;
        if (p.coeff() > 0) {
            if (!get_var_lower_bound(p.var(), var_bound))
                return false;
            lb = p.coeff() * var_bound;
        }
        else {
            if (!get_var_upper_bound(p.var(), var_bound))
                return false;
            lb = p.coeff() * var_bound;
        }
        return true;
    }

    bool upper_monomial(const monomial & p, mpq & lb) const {
        lp_assert(p.coeff() != 0);
        mpq var_bound;
        if (p.coeff() > 0) {
            if (!get_var_upper_bound(p.var(), var_bound))
                return false;
        }
        else {
            if (!get_var_lower_bound(p.var(), var_bound))
                return false;
        }
        lb = p.coeff() * var_bound;
        return true;
    }

    bool upper_monomial_test(const monomial & p, mpq & lb, const vector<test_bound_struct> & bs) const {
        lp_assert(p.coeff() != 0);
        mpq var_bound;
        if (p.coeff() > 0) {
            if (!get_var_upper_bound_test(p.var(), var_bound, bs))
                return false;
        }
        else {
            if (!get_var_lower_bound_test(p.var(), var_bound, bs))
                return false;
        }
        lb = p.coeff() * var_bound;
        return true;
    }

    
    
    // returns false if not limited from below
    // otherwise the answer is put into lb
    bool lower(const_constr* c, mpq & lb) const {
        return lower(c->poly(), lb);
    }

    // returns false if not limited from below
    // otherwise the answer is put into lb
    mpq lower_val(const_constr * c) const {
        return lower_val(*c);
    }
    
    mpq lower_val(const_constr & i) const {
        mpq lb;
#if Z3DEBUG
        bool r =
#endif
            lower(i.poly(), lb);
        lp_assert(r);
        return lb;
    }

        
    // returns false if not limited from below
    // otherwise the answer is put into lb
    bool lower(const polynomial & f, mpq & lb) const {
        lb = f.m_a;
        mpq lm;
        for (const auto & p : f.m_coeffs) {
            if (lower_monomial(p, lm)) {
                lb += lm;
            } else {
                return false;
            }
        }
        return true;
    }


    // returns the number of lower unlimited monomials - 0, 1, >=2
    // if there is only one lower unlimited then the index is put into the_only_unlimited
    int lower_analize(const_constr * f, unsigned & the_only_unlimited) const {
        int ret = 0;
        for (unsigned j = 0; j < f->poly().m_coeffs.size(); j++) {
            int k;
            if ((k = get_lower_for_monomial_expl(f->poly().m_coeffs[j])) == -1) {
                if (ret == 1)
                    return 2;
                ret ++;
                the_only_unlimited = j;
            }
        }
        return ret;
    }


 
    bound_result lower_without(const polynomial & p, var_index j) const {
        for (const auto & t:  p.m_coeffs) {
            if (t.var() == j)
                continue;
            if (!lower_for_monomial_exists(t)) {
                return bound_result();
            }
        }
        // if we are here then there is a lower bound for p
        mpq bound = p.m_a;
        for (const auto & t:  p.m_coeffs) {
            if (t.var() == j)
                continue;

            mpq l;
            lower_monomial(t, l);
            bound += l;
        }
        return bound_result(bound,bound_type::LOWER);
    }

    bound_result lower_without_test(const polynomial & p, var_index j, vector<test_bound_struct>& bs ) const {
        for (const auto & t:  p.m_coeffs) {
            if (t.var() == j)
                continue;
            if (!lower_for_monomial_exists_test(t, bs)) {
                return bound_result();
            }
        }
        // if we are here then there is a lower bound for p
        mpq bound = p.m_a;
        for (const auto & t:  p.m_coeffs) {
            if (t.var() == j)
                continue;

            mpq l;
            lower_monomial_test(t, l, bs);
            bound += l;
        }
        return bound_result(bound,bound_type::LOWER);
    }

    // a is the coefficient before j
    bound_result bound_on_polynomial(const polynomial & p, const mpq& a, var_index j) const {
        lp_assert(!is_zero(a));
        bound_result r = lower_without(p, j);
        if (r.m_type == bound_type::UNDEF)
            return r;
        if (numeric_traits<mpq>::is_pos(a)) {
            r.m_bound = - ceil_ratio(r.m_bound , a);
            r.m_type = bound_type::UPPER;
            return r;
        }
        else {
            r.m_bound = -floor_ratio(r.m_bound, a);
            r.m_type = bound_type::LOWER;
            return r;
        }
    }
    

    
    bound_result bound(const_constr * q, var_index j) const {
        const mpq& a = q->poly().coeff(j);
        return bound_on_polynomial(q->poly(), a, j);
    }

    bound_result bound(const polynomial& q, var_index j) const {
        const mpq& a = q.coeff(j);
        return bound_on_polynomial(q, a, j);
    }

    
    bound_result bound(unsigned constraint_index, var_index j) const {
        return bound(m_asserts[constraint_index], j);
    }

    
    void print_constraint(std::ostream & out, const_constr & i ) const {
        out << (i.is_lemma()? "lemma ": "assert ");
        out << "id = " << i.id() << ", ";
        if (!i.is_ineq()) {
            out << i.divider() << " | ";
        }
        out << pp_poly(*this, i.poly());
        if (i.is_ineq()) {
            out << " <= 0";
        }
        out << " active = " << m_active_set.contains(&i) << " ";
        mpq b;
        if (lower(&i, b)) {
            out << ", lower = " << b;
            if (is_pos(b))
                out << " INF";
        } else {
            out << ", no lower";
        }

        bool all_vars_are_fixed = true;
        for (const auto & p : i.poly().coeffs()) {
            if (!m_var_infos[p.var()].is_fixed()) {
                all_vars_are_fixed = false;
                break;
            }
        }

        if (all_vars_are_fixed) {
            auto v = value(i.poly());
            out << ", value = " << v;
            if (is_pos(v))
                out << " INF";
        }
        out << std::endl;
    }

    void print_literal(std::ostream & out, const literal & t) const {
        out << (t.is_decided()? "decided ": "implied ");
        out << var_name(t.var()) << " ";
        if (t.is_lower())
            out << ">= ";
        else
            out << "<= ";
        out << t.bound();

        if (t.is_decided() == false) {
            out << " by constraint " << pp_constraint(*this, *(t.cnstr()));
        } else {
            out << " decided on trail element " << t.decision_context_index();
            if (m_trail[t.decision_context_index()].tight_constr() != nullptr) {
                out << " with tight ineq " << pp_constraint(*this, *m_trail[t.decision_context_index()].tight_constr());
            }
            out << "\n";
        }
        if (t.tight_constr() != nullptr) {
            out << "tight_constr() = " << pp_constraint(*this, *t.tight_constr()) << "\n";
        }
    }
       
    void print_polynomial(std::ostream & out, const polynomial & p) const {
        vector<std::pair<mpq, unsigned>> pairs = to_pairs(p.m_coeffs);
        this->print_linear_combination_of_column_indices_std(pairs, out);
        if (!is_zero(p.m_a)) {
            if (p.m_a < 0) {
                out << " - " << -p.m_a;
            } else {
                out << " + " << p.m_a;
            }
        }
    }

    void trace_print_polynomial(std::ostream & out, const polynomial & p) const {
        vector<std::pair<mpq, unsigned>> pairs = to_pairs(p.m_coeffs);
        this->print_linear_combination_of_column_indices_std(pairs, out);
        if (!is_zero(p.m_a)) {
            if (p.m_a < 0) {
                out << " - " << -p.m_a;
            } else {
                out << " + " << p.m_a;
            }
        }
        out << "\n";
        for (auto m : p.coeffs()) {
            unsigned j = m.var();
            out << "domain of " << var_name(j) << " = ";
            print_var_domain(out, j);
        }
        mpq b;
        if (lower(p, b)) {
            out << ", lower = " << b;
            if (is_pos(b))
                out << " INF";
        } else {
            out << ", no lower";
        }

        bool all_vars_are_fixed = true;
        for (const auto & pp : p.coeffs()) {
            if (!m_var_infos[pp.var()].is_fixed()) {
                all_vars_are_fixed = false;
                break;
            }
        }

        if (all_vars_are_fixed) {
            auto v = value(p);
            out << ", value = " << v;
            if (is_pos(v))
                out << " INF";
        }
    }

    // trying to improve constraint "ie" by eliminating var j by using the tight inequality 
    // for j. the left side of the inequality is passed as a parameter.
    bool resolve(polynomial & ie, unsigned j, bool sign_j_in_ti_is_pos, const polynomial & ti) const {
        TRACE("resolve_int", tout << "ie = " << pp_poly(*this, ie);
              tout << ", j = " << j << "(" << var_name(j) << ")" << ", sign_j_in_ti_is_pos = " << sign_j_in_ti_is_pos << ", ti = " << pp_poly(*this, ti) << "\n";);
        lp_assert(ti.var_coeff_is_unit(j));
        lp_assert(is_pos(ti.coeff(j)) == sign_j_in_ti_is_pos);
        auto &coeffs = ie.m_coeffs;
        // todo: implement a more efficient version
        bool found = false;
        mpq a;
        for (const auto & c : coeffs) {
            if (c.var() == j) {
                a = c.coeff();
                found = true;
                break;
            }
        }

        if (!found) {
            TRACE("resolve_int", tout << " no change\n";);
            return false;
        }

        if (is_neg(a)) {
            if (!sign_j_in_ti_is_pos)
                return false;
            a = -a;
        } else {
            if (sign_j_in_ti_is_pos)
                return false;
        }

        for (auto & c : ti.m_coeffs) {
            ie += monomial(a * c.coeff(), c.var());
        }

        ie.m_a += a * ti.m_a;
        TRACE("resolve_int", tout << "ie = " << pp_poly(*this, ie) << "\n";);
        return true;
    }

    // returns true iff p imposes a better bound on j
    bool improves(var_index j, const_constr * p) const {
        auto a = p->coeff(j);
        if (is_zero(a))
            return false;
        const auto& dom = m_var_infos[j].domain();
        if (dom.is_empty())
            return false;
        if (is_pos(a)) {
            bound_result new_upper = bound(p, j);
            if (new_upper.m_type == bound_type::UNDEF)
                return false;
            return dom.improves_with_upper_bound(new_upper.bound());
        }

        lp_assert(is_neg(a));
        bound_result new_lower = bound(p, j);
        if (new_lower.m_type == bound_type::UNDEF)
            return false;
        return dom.improves_with_lower_bound(new_lower.bound());
    }


    // returns true iff br imposes a better bound on j
    bool improves(var_index j, const bound_result & br) const {
        if (br.m_type == bound_type::UNDEF)
            return false;
        const auto& dom = m_var_infos[j].domain();
        if (dom.is_empty())
            return false;
        if (br.m_type == bound_type::UPPER) {
            mpq b;
            bool j_has_upper_bound = get_var_upper_bound(j, b);
            return (!j_has_upper_bound || br.bound() < b) &&
                !dom.intersection_with_upper_bound_is_empty(br.bound());
        }

        if (br.m_type == bound_type::UNDEF)
            return false;
        mpq b;
        bool lower_bound_exists = get_var_lower_bound(j, b);
        return (!lower_bound_exists || br.bound() > b) &&
            !dom.intersection_with_lower_bound_is_empty(br.bound());
    }


    void add_bound(mpq v, unsigned j, bool is_lower, constraint * c) {
        literal l = literal::make_implied_literal(j, is_lower, v, c, m_var_infos[j].external_stack_level());
        push_literal_to_trail(l);
        m_var_infos[j].number_of_bound_propagations()++;
    }
    
    mpq value(const polynomial & p) const {
        mpq ret= p.m_a;
        for (const auto & t:p.m_coeffs)
            ret += t.coeff() * m_v[t.var()];
        return ret;
    }

    bool flip_coin() {
        return m_settings.random_next() % 2 == 0;
    }

    void pop_to_external_level() {
        while (m_decision_level > 0) {
            pop();
        }
    }

    void print_state_stats(std::ostream & out) const {
        if (m_bounded_search_calls % 10 )
            return;
        out << "search_calls = " << m_bounded_search_calls << ", ";
        out << "vars = " << m_var_infos.size() << ",";
        out << "asserts = "<< m_asserts.size() << ", ";
        out << "lemmas = "  << m_lemmas_container.size() << ", ";
        out << "trail = " << m_trail.size() << ", props = " << m_number_of_constraints_tried_for_propagaton << ", ";
        out << "cnfls = " << m_number_of_conflicts << ", ";
    }

    
    lbool check() {
        init_search();
        TRACE("check_int", tout << "starting check" << "\n";);
        while (!m_stuck_state && !cancel()) {
            TRACE("cs_ch", tout << "inside loop\n";);
            lbool r = bounded_search();
            if (cancel()) {
                break;
            }
            if (r != lbool::l_undef) {
                TRACE("check_int", tout << "return " << (r == lbool::l_true ? "true" : "false") << "\n"; );
                pop_to_external_level();
                return r;
            }
            restart();
            simplify_problem();
            if (check_inconsistent()) {
                TRACE("check_int", tout << "return " << (r == lbool::l_true ? "true" : "false") << "\n"; );
                pop_to_external_level();
                return lbool::l_false;
            }
            gc();
            TRACE("check_int", tout << "continue\n"; print_state_stats(tout); );

        }
        TRACE("check_int", tout << "return undef\n";);
        pop_to_external_level();
        return lbool::l_undef;
    }

    unsigned find_unused_index() const {
        for (unsigned j = m_var_infos.size(); ; j++)
            if (m_user_vars_to_chase_cut_solver_vars.find(j) == m_user_vars_to_chase_cut_solver_vars.end())
                return j;
        
    }

    
    void init_search() {
        lp_assert(m_explanation.size() == 0);
        m_number_of_conflicts = 0;
        m_bounded_search_calls = 0;
        m_stuck_state = false;
        m_cancelled = false;
        for (auto & vi : m_var_infos)
            vi.number_of_bound_propagations() = 0;
        m_number_of_constraints_tried_for_propagaton = 0;
        m_pushes_to_trail = 0;
    }

    constraint* propagate_constraint(constraint* c) {
        m_number_of_constraints_tried_for_propagaton ++;
        lp_assert(c->is_ineq());
        TRACE("ba_int", trace_print_constraint(tout, c););
        // consider a special case for a constraint with just two variables
        unsigned the_only_unlim;
        int r = lower_analize(c, the_only_unlim);
        if (r == 0) {
            mpq b;
            lower(c->poly(), b);
            if (is_pos(b)) {
                TRACE("cs_inconsistent", tout << "incostistent constraint ";
                      trace_print_constraint(tout, c);
                      tout << "\nlevel = " << m_decision_level << std::endl;);
                return c;
            } 
            propagate_constraint_on_lower(c, b); 
        } else if (r == 1 &&
                   !too_many_propagations_for_var(c->poly().coeffs()[the_only_unlim].var())) {
            // otherwise the new bound, even if it exists, will be rejected! 
            lp_assert(!lower_is_pos(c->poly()));
            propagate_constraint_only_one_unlim(c, the_only_unlim);
        }
        lp_assert(!lower_is_pos(c->poly()));
        return nullptr;
    }

    void print_trail(std::ostream & out) const { print_trail(out, m_trail.size()); }
    
    void print_trail(std::ostream & out, unsigned last_index) const {
        out << "trail\n";
        for (unsigned j = 0; j <= last_index && j < m_trail.size(); j++ ) {
            out << "offset = " << j << ", ";
            print_literal(out, m_trail[j]); 
        }
        out << "end of trail\n";
    }
    void print_state(std::ostream & out) const {
        out << "asserts total " << m_asserts.size() << "\n";
        for (const auto  i: m_asserts) {
            print_constraint(out, *i);
        }
        out << "end of constraints\n";
        out << "lemmas total " << m_lemmas_container.size() << "\n";
        for (const auto  i: m_lemmas_container.m_lemmas) {
            print_constraint(out, *i);
        }
        out << "end of constraints\n";
        print_trail(out);
        out << "var_infos\n";
        for (const auto & v: m_var_infos) {
            if (v.is_active())
                print_var_info(out, v);
        }
        out << "end of var_infos\n";
        out << "level = " << m_decision_level << "\n";
        out << "end of state dump, bounded_search_calls = "  <<  m_bounded_search_calls << ", number_of_conflicts = " << m_number_of_conflicts << std::endl;
    }
    lbool bounded_search() {
        m_bounded_search_calls++;
        lbool is_sat = propagate_and_backjump_step();
        if (is_sat != lbool::l_undef) {
            TRACE("decide_int", tout << "returning " << (int)is_sat << "\n";);
            return is_sat;
        }
        gc();
        if (cancel())
            return lbool::l_undef;
        if (!decide()) {
            TRACE("decide_int", tout << "going to final_check()\n";);
            lbool is_sat = final_check();
            if (is_sat != lbool::l_undef) {
                return is_sat;
            }
        }
        TRACE("decide_int", tout << "returning undef\n";);
        return lbool::l_undef;
    }

    bool pick_bound_kind(unsigned j) {
        var_info & vi = m_var_infos[j];
        if (lower_bound_exists(vi) && upper_bound_exists(vi))
            return flip_coin();
        if (lower_bound_exists(vi))
            return true;
        lp_assert(upper_bound_exists(vi));
        return false;
    }
    
    bool decide() {
        int j = find_var_for_deciding();
        if (j < 0)
            return false;
        TRACE("decide_int", tout << "going to decide " << var_name(j) << " var index = " << j << "\n";
              tout << "domain = "; print_var_domain(tout, j); tout << ", m_decision_level="<<m_decision_level<< "\n";);
        decide_var_on_bound(j, pick_bound_kind(j));
        return true;
    }

    bool cancel() {
        if (m_cancelled)
            return true;
        if (m_settings.get_cancel_flag()) {
            m_cancelled = true;
            return true;
        }
        unsigned bound = m_asserts.size() * 200 /  (1 + m_settings.m_int_chase_cut_solver_period);
        if (m_trail.size()  > bound || m_number_of_conflicts > bound) {
            m_cancelled = true;
            return true;
        }
        return false;
    }

    bool cancel_when_propagation_speed_is_too_slow() {
        if (m_number_of_constraints_tried_for_propagaton >= 10000) {
            m_cancelled = m_pushes_to_trail <= 50;
            m_pushes_to_trail = 0;
            m_number_of_constraints_tried_for_propagaton = 0;
            return m_cancelled;
        }
        return false;
    }

    
    lbool propagate_and_backjump_step() {
        do {
            if (cancel_when_propagation_speed_is_too_slow())
                return lbool::l_undef;
            constraint* c = propagate();
            if (cancel())
                return lbool::l_undef;
            TRACE("cs_dec", tout << "trail = \n"; print_trail(tout); tout << "end of trail\n";);

            if (c != nullptr) {
                m_number_of_conflicts++;
                TRACE("propagate_and_backjump_step_int", tout << "incostistent_constraint "; trace_print_constraint(tout, c); tout << "m_number_of_conflicts = " << m_number_of_conflicts << std::endl; tout << "chase_cut_solver_calls " << m_settings.st().m_chase_cut_solver_calls << std::endl;);
                if (at_base_lvl()) {
                    fill_conflict_explanation(c);
                    return lbool::l_false;
                }
                handle_conflicting_cores(); // testing only
                resolve_conflict(c);
            }
        }
        while (!m_active_set.is_empty());

        return !all_vars_are_fixed()? lbool::l_undef :lbool::l_true;
    }

    bool decision_is_redundant_for_constraint(const polynomial& i, literal & l) const {
        const mpq & coeff = i.coeff(l.var());
        if (is_zero(coeff))
            return true;
        return is_pos(coeff)? ! l.is_lower(): l.is_lower();
    }

    bool is_divizible(const mpq & a, const mpq & b) const {
        lp_assert(!is_zero(b));
        return is_zero(a % b);
    }
    
    void create_div_ndiv_parts_for_tightening(const polynomial & p, const mpq & coeff, polynomial & div_part, polynomial & ndiv_part) {
        for (const auto &m : p.m_coeffs) {
            if (is_divizible(m.coeff(), coeff)){
                div_part.m_coeffs.push_back(m);
            } else {
                ndiv_part.m_coeffs.push_back(m);
            }
        }

        TRACE("tight",
              tout << "div_part = " << pp_poly(*this, div_part) << "\n";
              tout << "ndiv_part = " << pp_poly(*this, ndiv_part) << "\n";);
    }


    void add_tight_constr_of_literal(polynomial &ndiv_part,
                                     const mpq & c,
                                     literal &l) {
        lp_assert(is_pos(c));
        ndiv_part.add(c, m_trail[l.decision_context_index()].tight_constr()->poly());
        lp_assert(is_zero(ndiv_part.coeff(l.var())));
        TRACE("tight", tout << "ndiv_part = " << pp_poly(*this, ndiv_part) << "\n";);
    }

    void decided_lower(const mpq & a,
                       const mpq & c,
                       polynomial &div_part,
                       polynomial &ndiv_part,
                       literal &l) {
        mpq k = is_pos(a)?ceil( c / a): floor(c / a);
        ndiv_part += monomial(-c, l.var()); // it will be moved to div_part
        mpq a_k = a * k;
        mpq m = a_k - c;
        TRACE("tight", tout << "c = " << c << ", a = " << a <<
              ", c / a = " << c/a << ", k = " <<
              k << ", a * k = " << a * k << ", m = " << m << "\n"; );  
        lp_assert(!is_neg(m));
        create_tight_constr_under_literal(l.decision_context_index());
        const literal & lex = m_trail[l.decision_context_index()];
        lp_assert(lex.var() == l.var());
        for (const monomial & n : lex.tight_constr()->poly().coeffs()) {
            if (n.var() == l.var()) {
                lp_assert(n.coeff() == one_of_type<mpq>());
                div_part += monomial(a_k, l.var());
            } else {
                ndiv_part += monomial(m * n.coeff(), n.var());
            }
        }
        ndiv_part += m * lex.tight_constr()->poly().m_a;
        TRACE("tight", tout << "Decided-Lower ";
              tout << "div_part = " << pp_poly(*this, div_part) << "\n";
              tout << "ndiv_part = " << pp_poly(*this, ndiv_part) << "\n";);
    }

    void decided_upper(const mpq & a,
                       const mpq & c,
                       polynomial &div_part,
                       polynomial &r,
                       literal &l) {
        // we would like to have c - ak > 0, or ak < c
        mpq k = is_pos(a)? floor( c / a): ceil(c / a);
        r += monomial(-c, l.var()); // it will be moved to div_part
        
        mpq a_k = a * k;
        mpq m = c - a_k;
        TRACE("tight", tout << "c = " << c << ", a = " << a <<
              ", c / a = " << c/a << ", k = " <<
              k << ", a * k = " << a * k << ", m = " << m << "\n"; );  
        lp_assert(!is_neg(m));
        create_tight_constr_under_literal(l.decision_context_index());
        const literal & lex = m_trail[l.decision_context_index()];
        lp_assert(lex.var() == l.var());
        for (const monomial & n : lex.tight_constr()->poly().coeffs()) {
            if (n.var() == l.var()) {
                lp_assert(n.coeff() == -one_of_type<mpq>());
                div_part += monomial(a_k, l.var());
            } else {
                r += monomial(m * n.coeff(), n.var());
            }
        }
        r += m * lex.tight_constr()->poly().m_a;
        TRACE("tight", tout << "Decided-Lower ";
              tout << "div_part = " << pp_poly(*this, div_part) << "\n";
              tout << "r = " << pp_poly(*this, r) << "\n";);
    }

    // returns true iff there was a change
    bool tighten_on_literal(const mpq & a,
                            polynomial & div_part,
                            polynomial & ndiv_part,
                            int index_of_literal) {
        bool change = false;
        literal & l = m_trail[index_of_literal];
        if (l.tight_constr() == nullptr) {
            create_tight_constr_under_literal(index_of_literal);
        }
        TRACE("tight",
              tout << "index_of_literal = " << index_of_literal << ", ";
              print_literal(tout, m_trail[index_of_literal]););
        if (l.is_implied()) { // Resolve-Implied
            change = resolve(ndiv_part, l.var(), !l.is_lower(), l.tight_constr()->poly());
            TRACE("tight", tout << "after resolve ndiv_part = " << pp_poly(*this, ndiv_part) << "\n";);
        } else { 
            create_tight_constr_under_literal(l.decision_context_index());
            TRACE("tight", 
                  tout << "index_of_literal = " << index_of_literal << ", ";
                  print_literal(tout, m_trail[index_of_literal]); tout << "\n";
                  tout << "div_part = " << pp_poly(*this, div_part) << "\n";
                  tout << "ndiv_part = " << pp_poly(*this, ndiv_part) << "\n";
                  tout << "a = " << a << "\n";
                  );
            mpq c = ndiv_part.coeff(l.var());
            if (is_zero(c))
                return false;
            if (l.is_lower()) {
                if (is_neg(c))
                    add_tight_constr_of_literal(ndiv_part, -c, l);
                else 
                    decided_lower(a, c, div_part, ndiv_part, l);
            } else {
                if (is_pos(c)) // Decided-Upper-Pos
                    add_tight_constr_of_literal(ndiv_part, c, l);
                else
                    decided_upper(a, c, div_part, ndiv_part, l);
            }
            change = true;
        }
        return change;
    }

    void eliminate_ndiv_part_monomials(const mpq& a, polynomial & div_part, polynomial& ndiv_part, unsigned index_of_literal) {
        if (ndiv_part.number_of_monomials() == 0)
            return;
        int k = index_of_literal - 1;
        lp_assert(k >= 0);
        literal& l = m_trail[index_of_literal];
        while (ndiv_part.number_of_monomials() > 0) {
            if (tighten_on_literal(a, div_part, ndiv_part, k)) {
                literal & lk = m_trail[k];
                l.tight_constr()->add_predecessor(
                    lk.is_implied()?
                    lk.tight_constr() :
                    m_trail[lk.decision_context_index()].tight_constr()
                                                  );
            }
            k--;
        }
    }
    
    // see page 88 of Cutting to Chase
    void tighten(constraint * c,
                 unsigned j_of_var,
                 const mpq& a,
                 unsigned index_of_literal) {
        polynomial div_part, ndiv_part;
        ndiv_part.m_a = c->poly().m_a;
        create_div_ndiv_parts_for_tightening(c->poly(), a, div_part, ndiv_part);
        eliminate_ndiv_part_monomials(a, div_part, ndiv_part, index_of_literal);
        mpq abs_a = abs(a);
        polynomial & p = c->poly();
        p.clear();
        for (const auto & m : div_part.m_coeffs) {
            p.m_coeffs.push_back(monomial(m.coeff() / abs_a, m.var()));
        }
        p.m_a = ceil(ndiv_part.m_a / abs_a);
        lp_assert(p.m_a >= ndiv_part.m_a / abs_a);
        TRACE("tight", tout << "index_of_literal = " << index_of_literal << ", got tight p = " << pp_poly(*this, p) << "\n";);
    }

    void create_tight_constr_under_literal(unsigned index_of_literal) {
        literal & l = m_trail[index_of_literal];
        if (l.tight_constr() != nullptr)
            return;
        if (l.is_decided()) {
            create_tight_constr_under_literal(l.decision_context_index());
            return;
        }
        TRACE("tight", tout << "index_of_literal = " << index_of_literal << "\n";);
        const_constr*  c = l.cnstr();
        lp_assert(c->is_ineq());
        unsigned j = l.var();
        const mpq& a = c->poly().coeff(j);
        lp_assert(!is_zero(a));
        if (a == one_of_type<mpq>() || a == - one_of_type<mpq>()) {
            l.tight_constr() = l.cnstr();
            return;
        }
        l.tight_constr() = new constraint( get_new_constraint_id(),
                                           c->assert_origins(),
                                           c->poly(),
                                           true);
        l.tight_constr()->add_predecessor(c);
        tighten(l.tight_constr(), j, a, index_of_literal);
        add_lemma_as_not_active(l.tight_constr());
        lp_assert(constraint_indices_are_correct());
    }

    void backjump(unsigned index_of_literal,
                  bool lemma_has_been_modified,
                  constraint* lemma,
                  constraint * orig_conflict) {
        polynomial &p = lemma->poly();
        lp_assert(m_trail[index_of_literal].is_decided());
        unsigned j = m_trail[index_of_literal].var();
        while(m_trail.size() > index_of_literal) {  pop(); }
        lp_assert(m_trail.size() == index_of_literal);
        bound_result br = bound_on_polynomial(p, p.coeff(j), j);

        TRACE("int_backjump", br.print(tout);
              print_var_info(tout, j);
              tout << "p = " << pp_poly(*this, p) << "\n";);
        if (!improves(j, br)) {
            TRACE("int_backjump", br.print(tout); tout << "\nimproves is false\n";
                  tout << "var info after pop = ";  print_var_info(tout, j););
            if (lemma_has_been_modified) { // flip_coin() gives
                // priority 0 or 1, so it is be dequeued fast
                add_lemma(lemma, flip_coin());
            } else {
                m_active_set.add_constraint(orig_conflict, flip_coin());
            }
        } else {
            constraint *c;
            if (lemma_has_been_modified) {
                c = lemma;
                add_lemma_as_not_active(lemma);
            } else {
                c = orig_conflict;
            }
            add_bound(br.bound(), j, br.m_type == bound_type::LOWER, c);
            restrict_var_domain_with_bound_result(j, br, m_trail.size() - 1);
            lp_assert(!m_var_infos[j].domain().is_empty());
            TRACE("int_backjump", tout << "done resolving:\nvar info after restricton = ";
                  print_var_info(tout, j);
                  tout << "new literal = "; print_literal(tout, m_trail.back()););
            lp_assert(!lower_is_pos(c->poly()));
        }
    }

    void print_resolvent(std::ostream& out, const polynomial& p, literal &l) const {
        out << "p = "; trace_print_polynomial(out, p);
        mpq rr;
        bool bb = lower(p, rr);
        if (!bb) {
            out << "\nlower(p) is not defined\n";
        } else {
            out << "\nlower(p) = " << rr << "\n";
        }
        
        out << "tight_constr = " << pp_constraint(*this, *l.tight_constr()) << "\n";
        out << "constraint = " << pp_constraint(*this, *l.cnstr()) << "\n";
        out << "var domains" << "\n";
        for (auto & m : l.tight_constr()->poly().coeffs()) {
            out <<  "var = " << m.var() << " " << var_name(m.var()) << " ";
            print_var_domain(out, m.var());
            out << " ";
        }
        out << "\n";
    }

    void trace_resolve_print(std::ostream& out, const polynomial & p, literal & l, unsigned index_of_literal) {
        out << "index_of_literal = " << index_of_literal <<", p = " << pp_poly(*this, p) << "\n";
        out << "l = ";  print_literal(out, l);
        out << "lower(p) = " << lower_no_check(p) << "\n";
        for (auto & m : p.coeffs()) {
            out <<  var_name(m.var()) << " ";
            print_var_domain(out, m.var());
            out << " ";
        }
        out << "\nm_decision_level = " << m_decision_level << "\n";
    }


    bool resolve_decided_literal(unsigned index_of_literal, literal& l, bool lemma_has_been_modified, constraint* lemma, constraint *orig_conflict) {
        if (decision_is_redundant_for_constraint(lemma->poly(), l)) {
            do { pop();} while(m_trail.size() > index_of_literal);
            lp_assert(m_trail.size() == index_of_literal);
            TRACE("resolve_decided_literal", tout << "n "; print_literal(tout, l);  if (m_decision_level == 0) tout << ", done resolving";);
            lp_assert(lower_is_pos(lemma->poly()));
            return m_decision_level == 0;
        }
        handle_conflicting_cores();
        backjump(index_of_literal, lemma_has_been_modified, lemma, orig_conflict);
        return true; // done
    }

    // applying Resolve rule
    void resolve_implied_literal(literal & l,
                                 bool &lemma_has_been_modified,
                                 constraint* lemma) {
        polynomial & p = lemma->poly();
        lp_assert(lower_is_pos(p));
        if (!resolve(p, l.var(), !l.is_lower(), l.tight_constr()->poly()))
            return;
        lemma_has_been_modified = true;
        lemma->add_predecessor(l.tight_constr());
        TRACE("resolve_implied_literal", tout << "resolved p: "; print_resolvent(tout, p, l););
        lp_assert(lower_is_pos(p));
    }
    
    // returns true iff resolved
    bool resolve_conflict_for_inequality_on_trail_element(unsigned index_of_literal, bool & lemma_has_been_modified, constraint* lemma, constraint * orig_conflict) {
        lp_assert(lower_is_pos(lemma->poly()));
        literal & l = m_trail[index_of_literal];
        TRACE("resolve_conflict_for_inequality_on_trail_element",
              tout << "index_of_literal = " << index_of_literal <<", p = " << pp_poly(*this, lemma->poly()) << "\n";
              tout << "\nm_decision_level = " << m_decision_level << "\n";
              print_literal(tout, l););
        if (l.is_decided()) {
            return resolve_decided_literal(index_of_literal, l, lemma_has_been_modified, lemma, orig_conflict);
        } else {
            create_tight_constr_under_literal(index_of_literal);
            resolve_implied_literal(l, lemma_has_been_modified, lemma);
            return false;
        }
    }

    bool lower_is_pos(const_constr* c) const { return lower_is_pos(c->poly()); }
    
    bool lower_is_pos(const polynomial & p) const {
        mpq b;
        bool r = lower(p, b);
        return r && is_pos(b);
    }

    mpq lower_no_check(const polynomial & p) const {
        mpq b;
#if Z3DEBUG
        bool r =
#endif
            lower(p, b);
#if Z3DEBUG
        lp_assert(r);
#endif
        return b;
    }

    unsigned get_new_constraint_id() { return m_indexer_of_constraints.get_new_index(); }
    
    void resolve_conflict_for_inequality(constraint * c) {
        // Create a new constraint, almost copy of "c", that becomes a lemma and could be modified later
        constraint *lemma = new constraint(get_new_constraint_id(), c->poly(), true);
        lemma->add_predecessor(c);

        TRACE("resolve_conflict_for_inequality", print_constraint(tout, *lemma););
        lp_assert(lower_is_pos(lemma->poly()));
        bool done = false;
        unsigned j = m_trail.size() - 1;
        bool lemma_has_been_modified = false;
        size_t number_of_lemmas = m_lemmas_container.size();
        while (!done) {
            if (cancel()) {
                return;
            }
            done = resolve_conflict_for_inequality_on_trail_element(j--, lemma_has_been_modified, lemma, c);
            if (j >= m_trail.size()) {
                TRACE("resolve_conflict_for_inequality", tout << "adjust j";);
                lp_assert(m_trail.size());
                j = m_trail.size() - 1;
            }
        }
        
        if (number_of_lemmas == m_lemmas_container.size()) {
            if (lemma_has_been_modified && lemma->poly().number_of_monomials() != 0) {
                add_lemma_as_not_active(lemma);
            }
            else {
                delete_constraint(lemma);
            }
        }
    }

    void delete_constraint(constraint * c) {
        m_indexer_of_constraints.release_index(c->id());
        delete c;
    }
    
    void resolve_conflict(constraint * i) {
        lp_assert(!at_base_lvl());
        TRACE("int_resolve_confl", tout << "inconstistent_constraint = ";
              print_constraint(tout, *i); print_state(tout););
        if (i->is_ineq()) {
            resolve_conflict_for_inequality(i);
        } else {
            lp_assert(false); // not implemented
        }
    }


    void print_scope(std::ostream& out) const {
        for (const scope & s : m_scopes) {
            out << ", trail_size = " << s.m_trail_size << "\n";
        }
    }

public:
    unsigned number_of_asserts() const { return m_asserts.size(); }
    
    void push() {
        m_scopes.push_back(scope(m_trail.size()));
        TRACE("pp_cs", tout << "level =  " << m_scopes.size() << ", trail size = " << m_trail.size(););
    }

    void pop_last_assert() {
        constraint * i = m_asserts.back();;
        for (auto & p: i->poly().m_coeffs) {
            m_var_infos[p.var()].remove_depended_constraint(i);
        }
        lp_assert(i->assert_origins().size() == 1);
        for (constraint_index ci : i->assert_origins())
            m_lemmas_container.submit_assert_origin_for_delete(ci);
        m_active_set.remove_constraint(i);
        delete_constraint(i);
        m_asserts.pop_back();
    }
    
    void pop_constraints() {
        vector<constraint*> gone_lemmas = m_lemmas_container.remove_lemmas_depending_on_submitted_origins();
        
        for (constraint * i : gone_lemmas) {
            for (auto & p: i->poly().m_coeffs) {
                m_var_infos[p.var()].remove_depended_constraint(i);
            }
            m_active_set.remove_constraint(i);
            delete_constraint(i);
        }
    }

public:
    void pop_trail(unsigned k) {
        unsigned new_scope_size = m_scopes.size() - k;
        scope s = m_scopes[new_scope_size];
        m_scopes.shrink(new_scope_size);
        for (unsigned j = m_trail.size(); j-- > s.m_trail_size; ) {
            literal& lit = m_trail[j];
            if (lit.is_decided())
                m_decision_level--;
            else
                m_active_set.add_constraint(lit.cnstr(), 2); // 2 is a priority; this constraint will not be processed urgentlty
            var_info & vi = m_var_infos[lit.var()];
            if (vi.external_stack_level() != lit.prev_var_level())
                vi.pop(1, lit.prev_var_level());
            m_trail.pop_back();
        }
    }
    void pop(unsigned k) {
        pop_trail(k);
        pop_constraints();
        lp_assert(var_infos_are_correct());
    }
public:    
    void pop() { pop(1); }
    
<<<<<<< HEAD
    chase_cut_solver(std::function<std::string (unsigned)> var_name_function,
               std::function<void (unsigned, std::ostream &)> print_constraint_function,
               std::function<unsigned ()>                     number_of_variables_function,         
               std::function<const impq (unsigned)>         var_value_function,         
               lp_settings & settings
               ) : m_var_name_function(var_name_function),
                   m_print_constraint_function(print_constraint_function),
                   m_number_of_variables_function(number_of_variables_function),
                   m_var_value_function(var_value_function),
                   m_settings(settings),
                   m_number_of_conflicts(0),
                   m_decision_level(0),
                   m_cancelled(false)
=======

    chase_cut_solver(lp_settings & settings) :
        m_settings(settings),
        m_number_of_conflicts(0),
        m_decision_level(0),
        m_cancelled(false)
>>>>>>> f6c3e5d2
    {}


    int find_conflicting_core(const constraint* &lower, const constraint* & upper) const {
        for (unsigned j = 0; j < m_var_infos.size(); j++) {
            if (is_cc(j, lower, upper))
                return j;
        }
        return -1;
    }

    void list_confl_cores() {
        const constraint* lower; const constraint* upper;
        for (unsigned j = 0; j < m_var_infos.size(); j++) {
            if (is_cc(j, lower, upper)) {
                std::cout << "confl core = "; print_var_info(std::cout, j);
                std::cout << "lower = "; print_constraint(std::cout, *lower);
                std::cout << "upper = "; print_constraint(std::cout, *upper);
            }
        }
    }
    
    void handle_conflicting_cores() {
        return;
        const constraint* lower;
        const constraint* upper;
        int j = find_conflicting_core(lower, upper);
       
        if (j >=0) {
            std::cout << "confl core = "; print_var_info(std::cout, j);
            std::cout << "lower = "; print_constraint(std::cout, *lower);
            std::cout << "upper = "; print_constraint(std::cout, *upper);
            lp_assert(false); // not implemented
        }
    }

    constraint* find_constraint_to_propagate() {
        handle_conflicting_cores();
        return m_active_set.remove_constraint();
    }
    
    // returns nullptr if there is no conflict, or a conflict constraint otherwise
    constraint* propagate_constraints_on_active_set() {
        constraint *c;
        while ((c = find_constraint_to_propagate()) != nullptr) {
            c = propagate_constraint(c);
            if (cancel()) {
                return nullptr;
            }
            if (c != nullptr) {
                return c;
            }
        }
        return nullptr;
    }


    // returns -1 if there is no conflict and the index of the conflict constraint otherwise
    constraint * propagate() {
        constraint* cnf = propagate_constraints_on_active_set();;
        if (cnf != nullptr){
            lp_assert(lower_is_pos(cnf));
            return cnf;
        }
        handle_conflicting_cores();
        return nullptr;
    }


    // walk the trail backward and find the last implied bound on j (of the right kind)
    int find_literal_index_after(unsigned j, bool is_lower, unsigned trail_lim) const {
        for (unsigned k = trail_lim; k-- > 0;) {
            const auto & l = m_trail[k];
            lp_assert(!l.is_decided());
            if (l.var() == j && l.is_lower() == is_lower)
                return k;
        }
        TRACE("find_literal", tout << "cannot find a literal for " << var_name(j)<<  " j = " << j << " is_lower = " << is_lower << ", trail_lim = " << trail_lim;);
        return -1;
    }
    
    void decide_var_on_bound(unsigned j, bool decide_on_lower) {
        mpq b;
        vector<monomial> lhs;
        unsigned decision_context_index;
        var_info & vi = m_var_infos[j];
        unsigned var_level = vi.external_stack_level();
        push();    
        if (decide_on_lower) {
            vi.domain().get_lower_bound_with_expl(b, decision_context_index);
            vi.intersect_with_upper_bound(b, m_trail.size(), m_scopes.size());
        }
        else {
            vi.domain().get_upper_bound_with_expl(b, decision_context_index);
            vi.intersect_with_lower_bound(b, m_trail.size(), m_scopes.size());
        }
        if (j >= m_v.size())
            m_v.resize(j + 1);
        m_v[j] = b;
        TRACE("decide_var_on_bound", tout<< "j="<< j<<" ";print_var_info(tout, j););
        add_changed_var(j, !decide_on_lower, 1);
        m_decision_level++;
        literal nl = literal::make_decided_literal(j, !decide_on_lower, b, decision_context_index, var_level);
        push_literal_to_trail(nl);
    }

    bool consistent(const_constr * i) const {
        // an option could be to check that upper(i.poly()) <= 0
        bool ret = value(i->poly()) <= zero_of_type<mpq>();
        CTRACE("chase_cut_solver_state_inconsistent", !ret,
               tout << "inconsistent constraint " << pp_constraint(*this, *i) << "\n";
               tout << "value = " << value(i->poly()) << '\n';);
        return ret;
    }

    int find_var_for_deciding() const {
        unsigned j = m_settings.random_next() % m_var_infos.size();
        
        for (unsigned k = 0; k < m_var_infos.size(); k++, j++) {
            if (j == m_var_infos.size())
                j = 0;
            const auto & d = m_var_infos[j].domain();
            lp_assert(!d.is_empty());
            if (!d.is_fixed() && (lower_bound_exists(d) || upper_bound_exists(d)))
                return j;
        }

        // start using the rational solution for bounds and branches
        
        return -1;
    }

    bool there_is_var_with_empty_domain() const {
        for (unsigned j = 0; j < m_var_infos.size(); j++) {
            const auto & d = m_var_infos[j].domain();
            if (d.is_empty())
                return true;
        }
        return false;
    }
    
    bool all_vars_are_fixed() const {
        for (unsigned j = 0; j < m_var_infos.size(); j++) {
            if (m_var_infos[j].is_active() && ! m_var_infos[j].is_fixed())
                return false;
        }
        return true;
    }

    bool consistent() const {
        if (!all_vars_are_fixed()) {
            // this check could be removed if we use upper bound to check if an constraint holds
            return false; // ignore the variables values and only return true if every variable is fixed
        }
    
        for (const_constr* i : m_asserts) {
            if (!consistent(i))
                return false;
        }
        return true;
    }


    void simplify_ineq(polynomial & p) const {
        TRACE("simplify_ineq_int", tout << "p = " << pp_poly(*this, p) << "\n";);
        auto & ms = p.m_coeffs;
        if (ms.size() == 0)
            return;
        mpq g;
        if (ms.size() == 1) {
            g = abs(ms[0].coeff());
        } else {
            g = gcd(ms[0].coeff(), ms[1].coeff());
            for (unsigned j = 2; j < ms.size(); j++) {
                g = gcd(g, ms[j].coeff());
            }
            lp_assert(is_pos(g));
        }
        if (g != one_of_type<mpq>()) {
            for (auto & m : ms)
                m.coeff() /= g;
            p.m_a = ceil(p.m_a /g);
        }
        TRACE("simplify_ineq_int", tout << "p = " << pp_poly(*this, p) << "\n";);
    }

    void add_lemma_common(constraint* lemma) {
		lp_assert(lemma->poly().number_of_monomials() > 0);
        m_lemmas_container.add_lemma(lemma);
        polynomial & p = lemma->poly();
        simplify_ineq(p);
        for (const auto & m : p.coeffs()) {
            m_var_infos[m.var()].add_dependent_constraint(lemma, is_pos(m.coeff()));
        }
    }

    void add_lemma_as_not_active(constraint * lemma) {
        add_lemma_common(lemma);
        TRACE("add_lemma_int",  trace_print_constraint(tout, lemma););
    }
    
    void add_lemma(constraint * lemma, int priority) {
        add_lemma_common(lemma);
        m_active_set.add_constraint(lemma, priority);
        lp_assert(constraint_indices_are_correct());
        TRACE("add_lemma_int",  trace_print_constraint(tout, lemma););
    }

    
    unsigned add_ineq(const vector<monomial> & lhs,
                      const mpq& free_coeff,
                      constraint_index origin) {
        lp_assert(lhs_is_int(lhs));
        lp_assert(is_int(free_coeff));
        for (auto & p : lhs) {
            if (p.var() >= m_var_infos.size()) {
                m_var_infos.resize(m_number_of_variables_function());
            }

            var_info & vi = m_var_infos[p.var()];

            if (!vi.is_active()) {
                vi.activate(p.var());
            }
        }
        
        constraint * c = new constraint(get_new_constraint_id(), origin, polynomial(lhs, free_coeff), true);
       
        lp_assert(constraint_indices_are_correct());

        m_asserts.push_back(c);
        add_constraint_to_dependend_for_its_vars(c);
        m_active_set.add_constraint(c, 2); // 2 is a priority

        TRACE("add_ineq_int",tout << "explanation :"; m_print_constraint_function(origin, tout); tout << "\n";
              tout << "m_asserts[" << m_asserts.size() - 1 << "] =  ";
              print_constraint(tout, *m_asserts.back()); tout << "\n";);
        
        return m_asserts.size() - 1;
    }
    

    void add_constraint_to_dependend_for_its_vars(constraint * c) {
        for (auto & p : c->poly().coeffs()) {
            m_var_infos[p.var()].add_dependent_constraint(c, is_pos(p.coeff()));
        }
    }

    bool var_has_no_bounds(const var_info& vi) const {
        return !lower_bound_exists(vi) && !upper_bound_exists(vi);
    }

    unsigned number_of_constraints() const { return static_cast<unsigned>(m_asserts.size() + m_lemmas_container.size()); }

    void copy_poly_coeffs_to_term(polynomial& poly, lar_term & t) {
        for (auto & p :poly.m_coeffs)
            t.add_monomial(p.coeff(), p.var());
    }
    
    bool try_getting_cut(lar_term& t, mpq &k, vector<impq>& x) {
	// todo : create an efficient version based on var_info bounds

        vector<constraint*> short_lemmas;
        unsigned size = static_cast<unsigned>(-1);
        for (constraint *c : m_lemmas_container.m_lemmas ) {
            if (!c->is_ineq()) continue;
            const auto & p = c->poly();
            if (p.number_of_monomials() > size)
                continue;
            if (is_pos(c->poly().value(x))) {
                if (p.number_of_monomials() < size) {
                    size = p.number_of_monomials();
                    // even is size == 1 it makes sense to look for a random cut
                    short_lemmas.clear();
                }
                short_lemmas.push_back(c);
            }
        }
        unsigned n = short_lemmas.size();
        if (n == 0) return false;
        constraint *c = short_lemmas[m_settings.random_next() % n];    
        k = - c->poly().m_a;
        copy_poly_coeffs_to_term(c->poly(), t);
        TRACE("chase_cut_solver_cuts", trace_print_constraint(tout, *c););
        return true;
    }
};

inline polynomial operator*(const mpq & a, polynomial & p) {
    polynomial ret;
    ret.m_a = p.m_a * a;
    
    for (const auto & t: p.m_coeffs)
        ret.m_coeffs.push_back(monomial(a * t.coeff(), t.var()));
    
    return ret;
}
}<|MERGE_RESOLUTION|>--- conflicted
+++ resolved
@@ -2223,28 +2223,12 @@
 public:    
     void pop() { pop(1); }
     
-<<<<<<< HEAD
-    chase_cut_solver(std::function<std::string (unsigned)> var_name_function,
-               std::function<void (unsigned, std::ostream &)> print_constraint_function,
-               std::function<unsigned ()>                     number_of_variables_function,         
-               std::function<const impq (unsigned)>         var_value_function,         
-               lp_settings & settings
-               ) : m_var_name_function(var_name_function),
-                   m_print_constraint_function(print_constraint_function),
-                   m_number_of_variables_function(number_of_variables_function),
-                   m_var_value_function(var_value_function),
-                   m_settings(settings),
-                   m_number_of_conflicts(0),
-                   m_decision_level(0),
-                   m_cancelled(false)
-=======
 
     chase_cut_solver(lp_settings & settings) :
         m_settings(settings),
         m_number_of_conflicts(0),
         m_decision_level(0),
         m_cancelled(false)
->>>>>>> f6c3e5d2
     {}
 
 
