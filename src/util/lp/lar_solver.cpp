#include "util/lp/lar_solver.h"
/*
  Copyright (c) 2017 Microsoft Corporation
  Author: Nikolaj Bjorner, Lev Nachmanson
*/

namespace lp {

unsigned lar_solver::constraint_count() const {
    return m_constraints.size();
}
const lar_base_constraint& lar_solver::get_constraint(unsigned ci) const {
    return *(m_constraints[ci]);
}

////////////////// methods ////////////////////////////////
static_matrix<mpq, numeric_pair<mpq>> & lar_solver::A_r() { return m_mpq_lar_core_solver.m_r_A;}
static_matrix<mpq, numeric_pair<mpq>> const & lar_solver::A_r() const { return m_mpq_lar_core_solver.m_r_A;}
static_matrix<double, double> & lar_solver::A_d() { return m_mpq_lar_core_solver.m_d_A;}
static_matrix<double, double > const & lar_solver::A_d() const { return m_mpq_lar_core_solver.m_d_A;}
    
lp_settings & lar_solver::settings() { return m_settings;}

lp_settings const & lar_solver::settings() const { return m_settings;}

void clear() {lp_assert(false); // not implemented
}


lar_solver::lar_solver() : m_status(lp_status::OPTIMAL),
                           m_infeasible_column_index(-1),
                           m_terms_start_index(1000000),
                           m_mpq_lar_core_solver(m_settings, *this),
                           m_int_solver(nullptr),
                           m_has_int_var(false)
{}
    
void lar_solver::set_track_pivoted_rows(bool v) {
    m_mpq_lar_core_solver.m_r_solver.m_pivoted_rows = v? (& m_rows_with_changed_bounds) : nullptr;
}

bool lar_solver::get_track_pivoted_rows() const {
    return m_mpq_lar_core_solver.m_r_solver.m_pivoted_rows != nullptr;
}


lar_solver::~lar_solver(){
    for (auto c : m_constraints)
        delete c;
    for (auto t : m_terms)
        delete t;
}

bool lar_solver::is_term(var_index j) const {
    return j >= m_terms_start_index && j - m_terms_start_index < m_terms.size();
}

unsigned lar_solver::adjust_term_index(unsigned j) const {
    lp_assert(is_term(j));
    return j - m_terms_start_index;
}


bool lar_solver::use_lu() const { return m_settings.simplex_strategy() == simplex_strategy_enum::lu; }
    
bool lar_solver::sizes_are_correct() const {
    lp_assert(strategy_is_undecided() || !m_mpq_lar_core_solver.need_to_presolve_with_double_solver() || A_r().column_count() == A_d().column_count());
    lp_assert(A_r().column_count() == m_mpq_lar_core_solver.m_r_solver.m_column_types.size());
    lp_assert(A_r().column_count() == m_mpq_lar_core_solver.m_r_solver.m_costs.size());
    lp_assert(A_r().column_count() == m_mpq_lar_core_solver.m_r_x.size());
    return true;
}
    
 
void lar_solver::print_implied_bound(const implied_bound& be, std::ostream & out) const {
    out << "implied bound\n";
    unsigned v = be.m_j;
    if (is_term(v)) {
        out << "it is a term number " << be.m_j << std::endl;
        print_term(*m_terms[be.m_j - m_terms_start_index],  out);
    }
    else {
        out << get_column_name(v);
    }
    out << " " << lconstraint_kind_string(be.kind()) << " "  << be.m_bound << std::endl;
    out << "end of implied bound" << std::endl;
}
    
bool lar_solver::implied_bound_is_correctly_explained(implied_bound const & be, const vector<std::pair<mpq, unsigned>> & explanation) const {
    std::unordered_map<unsigned, mpq> coeff_map;
    auto rs_of_evidence = zero_of_type<mpq>();
    unsigned n_of_G = 0, n_of_L = 0;
    bool strict = false;
    for (auto & it : explanation) {
        mpq coeff = it.first;
        constraint_index con_ind = it.second;
        const auto & constr = *m_constraints[con_ind];
        lconstraint_kind kind = coeff.is_pos() ? constr.m_kind : flip_kind(constr.m_kind);
        register_in_map(coeff_map, constr, coeff);
        if (kind == GT || kind == LT)
            strict = true;
        if (kind == GE || kind == GT) n_of_G++;
        else if (kind == LE || kind == LT) n_of_L++;
        rs_of_evidence += coeff*constr.m_right_side;
    }
    lp_assert(n_of_G == 0 || n_of_L == 0);
    lconstraint_kind kind = n_of_G ? GE : (n_of_L ? LE : EQ);
    if (strict)
        kind = static_cast<lconstraint_kind>((static_cast<int>(kind) / 2));
      
    if (!is_term(be.m_j)) {
        if (coeff_map.size() != 1)
            return false;
        auto it = coeff_map.find(be.m_j);
        if (it == coeff_map.end()) return false;
        mpq ratio = it->second;
        if (ratio < zero_of_type<mpq>()) {
            kind = static_cast<lconstraint_kind>(-kind);
        }
        rs_of_evidence /= ratio;
    } else {
        const lar_term * t = m_terms[adjust_term_index(be.m_j)];
        const auto first_coeff = *t->m_coeffs.begin();
        unsigned j = first_coeff.first;
        auto it = coeff_map.find(j);
        if (it == coeff_map.end())
            return false;
        mpq ratio = it->second / first_coeff.second;
        for (auto & p : t->m_coeffs) {
            it = coeff_map.find(p.first);
            if (it == coeff_map.end())
                return false;
            if (p.second * ratio != it->second)
                return false;
        }
        if (ratio < zero_of_type<mpq>()) {
            kind = static_cast<lconstraint_kind>(-kind);
        }
        rs_of_evidence /= ratio;
        rs_of_evidence += t->m_v * ratio;
    }

    return kind == be.kind() && rs_of_evidence == be.m_bound;
}

    
void lar_solver::analyze_new_bounds_on_row(
    unsigned row_index,
    bound_propagator & bp) {
    lp_assert(!use_tableau());
    unsigned j =  m_mpq_lar_core_solver.m_r_basis[row_index]; // basis column for the row
    bound_analyzer_on_row<indexed_vector<mpq>>
        ra_pos(m_mpq_lar_core_solver.get_pivot_row(),
                                 j,
                                 zero_of_type<numeric_pair<mpq>>(),
                                 row_index,
                                 bp
                                 );
    ra_pos.analyze();
}

void lar_solver::analyze_new_bounds_on_row_tableau(
    unsigned row_index,
    bound_propagator & bp ) {

    if (A_r().m_rows[row_index].size() > settings().max_row_length_for_bound_propagation)
        return;

    lp_assert(use_tableau());
    bound_analyzer_on_row<row_strip<mpq>>::analyze_row(A_r().m_rows[row_index],
                                       static_cast<unsigned>(-1),
                                       zero_of_type<numeric_pair<mpq>>(),
                                       row_index,
                                       bp
                                       );
}

    
void lar_solver::substitute_basis_var_in_terms_for_row(unsigned i) {
    // todo : create a map from term basic vars to the rows where they are used
    unsigned basis_j = m_mpq_lar_core_solver.m_r_solver.m_basis[i];
    for (unsigned k = 0; k < m_terms.size(); k++) {
        if (term_is_used_as_row(k))
            continue;
        if (!m_terms[k]->contains(basis_j)) 
            continue;
        m_terms[k]->subst(basis_j, m_mpq_lar_core_solver.m_r_solver.m_pivot_row);
    }
}
    
void lar_solver::calculate_implied_bounds_for_row(unsigned i, bound_propagator & bp) {
    if(use_tableau()) {
        analyze_new_bounds_on_row_tableau(i, bp);
    } else {
        m_mpq_lar_core_solver.calculate_pivot_row(i);
        substitute_basis_var_in_terms_for_row(i);
        analyze_new_bounds_on_row(i, bp);
    }
}

unsigned lar_solver::adjust_column_index_to_term_index(unsigned j) const {
    unsigned ext_var_or_term = m_columns_to_ext_vars_or_term_indices[j];
    return ext_var_or_term < m_terms_start_index ? j : ext_var_or_term;
}
    
void lar_solver::propagate_bounds_on_a_term(const lar_term& t, bound_propagator & bp, unsigned term_offset) {
    lp_assert(false); // not implemented
}


void lar_solver::explain_implied_bound(implied_bound & ib, bound_propagator & bp) {
    unsigned i = ib.m_row_or_term_index;
    int bound_sign = ib.m_is_lower_bound? 1: -1;
    int j_sign = (ib.m_coeff_before_j_is_pos ? 1 :-1) * bound_sign;
    unsigned m_j = ib.m_j;
    if (is_term(m_j)) {
        auto it = m_ext_vars_to_columns.find(m_j);
        lp_assert(it != m_ext_vars_to_columns.end());
        m_j = it->second.internal_j();
    }
    for (auto const& r : A_r().m_rows[i]) {
        unsigned j = r.m_j;
        mpq const& a = r.get_val();
        if (j == m_j) continue;
        if (is_term(j)) {
            auto it = m_ext_vars_to_columns.find(j);
            lp_assert(it != m_ext_vars_to_columns.end());
            j = it->second.internal_j();
        } 
        int a_sign = is_pos(a)? 1: -1;
        int sign = j_sign * a_sign;
        const ul_pair & ul =  m_columns_to_ul_pairs[j];
        auto witness = sign > 0? ul.upper_bound_witness(): ul.lower_bound_witness();
        lp_assert(is_valid(witness));
        bp.consume(a, witness);
    }
    // lp_assert(implied_bound_is_correctly_explained(ib, explanation));
}


bool lar_solver::term_is_used_as_row(unsigned term) const {
    lp_assert(is_term(term));
    return contains(m_ext_vars_to_columns, term);
}
    
void lar_solver::propagate_bounds_on_terms(bound_propagator & bp) {
    for (unsigned i = 0; i < m_terms.size(); i++) {
        if (term_is_used_as_row(i + m_terms_start_index))
            continue; // this term is used a left side of a constraint,
        // it was processed as a touched row if needed
        propagate_bounds_on_a_term(*m_terms[i], bp, i);
    }
}


// goes over touched rows and tries to induce bounds
void lar_solver::propagate_bounds_for_touched_rows(bound_propagator & bp) {
    if (!use_tableau())
        return; // todo: consider to remove the restriction
    
    for (unsigned i : m_rows_with_changed_bounds.m_index) {
        calculate_implied_bounds_for_row(i, bp);
        if (settings().get_cancel_flag())
            return;
    }
    m_rows_with_changed_bounds.clear();
    if (!use_tableau()) {
        propagate_bounds_on_terms(bp);
    }
}

lp_status lar_solver::get_status() const { return m_status;}

void lar_solver::set_status(lp_status s) {m_status = s;}

bool lar_solver::has_int_var() const {
    return m_has_int_var;
}

lp_status lar_solver::find_feasible_solution() {
    m_settings.st().m_make_feasible++;
    if (A_r().column_count() > m_settings.st().m_max_cols)
        m_settings.st().m_max_cols = A_r().column_count();
    if (A_r().row_count() > m_settings.st().m_max_rows)
        m_settings.st().m_max_rows = A_r().row_count();
    if (strategy_is_undecided())
        decide_on_strategy_and_adjust_initial_state();

    m_mpq_lar_core_solver.m_r_solver.m_look_for_feasible_solution_only = true;
    auto ret = solve();
    return ret;
}
    
lp_status lar_solver::solve() {
    if (m_status == lp_status::INFEASIBLE) {
        return m_status;
    }
    solve_with_core_solver();
    if (m_status != lp_status::INFEASIBLE) {
        if (m_settings.bound_propagation())
            detect_rows_with_changed_bounds();
    }
       
    m_columns_with_changed_bound.clear();
    return m_status;
}

void lar_solver::fill_explanation_from_infeasible_column(vector<std::pair<mpq, constraint_index>> & evidence) const{

    // this is the case when the lower bound is in conflict with the upper one
    const ul_pair & ul =  m_columns_to_ul_pairs[m_infeasible_column_index];
    evidence.push_back(std::make_pair(numeric_traits<mpq>::one(), ul.upper_bound_witness()));
    evidence.push_back(std::make_pair(-numeric_traits<mpq>::one(), ul.lower_bound_witness()));
}

    
unsigned lar_solver::get_total_iterations() const { return m_mpq_lar_core_solver.m_r_solver.total_iterations(); }
vector<unsigned> lar_solver::get_list_of_all_var_indices() const {
    vector<unsigned> ret;
    for (unsigned j = 0; j < m_mpq_lar_core_solver.m_r_heading.size(); j++)
        ret.push_back(j);
    return ret;
}
void lar_solver::push() {
    m_simplex_strategy = m_settings.simplex_strategy();
    m_simplex_strategy.push();
    m_columns_to_ul_pairs.push();
    m_infeasible_column_index.push();
    m_mpq_lar_core_solver.push();
    m_term_count = m_terms.size();
    m_term_count.push();
    m_constraint_count = m_constraints.size();
    m_constraint_count.push();
}

void lar_solver::clean_popped_elements(unsigned n, int_set& set) {
    vector<int> to_remove;
    for (unsigned j: set.m_index)
        if (j >= n)
            to_remove.push_back(j);
    for (unsigned j : to_remove)
        set.erase(j);
}

void lar_solver::shrink_inf_set_after_pop(unsigned n, int_set & set) {
    clean_popped_elements(n, set);
    set.resize(n);
}

    
void lar_solver::pop(unsigned k) {
    TRACE("arith_int", tout << "pop" << std::endl;);
    TRACE("lar_solver", tout << "k = " << k << std::endl;);

    int n_was = static_cast<int>(m_ext_vars_to_columns.size());
    m_infeasible_column_index.pop(k);
    unsigned n = m_columns_to_ul_pairs.peek_size(k);
    for (unsigned j = n_was; j-- > n;)
        m_ext_vars_to_columns.erase(m_columns_to_ext_vars_or_term_indices[j]);
    m_columns_to_ext_vars_or_term_indices.resize(n);
    TRACE("arith_int", tout << "pop" << std::endl;);
    if (m_settings.use_tableau()) {
        pop_tableau();
    }
    lp_assert(A_r().column_count() == n);
    m_columns_to_ul_pairs.pop(k);

    m_mpq_lar_core_solver.pop(k);
    clean_popped_elements(n, m_columns_with_changed_bound);
    unsigned m = A_r().row_count();
    clean_popped_elements(m, m_rows_with_changed_bounds);
    clean_inf_set_of_r_solver_after_pop();
    lp_assert(m_settings.simplex_strategy() == simplex_strategy_enum::undecided ||
              (!use_tableau()) || m_mpq_lar_core_solver.m_r_solver.reduced_costs_are_correct_tableau());
        
        
    lp_assert(ax_is_correct());
    lp_assert(m_mpq_lar_core_solver.m_r_solver.inf_set_is_correct());
    m_constraint_count.pop(k);
    for (unsigned i = m_constraint_count; i < m_constraints.size(); i++)
        delete m_constraints[i];
        
    m_constraints.resize(m_constraint_count);
    m_term_count.pop(k);
    for (unsigned i = m_term_count; i < m_terms.size(); i++) {
#if Z3DEBUG_CHECK_UNIQUE_TERMS
        m_set_of_terms.erase(m_terms[i]);
#endif
        delete m_terms[i];
    }
    m_terms.resize(m_term_count);
    m_simplex_strategy.pop(k);
    m_settings.simplex_strategy() = m_simplex_strategy;
    lp_assert(sizes_are_correct());
    lp_assert((!m_settings.use_tableau()) || m_mpq_lar_core_solver.m_r_solver.reduced_costs_are_correct_tableau());
    m_status = m_mpq_lar_core_solver.m_r_solver.current_x_is_feasible()? lp_status::OPTIMAL: lp_status::UNKNOWN;
}
    
vector<constraint_index> lar_solver::get_all_constraint_indices() const {
    vector<constraint_index> ret;
    constraint_index i = 0;
    while ( i < m_constraints.size())
        ret.push_back(i++);
    return ret;
}

bool lar_solver::maximize_term_on_tableau(const vector<std::pair<mpq, var_index>> & term,
                                          impq &term_max) {
    if (settings().simplex_strategy() == simplex_strategy_enum::undecided)
        decide_on_strategy_and_adjust_initial_state();
 
    m_mpq_lar_core_solver.solve();
    if (m_mpq_lar_core_solver.m_r_solver.get_status() == lp_status::UNBOUNDED)
        return false;

    term_max = 0;
    for (auto & p : term)
        term_max += p.first * m_mpq_lar_core_solver.m_r_x[p.second];

    return true;
}

bool lar_solver::costs_are_zeros_for_r_solver() const {
    for (unsigned j = 0; j < m_mpq_lar_core_solver.m_r_solver.m_costs.size(); j++) {
        lp_assert(is_zero(m_mpq_lar_core_solver.m_r_solver.m_costs[j]));
    }
    return true;
}
bool lar_solver::reduced_costs_are_zeroes_for_r_solver() const {
    for (unsigned j = 0; j < m_mpq_lar_core_solver.m_r_solver.m_d.size(); j++) {
        lp_assert(is_zero(m_mpq_lar_core_solver.m_r_solver.m_d[j]));
    }
    return true;
}
    
void lar_solver::set_costs_to_zero(const vector<std::pair<mpq, var_index>> & term) {
    auto & rslv = m_mpq_lar_core_solver.m_r_solver;
    auto & jset = m_mpq_lar_core_solver.m_r_solver.m_inf_set; // hijack this set that should be empty right now
    lp_assert(jset.m_index.size()==0);
        
    for (auto & p : term) {
        unsigned j = p.second;
        rslv.m_costs[j] = zero_of_type<mpq>();
        int i = rslv.m_basis_heading[j];
        if (i < 0)
            jset.insert(j);
        else {
            for (auto & rc : A_r().m_rows[i])
                jset.insert(rc.m_j);
        }
    }

    for (unsigned j : jset.m_index)
        rslv.m_d[j] = zero_of_type<mpq>();

    jset.clear();
        
    lp_assert(reduced_costs_are_zeroes_for_r_solver());
    lp_assert(costs_are_zeros_for_r_solver());
}

void lar_solver::prepare_costs_for_r_solver(const vector<std::pair<mpq, var_index>> & term) {
        
    auto & rslv = m_mpq_lar_core_solver.m_r_solver;
    rslv.m_using_infeas_costs = false;
    lp_assert(costs_are_zeros_for_r_solver());
    lp_assert(reduced_costs_are_zeroes_for_r_solver());
    rslv.m_costs.resize(A_r().column_count(), zero_of_type<mpq>());
    for (auto & p : term) {
        unsigned j = p.second;
        rslv.m_costs[j] = p.first;
        if (rslv.m_basis_heading[j] < 0)
            rslv.m_d[j] += p.first;
        else
            rslv.update_reduced_cost_for_basic_column_cost_change(- p.first, j);
    }
    lp_assert(rslv.reduced_costs_are_correct_tableau());
}
    
bool lar_solver::maximize_term_on_corrected_r_solver(const vector<std::pair<mpq, var_index>> & term,
                                                     impq &term_max) {
    settings().backup_costs = false;
    switch (settings().simplex_strategy()) {
    case simplex_strategy_enum::tableau_rows:
        prepare_costs_for_r_solver(term);
        settings().simplex_strategy() = simplex_strategy_enum::tableau_costs;
        {
            bool ret = maximize_term_on_tableau(term, term_max);
            settings().simplex_strategy() = simplex_strategy_enum::tableau_rows;
            set_costs_to_zero(term);
            m_mpq_lar_core_solver.m_r_solver.set_status(lp_status::OPTIMAL);
            return ret;
        }
    case simplex_strategy_enum::tableau_costs:
        prepare_costs_for_r_solver(term);
        {
            bool ret = maximize_term_on_tableau(term, term_max);
            set_costs_to_zero(term);
            m_mpq_lar_core_solver.m_r_solver.set_status(lp_status::OPTIMAL);
            return ret;
        }
            
    case simplex_strategy_enum::lu:
        lp_assert(false); // not implemented
        return false;
    default:
        lp_unreachable(); // wrong mode
    }
    return false;
}    
// starting from a given feasible state look for the maximum of the term
// return true if found and false if unbounded
bool lar_solver::maximize_term(const vector<std::pair<mpq, var_index>> & term,
                               impq &term_max) {
    lp_assert(m_mpq_lar_core_solver.m_r_solver.current_x_is_feasible());
    m_mpq_lar_core_solver.m_r_solver.m_look_for_feasible_solution_only = false;
    return maximize_term_on_corrected_r_solver(term, term_max);
}
    

    
const lar_term &  lar_solver::get_term(unsigned j) const {
    lp_assert(j >= m_terms_start_index);
    return *m_terms[j - m_terms_start_index];
}

void lar_solver::pop_core_solver_params() {
    pop_core_solver_params(1);
}

void lar_solver::pop_core_solver_params(unsigned k) {
    A_r().pop(k);
    A_d().pop(k);
}


void lar_solver::set_upper_bound_witness(var_index j, constraint_index ci) {
    ul_pair ul = m_columns_to_ul_pairs[j];
    ul.upper_bound_witness() = ci;
    m_columns_to_ul_pairs[j] = ul;
}

void lar_solver::set_lower_bound_witness(var_index j, constraint_index ci) {
    ul_pair ul = m_columns_to_ul_pairs[j];
    ul.lower_bound_witness() = ci;
    m_columns_to_ul_pairs[j] = ul;
}

void lar_solver::register_monoid_in_map(std::unordered_map<var_index, mpq> & coeffs, const mpq & a, unsigned j) {
    auto it = coeffs.find(j);
    if (it == coeffs.end()) {
        coeffs[j] = a;
    } else {
        it->second += a;
    }
}


void lar_solver::substitute_terms_in_linear_expression(const vector<std::pair<mpq, var_index>>& left_side_with_terms,
                                                       vector<std::pair<mpq, var_index>> &left_side, mpq & free_coeff) const {
    std::unordered_map<var_index, mpq> coeffs;
    for (auto & t : left_side_with_terms) {
        unsigned j = t.second;
        if (!is_term(j)) {
            register_monoid_in_map(coeffs, t.first, j);
        } else {
            const lar_term & term = * m_terms[adjust_term_index(t.second)];
            for (auto & p : term.coeffs()){
                register_monoid_in_map(coeffs, t.first * p.second , p.first);
            }
            free_coeff += t.first * term.m_v;
        }
    }

    for (auto & p : coeffs)
        if (!is_zero(p.second))
            left_side.push_back(std::make_pair(p.second, p.first));
}


void lar_solver::detect_rows_of_bound_change_column_for_nbasic_column(unsigned j) {
    if (A_r().row_count() != m_column_buffer.data_size())
        m_column_buffer.resize(A_r().row_count());
    else
        m_column_buffer.clear();
    lp_assert(m_column_buffer.size() == 0 && m_column_buffer.is_OK());
        
    m_mpq_lar_core_solver.m_r_solver.solve_Bd(j, m_column_buffer);
    for (unsigned i : m_column_buffer.m_index)
        m_rows_with_changed_bounds.insert(i);
}


    
void lar_solver::detect_rows_of_bound_change_column_for_nbasic_column_tableau(unsigned j) {
    for (auto & rc : m_mpq_lar_core_solver.m_r_A.m_columns[j])
        m_rows_with_changed_bounds.insert(rc.m_i);
}

bool lar_solver::use_tableau() const { return m_settings.use_tableau(); }

bool lar_solver::use_tableau_costs() const {
    return m_settings.simplex_strategy() == simplex_strategy_enum::tableau_costs;
}
    
void lar_solver::detect_rows_of_column_with_bound_change(unsigned j) {
    if (m_mpq_lar_core_solver.m_r_heading[j] >= 0) { // it is a basic column
        // just mark the row at touched and exit
        m_rows_with_changed_bounds.insert(m_mpq_lar_core_solver.m_r_heading[j]);
        return;
    }

    if (use_tableau())
        detect_rows_of_bound_change_column_for_nbasic_column_tableau(j);
    else
        detect_rows_of_bound_change_column_for_nbasic_column(j);
}

void lar_solver::adjust_x_of_column(unsigned j) {
    lp_assert(false);
}

bool lar_solver::row_is_correct(unsigned i) const {
    numeric_pair<mpq> r = zero_of_type<numeric_pair<mpq>>();
    for (const auto & c : A_r().m_rows[i])
        r += c.m_value * m_mpq_lar_core_solver.m_r_x[c.m_j];
    return is_zero(r);
}
    
bool lar_solver::ax_is_correct() const {
    for (unsigned i = 0; i < A_r().row_count(); i++) {
        if (!row_is_correct(i))
            return false;
    }
    return true;
}

bool lar_solver::tableau_with_costs() const {
    return m_settings.simplex_strategy() == simplex_strategy_enum::tableau_costs;
}

bool lar_solver::costs_are_used() const {
    return m_settings.simplex_strategy() != simplex_strategy_enum::tableau_rows;
}
    
void lar_solver::change_basic_columns_dependend_on_a_given_nb_column(unsigned j, const numeric_pair<mpq> & delta) {
    if (use_tableau()) {
        for (const auto & c : A_r().m_columns[j]) {
            unsigned bj = m_mpq_lar_core_solver.m_r_basis[c.m_i];
            if (tableau_with_costs()) {
                m_basic_columns_with_changed_cost.insert(bj);
            }
            m_mpq_lar_core_solver.m_r_solver.update_x_with_delta_and_track_feasibility(bj, - A_r().get_val(c) * delta);
            TRACE("change_x_del",
                  tout << "changed basis column " << bj << ", it is " <<
                  ( m_mpq_lar_core_solver.m_r_solver.column_is_feasible(bj)?  "feas":"inf") << std::endl;);
                  
        }
    } else {
        m_column_buffer.clear();
        m_column_buffer.resize(A_r().row_count());
        m_mpq_lar_core_solver.m_r_solver.solve_Bd(j, m_column_buffer);
        for (unsigned i : m_column_buffer.m_index) {
            unsigned bj = m_mpq_lar_core_solver.m_r_basis[i];
            m_mpq_lar_core_solver.m_r_solver.update_x_with_delta_and_track_feasibility(bj, -m_column_buffer[i] * delta); 
        }
    }
}

void lar_solver::update_x_and_inf_costs_for_column_with_changed_bounds(unsigned j) {
    if (m_mpq_lar_core_solver.m_r_heading[j] >= 0) {
        if (costs_are_used()) {
            bool was_infeas = m_mpq_lar_core_solver.m_r_solver.m_inf_set.contains(j);
            m_mpq_lar_core_solver.m_r_solver.track_column_feasibility(j);
            if (was_infeas != m_mpq_lar_core_solver.m_r_solver.m_inf_set.contains(j))
                m_basic_columns_with_changed_cost.insert(j);
        } else {
            m_mpq_lar_core_solver.m_r_solver.track_column_feasibility(j);
        }
    } else {
        numeric_pair<mpq> delta;
        if (m_mpq_lar_core_solver.m_r_solver.make_column_feasible(j, delta))
            change_basic_columns_dependend_on_a_given_nb_column(j, delta);
    }
}

    
void lar_solver::detect_rows_with_changed_bounds_for_column(unsigned j) {
    if (m_mpq_lar_core_solver.m_r_heading[j] >= 0) {
        m_rows_with_changed_bounds.insert(m_mpq_lar_core_solver.m_r_heading[j]);
        return;
    }

    if (use_tableau())
        detect_rows_of_bound_change_column_for_nbasic_column_tableau(j);
    else 
        detect_rows_of_bound_change_column_for_nbasic_column(j);
}
    
void lar_solver::detect_rows_with_changed_bounds() {
    for (auto j : m_columns_with_changed_bound.m_index)
        detect_rows_with_changed_bounds_for_column(j);
}

void lar_solver::update_x_and_inf_costs_for_columns_with_changed_bounds() {
    for (auto j : m_columns_with_changed_bound.m_index)
        update_x_and_inf_costs_for_column_with_changed_bounds(j);
}

void lar_solver::update_x_and_inf_costs_for_columns_with_changed_bounds_tableau() {
    for (auto j : m_columns_with_changed_bound.m_index)
        update_x_and_inf_costs_for_column_with_changed_bounds(j);

    if (tableau_with_costs()) {
        for (unsigned j : m_basic_columns_with_changed_cost.m_index)
            m_mpq_lar_core_solver.m_r_solver.update_inf_cost_for_column_tableau(j);
        lp_assert(m_mpq_lar_core_solver.m_r_solver.reduced_costs_are_correct_tableau());
    }
}

    
void lar_solver::solve_with_core_solver() {
    if (!use_tableau())
        add_last_rows_to_lu(m_mpq_lar_core_solver.m_r_solver);
    if (m_mpq_lar_core_solver.need_to_presolve_with_double_solver()) {
        add_last_rows_to_lu(m_mpq_lar_core_solver.m_d_solver);
    }
    m_mpq_lar_core_solver.prefix_r();
    if (costs_are_used()) {
        m_basic_columns_with_changed_cost.clear();
        m_basic_columns_with_changed_cost.resize(m_mpq_lar_core_solver.m_r_x.size());
    }
    if (use_tableau())
        update_x_and_inf_costs_for_columns_with_changed_bounds_tableau();
    else 
        update_x_and_inf_costs_for_columns_with_changed_bounds();
    m_mpq_lar_core_solver.solve();
    set_status(m_mpq_lar_core_solver.m_r_solver.get_status());
    lp_assert(m_status != lp_status::OPTIMAL || all_constraints_hold());
}

    
numeric_pair<mpq> lar_solver::get_basic_var_value_from_row_directly(unsigned i) {
    numeric_pair<mpq> r = zero_of_type<numeric_pair<mpq>>();
        
    unsigned bj = m_mpq_lar_core_solver.m_r_solver.m_basis[i];
    for (const auto & c: A_r().m_rows[i]) {
        if (c.m_j == bj) continue;
        const auto & x = m_mpq_lar_core_solver.m_r_x[c.m_j];
        if (!is_zero(x)) 
            r -= c.m_value * x;
    }
    return r;
}
    
numeric_pair<mpq> lar_solver::get_basic_var_value_from_row(unsigned i) {
    if (settings().use_tableau()) {
        return get_basic_var_value_from_row_directly(i);
    }
        
    numeric_pair<mpq> r = zero_of_type<numeric_pair<mpq>>();
    m_mpq_lar_core_solver.calculate_pivot_row(i);
    for (unsigned j : m_mpq_lar_core_solver.m_r_solver.m_pivot_row.m_index) {
        lp_assert(m_mpq_lar_core_solver.m_r_solver.m_basis_heading[j] < 0);
        r -= m_mpq_lar_core_solver.m_r_solver.m_pivot_row.m_data[j] * m_mpq_lar_core_solver.m_r_x[j];
    }
    return r;
}

template <typename K, typename L>
void lar_solver::add_last_rows_to_lu(lp_primal_core_solver<K,L> & s) {
    auto & f = s.m_factorization;
    if (f != nullptr) {
        auto columns_to_replace = f->get_set_of_columns_to_replace_for_add_last_rows(s.m_basis_heading);
        if (f->m_refactor_counter + columns_to_replace.size() >= 200 || f->has_dense_submatrix()) {
            delete f;
            f = nullptr;
        } else {
            f->add_last_rows_to_B(s.m_basis_heading, columns_to_replace);
        }
    }
    if (f == nullptr) {
        init_factorization(f, s.m_A, s.m_basis, m_settings);
        if (f->get_status() != LU_status::OK) {
            delete f;
            f = nullptr;
        }
    }
        
}
    
bool lar_solver::x_is_correct() const {
    if (m_mpq_lar_core_solver.m_r_x.size() != A_r().column_count()) {
        return false;
    }
    for (unsigned i = 0; i < A_r().row_count(); i++) {
        numeric_pair<mpq> delta =  A_r().dot_product_with_row(i, m_mpq_lar_core_solver.m_r_x);
        if (!delta.is_zero()) {
            return false;
        }
    }
    return true;;
    
}

bool lar_solver::var_is_registered(var_index vj) const {
    if (vj >= m_terms_start_index) {
        if (vj - m_terms_start_index >= m_terms.size())
            return false;
    } else if ( vj >= A_r().column_count()) {
        return false;
    }
    return true;
}

unsigned lar_solver::constraint_stack_size() const {
    return m_constraint_count.stack_size();
}

void lar_solver::fill_last_row_of_A_r(static_matrix<mpq, numeric_pair<mpq>> & A, const lar_term * ls) {    
    lp_assert(A.row_count() > 0);
    lp_assert(A.column_count() > 0);
    unsigned last_row = A.row_count() - 1;
    lp_assert(A.m_rows[last_row].size() == 0);
    for (auto & t : ls->m_coeffs) {
        lp_assert(!is_zero(t.second));
        var_index j = t.first;
        A.set(last_row, j, - t.second);
    }
    unsigned basis_j = A.column_count() - 1;
    A.set(last_row, basis_j, mpq(1));
}

template <typename U, typename V>
void lar_solver::create_matrix_A(static_matrix<U, V> & matr) {
    lp_assert(false); // not implemented
    /*
      unsigned m = number_or_nontrivial_left_sides();
      unsigned n = m_vec_of_canonic_left_sides.size();
      if (matr.row_count() == m && matr.column_count() == n)
      return;
      matr.init_empty_matrix(m, n);
      copy_from_mpq_matrix(matr);
    */
}

template <typename U, typename V>
void lar_solver::copy_from_mpq_matrix(static_matrix<U, V> & matr) {
    matr.m_rows.resize(A_r().row_count());
    matr.m_columns.resize(A_r().column_count());
    for (unsigned i = 0; i < matr.row_count(); i++) {
        for (auto & it : A_r().m_rows[i]) {
            matr.set(i, it.m_j,  convert_struct<U, mpq>::convert(it.get_val()));
        }
    }
}


bool lar_solver::try_to_set_fixed(column_info<mpq> & ci) {
    if (ci.upper_bound_is_set() && ci.lower_bound_is_set() && ci.get_upper_bound() == ci.get_lower_bound() && !ci.is_fixed()) {
        ci.set_fixed_value(ci.get_upper_bound());
        return true;
    }
    return false;
}

column_type lar_solver::get_column_type(const column_info<mpq> & ci) {
    auto ret = ci.get_column_type_no_flipping();
    if (ret == column_type::boxed) { // changing boxed to fixed because of the no span
        if (ci.get_lower_bound() == ci.get_upper_bound())
            ret = column_type::fixed;
    }
    return ret;
}

std::string lar_solver::get_column_name(unsigned j) const {
    if (j >= m_terms_start_index) 
        return std::string("_t") + T_to_string(j);
    if (j >= m_columns_to_ext_vars_or_term_indices.size())
        return std::string("_s") + T_to_string(j);

    return std::string("v") + T_to_string(m_columns_to_ext_vars_or_term_indices[j]);
}

bool lar_solver::all_constrained_variables_are_registered(const vector<std::pair<mpq, var_index>>& left_side) {
    for (auto it : left_side) {
        if (! var_is_registered(it.second))
            return false;
    }
    return true;
}

bool lar_solver::all_constraints_hold() const {
    if (m_settings.get_cancel_flag())
        return true;
    std::unordered_map<var_index, mpq> var_map;
    get_model_do_not_care_about_diff_vars(var_map);
    
    for (unsigned i = 0; i < m_constraints.size(); i++) {
        if (!constraint_holds(*m_constraints[i], var_map)) {
            return false;
        }
    }
    return true;
}

bool lar_solver::constraint_holds(const lar_base_constraint & constr, std::unordered_map<var_index, mpq> & var_map) const {
    return true;
    mpq left_side_val = get_left_side_val(constr, var_map);
    switch (constr.m_kind) {
    case LE: return left_side_val <= constr.m_right_side;
    case LT: return left_side_val < constr.m_right_side;
    case GE: return left_side_val >= constr.m_right_side;
    case GT: return left_side_val > constr.m_right_side;
    case EQ: return left_side_val == constr.m_right_side;
    default:
        lp_unreachable();
    }
    return false; // it is unreachable
}

bool lar_solver::the_relations_are_of_same_type(const vector<std::pair<mpq, unsigned>> & evidence, lconstraint_kind & the_kind_of_sum) const {
    unsigned n_of_G = 0, n_of_L = 0;
    bool strict = false;
    for (auto & it : evidence) {
        mpq coeff = it.first;
        constraint_index con_ind = it.second;
        lconstraint_kind kind = coeff.is_pos() ?
            m_constraints[con_ind]->m_kind :
            flip_kind(m_constraints[con_ind]->m_kind);
        if (kind == GT || kind == LT)
            strict = true;
        if (kind == GE || kind == GT) n_of_G++;
        else if (kind == LE || kind == LT) n_of_L++;
    }
    the_kind_of_sum = n_of_G ? GE : (n_of_L ? LE : EQ);
    if (strict)
        the_kind_of_sum = static_cast<lconstraint_kind>((static_cast<int>(the_kind_of_sum) / 2));

    return n_of_G == 0 || n_of_L == 0;
}

void lar_solver::register_in_map(std::unordered_map<var_index, mpq> & coeffs, const lar_base_constraint & cn, const mpq & a) {
    for (auto & it : cn.get_left_side_coefficients()) {
        unsigned j = it.second;
        auto p = coeffs.find(j);
        if (p == coeffs.end())
            coeffs[j] = it.first * a;
        else {
            p->second += it.first * a;
            if (p->second.is_zero())
                coeffs.erase(p);
        }
    }
}

bool lar_solver::the_left_sides_sum_to_zero(const vector<std::pair<mpq, unsigned>> & evidence) const {
    std::unordered_map<var_index, mpq> coeff_map;
    for (auto & it : evidence) {
        mpq coeff = it.first;
        constraint_index con_ind = it.second;
        lp_assert(con_ind < m_constraints.size());
        register_in_map(coeff_map, *m_constraints[con_ind], coeff);
    }

    if (!coeff_map.empty()) {
        return false;
    }

    return true;
}

bool lar_solver::the_right_sides_do_not_sum_to_zero(const vector<std::pair<mpq, unsigned>> & evidence) {
    mpq ret = numeric_traits<mpq>::zero();
    for (auto & it : evidence) {
        mpq coeff = it.first;
        constraint_index con_ind = it.second;
        lp_assert(con_ind < m_constraints.size());
        const lar_constraint & constr = *m_constraints[con_ind];
        ret += constr.m_right_side * coeff;
    }
    return !numeric_traits<mpq>::is_zero(ret);
}

bool lar_solver::explanation_is_correct(const vector<std::pair<mpq, unsigned>>& explanation) const {
#ifdef Z3DEBUG
    lconstraint_kind kind;
    lp_assert(the_relations_are_of_same_type(explanation, kind));
    lp_assert(the_left_sides_sum_to_zero(explanation));
    mpq rs = sum_of_right_sides_of_explanation(explanation);
    switch (kind) {
    case LE: lp_assert(rs < zero_of_type<mpq>());
        break;
    case LT: lp_assert(rs <= zero_of_type<mpq>());
        break;
    case GE: lp_assert(rs > zero_of_type<mpq>());
        break;
    case GT: lp_assert(rs >= zero_of_type<mpq>());
        break;
    case EQ: lp_assert(rs != zero_of_type<mpq>());
        break;
    default:
        lp_assert(false);
        return false;
    }
#endif
    return true;
}

bool lar_solver::inf_explanation_is_correct() const {
#ifdef Z3DEBUG
    vector<std::pair<mpq, unsigned>> explanation;
    get_infeasibility_explanation(explanation);
    return explanation_is_correct(explanation);
#endif
    return true;
}

mpq lar_solver::sum_of_right_sides_of_explanation(const vector<std::pair<mpq, unsigned>> & explanation) const {
    mpq ret = numeric_traits<mpq>::zero();
    for (auto & it : explanation) {
        mpq coeff = it.first;
        constraint_index con_ind = it.second;
        lp_assert(con_ind < m_constraints.size());
        ret += (m_constraints[con_ind]->m_right_side - m_constraints[con_ind]->get_free_coeff_of_left_side()) * coeff;
    }
    return ret;
}

bool lar_solver::has_lower_bound(var_index var, constraint_index& ci, mpq& value, bool& is_strict) const {

    if (var >= m_columns_to_ul_pairs.size()) {
        // TBD: bounds on terms could also be used, caller may have to track these.
        return false;
    }
    const ul_pair & ul = m_columns_to_ul_pairs[var];
    ci = ul.lower_bound_witness();
    if (ci != static_cast<constraint_index>(-1)) {
        auto& p = m_mpq_lar_core_solver.m_r_lower_bounds()[var];
        value = p.x;
        is_strict = p.y.is_pos();
        return true;
    }
    else {
        return false;
    }
}
    
bool lar_solver::has_upper_bound(var_index var, constraint_index& ci, mpq& value, bool& is_strict) const {

    if (var >= m_columns_to_ul_pairs.size()) {
        // TBD: bounds on terms could also be used, caller may have to track these.
        return false;
    }
    const ul_pair & ul = m_columns_to_ul_pairs[var];
    ci = ul.upper_bound_witness();
    if (ci != static_cast<constraint_index>(-1)) {
        auto& p = m_mpq_lar_core_solver.m_r_upper_bounds()[var];
        value = p.x;
        is_strict = p.y.is_neg();
        return true;
    }
    else {
        return false;
    }
}

void lar_solver::get_infeasibility_explanation(vector<std::pair<mpq, constraint_index>> & explanation) const {
    explanation.clear();
    if (m_infeasible_column_index != -1) {
        fill_explanation_from_infeasible_column(explanation);
        return;
    }
    if (m_mpq_lar_core_solver.get_infeasible_sum_sign() == 0) {
        return;
    }
    // the infeasibility sign
    int inf_sign;
    auto inf_row = m_mpq_lar_core_solver.get_infeasibility_info(inf_sign);
    get_infeasibility_explanation_for_inf_sign(explanation, inf_row, inf_sign);
    lp_assert(explanation_is_correct(explanation));
}



void lar_solver::get_infeasibility_explanation_for_inf_sign(
    vector<std::pair<mpq, constraint_index>> & explanation,
    const vector<std::pair<mpq, unsigned>> & inf_row,
    int inf_sign) const {

    for (auto & it : inf_row) {
        mpq coeff = it.first;
        unsigned j = it.second;

        int adj_sign = coeff.is_pos() ? inf_sign : -inf_sign;
        const ul_pair & ul = m_columns_to_ul_pairs[j];

        constraint_index bound_constr_i = adj_sign < 0 ? ul.upper_bound_witness() : ul.lower_bound_witness();
        lp_assert(bound_constr_i < m_constraints.size());
        explanation.push_back(std::make_pair(coeff, bound_constr_i));
    } 
}

void lar_solver::get_model(std::unordered_map<var_index, mpq> & variable_values) const {
    lp_assert(m_status == lp_status::OPTIMAL);
    mpq delta = mpq(1, 2); // start from 0.5 to have less clashes
    unsigned i;
    do {
        // different pairs have to produce different singleton values
        std::unordered_set<impq> set_of_different_pairs; 
        std::unordered_set<mpq> set_of_different_singles;
        delta = m_mpq_lar_core_solver.find_delta_for_strict_bounds(delta);
        for (i = 0; i < m_mpq_lar_core_solver.m_r_x.size(); i++ ) {
            const numeric_pair<mpq> & rp = m_mpq_lar_core_solver.m_r_x[i];
            set_of_different_pairs.insert(rp);
            mpq x = rp.x + delta * rp.y;
            set_of_different_singles.insert(x);
            if (set_of_different_pairs.size()
                != set_of_different_singles.size()) {
                delta /= mpq(2);
                break;
            }
                    
            variable_values[i] = x;
        }
    } while (i != m_mpq_lar_core_solver.m_r_x.size());
}

void lar_solver::get_model_do_not_care_about_diff_vars(std::unordered_map<var_index, mpq> & variable_values) const {
    mpq delta = mpq(1);
    delta = m_mpq_lar_core_solver.find_delta_for_strict_bounds(delta);
    for (unsigned i = 0; i < m_mpq_lar_core_solver.m_r_x.size(); i++ ) {
        const impq & rp = m_mpq_lar_core_solver.m_r_x[i];
        variable_values[i] = rp.x + delta * rp.y;
    }
}


std::string lar_solver::get_variable_name(var_index vi) const {
    return get_column_name(vi);
}

// ********** print region start
void lar_solver::print_constraint(constraint_index ci, std::ostream & out) const {
    if (ci >= m_constraints.size()) {
        out << "constraint " << T_to_string(ci) << " is not found";
        out << std::endl;
        return;
    }

    print_constraint(m_constraints[ci], out);
}

void lar_solver::print_constraints(std::ostream& out) const  {
    out << "number of constraints = " << m_constraints.size() << std::endl;
    for (auto c : m_constraints) {
        print_constraint(c, out);
    }
}

void lar_solver::print_terms(std::ostream& out) const  {
    for (auto it : m_terms) {
        print_term(*it, out);
        out << "\n";
    }
}

void lar_solver::print_left_side_of_constraint(const lar_base_constraint * c, std::ostream & out) const {
    print_linear_combination_of_column_indices(c->get_left_side_coefficients(), out);
    mpq free_coeff = c->get_free_coeff_of_left_side();
    if (!is_zero(free_coeff))
        out << " + " << free_coeff;
        
}

void lar_solver::print_term(lar_term const& term, std::ostream & out) const {
    if (!numeric_traits<mpq>::is_zero(term.m_v)) {
        out << term.m_v << " + ";
    }
    bool first = true;
    for (const auto p : term) {
        mpq val = p.coeff();
        if (first) {
            first = false;
        } else {
            if (is_pos(val)) {
                out << " + ";
            } else {
                out << " - ";
                val = -val;
            }
        }
        if (val == -numeric_traits<mpq>::one())
            out << " - ";
        else if (val != numeric_traits<mpq>::one())
            out << T_to_string(val);
        out << this->get_column_name(p.var());
    }

}

void lar_solver::print_term_as_indices(lar_term const& term, std::ostream & out) const {
    if (!numeric_traits<mpq>::is_zero(term.m_v)) {
        out << term.m_v << " + ";
    }
    print_linear_combination_of_column_indices_only(term.coeffs_as_vector(), out);
}

mpq lar_solver::get_left_side_val(const lar_base_constraint &  cns, const std::unordered_map<var_index, mpq> & var_map) const {
    mpq ret = cns.get_free_coeff_of_left_side();
    for (auto & it : cns.get_left_side_coefficients()) {
        var_index j = it.second;
        auto vi = var_map.find(j);
        lp_assert(vi != var_map.end());
        ret += it.first * vi->second;
    }
    return ret;
}

void lar_solver::print_constraint(const lar_base_constraint * c, std::ostream & out) const {
    print_left_side_of_constraint(c, out);
    out << " " << lconstraint_kind_string(c->m_kind) << " " << c->m_right_side << std::endl;
}

void lar_solver::fill_var_set_for_random_update(unsigned sz, var_index const * vars, vector<unsigned>& column_list) {
    for (unsigned i = 0; i < sz; i++) {        
        var_index var = vars[i];
        if (var >= m_terms_start_index) { // handle the term
            for (auto & it : m_terms[var - m_terms_start_index]->m_coeffs) {
                column_list.push_back(it.first);
            }
        } else {
            column_list.push_back(var);
        }
    }
}

void lar_solver::random_update(unsigned sz, var_index const * vars) {
    vector<unsigned> column_list;
    fill_var_set_for_random_update(sz, vars, column_list);
    random_updater ru(*this, column_list);
    ru.update();
}


void lar_solver::pivot_fixed_vars_from_basis() {
    m_mpq_lar_core_solver.m_r_solver.pivot_fixed_vars_from_basis();
}

void lar_solver::pop() {
    pop(1);
}

bool lar_solver::column_represents_row_in_tableau(unsigned j) {
    return m_columns_to_ul_pairs()[j].m_i != static_cast<row_index>(-1);
}

void lar_solver::make_sure_that_the_bottom_right_elem_not_zero_in_tableau(unsigned i, unsigned j) {
    // i, j - is the indices of the bottom-right element of the tableau
    lp_assert(A_r().row_count() == i + 1 && A_r().column_count() == j + 1);
    auto & last_column = A_r().m_columns[j];
    int non_zero_column_cell_index = -1;
    for (unsigned k = last_column.size(); k-- > 0;){
        auto & cc = last_column[k];
        if (cc.m_i == i)
            return;
        non_zero_column_cell_index = k;
    }

    lp_assert(non_zero_column_cell_index != -1);
    lp_assert(static_cast<unsigned>(non_zero_column_cell_index) != i);
    m_mpq_lar_core_solver.m_r_solver.transpose_rows_tableau(last_column[non_zero_column_cell_index].m_i, i);
}

void lar_solver::remove_last_row_and_column_from_tableau(unsigned j) {
    lp_assert(A_r().column_count() == m_mpq_lar_core_solver.m_r_solver.m_costs.size());
    auto & slv = m_mpq_lar_core_solver.m_r_solver;
    unsigned i = A_r().row_count() - 1; //last row index
    make_sure_that_the_bottom_right_elem_not_zero_in_tableau(i, j);
    if (slv.m_basis_heading[j] < 0) {
        slv.pivot_column_tableau(j, i);
    }

    auto & last_row = A_r().m_rows[i];
    mpq &cost_j = m_mpq_lar_core_solver.m_r_solver.m_costs[j];
    bool cost_is_nz = !is_zero(cost_j);
    for (unsigned k = last_row.size(); k-- > 0;) {
        auto &rc = last_row[k];
        if (cost_is_nz) {
            m_mpq_lar_core_solver.m_r_solver.m_d[rc.m_j] += cost_j*rc.get_val();
        }
            
        A_r().remove_element(last_row, rc);
    }
    lp_assert(last_row.size() == 0);
    lp_assert(A_r().m_columns[j].size() == 0);
    A_r().m_rows.pop_back();
    A_r().m_columns.pop_back();
    slv.m_b.pop_back();
}

void lar_solver::remove_last_column_from_A() {
    // the last column has to be empty
    lp_assert(A_r().m_columns.back().size() == 0);
    A_r().m_columns.pop_back();
}

void lar_solver::remove_last_column_from_basis_tableau(unsigned j) {
    auto& rslv = m_mpq_lar_core_solver.m_r_solver;
    int i = rslv.m_basis_heading[j];
    if (i >= 0) { // j is a basic var
        int last_pos = static_cast<int>(rslv.m_basis.size()) - 1;
        lp_assert(last_pos >= 0);
        if (i != last_pos) {
            unsigned j_at_last_pos = rslv.m_basis[last_pos];
            rslv.m_basis[i] = j_at_last_pos;
            rslv.m_basis_heading[j_at_last_pos] = i;
        }
        rslv.m_basis.pop_back(); // remove j from the basis
    } else {
        int last_pos = static_cast<int>(rslv.m_nbasis.size()) - 1;
        lp_assert(last_pos >= 0);
        i = - 1 - i;
        if (i != last_pos) {
            unsigned j_at_last_pos = rslv.m_nbasis[last_pos];
            rslv.m_nbasis[i] = j_at_last_pos;
            rslv.m_basis_heading[j_at_last_pos] = - i - 1;
        }
        rslv.m_nbasis.pop_back(); // remove j from the basis
    }
    rslv.m_basis_heading.pop_back();
    lp_assert(rslv.m_basis.size() == A_r().row_count());
    lp_assert(rslv.basis_heading_is_correct());
}

void lar_solver::remove_last_column_from_tableau() {
    auto& rslv = m_mpq_lar_core_solver.m_r_solver;
    unsigned j = A_r().column_count() - 1;
    lp_assert(A_r().column_count() == m_mpq_lar_core_solver.m_r_solver.m_costs.size());
    if (column_represents_row_in_tableau(j)) {
        remove_last_row_and_column_from_tableau(j);
        if (rslv.m_basis_heading[j] < 0)
            rslv.change_basis_unconditionally(j, rslv.m_basis[A_r().row_count()]); // A_r().row_count() is the index of the last row in the basis still
    }
    else {
        remove_last_column_from_A();
    }
    rslv.m_x.pop_back();
    rslv.m_d.pop_back();
    rslv.m_costs.pop_back();

    remove_last_column_from_basis_tableau(j);
    lp_assert(m_mpq_lar_core_solver.r_basis_is_OK());
    lp_assert(A_r().column_count() == m_mpq_lar_core_solver.m_r_solver.m_costs.size());
}

void lar_solver::pop_tableau() {
    lp_assert(m_mpq_lar_core_solver.m_r_solver.m_costs.size() == A_r().column_count());

    lp_assert(m_mpq_lar_core_solver.m_r_solver.m_basis.size() == A_r().row_count());
    lp_assert(m_mpq_lar_core_solver.m_r_solver.basis_heading_is_correct());
    // We remove last variables starting from m_column_names.size() to m_vec_of_canonic_left_sides.size().    
    // At this moment m_column_names is already popped
    while (A_r().column_count() > m_columns_to_ext_vars_or_term_indices.size())
        remove_last_column_from_tableau();
    lp_assert(m_mpq_lar_core_solver.m_r_solver.m_costs.size() == A_r().column_count());
    lp_assert(m_mpq_lar_core_solver.m_r_solver.m_basis.size() == A_r().row_count());
    lp_assert(m_mpq_lar_core_solver.m_r_solver.basis_heading_is_correct());
}

void lar_solver::clean_inf_set_of_r_solver_after_pop() {
    vector<unsigned> became_feas;
    clean_popped_elements(A_r().column_count(), m_mpq_lar_core_solver.m_r_solver.m_inf_set);
    std::unordered_set<unsigned> basic_columns_with_changed_cost;
    auto inf_index_copy = m_mpq_lar_core_solver.m_r_solver.m_inf_set.m_index;
    for (auto j: inf_index_copy) {
        if (m_mpq_lar_core_solver.m_r_heading[j] >= 0) {
            continue;
        }
        // some basic columns might become non-basic - these columns need to be made feasible
        numeric_pair<mpq> delta;
        if (m_mpq_lar_core_solver.m_r_solver.make_column_feasible(j, delta)) {
            
            change_basic_columns_dependend_on_a_given_nb_column(j, delta);
        }
        became_feas.push_back(j);
    }

    for (unsigned j : became_feas) {
        lp_assert(m_mpq_lar_core_solver.m_r_solver.m_basis_heading[j] < 0);
        m_mpq_lar_core_solver.m_r_solver.m_d[j] -= m_mpq_lar_core_solver.m_r_solver.m_costs[j];
        m_mpq_lar_core_solver.m_r_solver.m_costs[j] = zero_of_type<mpq>();
        m_mpq_lar_core_solver.m_r_solver.m_inf_set.erase(j);
    }
    became_feas.clear();
    for (unsigned j : m_mpq_lar_core_solver.m_r_solver.m_inf_set.m_index) {
        lp_assert(m_mpq_lar_core_solver.m_r_heading[j] >= 0);
        if (m_mpq_lar_core_solver.m_r_solver.column_is_feasible(j))
            became_feas.push_back(j);
    }
    for (unsigned j : became_feas)
        m_mpq_lar_core_solver.m_r_solver.m_inf_set.erase(j);
    
    
    if (use_tableau_costs()) {
        for (unsigned j : became_feas)
            m_mpq_lar_core_solver.m_r_solver.update_inf_cost_for_column_tableau(j);
        for (unsigned j : basic_columns_with_changed_cost)
            m_mpq_lar_core_solver.m_r_solver.update_inf_cost_for_column_tableau(j);
        lp_assert(m_mpq_lar_core_solver.m_r_solver.reduced_costs_are_correct_tableau());
    }
}

bool lar_solver::model_is_int_feasible() const {
    unsigned n = A_r().column_count();
    for (unsigned j = 0; j < n; j++) {
        if (column_is_int(j) && !column_value_is_integer(j))
            return false;
    }
    return true;
}

bool lar_solver::term_is_int(const lar_term * t) const {
    for (auto const & p :  t->m_coeffs)
        if (! (column_is_int(p.first)  && p.second.is_int()))
            return false;
    return t->m_v.is_int();
}

bool lar_solver::var_is_int(var_index v) const {
    if (is_term(v)) {
        lar_term const& t = get_term(v);
        return term_is_int(&t);
    }
    else {
        return column_is_int(v);
    }
}

bool lar_solver::column_is_int(unsigned j) const {
    unsigned ext_var = m_columns_to_ext_vars_or_term_indices[j];
    lp_assert(contains(m_ext_vars_to_columns, ext_var));
    return m_ext_vars_to_columns.find(ext_var)->second.is_integer();
}

bool lar_solver::column_is_fixed(unsigned j) const {
    return m_mpq_lar_core_solver.column_is_fixed(j);
}

    
bool lar_solver::ext_var_is_int(var_index ext_var) const {
    auto it = m_ext_vars_to_columns.find(ext_var);
    lp_assert(it != m_ext_vars_to_columns.end());
    return it->second.is_integer();
}

// below is the initialization functionality of lar_solver

bool lar_solver::strategy_is_undecided() const {
    return m_settings.simplex_strategy() == simplex_strategy_enum::undecided;
}

var_index lar_solver::add_var(unsigned ext_j, bool is_int) {
    if (is_int)
        m_has_int_var = true;
        
    TRACE("add_var", tout << "adding var " << ext_j << (is_int? " int" : " nonint") << std::endl;);
    var_index i;
    lp_assert(ext_j < m_terms_start_index);
<<<<<<< HEAD

    if (ext_j >= m_terms_start_index)
        throw 0; // todo : what is the right way to exit?
=======
>>>>>>> 3615e965
    auto it = m_ext_vars_to_columns.find(ext_j);
    if (it != m_ext_vars_to_columns.end()) {
        return it->second.internal_j();
    }
    lp_assert(m_columns_to_ul_pairs.size() == A_r().column_count());
    i = A_r().column_count();
    m_columns_to_ul_pairs.push_back(ul_pair(static_cast<unsigned>(-1)));
    add_non_basic_var_to_core_fields(ext_j, is_int);
    lp_assert(sizes_are_correct());
    return i;
}

void lar_solver::register_new_ext_var_index(unsigned ext_v, bool is_int) {
    lp_assert(!contains(m_ext_vars_to_columns, ext_v));
    unsigned j = static_cast<unsigned>(m_ext_vars_to_columns.size());
    m_ext_vars_to_columns.insert(std::make_pair(ext_v, ext_var_info(j, is_int)));
    lp_assert(m_columns_to_ext_vars_or_term_indices.size() == j);
    m_columns_to_ext_vars_or_term_indices.push_back(ext_v);
}

void lar_solver::add_non_basic_var_to_core_fields(unsigned ext_j, bool is_int) {
    register_new_ext_var_index(ext_j, is_int);
    m_mpq_lar_core_solver.m_column_types.push_back(column_type::free_column);
    m_columns_with_changed_bound.increase_size_by_one();
    add_new_var_to_core_fields_for_mpq(false);
    if (use_lu())
        add_new_var_to_core_fields_for_doubles(false);
}

void lar_solver::add_new_var_to_core_fields_for_doubles(bool register_in_basis) {
    unsigned j = A_d().column_count();
    A_d().add_column();
    lp_assert(m_mpq_lar_core_solver.m_d_x.size() == j);
    //        lp_assert(m_mpq_lar_core_solver.m_d_lower_bounds.size() == j && m_mpq_lar_core_solver.m_d_upper_bounds.size() == j);  // restore later
    m_mpq_lar_core_solver.m_d_x.resize(j + 1);
    m_mpq_lar_core_solver.m_d_lower_bounds.resize(j + 1);
    m_mpq_lar_core_solver.m_d_upper_bounds.resize(j + 1);
    lp_assert(m_mpq_lar_core_solver.m_d_heading.size() == j); // as A().column_count() on the entry to the method
    if (register_in_basis) {
        A_d().add_row();
        m_mpq_lar_core_solver.m_d_heading.push_back(m_mpq_lar_core_solver.m_d_basis.size());
        m_mpq_lar_core_solver.m_d_basis.push_back(j);
    }
    else {
        m_mpq_lar_core_solver.m_d_heading.push_back(-static_cast<int>(m_mpq_lar_core_solver.m_d_nbasis.size()) - 1);
        m_mpq_lar_core_solver.m_d_nbasis.push_back(j);
    }
}

void lar_solver::add_new_var_to_core_fields_for_mpq(bool register_in_basis) {
    unsigned j = A_r().column_count();
    A_r().add_column();
    lp_assert(m_mpq_lar_core_solver.m_r_x.size() == j);
    //        lp_assert(m_mpq_lar_core_solver.m_r_lower_bounds.size() == j && m_mpq_lar_core_solver.m_r_upper_bounds.size() == j);  // restore later
    m_mpq_lar_core_solver.m_r_x.resize(j + 1);
    m_mpq_lar_core_solver.m_r_lower_bounds.increase_size_by_one();
    m_mpq_lar_core_solver.m_r_upper_bounds.increase_size_by_one();
    m_mpq_lar_core_solver.m_r_solver.m_inf_set.increase_size_by_one();
    m_mpq_lar_core_solver.m_r_solver.m_costs.resize(j + 1);
    m_mpq_lar_core_solver.m_r_solver.m_d.resize(j + 1);
    lp_assert(m_mpq_lar_core_solver.m_r_heading.size() == j); // as A().column_count() on the entry to the method
    if (register_in_basis) {
        A_r().add_row();
        m_mpq_lar_core_solver.m_r_heading.push_back(m_mpq_lar_core_solver.m_r_basis.size());
        m_mpq_lar_core_solver.m_r_basis.push_back(j);
        if (m_settings.bound_propagation())
            m_rows_with_changed_bounds.insert(A_r().row_count() - 1);
    }
    else {
        m_mpq_lar_core_solver.m_r_heading.push_back(-static_cast<int>(m_mpq_lar_core_solver.m_r_nbasis.size()) - 1);
        m_mpq_lar_core_solver.m_r_nbasis.push_back(j);
    }
}


var_index lar_solver::add_term_undecided(const vector<std::pair<mpq, var_index>> & coeffs,
                                         const mpq &m_v) {
    push_and_register_term(new lar_term(coeffs, m_v));
    return m_terms_start_index + m_terms.size() - 1;
}

#if Z3DEBUG_CHECK_UNIQUE_TERMS
bool lar_solver::term_coeffs_are_ok(const vector<std::pair<mpq, var_index>> & coeffs, const mpq& v) {
    if (coeffs.empty()) {
        return is_zero(v);
    }

    for (const auto & p : coeffs) {
        if (column_is_real(p.second))
            return true;
    }
    
    mpq g;
    bool g_is_set = false;
    for (const auto & p : coeffs) {
        if (!p.first.is_int()) {
            return false;
        }
        if (!g_is_set) {
            g_is_set = true;
            g = p.first;
        } else {
            g = gcd(g, p.first);
        }
    }
    if (g == one_of_type<mpq>())
        return true;

    return false;
}
#endif
void lar_solver::push_and_register_term(lar_term* t) {
#if Z3DEBUG_CHECK_UNIQUE_TERMS
    lp_assert(m_set_of_terms.find(t) == m_set_of_terms.end());
    m_set_of_terms.insert(t);
#endif
    m_terms.push_back(t);
}

// terms
var_index lar_solver::add_term(const vector<std::pair<mpq, var_index>> & coeffs,
                               const mpq &m_v) {
    if (strategy_is_undecided())
        return add_term_undecided(coeffs, m_v);

    push_and_register_term(new lar_term(coeffs, m_v));
    unsigned adjusted_term_index = m_terms.size() - 1;
    var_index ret = m_terms_start_index + adjusted_term_index;
    if (use_tableau() && !coeffs.empty()) {
        add_row_from_term_no_constraint(m_terms.back(), ret);
        if (m_settings.bound_propagation())
            m_rows_with_changed_bounds.insert(A_r().row_count() - 1);
    }
    lp_assert(m_ext_vars_to_columns.size() == A_r().column_count());
    return ret;
}

void lar_solver::add_row_from_term_no_constraint(const lar_term * term, unsigned term_ext_index) {
    TRACE("dump_terms", print_term(*term, tout); tout << std::endl;);
    register_new_ext_var_index(term_ext_index, term_is_int(term));
    // j will be a new variable
    unsigned j = A_r().column_count();
    ul_pair ul(j);
    m_columns_to_ul_pairs.push_back(ul);
    add_basic_var_to_core_fields();
    if (use_tableau()) {
        A_r().fill_last_row_with_pivoting(*term,
                                          j,
                                          m_mpq_lar_core_solver.m_r_solver.m_basis_heading);
        m_mpq_lar_core_solver.m_r_solver.m_b.resize(A_r().column_count(), zero_of_type<mpq>());
    }
    else {
        fill_last_row_of_A_r(A_r(), term);
    }
    m_mpq_lar_core_solver.m_r_solver.update_x_and_call_tracker(j, get_basic_var_value_from_row_directly(A_r().row_count() - 1));
    if (use_lu())
        fill_last_row_of_A_d(A_d(), term);
}

void lar_solver::add_basic_var_to_core_fields() {
    bool use_lu = m_mpq_lar_core_solver.need_to_presolve_with_double_solver();
    lp_assert(!use_lu || A_r().column_count() == A_d().column_count());
    m_mpq_lar_core_solver.m_column_types.push_back(column_type::free_column);
    m_columns_with_changed_bound.increase_size_by_one();
    m_rows_with_changed_bounds.increase_size_by_one();
    add_new_var_to_core_fields_for_mpq(true);
    if (use_lu)
        add_new_var_to_core_fields_for_doubles(true);
}

bool lar_solver::bound_is_integer_for_integer_column(unsigned j, const mpq & right_side) const {
    if (!column_is_int(j))
        return true;
    return right_side.is_int();
}

constraint_index lar_solver::add_var_bound(var_index j, lconstraint_kind kind, const mpq & right_side) {
    TRACE("lar_solver", tout << "j = " << j << std::endl;);
    constraint_index ci = m_constraints.size();
    if (!is_term(j)) { // j is a var
        lp_assert(bound_is_integer_for_integer_column(j, right_side));
        auto vc = new lar_var_constraint(j, kind, right_side);
        m_constraints.push_back(vc);
        update_column_type_and_bound(j, kind, right_side, ci);
    }
    else {
        add_var_bound_on_constraint_for_term(j, kind, right_side, ci);
    }
    lp_assert(sizes_are_correct());
    return ci;
}

void lar_solver::update_column_type_and_bound(var_index j, lconstraint_kind kind, const mpq & right_side, constraint_index constr_index) {
    switch (m_mpq_lar_core_solver.m_column_types[j]) {
    case column_type::free_column:
        update_free_column_type_and_bound(j, kind, right_side, constr_index);
        break;
    case column_type::boxed:
        update_boxed_column_type_and_bound(j, kind, right_side, constr_index);
        break;
    case column_type::lower_bound:
        update_lower_bound_column_type_and_bound(j, kind, right_side, constr_index);
        break;
    case column_type::upper_bound:
        update_upper_bound_column_type_and_bound(j, kind, right_side, constr_index);
        break;
    case column_type::fixed:
        update_fixed_column_type_and_bound(j, kind, right_side, constr_index);
        break;
    default:
        lp_assert(false); // cannot be here
    }
}

void lar_solver::add_var_bound_on_constraint_for_term(var_index j, lconstraint_kind kind, const mpq & right_side, constraint_index ci) {
    lp_assert(is_term(j));
    unsigned adjusted_term_index = adjust_term_index(j);
    //    lp_assert(!term_is_int(m_terms[adjusted_term_index]) || right_side.is_int());
    auto it = m_ext_vars_to_columns.find(j);
    if (it != m_ext_vars_to_columns.end()) {
        unsigned term_j = it->second.internal_j();
        mpq rs = right_side - m_terms[adjusted_term_index]->m_v;
        m_constraints.push_back(new lar_term_constraint(m_terms[adjusted_term_index], kind, right_side));
        update_column_type_and_bound(term_j, kind, rs, ci);
    }
    else {
        add_constraint_from_term_and_create_new_column_row(j, m_terms[adjusted_term_index], kind, right_side);
    }
}

constraint_index lar_solver::add_constraint(const vector<std::pair<mpq, var_index>>& left_side_with_terms, lconstraint_kind kind_par, const mpq& right_side_parm) {
    vector<std::pair<mpq, var_index>> left_side;
    mpq rs = -right_side_parm;
    substitute_terms_in_linear_expression(left_side_with_terms, left_side, rs);
    unsigned term_index = add_term(left_side, zero_of_type<mpq>());
    constraint_index ci = m_constraints.size();
    add_var_bound_on_constraint_for_term(term_index, kind_par, -rs, ci);
    return ci;
}

void lar_solver::add_constraint_from_term_and_create_new_column_row(unsigned term_j, const lar_term* term,
                                                                    lconstraint_kind kind, const mpq & right_side) {

    add_row_from_term_no_constraint(term, term_j);
    unsigned j = A_r().column_count() - 1;
    update_column_type_and_bound(j, kind, right_side - term->m_v, m_constraints.size());
    m_constraints.push_back(new lar_term_constraint(term, kind, right_side));
    lp_assert(A_r().column_count() == m_mpq_lar_core_solver.m_r_solver.m_costs.size());
}

void lar_solver::decide_on_strategy_and_adjust_initial_state() {
    lp_assert(strategy_is_undecided());
    if (m_columns_to_ul_pairs.size() > m_settings.column_number_threshold_for_using_lu_in_lar_solver) {
        m_settings.simplex_strategy() = simplex_strategy_enum::lu;
    }
    else {
        m_settings.simplex_strategy() = simplex_strategy_enum::tableau_rows; // todo: when to switch to tableau_costs?
    }
    adjust_initial_state();
}

void lar_solver::adjust_initial_state() {
    switch (m_settings.simplex_strategy()) {
    case simplex_strategy_enum::lu:
        adjust_initial_state_for_lu();
        break;
    case simplex_strategy_enum::tableau_rows:
        adjust_initial_state_for_tableau_rows();
        break;
    case simplex_strategy_enum::tableau_costs:
        lp_assert(false); // not implemented
    case simplex_strategy_enum::undecided:
        adjust_initial_state_for_tableau_rows();
        break;
    }
}

void lar_solver::adjust_initial_state_for_lu() {
    copy_from_mpq_matrix(A_d());
    unsigned n = A_d().column_count();
    m_mpq_lar_core_solver.m_d_x.resize(n);
    m_mpq_lar_core_solver.m_d_lower_bounds.resize(n);
    m_mpq_lar_core_solver.m_d_upper_bounds.resize(n);
    m_mpq_lar_core_solver.m_d_heading = m_mpq_lar_core_solver.m_r_heading;
    m_mpq_lar_core_solver.m_d_basis = m_mpq_lar_core_solver.m_r_basis;

    /*
      unsigned j = A_d().column_count();
      A_d().add_column();
      lp_assert(m_mpq_lar_core_solver.m_d_x.size() == j);
      //        lp_assert(m_mpq_lar_core_solver.m_d_lower_bounds.size() == j && m_mpq_lar_core_solver.m_d_upper_bounds.size() == j);  // restore later
      m_mpq_lar_core_solver.m_d_x.resize(j + 1 );
      m_mpq_lar_core_solver.m_d_lower_bounds.resize(j + 1);
      m_mpq_lar_core_solver.m_d_upper_bounds.resize(j + 1);
      lp_assert(m_mpq_lar_core_solver.m_d_heading.size() == j); // as A().column_count() on the entry to the method
      if (register_in_basis) {
      A_d().add_row();
      m_mpq_lar_core_solver.m_d_heading.push_back(m_mpq_lar_core_solver.m_d_basis.size());
      m_mpq_lar_core_solver.m_d_basis.push_back(j);
      }else {
      m_mpq_lar_core_solver.m_d_heading.push_back(- static_cast<int>(m_mpq_lar_core_solver.m_d_nbasis.size()) - 1);
      m_mpq_lar_core_solver.m_d_nbasis.push_back(j);
      }*/
}

void lar_solver::adjust_initial_state_for_tableau_rows() {
    for (unsigned j = 0; j < m_terms.size(); j++) {
        if (contains(m_ext_vars_to_columns, j + m_terms_start_index))
            continue;
        add_row_from_term_no_constraint(m_terms[j], j + m_terms_start_index);
    }
}

// this fills the last row of A_d and sets the basis column: -1 in the last column of the row
void lar_solver::fill_last_row_of_A_d(static_matrix<double, double> & A, const lar_term* ls) {
    lp_assert(A.row_count() > 0);
    lp_assert(A.column_count() > 0);
    unsigned last_row = A.row_count() - 1;
    lp_assert(A.m_rows[last_row].empty());

    for (auto & t : ls->m_coeffs) {
        lp_assert(!is_zero(t.second));
        var_index j = t.first;
        A.set(last_row, j, -t.second.get_double());
    }

    unsigned basis_j = A.column_count() - 1;
    A.set(last_row, basis_j, -1);
}

void lar_solver::update_free_column_type_and_bound(var_index j, lconstraint_kind kind, const mpq & right_side, constraint_index constr_ind) {
    mpq y_of_bound(0);
    switch (kind) {
    case LT:
        y_of_bound = -1;
    case LE:
        m_mpq_lar_core_solver.m_column_types[j] = column_type::upper_bound;
        lp_assert(m_mpq_lar_core_solver.m_column_types()[j] == column_type::upper_bound);
        lp_assert(m_mpq_lar_core_solver.m_r_upper_bounds.size() > j);
        {
            auto up = numeric_pair<mpq>(right_side, y_of_bound);
            m_mpq_lar_core_solver.m_r_upper_bounds[j] = up;
        }
        set_upper_bound_witness(j, constr_ind);
        break;
    case GT:
        y_of_bound = 1;
    case GE:
        m_mpq_lar_core_solver.m_column_types[j] = column_type::lower_bound;
        lp_assert(m_mpq_lar_core_solver.m_r_upper_bounds.size() > j);
        {
            auto low = numeric_pair<mpq>(right_side, y_of_bound);
            m_mpq_lar_core_solver.m_r_lower_bounds[j] = low;
        }
        set_lower_bound_witness(j, constr_ind);
        break;
    case EQ:
        m_mpq_lar_core_solver.m_column_types[j] = column_type::fixed;
        m_mpq_lar_core_solver.m_r_lower_bounds[j] = m_mpq_lar_core_solver.m_r_upper_bounds[j] = numeric_pair<mpq>(right_side, zero_of_type<mpq>());
        set_upper_bound_witness(j, constr_ind);
        set_lower_bound_witness(j, constr_ind);
        break;

    default:
        lp_unreachable();

    }
    m_columns_with_changed_bound.insert(j);
}

void lar_solver::update_upper_bound_column_type_and_bound(var_index j, lconstraint_kind kind, const mpq & right_side, constraint_index ci) {
    lp_assert(m_mpq_lar_core_solver.m_column_types()[j] == column_type::upper_bound);
    mpq y_of_bound(0);
    switch (kind) {
    case LT:
        y_of_bound = -1;
    case LE:
	{
            auto up = numeric_pair<mpq>(right_side, y_of_bound);
            if (up < m_mpq_lar_core_solver.m_r_upper_bounds()[j]) {
                m_mpq_lar_core_solver.m_r_upper_bounds[j] = up;
                set_upper_bound_witness(j, ci);
                m_columns_with_changed_bound.insert(j);
            }
	}
	break;
    case GT:
        y_of_bound = 1;
    case GE:
        m_mpq_lar_core_solver.m_column_types[j] = column_type::boxed;
        {
            auto low = numeric_pair<mpq>(right_side, y_of_bound);
            m_mpq_lar_core_solver.m_r_lower_bounds[j] = low;
            set_lower_bound_witness(j, ci);
            m_columns_with_changed_bound.insert(j);
            if (low > m_mpq_lar_core_solver.m_r_upper_bounds[j]) {
                m_status = lp_status::INFEASIBLE;
                m_infeasible_column_index = j;
            }
            else {
                m_mpq_lar_core_solver.m_column_types[j] = m_mpq_lar_core_solver.m_r_lower_bounds()[j] < m_mpq_lar_core_solver.m_r_upper_bounds()[j] ? column_type::boxed : column_type::fixed;
            }
        }
        break;
    case EQ:
	{
            auto v = numeric_pair<mpq>(right_side, zero_of_type<mpq>());
            if (v > m_mpq_lar_core_solver.m_r_upper_bounds[j]) {
                m_status = lp_status::INFEASIBLE;
                set_lower_bound_witness(j, ci);
                m_infeasible_column_index = j;
            }
            else {
                m_mpq_lar_core_solver.m_r_lower_bounds[j] = m_mpq_lar_core_solver.m_r_upper_bounds[j] = v;
                m_columns_with_changed_bound.insert(j);
                set_lower_bound_witness(j, ci);
                set_upper_bound_witness(j, ci);
                m_mpq_lar_core_solver.m_column_types[j] = column_type::fixed;
            }
            break;
	}
	break;

    default:
        lp_unreachable();

    }
}

void lar_solver::update_boxed_column_type_and_bound(var_index j, lconstraint_kind kind, const mpq & right_side, constraint_index ci) {
    lp_assert(m_status == lp_status::INFEASIBLE || (m_mpq_lar_core_solver.m_column_types()[j] == column_type::boxed && m_mpq_lar_core_solver.m_r_lower_bounds()[j] < m_mpq_lar_core_solver.m_r_upper_bounds()[j]));
    mpq y_of_bound(0);
    switch (kind) {
    case LT:
        y_of_bound = -1;
    case LE:
	{
            auto up = numeric_pair<mpq>(right_side, y_of_bound);
            if (up < m_mpq_lar_core_solver.m_r_upper_bounds[j]) {
                m_mpq_lar_core_solver.m_r_upper_bounds[j] = up;
                set_upper_bound_witness(j, ci);
                m_columns_with_changed_bound.insert(j);
            }

            if (up < m_mpq_lar_core_solver.m_r_lower_bounds[j]) {
                m_status = lp_status::INFEASIBLE;
                lp_assert(false);
                m_infeasible_column_index = j;
            }
            else {
                if (m_mpq_lar_core_solver.m_r_lower_bounds()[j] == m_mpq_lar_core_solver.m_r_upper_bounds()[j])
                    m_mpq_lar_core_solver.m_column_types[j] = column_type::fixed;
            }
	}
	break;
    case GT:
        y_of_bound = 1;
    case GE:
	{
            auto low = numeric_pair<mpq>(right_side, y_of_bound);
            if (low > m_mpq_lar_core_solver.m_r_lower_bounds[j]) {
                m_mpq_lar_core_solver.m_r_lower_bounds[j] = low;
                m_columns_with_changed_bound.insert(j);
                set_lower_bound_witness(j, ci);
            }
            if (low > m_mpq_lar_core_solver.m_r_upper_bounds[j]) {
                m_status = lp_status::INFEASIBLE;
                m_infeasible_column_index = j;
            }
            else if (low == m_mpq_lar_core_solver.m_r_upper_bounds[j]) {
                m_mpq_lar_core_solver.m_column_types[j] = column_type::fixed;
            }
	}
	break;
    case EQ:
	{
            auto v = numeric_pair<mpq>(right_side, zero_of_type<mpq>());
            if (v < m_mpq_lar_core_solver.m_r_lower_bounds[j]) {
                m_status = lp_status::INFEASIBLE;
                m_infeasible_column_index = j;
                set_upper_bound_witness(j, ci);
            }
            else if (v > m_mpq_lar_core_solver.m_r_upper_bounds[j]) {
                m_status = lp_status::INFEASIBLE;
                m_infeasible_column_index = j;
                set_lower_bound_witness(j, ci);
            }
            else {
                m_mpq_lar_core_solver.m_r_lower_bounds[j] = m_mpq_lar_core_solver.m_r_upper_bounds[j] = v;
                set_lower_bound_witness(j, ci);
                set_upper_bound_witness(j, ci);
                m_mpq_lar_core_solver.m_column_types[j] = column_type::fixed;
                m_columns_with_changed_bound.insert(j);
            }

            break;
	}

    default:
        lp_unreachable();

    }
}
void lar_solver::update_lower_bound_column_type_and_bound(var_index j, lconstraint_kind kind, const mpq & right_side, constraint_index ci) {
    lp_assert(m_mpq_lar_core_solver.m_column_types()[j] == column_type::lower_bound);
    mpq y_of_bound(0);
    switch (kind) {
    case LT:
        y_of_bound = -1;
    case LE:
	{
            auto up = numeric_pair<mpq>(right_side, y_of_bound);
            m_mpq_lar_core_solver.m_r_upper_bounds[j] = up;
            set_upper_bound_witness(j, ci);
            m_columns_with_changed_bound.insert(j);

            if (up < m_mpq_lar_core_solver.m_r_lower_bounds[j]) {
                m_status = lp_status::INFEASIBLE;
                m_infeasible_column_index = j;
            }
            else {
                m_mpq_lar_core_solver.m_column_types[j] = m_mpq_lar_core_solver.m_r_lower_bounds()[j] < m_mpq_lar_core_solver.m_r_upper_bounds()[j] ? column_type::boxed : column_type::fixed;
            }
	}
	break;
    case GT:
        y_of_bound = 1;
    case GE:
	{
            auto low = numeric_pair<mpq>(right_side, y_of_bound);
            if (low > m_mpq_lar_core_solver.m_r_lower_bounds[j]) {
                m_mpq_lar_core_solver.m_r_lower_bounds[j] = low;
                m_columns_with_changed_bound.insert(j);
                set_lower_bound_witness(j, ci);
            }
	}
	break;
    case EQ:
	{
            auto v = numeric_pair<mpq>(right_side, zero_of_type<mpq>());
            if (v < m_mpq_lar_core_solver.m_r_lower_bounds[j]) {
                m_status = lp_status::INFEASIBLE;
                m_infeasible_column_index = j;
                set_upper_bound_witness(j, ci);
            }
            else {
                m_mpq_lar_core_solver.m_r_lower_bounds[j] = m_mpq_lar_core_solver.m_r_upper_bounds[j] = v;
                set_lower_bound_witness(j, ci);
                set_upper_bound_witness(j, ci);
                m_mpq_lar_core_solver.m_column_types[j] = column_type::fixed;
            }
            m_columns_with_changed_bound.insert(j);
            break;
	}

    default:
        lp_unreachable();

    }
}

void lar_solver::update_fixed_column_type_and_bound(var_index j, lconstraint_kind kind, const mpq & right_side, constraint_index ci) {
    lp_assert(m_status == lp_status::INFEASIBLE || (m_mpq_lar_core_solver.m_column_types()[j] == column_type::fixed && m_mpq_lar_core_solver.m_r_lower_bounds()[j] == m_mpq_lar_core_solver.m_r_upper_bounds()[j]));
    lp_assert(m_status == lp_status::INFEASIBLE || (m_mpq_lar_core_solver.m_r_lower_bounds()[j].y.is_zero() && m_mpq_lar_core_solver.m_r_upper_bounds()[j].y.is_zero()));
    auto v = numeric_pair<mpq>(right_side, mpq(0));

    mpq y_of_bound(0);
    switch (kind) {
    case LT:
        if (v <= m_mpq_lar_core_solver.m_r_lower_bounds[j]) {
            m_status = lp_status::INFEASIBLE;
            m_infeasible_column_index = j;
            set_upper_bound_witness(j, ci);
        }
        break;
    case LE:
	{
            if (v < m_mpq_lar_core_solver.m_r_lower_bounds[j]) {
                m_status = lp_status::INFEASIBLE;
                m_infeasible_column_index = j;
                set_upper_bound_witness(j, ci);
            }
	}
	break;
    case GT:
	{
            if (v >= m_mpq_lar_core_solver.m_r_upper_bounds[j]) {
                m_status = lp_status::INFEASIBLE;
                m_infeasible_column_index = j;
                set_lower_bound_witness(j, ci);
            }
	}
	break;
    case GE:
	{
            if (v > m_mpq_lar_core_solver.m_r_upper_bounds[j]) {
                m_status = lp_status::INFEASIBLE;
                m_infeasible_column_index = j;
                set_lower_bound_witness(j, ci);
            }
	}
	break;
    case EQ:
	{
            if (v < m_mpq_lar_core_solver.m_r_lower_bounds[j]) {
                m_status = lp_status::INFEASIBLE;
                m_infeasible_column_index = j;
                set_upper_bound_witness(j, ci);
            }
            else if (v > m_mpq_lar_core_solver.m_r_upper_bounds[j]) {
                m_status = lp_status::INFEASIBLE;
                m_infeasible_column_index = j;
                set_lower_bound_witness(j, ci);
            }
            break;
	}

    default:
        lp_unreachable();

    }
}

bool lar_solver::column_corresponds_to_term(unsigned j) const {
    return m_columns_to_ext_vars_or_term_indices[j] >= m_terms_start_index;
}

var_index lar_solver:: to_var_index(unsigned ext_j) const {
    auto it = m_ext_vars_to_columns.find(ext_j);
    lp_assert(it != m_ext_vars_to_columns.end());
    return it->second.internal_j();
}

bool lar_solver::tighten_term_bounds_by_delta(unsigned term_index, const impq& delta) {
    unsigned tj = term_index + m_terms_start_index;
	auto it = m_ext_vars_to_columns.find(tj);
	if (it == m_ext_vars_to_columns.end())
		return true;
	unsigned j = it->second.internal_j();
    auto & slv = m_mpq_lar_core_solver.m_r_solver;
    TRACE("cube", tout << "delta = " << delta << std::endl;
          m_int_solver->display_column(tout, j); );
    if (slv.column_has_upper_bound(j) && slv.column_has_lower_bound(j)) {
        if (slv.m_upper_bounds[j] - delta < slv.m_lower_bounds[j] + delta) {
            TRACE("cube", tout << "cannot tighten, delta = " << delta;);
            return false;
        }
    }
    TRACE("cube", tout << "can tighten";);
    if (slv.column_has_upper_bound(j)) {
        if (!is_zero(delta.y))
            add_var_bound(tj, lconstraint_kind::LT, slv.m_upper_bounds[j].x - delta.x);
        else 
            add_var_bound(tj, lconstraint_kind::LE, slv.m_upper_bounds[j].x - delta.x);
    }
    if (slv.column_has_lower_bound(j)) {
        if (!is_zero(delta.y))
            add_var_bound(tj, lconstraint_kind::GT, slv.m_lower_bounds[j].x + delta.x);
        else 
            add_var_bound(tj, lconstraint_kind::GE, slv.m_lower_bounds[j].x + delta.x);
    }
    return true;
}

void lar_solver::update_delta_for_terms(const impq & delta, unsigned j, const vector<unsigned>& terms_of_var) {
    for (unsigned i : terms_of_var) {
        lar_term & t = *m_terms[i];
        auto it = t.m_coeffs.find(j);
        unsigned tj = to_var_index(i + m_terms_start_index);
        TRACE("cube",
              tout << "t.apply = " << t.apply(m_mpq_lar_core_solver.m_r_x) << ", m_mpq_lar_core_solver.m_r_x[tj]= " << m_mpq_lar_core_solver.m_r_x[tj];);
        TRACE("cube", print_term_as_indices(t, tout);
              tout << ", it->second = " << it->second;
              tout << ", tj = " << tj << ", ";
              m_int_solver->display_column(tout, tj);
              );
        
        m_mpq_lar_core_solver.m_r_x[tj] += it->second * delta;
        lp_assert(t.apply(m_mpq_lar_core_solver.m_r_x) == m_mpq_lar_core_solver.m_r_x[tj]);
        TRACE("cube", m_int_solver->display_column(tout, tj); );
    }
}


void lar_solver::fill_vars_to_terms(vector<vector<unsigned>> & vars_to_terms) {
	for (unsigned j = 0; j < m_terms.size(); j++) {
		if (!term_is_used_as_row(j + m_terms_start_index))
			continue;
		for (const auto & p : *m_terms[j]) {
			if (p.var() >= vars_to_terms.size())
				vars_to_terms.resize(p.var() + 1);
			vars_to_terms[p.var()].push_back(j);
		}
	}
}

void lar_solver::round_to_integer_solution() {
    vector<vector<unsigned>> vars_to_terms;
    fill_vars_to_terms(vars_to_terms);

    for (unsigned j = 0; j < column_count(); j++) {
        if (column_corresponds_to_term(j)) continue;
        TRACE("cube", m_int_solver->display_column(tout, j););
        impq& v =  m_mpq_lar_core_solver.m_r_x[j];
        if (v.is_int())
            continue;
        impq flv = floor(v);
        auto del = flv - v; // del is negative
        if (del < - mpq(1, 2)) {
            del = impq(one_of_type<mpq>()) + del;
            v = ceil(v);
        } else {
            v = flv;
        }
        TRACE("cube", m_int_solver->display_column(tout, j); tout << "v = " << v << " ,del = " << del;);
        update_delta_for_terms(del, j, vars_to_terms[j]);
    }
}

bool lar_solver::get_equality_and_right_side_for_term_on_current_x(unsigned term_index, mpq & rs, constraint_index& ci) const {
    unsigned tj = term_index + m_terms_start_index;
    auto it = m_ext_vars_to_columns.find(tj);
    if (it == m_ext_vars_to_columns.end())
        return false;
    unsigned j = it->second.internal_j();
    impq term_val;
    bool term_val_ready = false;
    mpq b;
    bool is_strict;
    if (has_upper_bound(j, ci, b, is_strict)) {
        lp_assert(!is_strict);
        lp_assert(b.is_int());
        term_val = terms()[term_index]->apply(m_mpq_lar_core_solver.m_r_x);
        term_val_ready = true;
        if (term_val.x == b) {
            rs = b;
            return true;
        }
    }
    if (has_lower_bound(j, ci, b, is_strict)) {
        lp_assert(!is_strict);
        if (!term_val_ready)
            term_val = terms()[term_index]->apply(m_mpq_lar_core_solver.m_r_x);
        lp_assert(b.is_int());
        
        if (term_val.x == b) {
            rs = b;
            return true;
        }
    }
    return false;
}


} // namespace lp

<|MERGE_RESOLUTION|>--- conflicted
+++ resolved
@@ -1467,12 +1467,6 @@
     TRACE("add_var", tout << "adding var " << ext_j << (is_int? " int" : " nonint") << std::endl;);
     var_index i;
     lp_assert(ext_j < m_terms_start_index);
-<<<<<<< HEAD
-
-    if (ext_j >= m_terms_start_index)
-        throw 0; // todo : what is the right way to exit?
-=======
->>>>>>> 3615e965
     auto it = m_ext_vars_to_columns.find(ext_j);
     if (it != m_ext_vars_to_columns.end()) {
         return it->second.internal_j();
