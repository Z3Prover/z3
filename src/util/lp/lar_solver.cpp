--- conflicted
+++ resolved
@@ -1,4 +1,3 @@
-<<<<<<< HEAD
 #include "util/lp/lar_solver.h"
 /*
   Copyright (c) 2017 Microsoft Corporation
@@ -792,18 +791,11 @@
     
 bool lar_solver::x_is_correct() const {
     if (m_mpq_lar_core_solver.m_r_x.size() != A_r().column_count()) {
-        //            std::cout << "the size is off " << m_r_solver.m_x.size() << ", " << A().column_count() << std::endl;
         return false;
     }
     for (unsigned i = 0; i < A_r().row_count(); i++) {
         numeric_pair<mpq> delta =  A_r().dot_product_with_row(i, m_mpq_lar_core_solver.m_r_x);
         if (!delta.is_zero()) {
-            // std::cout << "x is off (";
-            // std::cout << "m_b[" << i  << "] = " << m_b[i] << " ";
-            // std::cout << "left side = " << A().dot_product_with_row(i, m_r_solver.m_x) << ' ';
-            // std::cout << "delta = " << delta << ' ';
-            // std::cout << "iters = " << total_iterations() << ")" << std::endl;
-            // std::cout << "row " << i << " is off" << std::endl;
             return false;
         }
     }
@@ -906,7 +898,6 @@
     
     for (unsigned i = 0; i < m_constraints.size(); i++) {
         if (!constraint_holds(*m_constraints[i], var_map)) {
-            print_constraint(i, std::cout);
             return false;
         }
     }
@@ -973,13 +964,6 @@
     }
 
     if (!coeff_map.empty()) {
-        std::cout << "left side = ";
-        vector<std::pair<mpq, var_index>> t;
-        for (auto & it : coeff_map) {
-            t.push_back(std::make_pair(it.second, it.first));
-        }
-        print_linear_combination_of_column_indices(t, std::cout);
-        std::cout << std::endl;
         return false;
     }
 
@@ -1043,7 +1027,7 @@
     return ret;
 }
 
-bool lar_solver::has_lower_bound(var_index var, constraint_index& ci, mpq& value, bool& is_strict) {
+bool lar_solver::has_lower_bound(var_index var, constraint_index& ci, mpq& value, bool& is_strict) const {
 
     if (var >= m_columns_to_ul_pairs.size()) {
         // TBD: bounds on terms could also be used, caller may have to track these.
@@ -1062,7 +1046,7 @@
     }
 }
     
-bool lar_solver::has_upper_bound(var_index var, constraint_index& ci, mpq& value, bool& is_strict) {
+bool lar_solver::has_upper_bound(var_index var, constraint_index& ci, mpq& value, bool& is_strict) const {
 
     if (var >= m_columns_to_ul_pairs.size()) {
         // TBD: bounds on terms could also be used, caller may have to track these.
@@ -1582,7 +1566,6 @@
     bool g_is_set = false;
     for (const auto & p : coeffs) {
         if (!p.first.is_int()) {
-            std::cout << "p.first = " << p.first << " is not an int\n";
             return false;
         }
         if (!g_is_set) {
@@ -1595,9 +1578,6 @@
     if (g == one_of_type<mpq>())
         return true;
 
-    std::cout << "term is not ok: g = " << g << std::endl;
-    this->print_linear_combination_of_column_indices_only(coeffs, std::cout);
-    std::cout << " rs = " << v << std::endl;
     return false;
 }
 #endif
@@ -2209,2239 +2189,7 @@
     }
 }
 
-bool lar_solver::get_equality_and_right_side_for_term_on_current_x(unsigned term_index, mpq & rs, bool & has_bounds) const {
-    unsigned tj = term_index + m_terms_start_index;
-    auto it = m_ext_vars_to_columns.find(tj);
-    has_bounds = false;
-    if (it == m_ext_vars_to_columns.end())
-        return false;
-    unsigned j = it->second.internal_j();
-    auto & slv = m_mpq_lar_core_solver.m_r_solver;
-    impq term_val;
-    bool term_val_ready = false;
-    if (slv.column_has_upper_bound(j)) {
-        has_bounds = true;
-        const impq & b = slv.m_upper_bounds[j];
-        lp_assert(is_zero(b.y) && is_int(b.x));
-        term_val = terms()[term_index]->apply(m_mpq_lar_core_solver.m_r_x);
-        term_val_ready = true;
-        if (term_val == b) {
-            rs = b.x;
-            return true;
-        }
-    }
-    if (slv.column_has_lower_bound(j)) {
-        has_bounds = true;
-        if (!term_val_ready)
-            term_val = terms()[term_index]->apply(m_mpq_lar_core_solver.m_r_x);
-        const impq & b = slv.m_lower_bounds[j];
-        lp_assert(is_zero(b.y) && is_int(b.x));
-        
-        if (term_val == b) {
-            rs = b.x;
-            return true;
-        }
-    }
-    return false;
-}
-
-
-} // namespace lp
-
-=======
-#include "util/lp/lar_solver.h"
-/*
-  Copyright (c) 2017 Microsoft Corporation
-  Author: Nikolaj Bjorner, Lev Nachmanson
-*/
-
-namespace lp {
-
-unsigned lar_solver::constraint_count() const {
-    return m_constraints.size();
-}
-const lar_base_constraint& lar_solver::get_constraint(unsigned ci) const {
-    return *(m_constraints[ci]);
-}
-
-////////////////// methods ////////////////////////////////
-static_matrix<mpq, numeric_pair<mpq>> & lar_solver::A_r() { return m_mpq_lar_core_solver.m_r_A;}
-static_matrix<mpq, numeric_pair<mpq>> const & lar_solver::A_r() const { return m_mpq_lar_core_solver.m_r_A;}
-static_matrix<double, double> & lar_solver::A_d() { return m_mpq_lar_core_solver.m_d_A;}
-static_matrix<double, double > const & lar_solver::A_d() const { return m_mpq_lar_core_solver.m_d_A;}
-    
-lp_settings & lar_solver::settings() { return m_settings;}
-
-lp_settings const & lar_solver::settings() const { return m_settings;}
-
-void clear() {lp_assert(false); // not implemented
-}
-
-
-lar_solver::lar_solver() : m_status(lp_status::OPTIMAL),
-                           m_infeasible_column_index(-1),
-                           m_terms_start_index(1000000),
-                           m_mpq_lar_core_solver(m_settings, *this),
-                           m_int_solver(nullptr),
-                           m_has_int_var(false)
-{}
-    
-void lar_solver::set_track_pivoted_rows(bool v) {
-    m_mpq_lar_core_solver.m_r_solver.m_pivoted_rows = v? (& m_rows_with_changed_bounds) : nullptr;
-}
-
-bool lar_solver::get_track_pivoted_rows() const {
-    return m_mpq_lar_core_solver.m_r_solver.m_pivoted_rows != nullptr;
-}
-
-
-lar_solver::~lar_solver(){
-    for (auto c : m_constraints)
-        delete c;
-    for (auto t : m_terms)
-        delete t;
-}
-
-bool lar_solver::is_term(var_index j) const {
-    return j >= m_terms_start_index && j - m_terms_start_index < m_terms.size();
-}
-
-unsigned lar_solver::adjust_term_index(unsigned j) const {
-    lp_assert(is_term(j));
-    return j - m_terms_start_index;
-}
-
-
-bool lar_solver::use_lu() const { return m_settings.simplex_strategy() == simplex_strategy_enum::lu; }
-    
-bool lar_solver::sizes_are_correct() const {
-    lp_assert(strategy_is_undecided() || !m_mpq_lar_core_solver.need_to_presolve_with_double_solver() || A_r().column_count() == A_d().column_count());
-    lp_assert(A_r().column_count() == m_mpq_lar_core_solver.m_r_solver.m_column_types.size());
-    lp_assert(A_r().column_count() == m_mpq_lar_core_solver.m_r_solver.m_costs.size());
-    lp_assert(A_r().column_count() == m_mpq_lar_core_solver.m_r_x.size());
-    return true;
-}
-    
- 
-void lar_solver::print_implied_bound(const implied_bound& be, std::ostream & out) const {
-    out << "implied bound\n";
-    unsigned v = be.m_j;
-    if (is_term(v)) {
-        out << "it is a term number " << be.m_j << std::endl;
-        print_term(*m_terms[be.m_j - m_terms_start_index],  out);
-    }
-    else {
-        out << get_column_name(v);
-    }
-    out << " " << lconstraint_kind_string(be.kind()) << " "  << be.m_bound << std::endl;
-    out << "end of implied bound" << std::endl;
-}
-    
-bool lar_solver::implied_bound_is_correctly_explained(implied_bound const & be, const vector<std::pair<mpq, unsigned>> & explanation) const {
-    std::unordered_map<unsigned, mpq> coeff_map;
-    auto rs_of_evidence = zero_of_type<mpq>();
-    unsigned n_of_G = 0, n_of_L = 0;
-    bool strict = false;
-    for (auto & it : explanation) {
-        mpq coeff = it.first;
-        constraint_index con_ind = it.second;
-        const auto & constr = *m_constraints[con_ind];
-        lconstraint_kind kind = coeff.is_pos() ? constr.m_kind : flip_kind(constr.m_kind);
-        register_in_map(coeff_map, constr, coeff);
-        if (kind == GT || kind == LT)
-            strict = true;
-        if (kind == GE || kind == GT) n_of_G++;
-        else if (kind == LE || kind == LT) n_of_L++;
-        rs_of_evidence += coeff*constr.m_right_side;
-    }
-    lp_assert(n_of_G == 0 || n_of_L == 0);
-    lconstraint_kind kind = n_of_G ? GE : (n_of_L ? LE : EQ);
-    if (strict)
-        kind = static_cast<lconstraint_kind>((static_cast<int>(kind) / 2));
-      
-    if (!is_term(be.m_j)) {
-        if (coeff_map.size() != 1)
-            return false;
-        auto it = coeff_map.find(be.m_j);
-        if (it == coeff_map.end()) return false;
-        mpq ratio = it->second;
-        if (ratio < zero_of_type<mpq>()) {
-            kind = static_cast<lconstraint_kind>(-kind);
-        }
-        rs_of_evidence /= ratio;
-    } else {
-        const lar_term * t = m_terms[adjust_term_index(be.m_j)];
-        const auto first_coeff = *t->m_coeffs.begin();
-        unsigned j = first_coeff.first;
-        auto it = coeff_map.find(j);
-        if (it == coeff_map.end())
-            return false;
-        mpq ratio = it->second / first_coeff.second;
-        for (auto & p : t->m_coeffs) {
-            it = coeff_map.find(p.first);
-            if (it == coeff_map.end())
-                return false;
-            if (p.second * ratio != it->second)
-                return false;
-        }
-        if (ratio < zero_of_type<mpq>()) {
-            kind = static_cast<lconstraint_kind>(-kind);
-        }
-        rs_of_evidence /= ratio;
-        rs_of_evidence += t->m_v * ratio;
-    }
-
-    return kind == be.kind() && rs_of_evidence == be.m_bound;
-}
-
-    
-void lar_solver::analyze_new_bounds_on_row(
-    unsigned row_index,
-    bound_propagator & bp) {
-    lp_assert(!use_tableau());
-    unsigned j =  m_mpq_lar_core_solver.m_r_basis[row_index]; // basis column for the row
-    bound_analyzer_on_row<indexed_vector<mpq>>
-        ra_pos(m_mpq_lar_core_solver.get_pivot_row(),
-                                 j,
-                                 zero_of_type<numeric_pair<mpq>>(),
-                                 row_index,
-                                 bp
-                                 );
-    ra_pos.analyze();
-}
-
-void lar_solver::analyze_new_bounds_on_row_tableau(
-    unsigned row_index,
-    bound_propagator & bp ) {
-
-    if (A_r().m_rows[row_index].size() > settings().max_row_length_for_bound_propagation)
-        return;
-
-    lp_assert(use_tableau());
-    bound_analyzer_on_row<row_strip<mpq>>::analyze_row(A_r().m_rows[row_index],
-                                       static_cast<unsigned>(-1),
-                                       zero_of_type<numeric_pair<mpq>>(),
-                                       row_index,
-                                       bp
-                                       );
-}
-
-    
-void lar_solver::substitute_basis_var_in_terms_for_row(unsigned i) {
-    // todo : create a map from term basic vars to the rows where they are used
-    unsigned basis_j = m_mpq_lar_core_solver.m_r_solver.m_basis[i];
-    for (unsigned k = 0; k < m_terms.size(); k++) {
-        if (term_is_used_as_row(k))
-            continue;
-        if (!m_terms[k]->contains(basis_j)) 
-            continue;
-        m_terms[k]->subst(basis_j, m_mpq_lar_core_solver.m_r_solver.m_pivot_row);
-    }
-}
-    
-void lar_solver::calculate_implied_bounds_for_row(unsigned i, bound_propagator & bp) {
-    if(use_tableau()) {
-        analyze_new_bounds_on_row_tableau(i, bp);
-    } else {
-        m_mpq_lar_core_solver.calculate_pivot_row(i);
-        substitute_basis_var_in_terms_for_row(i);
-        analyze_new_bounds_on_row(i, bp);
-    }
-}
-
-unsigned lar_solver::adjust_column_index_to_term_index(unsigned j) const {
-    unsigned ext_var_or_term = m_columns_to_ext_vars_or_term_indices[j];
-    return ext_var_or_term < m_terms_start_index ? j : ext_var_or_term;
-}
-    
-void lar_solver::propagate_bounds_on_a_term(const lar_term& t, bound_propagator & bp, unsigned term_offset) {
-    lp_assert(false); // not implemented
-}
-
-
-void lar_solver::explain_implied_bound(implied_bound & ib, bound_propagator & bp) {
-    unsigned i = ib.m_row_or_term_index;
-    int bound_sign = ib.m_is_lower_bound? 1: -1;
-    int j_sign = (ib.m_coeff_before_j_is_pos ? 1 :-1) * bound_sign;
-    unsigned m_j = ib.m_j;
-    if (is_term(m_j)) {
-        auto it = m_ext_vars_to_columns.find(m_j);
-        lp_assert(it != m_ext_vars_to_columns.end());
-        m_j = it->second.internal_j();
-    }
-    for (auto const& r : A_r().m_rows[i]) {
-        unsigned j = r.m_j;
-        mpq const& a = r.get_val();
-        if (j == m_j) continue;
-        if (is_term(j)) {
-            auto it = m_ext_vars_to_columns.find(j);
-            lp_assert(it != m_ext_vars_to_columns.end());
-            j = it->second.internal_j();
-        } 
-        int a_sign = is_pos(a)? 1: -1;
-        int sign = j_sign * a_sign;
-        const ul_pair & ul =  m_columns_to_ul_pairs[j];
-        auto witness = sign > 0? ul.upper_bound_witness(): ul.lower_bound_witness();
-        lp_assert(is_valid(witness));
-        bp.consume(a, witness);
-    }
-    // lp_assert(implied_bound_is_correctly_explained(ib, explanation));
-}
-
-
-bool lar_solver::term_is_used_as_row(unsigned term) const {
-    lp_assert(is_term(term));
-    return contains(m_ext_vars_to_columns, term);
-}
-    
-void lar_solver::propagate_bounds_on_terms(bound_propagator & bp) {
-    for (unsigned i = 0; i < m_terms.size(); i++) {
-        if (term_is_used_as_row(i + m_terms_start_index))
-            continue; // this term is used a left side of a constraint,
-        // it was processed as a touched row if needed
-        propagate_bounds_on_a_term(*m_terms[i], bp, i);
-    }
-}
-
-
-// goes over touched rows and tries to induce bounds
-void lar_solver::propagate_bounds_for_touched_rows(bound_propagator & bp) {
-    if (!use_tableau())
-        return; // todo: consider to remove the restriction
-    
-    for (unsigned i : m_rows_with_changed_bounds.m_index) {
-        calculate_implied_bounds_for_row(i, bp);
-        if (settings().get_cancel_flag())
-            return;
-    }
-    m_rows_with_changed_bounds.clear();
-    if (!use_tableau()) {
-        propagate_bounds_on_terms(bp);
-    }
-}
-
-lp_status lar_solver::get_status() const { return m_status;}
-
-void lar_solver::set_status(lp_status s) {m_status = s;}
-
-bool lar_solver::has_int_var() const {
-    return m_has_int_var;
-}
-
-lp_status lar_solver::find_feasible_solution() {
-    m_settings.st().m_make_feasible++;
-    if (A_r().column_count() > m_settings.st().m_max_cols)
-        m_settings.st().m_max_cols = A_r().column_count();
-    if (A_r().row_count() > m_settings.st().m_max_rows)
-        m_settings.st().m_max_rows = A_r().row_count();
-    if (strategy_is_undecided())
-        decide_on_strategy_and_adjust_initial_state();
-
-    m_mpq_lar_core_solver.m_r_solver.m_look_for_feasible_solution_only = true;
-    auto ret = solve();
-    return ret;
-}
-    
-lp_status lar_solver::solve() {
-    if (m_status == lp_status::INFEASIBLE) {
-        return m_status;
-    }
-    solve_with_core_solver();
-    if (m_status != lp_status::INFEASIBLE) {
-        if (m_settings.bound_propagation())
-            detect_rows_with_changed_bounds();
-    }
-       
-    m_columns_with_changed_bound.clear();
-    return m_status;
-}
-
-void lar_solver::fill_explanation_from_infeasible_column(vector<std::pair<mpq, constraint_index>> & evidence) const{
-
-    // this is the case when the lower bound is in conflict with the upper one
-    const ul_pair & ul =  m_columns_to_ul_pairs[m_infeasible_column_index];
-    evidence.push_back(std::make_pair(numeric_traits<mpq>::one(), ul.upper_bound_witness()));
-    evidence.push_back(std::make_pair(-numeric_traits<mpq>::one(), ul.lower_bound_witness()));
-}
-
-    
-unsigned lar_solver::get_total_iterations() const { return m_mpq_lar_core_solver.m_r_solver.total_iterations(); }
-vector<unsigned> lar_solver::get_list_of_all_var_indices() const {
-    vector<unsigned> ret;
-    for (unsigned j = 0; j < m_mpq_lar_core_solver.m_r_heading.size(); j++)
-        ret.push_back(j);
-    return ret;
-}
-void lar_solver::push() {
-    m_simplex_strategy = m_settings.simplex_strategy();
-    m_simplex_strategy.push();
-    m_columns_to_ul_pairs.push();
-    m_infeasible_column_index.push();
-    m_mpq_lar_core_solver.push();
-    m_term_count = m_terms.size();
-    m_term_count.push();
-    m_constraint_count = m_constraints.size();
-    m_constraint_count.push();
-}
-
-void lar_solver::clean_popped_elements(unsigned n, int_set& set) {
-    vector<int> to_remove;
-    for (unsigned j: set.m_index)
-        if (j >= n)
-            to_remove.push_back(j);
-    for (unsigned j : to_remove)
-        set.erase(j);
-}
-
-void lar_solver::shrink_inf_set_after_pop(unsigned n, int_set & set) {
-    clean_popped_elements(n, set);
-    set.resize(n);
-}
-
-    
-void lar_solver::pop(unsigned k) {
-    TRACE("arith_int", tout << "pop" << std::endl;);
-    TRACE("lar_solver", tout << "k = " << k << std::endl;);
-
-    int n_was = static_cast<int>(m_ext_vars_to_columns.size());
-    m_infeasible_column_index.pop(k);
-    unsigned n = m_columns_to_ul_pairs.peek_size(k);
-    for (unsigned j = n_was; j-- > n;)
-        m_ext_vars_to_columns.erase(m_columns_to_ext_vars_or_term_indices[j]);
-    m_columns_to_ext_vars_or_term_indices.resize(n);
-    TRACE("arith_int", tout << "pop" << std::endl;);
-    if (m_settings.use_tableau()) {
-        pop_tableau();
-    }
-    lp_assert(A_r().column_count() == n);
-    m_columns_to_ul_pairs.pop(k);
-
-    m_mpq_lar_core_solver.pop(k);
-    clean_popped_elements(n, m_columns_with_changed_bound);
-    unsigned m = A_r().row_count();
-    clean_popped_elements(m, m_rows_with_changed_bounds);
-    clean_inf_set_of_r_solver_after_pop();
-    lp_assert(m_settings.simplex_strategy() == simplex_strategy_enum::undecided ||
-              (!use_tableau()) || m_mpq_lar_core_solver.m_r_solver.reduced_costs_are_correct_tableau());
-        
-        
-    lp_assert(ax_is_correct());
-    lp_assert(m_mpq_lar_core_solver.m_r_solver.inf_set_is_correct());
-    m_constraint_count.pop(k);
-    for (unsigned i = m_constraint_count; i < m_constraints.size(); i++)
-        delete m_constraints[i];
-        
-    m_constraints.resize(m_constraint_count);
-    m_term_count.pop(k);
-    for (unsigned i = m_term_count; i < m_terms.size(); i++) {
-#if Z3DEBUG_CHECK_UNIQUE_TERMS
-        m_set_of_terms.erase(m_terms[i]);
-#endif
-        delete m_terms[i];
-    }
-    m_terms.resize(m_term_count);
-    m_simplex_strategy.pop(k);
-    m_settings.simplex_strategy() = m_simplex_strategy;
-    lp_assert(sizes_are_correct());
-    lp_assert((!m_settings.use_tableau()) || m_mpq_lar_core_solver.m_r_solver.reduced_costs_are_correct_tableau());
-    m_status = m_mpq_lar_core_solver.m_r_solver.current_x_is_feasible()? lp_status::OPTIMAL: lp_status::UNKNOWN;
-}
-    
-vector<constraint_index> lar_solver::get_all_constraint_indices() const {
-    vector<constraint_index> ret;
-    constraint_index i = 0;
-    while ( i < m_constraints.size())
-        ret.push_back(i++);
-    return ret;
-}
-
-bool lar_solver::maximize_term_on_tableau(const vector<std::pair<mpq, var_index>> & term,
-                                          impq &term_max) {
-    if (settings().simplex_strategy() == simplex_strategy_enum::undecided)
-        decide_on_strategy_and_adjust_initial_state();
- 
-    m_mpq_lar_core_solver.solve();
-    if (m_mpq_lar_core_solver.m_r_solver.get_status() == lp_status::UNBOUNDED)
-        return false;
-
-    term_max = 0;
-    for (auto & p : term)
-        term_max += p.first * m_mpq_lar_core_solver.m_r_x[p.second];
-
-    return true;
-}
-
-bool lar_solver::costs_are_zeros_for_r_solver() const {
-    for (unsigned j = 0; j < m_mpq_lar_core_solver.m_r_solver.m_costs.size(); j++) {
-        lp_assert(is_zero(m_mpq_lar_core_solver.m_r_solver.m_costs[j]));
-    }
-    return true;
-}
-bool lar_solver::reduced_costs_are_zeroes_for_r_solver() const {
-    for (unsigned j = 0; j < m_mpq_lar_core_solver.m_r_solver.m_d.size(); j++) {
-        lp_assert(is_zero(m_mpq_lar_core_solver.m_r_solver.m_d[j]));
-    }
-    return true;
-}
-    
-void lar_solver::set_costs_to_zero(const vector<std::pair<mpq, var_index>> & term) {
-    auto & rslv = m_mpq_lar_core_solver.m_r_solver;
-    auto & jset = m_mpq_lar_core_solver.m_r_solver.m_inf_set; // hijack this set that should be empty right now
-    lp_assert(jset.m_index.size()==0);
-        
-    for (auto & p : term) {
-        unsigned j = p.second;
-        rslv.m_costs[j] = zero_of_type<mpq>();
-        int i = rslv.m_basis_heading[j];
-        if (i < 0)
-            jset.insert(j);
-        else {
-            for (auto & rc : A_r().m_rows[i])
-                jset.insert(rc.m_j);
-        }
-    }
-
-    for (unsigned j : jset.m_index)
-        rslv.m_d[j] = zero_of_type<mpq>();
-
-    jset.clear();
-        
-    lp_assert(reduced_costs_are_zeroes_for_r_solver());
-    lp_assert(costs_are_zeros_for_r_solver());
-}
-
-void lar_solver::prepare_costs_for_r_solver(const vector<std::pair<mpq, var_index>> & term) {
-        
-    auto & rslv = m_mpq_lar_core_solver.m_r_solver;
-    rslv.m_using_infeas_costs = false;
-    lp_assert(costs_are_zeros_for_r_solver());
-    lp_assert(reduced_costs_are_zeroes_for_r_solver());
-    rslv.m_costs.resize(A_r().column_count(), zero_of_type<mpq>());
-    for (auto & p : term) {
-        unsigned j = p.second;
-        rslv.m_costs[j] = p.first;
-        if (rslv.m_basis_heading[j] < 0)
-            rslv.m_d[j] += p.first;
-        else
-            rslv.update_reduced_cost_for_basic_column_cost_change(- p.first, j);
-    }
-    lp_assert(rslv.reduced_costs_are_correct_tableau());
-}
-    
-bool lar_solver::maximize_term_on_corrected_r_solver(const vector<std::pair<mpq, var_index>> & term,
-                                                     impq &term_max) {
-    settings().backup_costs = false;
-    switch (settings().simplex_strategy()) {
-    case simplex_strategy_enum::tableau_rows:
-        prepare_costs_for_r_solver(term);
-        settings().simplex_strategy() = simplex_strategy_enum::tableau_costs;
-        {
-            bool ret = maximize_term_on_tableau(term, term_max);
-            settings().simplex_strategy() = simplex_strategy_enum::tableau_rows;
-            set_costs_to_zero(term);
-            m_mpq_lar_core_solver.m_r_solver.set_status(lp_status::OPTIMAL);
-            return ret;
-        }
-    case simplex_strategy_enum::tableau_costs:
-        prepare_costs_for_r_solver(term);
-        {
-            bool ret = maximize_term_on_tableau(term, term_max);
-            set_costs_to_zero(term);
-            m_mpq_lar_core_solver.m_r_solver.set_status(lp_status::OPTIMAL);
-            return ret;
-        }
-            
-    case simplex_strategy_enum::lu:
-        lp_assert(false); // not implemented
-        return false;
-    default:
-        lp_unreachable(); // wrong mode
-    }
-    return false;
-}    
-// starting from a given feasible state look for the maximum of the term
-// return true if found and false if unbounded
-bool lar_solver::maximize_term(const vector<std::pair<mpq, var_index>> & term,
-                               impq &term_max) {
-    lp_assert(m_mpq_lar_core_solver.m_r_solver.current_x_is_feasible());
-    m_mpq_lar_core_solver.m_r_solver.m_look_for_feasible_solution_only = false;
-    return maximize_term_on_corrected_r_solver(term, term_max);
-}
-    
-
-    
-const lar_term &  lar_solver::get_term(unsigned j) const {
-    lp_assert(j >= m_terms_start_index);
-    return *m_terms[j - m_terms_start_index];
-}
-
-void lar_solver::pop_core_solver_params() {
-    pop_core_solver_params(1);
-}
-
-void lar_solver::pop_core_solver_params(unsigned k) {
-    A_r().pop(k);
-    A_d().pop(k);
-}
-
-
-void lar_solver::set_upper_bound_witness(var_index j, constraint_index ci) {
-    ul_pair ul = m_columns_to_ul_pairs[j];
-    ul.upper_bound_witness() = ci;
-    m_columns_to_ul_pairs[j] = ul;
-}
-
-void lar_solver::set_lower_bound_witness(var_index j, constraint_index ci) {
-    ul_pair ul = m_columns_to_ul_pairs[j];
-    ul.lower_bound_witness() = ci;
-    m_columns_to_ul_pairs[j] = ul;
-}
-
-void lar_solver::register_monoid_in_map(std::unordered_map<var_index, mpq> & coeffs, const mpq & a, unsigned j) {
-    auto it = coeffs.find(j);
-    if (it == coeffs.end()) {
-        coeffs[j] = a;
-    } else {
-        it->second += a;
-    }
-}
-
-
-void lar_solver::substitute_terms_in_linear_expression(const vector<std::pair<mpq, var_index>>& left_side_with_terms,
-                                                       vector<std::pair<mpq, var_index>> &left_side, mpq & free_coeff) const {
-    std::unordered_map<var_index, mpq> coeffs;
-    for (auto & t : left_side_with_terms) {
-        unsigned j = t.second;
-        if (!is_term(j)) {
-            register_monoid_in_map(coeffs, t.first, j);
-        } else {
-            const lar_term & term = * m_terms[adjust_term_index(t.second)];
-            for (auto & p : term.coeffs()){
-                register_monoid_in_map(coeffs, t.first * p.second , p.first);
-            }
-            free_coeff += t.first * term.m_v;
-        }
-    }
-
-    for (auto & p : coeffs)
-        if (!is_zero(p.second))
-            left_side.push_back(std::make_pair(p.second, p.first));
-}
-
-
-void lar_solver::detect_rows_of_bound_change_column_for_nbasic_column(unsigned j) {
-    if (A_r().row_count() != m_column_buffer.data_size())
-        m_column_buffer.resize(A_r().row_count());
-    else
-        m_column_buffer.clear();
-    lp_assert(m_column_buffer.size() == 0 && m_column_buffer.is_OK());
-        
-    m_mpq_lar_core_solver.m_r_solver.solve_Bd(j, m_column_buffer);
-    for (unsigned i : m_column_buffer.m_index)
-        m_rows_with_changed_bounds.insert(i);
-}
-
-
-    
-void lar_solver::detect_rows_of_bound_change_column_for_nbasic_column_tableau(unsigned j) {
-    for (auto & rc : m_mpq_lar_core_solver.m_r_A.m_columns[j])
-        m_rows_with_changed_bounds.insert(rc.m_i);
-}
-
-bool lar_solver::use_tableau() const { return m_settings.use_tableau(); }
-
-bool lar_solver::use_tableau_costs() const {
-    return m_settings.simplex_strategy() == simplex_strategy_enum::tableau_costs;
-}
-    
-void lar_solver::detect_rows_of_column_with_bound_change(unsigned j) {
-    if (m_mpq_lar_core_solver.m_r_heading[j] >= 0) { // it is a basic column
-        // just mark the row at touched and exit
-        m_rows_with_changed_bounds.insert(m_mpq_lar_core_solver.m_r_heading[j]);
-        return;
-    }
-
-    if (use_tableau())
-        detect_rows_of_bound_change_column_for_nbasic_column_tableau(j);
-    else
-        detect_rows_of_bound_change_column_for_nbasic_column(j);
-}
-
-void lar_solver::adjust_x_of_column(unsigned j) {
-    lp_assert(false);
-}
-
-bool lar_solver::row_is_correct(unsigned i) const {
-    numeric_pair<mpq> r = zero_of_type<numeric_pair<mpq>>();
-    for (const auto & c : A_r().m_rows[i])
-        r += c.m_value * m_mpq_lar_core_solver.m_r_x[c.m_j];
-    return is_zero(r);
-}
-    
-bool lar_solver::ax_is_correct() const {
-    for (unsigned i = 0; i < A_r().row_count(); i++) {
-        if (!row_is_correct(i))
-            return false;
-    }
-    return true;
-}
-
-bool lar_solver::tableau_with_costs() const {
-    return m_settings.simplex_strategy() == simplex_strategy_enum::tableau_costs;
-}
-
-bool lar_solver::costs_are_used() const {
-    return m_settings.simplex_strategy() != simplex_strategy_enum::tableau_rows;
-}
-    
-void lar_solver::change_basic_columns_dependend_on_a_given_nb_column(unsigned j, const numeric_pair<mpq> & delta) {
-    if (use_tableau()) {
-        for (const auto & c : A_r().m_columns[j]) {
-            unsigned bj = m_mpq_lar_core_solver.m_r_basis[c.m_i];
-            if (tableau_with_costs()) {
-                m_basic_columns_with_changed_cost.insert(bj);
-            }
-            m_mpq_lar_core_solver.m_r_solver.update_x_with_delta_and_track_feasibility(bj, - A_r().get_val(c) * delta);
-            TRACE("change_x_del",
-                  tout << "changed basis column " << bj << ", it is " <<
-                  ( m_mpq_lar_core_solver.m_r_solver.column_is_feasible(bj)?  "feas":"inf") << std::endl;);
-                  
-        }
-    } else {
-        m_column_buffer.clear();
-        m_column_buffer.resize(A_r().row_count());
-        m_mpq_lar_core_solver.m_r_solver.solve_Bd(j, m_column_buffer);
-        for (unsigned i : m_column_buffer.m_index) {
-            unsigned bj = m_mpq_lar_core_solver.m_r_basis[i];
-            m_mpq_lar_core_solver.m_r_solver.update_x_with_delta_and_track_feasibility(bj, -m_column_buffer[i] * delta); 
-        }
-    }
-}
-
-void lar_solver::update_x_and_inf_costs_for_column_with_changed_bounds(unsigned j) {
-    if (m_mpq_lar_core_solver.m_r_heading[j] >= 0) {
-        if (costs_are_used()) {
-            bool was_infeas = m_mpq_lar_core_solver.m_r_solver.m_inf_set.contains(j);
-            m_mpq_lar_core_solver.m_r_solver.track_column_feasibility(j);
-            if (was_infeas != m_mpq_lar_core_solver.m_r_solver.m_inf_set.contains(j))
-                m_basic_columns_with_changed_cost.insert(j);
-        } else {
-            m_mpq_lar_core_solver.m_r_solver.track_column_feasibility(j);
-        }
-    } else {
-        numeric_pair<mpq> delta;
-        if (m_mpq_lar_core_solver.m_r_solver.make_column_feasible(j, delta))
-            change_basic_columns_dependend_on_a_given_nb_column(j, delta);
-    }
-}
-
-    
-void lar_solver::detect_rows_with_changed_bounds_for_column(unsigned j) {
-    if (m_mpq_lar_core_solver.m_r_heading[j] >= 0) {
-        m_rows_with_changed_bounds.insert(m_mpq_lar_core_solver.m_r_heading[j]);
-        return;
-    }
-
-    if (use_tableau())
-        detect_rows_of_bound_change_column_for_nbasic_column_tableau(j);
-    else 
-        detect_rows_of_bound_change_column_for_nbasic_column(j);
-}
-    
-void lar_solver::detect_rows_with_changed_bounds() {
-    for (auto j : m_columns_with_changed_bound.m_index)
-        detect_rows_with_changed_bounds_for_column(j);
-}
-
-void lar_solver::update_x_and_inf_costs_for_columns_with_changed_bounds() {
-    for (auto j : m_columns_with_changed_bound.m_index)
-        update_x_and_inf_costs_for_column_with_changed_bounds(j);
-}
-
-void lar_solver::update_x_and_inf_costs_for_columns_with_changed_bounds_tableau() {
-    for (auto j : m_columns_with_changed_bound.m_index)
-        update_x_and_inf_costs_for_column_with_changed_bounds(j);
-
-    if (tableau_with_costs()) {
-        for (unsigned j : m_basic_columns_with_changed_cost.m_index)
-            m_mpq_lar_core_solver.m_r_solver.update_inf_cost_for_column_tableau(j);
-        lp_assert(m_mpq_lar_core_solver.m_r_solver.reduced_costs_are_correct_tableau());
-    }
-}
-
-    
-void lar_solver::solve_with_core_solver() {
-    if (!use_tableau())
-        add_last_rows_to_lu(m_mpq_lar_core_solver.m_r_solver);
-    if (m_mpq_lar_core_solver.need_to_presolve_with_double_solver()) {
-        add_last_rows_to_lu(m_mpq_lar_core_solver.m_d_solver);
-    }
-    m_mpq_lar_core_solver.prefix_r();
-    if (costs_are_used()) {
-        m_basic_columns_with_changed_cost.clear();
-        m_basic_columns_with_changed_cost.resize(m_mpq_lar_core_solver.m_r_x.size());
-    }
-    if (use_tableau())
-        update_x_and_inf_costs_for_columns_with_changed_bounds_tableau();
-    else 
-        update_x_and_inf_costs_for_columns_with_changed_bounds();
-    m_mpq_lar_core_solver.solve();
-    set_status(m_mpq_lar_core_solver.m_r_solver.get_status());
-    lp_assert(m_status != lp_status::OPTIMAL || all_constraints_hold());
-}
-
-    
-numeric_pair<mpq> lar_solver::get_basic_var_value_from_row_directly(unsigned i) {
-    numeric_pair<mpq> r = zero_of_type<numeric_pair<mpq>>();
-        
-    unsigned bj = m_mpq_lar_core_solver.m_r_solver.m_basis[i];
-    for (const auto & c: A_r().m_rows[i]) {
-        if (c.m_j == bj) continue;
-        const auto & x = m_mpq_lar_core_solver.m_r_x[c.m_j];
-        if (!is_zero(x)) 
-            r -= c.m_value * x;
-    }
-    return r;
-}
-    
-numeric_pair<mpq> lar_solver::get_basic_var_value_from_row(unsigned i) {
-    if (settings().use_tableau()) {
-        return get_basic_var_value_from_row_directly(i);
-    }
-        
-    numeric_pair<mpq> r = zero_of_type<numeric_pair<mpq>>();
-    m_mpq_lar_core_solver.calculate_pivot_row(i);
-    for (unsigned j : m_mpq_lar_core_solver.m_r_solver.m_pivot_row.m_index) {
-        lp_assert(m_mpq_lar_core_solver.m_r_solver.m_basis_heading[j] < 0);
-        r -= m_mpq_lar_core_solver.m_r_solver.m_pivot_row.m_data[j] * m_mpq_lar_core_solver.m_r_x[j];
-    }
-    return r;
-}
-
-template <typename K, typename L>
-void lar_solver::add_last_rows_to_lu(lp_primal_core_solver<K,L> & s) {
-    auto & f = s.m_factorization;
-    if (f != nullptr) {
-        auto columns_to_replace = f->get_set_of_columns_to_replace_for_add_last_rows(s.m_basis_heading);
-        if (f->m_refactor_counter + columns_to_replace.size() >= 200 || f->has_dense_submatrix()) {
-            delete f;
-            f = nullptr;
-        } else {
-            f->add_last_rows_to_B(s.m_basis_heading, columns_to_replace);
-        }
-    }
-    if (f == nullptr) {
-        init_factorization(f, s.m_A, s.m_basis, m_settings);
-        if (f->get_status() != LU_status::OK) {
-            delete f;
-            f = nullptr;
-        }
-    }
-        
-}
-    
-bool lar_solver::x_is_correct() const {
-    if (m_mpq_lar_core_solver.m_r_x.size() != A_r().column_count()) {
-        return false;
-    }
-    for (unsigned i = 0; i < A_r().row_count(); i++) {
-        numeric_pair<mpq> delta =  A_r().dot_product_with_row(i, m_mpq_lar_core_solver.m_r_x);
-        if (!delta.is_zero()) {
-            return false;
-        }
-    }
-    return true;;
-    
-}
-
-bool lar_solver::var_is_registered(var_index vj) const {
-    if (vj >= m_terms_start_index) {
-        if (vj - m_terms_start_index >= m_terms.size())
-            return false;
-    } else if ( vj >= A_r().column_count()) {
-        return false;
-    }
-    return true;
-}
-
-unsigned lar_solver::constraint_stack_size() const {
-    return m_constraint_count.stack_size();
-}
-
-void lar_solver::fill_last_row_of_A_r(static_matrix<mpq, numeric_pair<mpq>> & A, const lar_term * ls) {    
-    lp_assert(A.row_count() > 0);
-    lp_assert(A.column_count() > 0);
-    unsigned last_row = A.row_count() - 1;
-    lp_assert(A.m_rows[last_row].size() == 0);
-    for (auto & t : ls->m_coeffs) {
-        lp_assert(!is_zero(t.second));
-        var_index j = t.first;
-        A.set(last_row, j, - t.second);
-    }
-    unsigned basis_j = A.column_count() - 1;
-    A.set(last_row, basis_j, mpq(1));
-}
-
-template <typename U, typename V>
-void lar_solver::create_matrix_A(static_matrix<U, V> & matr) {
-    lp_assert(false); // not implemented
-    /*
-      unsigned m = number_or_nontrivial_left_sides();
-      unsigned n = m_vec_of_canonic_left_sides.size();
-      if (matr.row_count() == m && matr.column_count() == n)
-      return;
-      matr.init_empty_matrix(m, n);
-      copy_from_mpq_matrix(matr);
-    */
-}
-
-template <typename U, typename V>
-void lar_solver::copy_from_mpq_matrix(static_matrix<U, V> & matr) {
-    matr.m_rows.resize(A_r().row_count());
-    matr.m_columns.resize(A_r().column_count());
-    for (unsigned i = 0; i < matr.row_count(); i++) {
-        for (auto & it : A_r().m_rows[i]) {
-            matr.set(i, it.m_j,  convert_struct<U, mpq>::convert(it.get_val()));
-        }
-    }
-}
-
-
-bool lar_solver::try_to_set_fixed(column_info<mpq> & ci) {
-    if (ci.upper_bound_is_set() && ci.lower_bound_is_set() && ci.get_upper_bound() == ci.get_lower_bound() && !ci.is_fixed()) {
-        ci.set_fixed_value(ci.get_upper_bound());
-        return true;
-    }
-    return false;
-}
-
-column_type lar_solver::get_column_type(const column_info<mpq> & ci) {
-    auto ret = ci.get_column_type_no_flipping();
-    if (ret == column_type::boxed) { // changing boxed to fixed because of the no span
-        if (ci.get_lower_bound() == ci.get_upper_bound())
-            ret = column_type::fixed;
-    }
-    return ret;
-}
-
-std::string lar_solver::get_column_name(unsigned j) const {
-    if (j >= m_terms_start_index) 
-        return std::string("_t") + T_to_string(j);
-    if (j >= m_columns_to_ext_vars_or_term_indices.size())
-        return std::string("_s") + T_to_string(j);
-
-    return std::string("v") + T_to_string(m_columns_to_ext_vars_or_term_indices[j]);
-}
-
-bool lar_solver::all_constrained_variables_are_registered(const vector<std::pair<mpq, var_index>>& left_side) {
-    for (auto it : left_side) {
-        if (! var_is_registered(it.second))
-            return false;
-    }
-    return true;
-}
-
-bool lar_solver::all_constraints_hold() const {
-    if (m_settings.get_cancel_flag())
-        return true;
-    std::unordered_map<var_index, mpq> var_map;
-    get_model_do_not_care_about_diff_vars(var_map);
-    
-    for (unsigned i = 0; i < m_constraints.size(); i++) {
-        if (!constraint_holds(*m_constraints[i], var_map)) {
-            return false;
-        }
-    }
-    return true;
-}
-
-bool lar_solver::constraint_holds(const lar_base_constraint & constr, std::unordered_map<var_index, mpq> & var_map) const {
-    return true;
-    mpq left_side_val = get_left_side_val(constr, var_map);
-    switch (constr.m_kind) {
-    case LE: return left_side_val <= constr.m_right_side;
-    case LT: return left_side_val < constr.m_right_side;
-    case GE: return left_side_val >= constr.m_right_side;
-    case GT: return left_side_val > constr.m_right_side;
-    case EQ: return left_side_val == constr.m_right_side;
-    default:
-        lp_unreachable();
-    }
-    return false; // it is unreachable
-}
-
-bool lar_solver::the_relations_are_of_same_type(const vector<std::pair<mpq, unsigned>> & evidence, lconstraint_kind & the_kind_of_sum) const {
-    unsigned n_of_G = 0, n_of_L = 0;
-    bool strict = false;
-    for (auto & it : evidence) {
-        mpq coeff = it.first;
-        constraint_index con_ind = it.second;
-        lconstraint_kind kind = coeff.is_pos() ?
-            m_constraints[con_ind]->m_kind :
-            flip_kind(m_constraints[con_ind]->m_kind);
-        if (kind == GT || kind == LT)
-            strict = true;
-        if (kind == GE || kind == GT) n_of_G++;
-        else if (kind == LE || kind == LT) n_of_L++;
-    }
-    the_kind_of_sum = n_of_G ? GE : (n_of_L ? LE : EQ);
-    if (strict)
-        the_kind_of_sum = static_cast<lconstraint_kind>((static_cast<int>(the_kind_of_sum) / 2));
-
-    return n_of_G == 0 || n_of_L == 0;
-}
-
-void lar_solver::register_in_map(std::unordered_map<var_index, mpq> & coeffs, const lar_base_constraint & cn, const mpq & a) {
-    for (auto & it : cn.get_left_side_coefficients()) {
-        unsigned j = it.second;
-        auto p = coeffs.find(j);
-        if (p == coeffs.end())
-            coeffs[j] = it.first * a;
-        else {
-            p->second += it.first * a;
-            if (p->second.is_zero())
-                coeffs.erase(p);
-        }
-    }
-}
-
-bool lar_solver::the_left_sides_sum_to_zero(const vector<std::pair<mpq, unsigned>> & evidence) const {
-    std::unordered_map<var_index, mpq> coeff_map;
-    for (auto & it : evidence) {
-        mpq coeff = it.first;
-        constraint_index con_ind = it.second;
-        lp_assert(con_ind < m_constraints.size());
-        register_in_map(coeff_map, *m_constraints[con_ind], coeff);
-    }
-
-    if (!coeff_map.empty()) {
-        return false;
-    }
-
-    return true;
-}
-
-bool lar_solver::the_right_sides_do_not_sum_to_zero(const vector<std::pair<mpq, unsigned>> & evidence) {
-    mpq ret = numeric_traits<mpq>::zero();
-    for (auto & it : evidence) {
-        mpq coeff = it.first;
-        constraint_index con_ind = it.second;
-        lp_assert(con_ind < m_constraints.size());
-        const lar_constraint & constr = *m_constraints[con_ind];
-        ret += constr.m_right_side * coeff;
-    }
-    return !numeric_traits<mpq>::is_zero(ret);
-}
-
-bool lar_solver::explanation_is_correct(const vector<std::pair<mpq, unsigned>>& explanation) const {
-#ifdef Z3DEBUG
-    lconstraint_kind kind;
-    lp_assert(the_relations_are_of_same_type(explanation, kind));
-    lp_assert(the_left_sides_sum_to_zero(explanation));
-    mpq rs = sum_of_right_sides_of_explanation(explanation);
-    switch (kind) {
-    case LE: lp_assert(rs < zero_of_type<mpq>());
-        break;
-    case LT: lp_assert(rs <= zero_of_type<mpq>());
-        break;
-    case GE: lp_assert(rs > zero_of_type<mpq>());
-        break;
-    case GT: lp_assert(rs >= zero_of_type<mpq>());
-        break;
-    case EQ: lp_assert(rs != zero_of_type<mpq>());
-        break;
-    default:
-        lp_assert(false);
-        return false;
-    }
-#endif
-    return true;
-}
-
-bool lar_solver::inf_explanation_is_correct() const {
-#ifdef Z3DEBUG
-    vector<std::pair<mpq, unsigned>> explanation;
-    get_infeasibility_explanation(explanation);
-    return explanation_is_correct(explanation);
-#endif
-    return true;
-}
-
-mpq lar_solver::sum_of_right_sides_of_explanation(const vector<std::pair<mpq, unsigned>> & explanation) const {
-    mpq ret = numeric_traits<mpq>::zero();
-    for (auto & it : explanation) {
-        mpq coeff = it.first;
-        constraint_index con_ind = it.second;
-        lp_assert(con_ind < m_constraints.size());
-        ret += (m_constraints[con_ind]->m_right_side - m_constraints[con_ind]->get_free_coeff_of_left_side()) * coeff;
-    }
-    return ret;
-}
-
-bool lar_solver::has_lower_bound(var_index var, constraint_index& ci, mpq& value, bool& is_strict) const {
-
-    if (var >= m_columns_to_ul_pairs.size()) {
-        // TBD: bounds on terms could also be used, caller may have to track these.
-        return false;
-    }
-    const ul_pair & ul = m_columns_to_ul_pairs[var];
-    ci = ul.lower_bound_witness();
-    if (ci != static_cast<constraint_index>(-1)) {
-        auto& p = m_mpq_lar_core_solver.m_r_lower_bounds()[var];
-        value = p.x;
-        is_strict = p.y.is_pos();
-        return true;
-    }
-    else {
-        return false;
-    }
-}
-    
-bool lar_solver::has_upper_bound(var_index var, constraint_index& ci, mpq& value, bool& is_strict) const {
-
-    if (var >= m_columns_to_ul_pairs.size()) {
-        // TBD: bounds on terms could also be used, caller may have to track these.
-        return false;
-    }
-    const ul_pair & ul = m_columns_to_ul_pairs[var];
-    ci = ul.upper_bound_witness();
-    if (ci != static_cast<constraint_index>(-1)) {
-        auto& p = m_mpq_lar_core_solver.m_r_upper_bounds()[var];
-        value = p.x;
-        is_strict = p.y.is_neg();
-        return true;
-    }
-    else {
-        return false;
-    }
-}
-
-void lar_solver::get_infeasibility_explanation(vector<std::pair<mpq, constraint_index>> & explanation) const {
-    explanation.clear();
-    if (m_infeasible_column_index != -1) {
-        fill_explanation_from_infeasible_column(explanation);
-        return;
-    }
-    if (m_mpq_lar_core_solver.get_infeasible_sum_sign() == 0) {
-        return;
-    }
-    // the infeasibility sign
-    int inf_sign;
-    auto inf_row = m_mpq_lar_core_solver.get_infeasibility_info(inf_sign);
-    get_infeasibility_explanation_for_inf_sign(explanation, inf_row, inf_sign);
-    lp_assert(explanation_is_correct(explanation));
-}
-
-
-
-void lar_solver::get_infeasibility_explanation_for_inf_sign(
-    vector<std::pair<mpq, constraint_index>> & explanation,
-    const vector<std::pair<mpq, unsigned>> & inf_row,
-    int inf_sign) const {
-
-    for (auto & it : inf_row) {
-        mpq coeff = it.first;
-        unsigned j = it.second;
-
-        int adj_sign = coeff.is_pos() ? inf_sign : -inf_sign;
-        const ul_pair & ul = m_columns_to_ul_pairs[j];
-
-        constraint_index bound_constr_i = adj_sign < 0 ? ul.upper_bound_witness() : ul.lower_bound_witness();
-        lp_assert(bound_constr_i < m_constraints.size());
-        explanation.push_back(std::make_pair(coeff, bound_constr_i));
-    } 
-}
-
-void lar_solver::get_model(std::unordered_map<var_index, mpq> & variable_values) const {
-    lp_assert(m_status == lp_status::OPTIMAL);
-    mpq delta = mpq(1, 2); // start from 0.5 to have less clashes
-    unsigned i;
-    do {
-        // different pairs have to produce different singleton values
-        std::unordered_set<impq> set_of_different_pairs; 
-        std::unordered_set<mpq> set_of_different_singles;
-        delta = m_mpq_lar_core_solver.find_delta_for_strict_bounds(delta);
-        for (i = 0; i < m_mpq_lar_core_solver.m_r_x.size(); i++ ) {
-            const numeric_pair<mpq> & rp = m_mpq_lar_core_solver.m_r_x[i];
-            set_of_different_pairs.insert(rp);
-            mpq x = rp.x + delta * rp.y;
-            set_of_different_singles.insert(x);
-            if (set_of_different_pairs.size()
-                != set_of_different_singles.size()) {
-                delta /= mpq(2);
-                break;
-            }
-                    
-            variable_values[i] = x;
-        }
-    } while (i != m_mpq_lar_core_solver.m_r_x.size());
-}
-
-void lar_solver::get_model_do_not_care_about_diff_vars(std::unordered_map<var_index, mpq> & variable_values) const {
-    mpq delta = mpq(1);
-    delta = m_mpq_lar_core_solver.find_delta_for_strict_bounds(delta);
-    for (unsigned i = 0; i < m_mpq_lar_core_solver.m_r_x.size(); i++ ) {
-        const impq & rp = m_mpq_lar_core_solver.m_r_x[i];
-        variable_values[i] = rp.x + delta * rp.y;
-    }
-}
-
-
-std::string lar_solver::get_variable_name(var_index vi) const {
-    return get_column_name(vi);
-}
-
-// ********** print region start
-void lar_solver::print_constraint(constraint_index ci, std::ostream & out) const {
-    if (ci >= m_constraints.size()) {
-        out << "constraint " << T_to_string(ci) << " is not found";
-        out << std::endl;
-        return;
-    }
-
-    print_constraint(m_constraints[ci], out);
-}
-
-void lar_solver::print_constraints(std::ostream& out) const  {
-    out << "number of constraints = " << m_constraints.size() << std::endl;
-    for (auto c : m_constraints) {
-        print_constraint(c, out);
-    }
-}
-
-void lar_solver::print_terms(std::ostream& out) const  {
-    for (auto it : m_terms) {
-        print_term(*it, out);
-        out << "\n";
-    }
-}
-
-void lar_solver::print_left_side_of_constraint(const lar_base_constraint * c, std::ostream & out) const {
-    print_linear_combination_of_column_indices(c->get_left_side_coefficients(), out);
-    mpq free_coeff = c->get_free_coeff_of_left_side();
-    if (!is_zero(free_coeff))
-        out << " + " << free_coeff;
-        
-}
-
-void lar_solver::print_term(lar_term const& term, std::ostream & out) const {
-    if (!numeric_traits<mpq>::is_zero(term.m_v)) {
-        out << term.m_v << " + ";
-    }
-    bool first = true;
-    for (const auto p : term) {
-        mpq val = p.coeff();
-        if (first) {
-            first = false;
-        } else {
-            if (is_pos(val)) {
-                out << " + ";
-            } else {
-                out << " - ";
-                val = -val;
-            }
-        }
-        if (val == -numeric_traits<mpq>::one())
-            out << " - ";
-        else if (val != numeric_traits<mpq>::one())
-            out << T_to_string(val);
-        out << this->get_column_name(p.var());
-    }
-
-}
-
-void lar_solver::print_term_as_indices(lar_term const& term, std::ostream & out) const {
-    if (!numeric_traits<mpq>::is_zero(term.m_v)) {
-        out << term.m_v << " + ";
-    }
-    print_linear_combination_of_column_indices_only(term.coeffs_as_vector(), out);
-}
-
-mpq lar_solver::get_left_side_val(const lar_base_constraint &  cns, const std::unordered_map<var_index, mpq> & var_map) const {
-    mpq ret = cns.get_free_coeff_of_left_side();
-    for (auto & it : cns.get_left_side_coefficients()) {
-        var_index j = it.second;
-        auto vi = var_map.find(j);
-        lp_assert(vi != var_map.end());
-        ret += it.first * vi->second;
-    }
-    return ret;
-}
-
-void lar_solver::print_constraint(const lar_base_constraint * c, std::ostream & out) const {
-    print_left_side_of_constraint(c, out);
-    out << " " << lconstraint_kind_string(c->m_kind) << " " << c->m_right_side << std::endl;
-}
-
-void lar_solver::fill_var_set_for_random_update(unsigned sz, var_index const * vars, vector<unsigned>& column_list) {
-    for (unsigned i = 0; i < sz; i++) {        
-        var_index var = vars[i];
-        if (var >= m_terms_start_index) { // handle the term
-            for (auto & it : m_terms[var - m_terms_start_index]->m_coeffs) {
-                column_list.push_back(it.first);
-            }
-        } else {
-            column_list.push_back(var);
-        }
-    }
-}
-
-void lar_solver::random_update(unsigned sz, var_index const * vars) {
-    vector<unsigned> column_list;
-    fill_var_set_for_random_update(sz, vars, column_list);
-    random_updater ru(*this, column_list);
-    ru.update();
-}
-
-
-void lar_solver::pivot_fixed_vars_from_basis() {
-    m_mpq_lar_core_solver.m_r_solver.pivot_fixed_vars_from_basis();
-}
-
-void lar_solver::pop() {
-    pop(1);
-}
-
-bool lar_solver::column_represents_row_in_tableau(unsigned j) {
-    return m_columns_to_ul_pairs()[j].m_i != static_cast<row_index>(-1);
-}
-
-void lar_solver::make_sure_that_the_bottom_right_elem_not_zero_in_tableau(unsigned i, unsigned j) {
-    // i, j - is the indices of the bottom-right element of the tableau
-    lp_assert(A_r().row_count() == i + 1 && A_r().column_count() == j + 1);
-    auto & last_column = A_r().m_columns[j];
-    int non_zero_column_cell_index = -1;
-    for (unsigned k = last_column.size(); k-- > 0;){
-        auto & cc = last_column[k];
-        if (cc.m_i == i)
-            return;
-        non_zero_column_cell_index = k;
-    }
-
-    lp_assert(non_zero_column_cell_index != -1);
-    lp_assert(static_cast<unsigned>(non_zero_column_cell_index) != i);
-    m_mpq_lar_core_solver.m_r_solver.transpose_rows_tableau(last_column[non_zero_column_cell_index].m_i, i);
-}
-
-void lar_solver::remove_last_row_and_column_from_tableau(unsigned j) {
-    lp_assert(A_r().column_count() == m_mpq_lar_core_solver.m_r_solver.m_costs.size());
-    auto & slv = m_mpq_lar_core_solver.m_r_solver;
-    unsigned i = A_r().row_count() - 1; //last row index
-    make_sure_that_the_bottom_right_elem_not_zero_in_tableau(i, j);
-    if (slv.m_basis_heading[j] < 0) {
-        slv.pivot_column_tableau(j, i);
-    }
-
-    auto & last_row = A_r().m_rows[i];
-    mpq &cost_j = m_mpq_lar_core_solver.m_r_solver.m_costs[j];
-    bool cost_is_nz = !is_zero(cost_j);
-    for (unsigned k = last_row.size(); k-- > 0;) {
-        auto &rc = last_row[k];
-        if (cost_is_nz) {
-            m_mpq_lar_core_solver.m_r_solver.m_d[rc.m_j] += cost_j*rc.get_val();
-        }
-            
-        A_r().remove_element(last_row, rc);
-    }
-    lp_assert(last_row.size() == 0);
-    lp_assert(A_r().m_columns[j].size() == 0);
-    A_r().m_rows.pop_back();
-    A_r().m_columns.pop_back();
-    slv.m_b.pop_back();
-}
-
-void lar_solver::remove_last_column_from_A() {
-    // the last column has to be empty
-    lp_assert(A_r().m_columns.back().size() == 0);
-    A_r().m_columns.pop_back();
-}
-
-void lar_solver::remove_last_column_from_basis_tableau(unsigned j) {
-    auto& rslv = m_mpq_lar_core_solver.m_r_solver;
-    int i = rslv.m_basis_heading[j];
-    if (i >= 0) { // j is a basic var
-        int last_pos = static_cast<int>(rslv.m_basis.size()) - 1;
-        lp_assert(last_pos >= 0);
-        if (i != last_pos) {
-            unsigned j_at_last_pos = rslv.m_basis[last_pos];
-            rslv.m_basis[i] = j_at_last_pos;
-            rslv.m_basis_heading[j_at_last_pos] = i;
-        }
-        rslv.m_basis.pop_back(); // remove j from the basis
-    } else {
-        int last_pos = static_cast<int>(rslv.m_nbasis.size()) - 1;
-        lp_assert(last_pos >= 0);
-        i = - 1 - i;
-        if (i != last_pos) {
-            unsigned j_at_last_pos = rslv.m_nbasis[last_pos];
-            rslv.m_nbasis[i] = j_at_last_pos;
-            rslv.m_basis_heading[j_at_last_pos] = - i - 1;
-        }
-        rslv.m_nbasis.pop_back(); // remove j from the basis
-    }
-    rslv.m_basis_heading.pop_back();
-    lp_assert(rslv.m_basis.size() == A_r().row_count());
-    lp_assert(rslv.basis_heading_is_correct());
-}
-
-void lar_solver::remove_last_column_from_tableau() {
-    auto& rslv = m_mpq_lar_core_solver.m_r_solver;
-    unsigned j = A_r().column_count() - 1;
-    lp_assert(A_r().column_count() == m_mpq_lar_core_solver.m_r_solver.m_costs.size());
-    if (column_represents_row_in_tableau(j)) {
-        remove_last_row_and_column_from_tableau(j);
-        if (rslv.m_basis_heading[j] < 0)
-            rslv.change_basis_unconditionally(j, rslv.m_basis[A_r().row_count()]); // A_r().row_count() is the index of the last row in the basis still
-    }
-    else {
-        remove_last_column_from_A();
-    }
-    rslv.m_x.pop_back();
-    rslv.m_d.pop_back();
-    rslv.m_costs.pop_back();
-
-    remove_last_column_from_basis_tableau(j);
-    lp_assert(m_mpq_lar_core_solver.r_basis_is_OK());
-    lp_assert(A_r().column_count() == m_mpq_lar_core_solver.m_r_solver.m_costs.size());
-}
-
-void lar_solver::pop_tableau() {
-    lp_assert(m_mpq_lar_core_solver.m_r_solver.m_costs.size() == A_r().column_count());
-
-    lp_assert(m_mpq_lar_core_solver.m_r_solver.m_basis.size() == A_r().row_count());
-    lp_assert(m_mpq_lar_core_solver.m_r_solver.basis_heading_is_correct());
-    // We remove last variables starting from m_column_names.size() to m_vec_of_canonic_left_sides.size().    
-    // At this moment m_column_names is already popped
-    while (A_r().column_count() > m_columns_to_ext_vars_or_term_indices.size())
-        remove_last_column_from_tableau();
-    lp_assert(m_mpq_lar_core_solver.m_r_solver.m_costs.size() == A_r().column_count());
-    lp_assert(m_mpq_lar_core_solver.m_r_solver.m_basis.size() == A_r().row_count());
-    lp_assert(m_mpq_lar_core_solver.m_r_solver.basis_heading_is_correct());
-}
-
-void lar_solver::clean_inf_set_of_r_solver_after_pop() {
-    vector<unsigned> became_feas;
-    clean_popped_elements(A_r().column_count(), m_mpq_lar_core_solver.m_r_solver.m_inf_set);
-    std::unordered_set<unsigned> basic_columns_with_changed_cost;
-    auto inf_index_copy = m_mpq_lar_core_solver.m_r_solver.m_inf_set.m_index;
-    for (auto j: inf_index_copy) {
-        if (m_mpq_lar_core_solver.m_r_heading[j] >= 0) {
-            continue;
-        }
-        // some basic columns might become non-basic - these columns need to be made feasible
-        numeric_pair<mpq> delta;
-        if (m_mpq_lar_core_solver.m_r_solver.make_column_feasible(j, delta)) {
-            
-            change_basic_columns_dependend_on_a_given_nb_column(j, delta);
-        }
-        became_feas.push_back(j);
-    }
-
-    for (unsigned j : became_feas) {
-        lp_assert(m_mpq_lar_core_solver.m_r_solver.m_basis_heading[j] < 0);
-        m_mpq_lar_core_solver.m_r_solver.m_d[j] -= m_mpq_lar_core_solver.m_r_solver.m_costs[j];
-        m_mpq_lar_core_solver.m_r_solver.m_costs[j] = zero_of_type<mpq>();
-        m_mpq_lar_core_solver.m_r_solver.m_inf_set.erase(j);
-    }
-    became_feas.clear();
-    for (unsigned j : m_mpq_lar_core_solver.m_r_solver.m_inf_set.m_index) {
-        lp_assert(m_mpq_lar_core_solver.m_r_heading[j] >= 0);
-        if (m_mpq_lar_core_solver.m_r_solver.column_is_feasible(j))
-            became_feas.push_back(j);
-    }
-    for (unsigned j : became_feas)
-        m_mpq_lar_core_solver.m_r_solver.m_inf_set.erase(j);
-    
-    
-    if (use_tableau_costs()) {
-        for (unsigned j : became_feas)
-            m_mpq_lar_core_solver.m_r_solver.update_inf_cost_for_column_tableau(j);
-        for (unsigned j : basic_columns_with_changed_cost)
-            m_mpq_lar_core_solver.m_r_solver.update_inf_cost_for_column_tableau(j);
-        lp_assert(m_mpq_lar_core_solver.m_r_solver.reduced_costs_are_correct_tableau());
-    }
-}
-
-bool lar_solver::model_is_int_feasible() const {
-    unsigned n = A_r().column_count();
-    for (unsigned j = 0; j < n; j++) {
-        if (column_is_int(j) && !column_value_is_integer(j))
-            return false;
-    }
-    return true;
-}
-
-bool lar_solver::term_is_int(const lar_term * t) const {
-    for (auto const & p :  t->m_coeffs)
-        if (! (column_is_int(p.first)  && p.second.is_int()))
-            return false;
-    return t->m_v.is_int();
-}
-
-bool lar_solver::var_is_int(var_index v) const {
-    if (is_term(v)) {
-        lar_term const& t = get_term(v);
-        return term_is_int(&t);
-    }
-    else {
-        return column_is_int(v);
-    }
-}
-
-bool lar_solver::column_is_int(unsigned j) const {
-    unsigned ext_var = m_columns_to_ext_vars_or_term_indices[j];
-    lp_assert(contains(m_ext_vars_to_columns, ext_var));
-    return m_ext_vars_to_columns.find(ext_var)->second.is_integer();
-}
-
-bool lar_solver::column_is_fixed(unsigned j) const {
-    return m_mpq_lar_core_solver.column_is_fixed(j);
-}
-
-    
-bool lar_solver::ext_var_is_int(var_index ext_var) const {
-    auto it = m_ext_vars_to_columns.find(ext_var);
-    lp_assert(it != m_ext_vars_to_columns.end());
-    return it->second.is_integer();
-}
-
-// below is the initialization functionality of lar_solver
-
-bool lar_solver::strategy_is_undecided() const {
-    return m_settings.simplex_strategy() == simplex_strategy_enum::undecided;
-}
-
-var_index lar_solver::add_var(unsigned ext_j, bool is_int) {
-    if (is_int)
-        m_has_int_var = true;
-        
-    TRACE("add_var", tout << "adding var " << ext_j << (is_int? " int" : " nonint") << std::endl;);
-    var_index i;
-    lp_assert(ext_j < m_terms_start_index);
-
-    if (ext_j >= m_terms_start_index)
-        throw 0; // todo : what is the right way to exit?
-    auto it = m_ext_vars_to_columns.find(ext_j);
-    if (it != m_ext_vars_to_columns.end()) {
-        return it->second.internal_j();
-    }
-    lp_assert(m_columns_to_ul_pairs.size() == A_r().column_count());
-    i = A_r().column_count();
-    m_columns_to_ul_pairs.push_back(ul_pair(static_cast<unsigned>(-1)));
-    add_non_basic_var_to_core_fields(ext_j, is_int);
-    lp_assert(sizes_are_correct());
-    return i;
-}
-
-void lar_solver::register_new_ext_var_index(unsigned ext_v, bool is_int) {
-    lp_assert(!contains(m_ext_vars_to_columns, ext_v));
-    unsigned j = static_cast<unsigned>(m_ext_vars_to_columns.size());
-    m_ext_vars_to_columns.insert(std::make_pair(ext_v, ext_var_info(j, is_int)));
-    lp_assert(m_columns_to_ext_vars_or_term_indices.size() == j);
-    m_columns_to_ext_vars_or_term_indices.push_back(ext_v);
-}
-
-void lar_solver::add_non_basic_var_to_core_fields(unsigned ext_j, bool is_int) {
-    register_new_ext_var_index(ext_j, is_int);
-    m_mpq_lar_core_solver.m_column_types.push_back(column_type::free_column);
-    m_columns_with_changed_bound.increase_size_by_one();
-    add_new_var_to_core_fields_for_mpq(false);
-    if (use_lu())
-        add_new_var_to_core_fields_for_doubles(false);
-}
-
-void lar_solver::add_new_var_to_core_fields_for_doubles(bool register_in_basis) {
-    unsigned j = A_d().column_count();
-    A_d().add_column();
-    lp_assert(m_mpq_lar_core_solver.m_d_x.size() == j);
-    //        lp_assert(m_mpq_lar_core_solver.m_d_lower_bounds.size() == j && m_mpq_lar_core_solver.m_d_upper_bounds.size() == j);  // restore later
-    m_mpq_lar_core_solver.m_d_x.resize(j + 1);
-    m_mpq_lar_core_solver.m_d_lower_bounds.resize(j + 1);
-    m_mpq_lar_core_solver.m_d_upper_bounds.resize(j + 1);
-    lp_assert(m_mpq_lar_core_solver.m_d_heading.size() == j); // as A().column_count() on the entry to the method
-    if (register_in_basis) {
-        A_d().add_row();
-        m_mpq_lar_core_solver.m_d_heading.push_back(m_mpq_lar_core_solver.m_d_basis.size());
-        m_mpq_lar_core_solver.m_d_basis.push_back(j);
-    }
-    else {
-        m_mpq_lar_core_solver.m_d_heading.push_back(-static_cast<int>(m_mpq_lar_core_solver.m_d_nbasis.size()) - 1);
-        m_mpq_lar_core_solver.m_d_nbasis.push_back(j);
-    }
-}
-
-void lar_solver::add_new_var_to_core_fields_for_mpq(bool register_in_basis) {
-    unsigned j = A_r().column_count();
-    A_r().add_column();
-    lp_assert(m_mpq_lar_core_solver.m_r_x.size() == j);
-    //        lp_assert(m_mpq_lar_core_solver.m_r_lower_bounds.size() == j && m_mpq_lar_core_solver.m_r_upper_bounds.size() == j);  // restore later
-    m_mpq_lar_core_solver.m_r_x.resize(j + 1);
-    m_mpq_lar_core_solver.m_r_lower_bounds.increase_size_by_one();
-    m_mpq_lar_core_solver.m_r_upper_bounds.increase_size_by_one();
-    m_mpq_lar_core_solver.m_r_solver.m_inf_set.increase_size_by_one();
-    m_mpq_lar_core_solver.m_r_solver.m_costs.resize(j + 1);
-    m_mpq_lar_core_solver.m_r_solver.m_d.resize(j + 1);
-    lp_assert(m_mpq_lar_core_solver.m_r_heading.size() == j); // as A().column_count() on the entry to the method
-    if (register_in_basis) {
-        A_r().add_row();
-        m_mpq_lar_core_solver.m_r_heading.push_back(m_mpq_lar_core_solver.m_r_basis.size());
-        m_mpq_lar_core_solver.m_r_basis.push_back(j);
-        if (m_settings.bound_propagation())
-            m_rows_with_changed_bounds.insert(A_r().row_count() - 1);
-    }
-    else {
-        m_mpq_lar_core_solver.m_r_heading.push_back(-static_cast<int>(m_mpq_lar_core_solver.m_r_nbasis.size()) - 1);
-        m_mpq_lar_core_solver.m_r_nbasis.push_back(j);
-    }
-}
-
-
-var_index lar_solver::add_term_undecided(const vector<std::pair<mpq, var_index>> & coeffs,
-                                         const mpq &m_v) {
-    push_and_register_term(new lar_term(coeffs, m_v));
-    return m_terms_start_index + m_terms.size() - 1;
-}
-
-#if Z3DEBUG_CHECK_UNIQUE_TERMS
-bool lar_solver::term_coeffs_are_ok(const vector<std::pair<mpq, var_index>> & coeffs, const mpq& v) {
-    if (coeffs.empty()) {
-        return is_zero(v);
-    }
-
-    for (const auto & p : coeffs) {
-        if (column_is_real(p.second))
-            return true;
-    }
-    
-    mpq g;
-    bool g_is_set = false;
-    for (const auto & p : coeffs) {
-        if (!p.first.is_int()) {
-            return false;
-        }
-        if (!g_is_set) {
-            g_is_set = true;
-            g = p.first;
-        } else {
-            g = gcd(g, p.first);
-        }
-    }
-    if (g == one_of_type<mpq>())
-        return true;
-
-    return false;
-}
-#endif
-void lar_solver::push_and_register_term(lar_term* t) {
-#if Z3DEBUG_CHECK_UNIQUE_TERMS
-    lp_assert(m_set_of_terms.find(t) == m_set_of_terms.end());
-    m_set_of_terms.insert(t);
-#endif
-    m_terms.push_back(t);
-}
-
-// terms
-var_index lar_solver::add_term(const vector<std::pair<mpq, var_index>> & coeffs,
-                               const mpq &m_v) {
-    if (strategy_is_undecided())
-        return add_term_undecided(coeffs, m_v);
-
-    push_and_register_term(new lar_term(coeffs, m_v));
-    unsigned adjusted_term_index = m_terms.size() - 1;
-    var_index ret = m_terms_start_index + adjusted_term_index;
-    if (use_tableau() && !coeffs.empty()) {
-        add_row_from_term_no_constraint(m_terms.back(), ret);
-        if (m_settings.bound_propagation())
-            m_rows_with_changed_bounds.insert(A_r().row_count() - 1);
-    }
-    lp_assert(m_ext_vars_to_columns.size() == A_r().column_count());
-    return ret;
-}
-
-void lar_solver::add_row_from_term_no_constraint(const lar_term * term, unsigned term_ext_index) {
-    TRACE("dump_terms", print_term(*term, tout); tout << std::endl;);
-    register_new_ext_var_index(term_ext_index, term_is_int(term));
-    // j will be a new variable
-    unsigned j = A_r().column_count();
-    ul_pair ul(j);
-    m_columns_to_ul_pairs.push_back(ul);
-    add_basic_var_to_core_fields();
-    if (use_tableau()) {
-        A_r().fill_last_row_with_pivoting(*term,
-                                          j,
-                                          m_mpq_lar_core_solver.m_r_solver.m_basis_heading);
-        m_mpq_lar_core_solver.m_r_solver.m_b.resize(A_r().column_count(), zero_of_type<mpq>());
-    }
-    else {
-        fill_last_row_of_A_r(A_r(), term);
-    }
-    m_mpq_lar_core_solver.m_r_solver.update_x_and_call_tracker(j, get_basic_var_value_from_row_directly(A_r().row_count() - 1));
-    if (use_lu())
-        fill_last_row_of_A_d(A_d(), term);
-}
-
-void lar_solver::add_basic_var_to_core_fields() {
-    bool use_lu = m_mpq_lar_core_solver.need_to_presolve_with_double_solver();
-    lp_assert(!use_lu || A_r().column_count() == A_d().column_count());
-    m_mpq_lar_core_solver.m_column_types.push_back(column_type::free_column);
-    m_columns_with_changed_bound.increase_size_by_one();
-    m_rows_with_changed_bounds.increase_size_by_one();
-    add_new_var_to_core_fields_for_mpq(true);
-    if (use_lu)
-        add_new_var_to_core_fields_for_doubles(true);
-}
-
-bool lar_solver::bound_is_integer_for_integer_column(unsigned j, const mpq & right_side) const {
-    if (!column_is_int(j))
-        return true;
-    return right_side.is_int();
-}
-
-constraint_index lar_solver::add_var_bound(var_index j, lconstraint_kind kind, const mpq & right_side) {
-    TRACE("lar_solver", tout << "j = " << j << std::endl;);
-    constraint_index ci = m_constraints.size();
-    if (!is_term(j)) { // j is a var
-        lp_assert(bound_is_integer_for_integer_column(j, right_side));
-        auto vc = new lar_var_constraint(j, kind, right_side);
-        m_constraints.push_back(vc);
-        update_column_type_and_bound(j, kind, right_side, ci);
-    }
-    else {
-        add_var_bound_on_constraint_for_term(j, kind, right_side, ci);
-    }
-    lp_assert(sizes_are_correct());
-    return ci;
-}
-
-void lar_solver::update_column_type_and_bound(var_index j, lconstraint_kind kind, const mpq & right_side, constraint_index constr_index) {
-    switch (m_mpq_lar_core_solver.m_column_types[j]) {
-    case column_type::free_column:
-        update_free_column_type_and_bound(j, kind, right_side, constr_index);
-        break;
-    case column_type::boxed:
-        update_boxed_column_type_and_bound(j, kind, right_side, constr_index);
-        break;
-    case column_type::lower_bound:
-        update_lower_bound_column_type_and_bound(j, kind, right_side, constr_index);
-        break;
-    case column_type::upper_bound:
-        update_upper_bound_column_type_and_bound(j, kind, right_side, constr_index);
-        break;
-    case column_type::fixed:
-        update_fixed_column_type_and_bound(j, kind, right_side, constr_index);
-        break;
-    default:
-        lp_assert(false); // cannot be here
-    }
-}
-
-void lar_solver::add_var_bound_on_constraint_for_term(var_index j, lconstraint_kind kind, const mpq & right_side, constraint_index ci) {
-    lp_assert(is_term(j));
-    unsigned adjusted_term_index = adjust_term_index(j);
-    //    lp_assert(!term_is_int(m_terms[adjusted_term_index]) || right_side.is_int());
-    auto it = m_ext_vars_to_columns.find(j);
-    if (it != m_ext_vars_to_columns.end()) {
-        unsigned term_j = it->second.internal_j();
-        mpq rs = right_side - m_terms[adjusted_term_index]->m_v;
-        m_constraints.push_back(new lar_term_constraint(m_terms[adjusted_term_index], kind, right_side));
-        update_column_type_and_bound(term_j, kind, rs, ci);
-    }
-    else {
-        add_constraint_from_term_and_create_new_column_row(j, m_terms[adjusted_term_index], kind, right_side);
-    }
-}
-
-constraint_index lar_solver::add_constraint(const vector<std::pair<mpq, var_index>>& left_side_with_terms, lconstraint_kind kind_par, const mpq& right_side_parm) {
-    vector<std::pair<mpq, var_index>> left_side;
-    mpq rs = -right_side_parm;
-    substitute_terms_in_linear_expression(left_side_with_terms, left_side, rs);
-    unsigned term_index = add_term(left_side, zero_of_type<mpq>());
-    constraint_index ci = m_constraints.size();
-    add_var_bound_on_constraint_for_term(term_index, kind_par, -rs, ci);
-
-    return ci;
-}
-
-void lar_solver::add_constraint_from_term_and_create_new_column_row(unsigned term_j, const lar_term* term,
-                                                                    lconstraint_kind kind, const mpq & right_side) {
-
-    add_row_from_term_no_constraint(term, term_j);
-    unsigned j = A_r().column_count() - 1;
-    update_column_type_and_bound(j, kind, right_side - term->m_v, m_constraints.size());
-    m_constraints.push_back(new lar_term_constraint(term, kind, right_side));
-    lp_assert(A_r().column_count() == m_mpq_lar_core_solver.m_r_solver.m_costs.size());
-}
-
-void lar_solver::decide_on_strategy_and_adjust_initial_state() {
-    lp_assert(strategy_is_undecided());
-    if (m_columns_to_ul_pairs.size() > m_settings.column_number_threshold_for_using_lu_in_lar_solver) {
-        m_settings.simplex_strategy() = simplex_strategy_enum::lu;
-    }
-    else {
-        m_settings.simplex_strategy() = simplex_strategy_enum::tableau_rows; // todo: when to switch to tableau_costs?
-    }
-    adjust_initial_state();
-}
-
-void lar_solver::adjust_initial_state() {
-    switch (m_settings.simplex_strategy()) {
-    case simplex_strategy_enum::lu:
-        adjust_initial_state_for_lu();
-        break;
-    case simplex_strategy_enum::tableau_rows:
-        adjust_initial_state_for_tableau_rows();
-        break;
-    case simplex_strategy_enum::tableau_costs:
-        lp_assert(false); // not implemented
-    case simplex_strategy_enum::undecided:
-        adjust_initial_state_for_tableau_rows();
-        break;
-    }
-}
-
-void lar_solver::adjust_initial_state_for_lu() {
-    copy_from_mpq_matrix(A_d());
-    unsigned n = A_d().column_count();
-    m_mpq_lar_core_solver.m_d_x.resize(n);
-    m_mpq_lar_core_solver.m_d_lower_bounds.resize(n);
-    m_mpq_lar_core_solver.m_d_upper_bounds.resize(n);
-    m_mpq_lar_core_solver.m_d_heading = m_mpq_lar_core_solver.m_r_heading;
-    m_mpq_lar_core_solver.m_d_basis = m_mpq_lar_core_solver.m_r_basis;
-
-    /*
-      unsigned j = A_d().column_count();
-      A_d().add_column();
-      lp_assert(m_mpq_lar_core_solver.m_d_x.size() == j);
-      //        lp_assert(m_mpq_lar_core_solver.m_d_lower_bounds.size() == j && m_mpq_lar_core_solver.m_d_upper_bounds.size() == j);  // restore later
-      m_mpq_lar_core_solver.m_d_x.resize(j + 1 );
-      m_mpq_lar_core_solver.m_d_lower_bounds.resize(j + 1);
-      m_mpq_lar_core_solver.m_d_upper_bounds.resize(j + 1);
-      lp_assert(m_mpq_lar_core_solver.m_d_heading.size() == j); // as A().column_count() on the entry to the method
-      if (register_in_basis) {
-      A_d().add_row();
-      m_mpq_lar_core_solver.m_d_heading.push_back(m_mpq_lar_core_solver.m_d_basis.size());
-      m_mpq_lar_core_solver.m_d_basis.push_back(j);
-      }else {
-      m_mpq_lar_core_solver.m_d_heading.push_back(- static_cast<int>(m_mpq_lar_core_solver.m_d_nbasis.size()) - 1);
-      m_mpq_lar_core_solver.m_d_nbasis.push_back(j);
-      }*/
-}
-
-void lar_solver::adjust_initial_state_for_tableau_rows() {
-    for (unsigned j = 0; j < m_terms.size(); j++) {
-        if (contains(m_ext_vars_to_columns, j + m_terms_start_index))
-            continue;
-        add_row_from_term_no_constraint(m_terms[j], j + m_terms_start_index);
-    }
-}
-
-// this fills the last row of A_d and sets the basis column: -1 in the last column of the row
-void lar_solver::fill_last_row_of_A_d(static_matrix<double, double> & A, const lar_term* ls) {
-    lp_assert(A.row_count() > 0);
-    lp_assert(A.column_count() > 0);
-    unsigned last_row = A.row_count() - 1;
-    lp_assert(A.m_rows[last_row].empty());
-
-    for (auto & t : ls->m_coeffs) {
-        lp_assert(!is_zero(t.second));
-        var_index j = t.first;
-        A.set(last_row, j, -t.second.get_double());
-    }
-
-    unsigned basis_j = A.column_count() - 1;
-    A.set(last_row, basis_j, -1);
-}
-
-void lar_solver::update_free_column_type_and_bound(var_index j, lconstraint_kind kind, const mpq & right_side, constraint_index constr_ind) {
-    mpq y_of_bound(0);
-    switch (kind) {
-    case LT:
-        y_of_bound = -1;
-    case LE:
-        m_mpq_lar_core_solver.m_column_types[j] = column_type::upper_bound;
-        lp_assert(m_mpq_lar_core_solver.m_column_types()[j] == column_type::upper_bound);
-        lp_assert(m_mpq_lar_core_solver.m_r_upper_bounds.size() > j);
-        {
-            auto up = numeric_pair<mpq>(right_side, y_of_bound);
-            m_mpq_lar_core_solver.m_r_upper_bounds[j] = up;
-        }
-        set_upper_bound_witness(j, constr_ind);
-        break;
-    case GT:
-        y_of_bound = 1;
-    case GE:
-        m_mpq_lar_core_solver.m_column_types[j] = column_type::lower_bound;
-        lp_assert(m_mpq_lar_core_solver.m_r_upper_bounds.size() > j);
-        {
-            auto low = numeric_pair<mpq>(right_side, y_of_bound);
-            m_mpq_lar_core_solver.m_r_lower_bounds[j] = low;
-        }
-        set_lower_bound_witness(j, constr_ind);
-        break;
-    case EQ:
-        m_mpq_lar_core_solver.m_column_types[j] = column_type::fixed;
-        m_mpq_lar_core_solver.m_r_lower_bounds[j] = m_mpq_lar_core_solver.m_r_upper_bounds[j] = numeric_pair<mpq>(right_side, zero_of_type<mpq>());
-        set_upper_bound_witness(j, constr_ind);
-        set_lower_bound_witness(j, constr_ind);
-        break;
-
-    default:
-        lp_unreachable();
-
-    }
-    m_columns_with_changed_bound.insert(j);
-}
-
-void lar_solver::update_upper_bound_column_type_and_bound(var_index j, lconstraint_kind kind, const mpq & right_side, constraint_index ci) {
-    lp_assert(m_mpq_lar_core_solver.m_column_types()[j] == column_type::upper_bound);
-    mpq y_of_bound(0);
-    switch (kind) {
-    case LT:
-        y_of_bound = -1;
-    case LE:
-	{
-            auto up = numeric_pair<mpq>(right_side, y_of_bound);
-            if (up < m_mpq_lar_core_solver.m_r_upper_bounds()[j]) {
-                m_mpq_lar_core_solver.m_r_upper_bounds[j] = up;
-                set_upper_bound_witness(j, ci);
-                m_columns_with_changed_bound.insert(j);
-            }
-	}
-	break;
-    case GT:
-        y_of_bound = 1;
-    case GE:
-        m_mpq_lar_core_solver.m_column_types[j] = column_type::boxed;
-        {
-            auto low = numeric_pair<mpq>(right_side, y_of_bound);
-            m_mpq_lar_core_solver.m_r_lower_bounds[j] = low;
-            set_lower_bound_witness(j, ci);
-            m_columns_with_changed_bound.insert(j);
-            if (low > m_mpq_lar_core_solver.m_r_upper_bounds[j]) {
-                m_status = lp_status::INFEASIBLE;
-                m_infeasible_column_index = j;
-            }
-            else {
-                m_mpq_lar_core_solver.m_column_types[j] = m_mpq_lar_core_solver.m_r_lower_bounds()[j] < m_mpq_lar_core_solver.m_r_upper_bounds()[j] ? column_type::boxed : column_type::fixed;
-            }
-        }
-        break;
-    case EQ:
-	{
-            auto v = numeric_pair<mpq>(right_side, zero_of_type<mpq>());
-            if (v > m_mpq_lar_core_solver.m_r_upper_bounds[j]) {
-                m_status = lp_status::INFEASIBLE;
-                set_lower_bound_witness(j, ci);
-                m_infeasible_column_index = j;
-            }
-            else {
-                m_mpq_lar_core_solver.m_r_lower_bounds[j] = m_mpq_lar_core_solver.m_r_upper_bounds[j] = v;
-                m_columns_with_changed_bound.insert(j);
-                set_lower_bound_witness(j, ci);
-                set_upper_bound_witness(j, ci);
-                m_mpq_lar_core_solver.m_column_types[j] = column_type::fixed;
-            }
-            break;
-	}
-	break;
-
-    default:
-        lp_unreachable();
-
-    }
-}
-
-void lar_solver::update_boxed_column_type_and_bound(var_index j, lconstraint_kind kind, const mpq & right_side, constraint_index ci) {
-    lp_assert(m_status == lp_status::INFEASIBLE || (m_mpq_lar_core_solver.m_column_types()[j] == column_type::boxed && m_mpq_lar_core_solver.m_r_lower_bounds()[j] < m_mpq_lar_core_solver.m_r_upper_bounds()[j]));
-    mpq y_of_bound(0);
-    switch (kind) {
-    case LT:
-        y_of_bound = -1;
-    case LE:
-	{
-            auto up = numeric_pair<mpq>(right_side, y_of_bound);
-            if (up < m_mpq_lar_core_solver.m_r_upper_bounds[j]) {
-                m_mpq_lar_core_solver.m_r_upper_bounds[j] = up;
-                set_upper_bound_witness(j, ci);
-                m_columns_with_changed_bound.insert(j);
-            }
-
-            if (up < m_mpq_lar_core_solver.m_r_lower_bounds[j]) {
-                m_status = lp_status::INFEASIBLE;
-                lp_assert(false);
-                m_infeasible_column_index = j;
-            }
-            else {
-                if (m_mpq_lar_core_solver.m_r_lower_bounds()[j] == m_mpq_lar_core_solver.m_r_upper_bounds()[j])
-                    m_mpq_lar_core_solver.m_column_types[j] = column_type::fixed;
-            }
-	}
-	break;
-    case GT:
-        y_of_bound = 1;
-    case GE:
-	{
-            auto low = numeric_pair<mpq>(right_side, y_of_bound);
-            if (low > m_mpq_lar_core_solver.m_r_lower_bounds[j]) {
-                m_mpq_lar_core_solver.m_r_lower_bounds[j] = low;
-                m_columns_with_changed_bound.insert(j);
-                set_lower_bound_witness(j, ci);
-            }
-            if (low > m_mpq_lar_core_solver.m_r_upper_bounds[j]) {
-                m_status = lp_status::INFEASIBLE;
-                m_infeasible_column_index = j;
-            }
-            else if (low == m_mpq_lar_core_solver.m_r_upper_bounds[j]) {
-                m_mpq_lar_core_solver.m_column_types[j] = column_type::fixed;
-            }
-	}
-	break;
-    case EQ:
-	{
-            auto v = numeric_pair<mpq>(right_side, zero_of_type<mpq>());
-            if (v < m_mpq_lar_core_solver.m_r_lower_bounds[j]) {
-                m_status = lp_status::INFEASIBLE;
-                m_infeasible_column_index = j;
-                set_upper_bound_witness(j, ci);
-            }
-            else if (v > m_mpq_lar_core_solver.m_r_upper_bounds[j]) {
-                m_status = lp_status::INFEASIBLE;
-                m_infeasible_column_index = j;
-                set_lower_bound_witness(j, ci);
-            }
-            else {
-                m_mpq_lar_core_solver.m_r_lower_bounds[j] = m_mpq_lar_core_solver.m_r_upper_bounds[j] = v;
-                set_lower_bound_witness(j, ci);
-                set_upper_bound_witness(j, ci);
-                m_mpq_lar_core_solver.m_column_types[j] = column_type::fixed;
-                m_columns_with_changed_bound.insert(j);
-            }
-
-            break;
-	}
-
-    default:
-        lp_unreachable();
-
-    }
-}
-void lar_solver::update_lower_bound_column_type_and_bound(var_index j, lconstraint_kind kind, const mpq & right_side, constraint_index ci) {
-    lp_assert(m_mpq_lar_core_solver.m_column_types()[j] == column_type::lower_bound);
-    mpq y_of_bound(0);
-    switch (kind) {
-    case LT:
-        y_of_bound = -1;
-    case LE:
-	{
-            auto up = numeric_pair<mpq>(right_side, y_of_bound);
-            m_mpq_lar_core_solver.m_r_upper_bounds[j] = up;
-            set_upper_bound_witness(j, ci);
-            m_columns_with_changed_bound.insert(j);
-
-            if (up < m_mpq_lar_core_solver.m_r_lower_bounds[j]) {
-                m_status = lp_status::INFEASIBLE;
-                m_infeasible_column_index = j;
-            }
-            else {
-                m_mpq_lar_core_solver.m_column_types[j] = m_mpq_lar_core_solver.m_r_lower_bounds()[j] < m_mpq_lar_core_solver.m_r_upper_bounds()[j] ? column_type::boxed : column_type::fixed;
-            }
-	}
-	break;
-    case GT:
-        y_of_bound = 1;
-    case GE:
-	{
-            auto low = numeric_pair<mpq>(right_side, y_of_bound);
-            if (low > m_mpq_lar_core_solver.m_r_lower_bounds[j]) {
-                m_mpq_lar_core_solver.m_r_lower_bounds[j] = low;
-                m_columns_with_changed_bound.insert(j);
-                set_lower_bound_witness(j, ci);
-            }
-	}
-	break;
-    case EQ:
-	{
-            auto v = numeric_pair<mpq>(right_side, zero_of_type<mpq>());
-            if (v < m_mpq_lar_core_solver.m_r_lower_bounds[j]) {
-                m_status = lp_status::INFEASIBLE;
-                m_infeasible_column_index = j;
-                set_upper_bound_witness(j, ci);
-            }
-            else {
-                m_mpq_lar_core_solver.m_r_lower_bounds[j] = m_mpq_lar_core_solver.m_r_upper_bounds[j] = v;
-                set_lower_bound_witness(j, ci);
-                set_upper_bound_witness(j, ci);
-                m_mpq_lar_core_solver.m_column_types[j] = column_type::fixed;
-            }
-            m_columns_with_changed_bound.insert(j);
-            break;
-	}
-
-    default:
-        lp_unreachable();
-
-    }
-}
-
-void lar_solver::update_fixed_column_type_and_bound(var_index j, lconstraint_kind kind, const mpq & right_side, constraint_index ci) {
-    lp_assert(m_status == lp_status::INFEASIBLE || (m_mpq_lar_core_solver.m_column_types()[j] == column_type::fixed && m_mpq_lar_core_solver.m_r_lower_bounds()[j] == m_mpq_lar_core_solver.m_r_upper_bounds()[j]));
-    lp_assert(m_status == lp_status::INFEASIBLE || (m_mpq_lar_core_solver.m_r_lower_bounds()[j].y.is_zero() && m_mpq_lar_core_solver.m_r_upper_bounds()[j].y.is_zero()));
-    auto v = numeric_pair<mpq>(right_side, mpq(0));
-
-    mpq y_of_bound(0);
-    switch (kind) {
-    case LT:
-        if (v <= m_mpq_lar_core_solver.m_r_lower_bounds[j]) {
-            m_status = lp_status::INFEASIBLE;
-            m_infeasible_column_index = j;
-            set_upper_bound_witness(j, ci);
-        }
-        break;
-    case LE:
-	{
-            if (v < m_mpq_lar_core_solver.m_r_lower_bounds[j]) {
-                m_status = lp_status::INFEASIBLE;
-                m_infeasible_column_index = j;
-                set_upper_bound_witness(j, ci);
-            }
-	}
-	break;
-    case GT:
-	{
-            if (v >= m_mpq_lar_core_solver.m_r_upper_bounds[j]) {
-                m_status = lp_status::INFEASIBLE;
-                m_infeasible_column_index = j;
-                set_lower_bound_witness(j, ci);
-            }
-	}
-	break;
-    case GE:
-	{
-            if (v > m_mpq_lar_core_solver.m_r_upper_bounds[j]) {
-                m_status = lp_status::INFEASIBLE;
-                m_infeasible_column_index = j;
-                set_lower_bound_witness(j, ci);
-            }
-	}
-	break;
-    case EQ:
-	{
-            if (v < m_mpq_lar_core_solver.m_r_lower_bounds[j]) {
-                m_status = lp_status::INFEASIBLE;
-                m_infeasible_column_index = j;
-                set_upper_bound_witness(j, ci);
-            }
-            else if (v > m_mpq_lar_core_solver.m_r_upper_bounds[j]) {
-                m_status = lp_status::INFEASIBLE;
-                m_infeasible_column_index = j;
-                set_lower_bound_witness(j, ci);
-            }
-            break;
-	}
-
-    default:
-        lp_unreachable();
-
-    }
-}
-
-bool lar_solver::column_corresponds_to_term(unsigned j) const {
-    return m_columns_to_ext_vars_or_term_indices[j] >= m_terms_start_index;
-}
-
-var_index lar_solver:: to_var_index(unsigned ext_j) const {
-    auto it = m_ext_vars_to_columns.find(ext_j);
-    lp_assert(it != m_ext_vars_to_columns.end());
-    return it->second.internal_j();
-}
-
-bool lar_solver::tighten_term_bounds_by_delta(unsigned term_index, const impq& delta) {
-    unsigned tj = term_index + m_terms_start_index;
-	auto it = m_ext_vars_to_columns.find(tj);
-	if (it == m_ext_vars_to_columns.end())
-		return true;
-	unsigned j = it->second.internal_j();
-    auto & slv = m_mpq_lar_core_solver.m_r_solver;
-    TRACE("cube", tout << "delta = " << delta << std::endl;
-          m_int_solver->display_column(tout, j); );
-    if (slv.column_has_upper_bound(j) && slv.column_has_lower_bound(j)) {
-        if (slv.m_upper_bounds[j] - delta < slv.m_lower_bounds[j] + delta) {
-            TRACE("cube", tout << "cannot tighten, delta = " << delta;);
-            return false;
-        }
-    }
-    TRACE("cube", tout << "can tighten";);
-    if (slv.column_has_upper_bound(j)) {
-        if (!is_zero(delta.y))
-            add_var_bound(tj, lconstraint_kind::LT, slv.m_upper_bounds[j].x - delta.x);
-        else 
-            add_var_bound(tj, lconstraint_kind::LE, slv.m_upper_bounds[j].x - delta.x);
-    }
-    if (slv.column_has_lower_bound(j)) {
-        if (!is_zero(delta.y))
-            add_var_bound(tj, lconstraint_kind::GT, slv.m_lower_bounds[j].x + delta.x);
-        else 
-            add_var_bound(tj, lconstraint_kind::GE, slv.m_lower_bounds[j].x + delta.x);
-    }
-    return true;
-}
-
-void lar_solver::update_delta_for_terms(const impq & delta, unsigned j, const vector<unsigned>& terms_of_var) {
-    for (unsigned i : terms_of_var) {
-        lar_term & t = *m_terms[i];
-        auto it = t.m_coeffs.find(j);
-        unsigned tj = to_var_index(i + m_terms_start_index);
-        TRACE("cube",
-              tout << "t.apply = " << t.apply(m_mpq_lar_core_solver.m_r_x) << ", m_mpq_lar_core_solver.m_r_x[tj]= " << m_mpq_lar_core_solver.m_r_x[tj];);
-        TRACE("cube", print_term_as_indices(t, tout);
-              tout << ", it->second = " << it->second;
-              tout << ", tj = " << tj << ", ";
-              m_int_solver->display_column(tout, tj);
-              );
-        
-        m_mpq_lar_core_solver.m_r_x[tj] += it->second * delta;
-        lp_assert(t.apply(m_mpq_lar_core_solver.m_r_x) == m_mpq_lar_core_solver.m_r_x[tj]);
-        TRACE("cube", m_int_solver->display_column(tout, tj); );
-    }
-}
-
-
-void lar_solver::fill_vars_to_terms(vector<vector<unsigned>> & vars_to_terms) {
-	for (unsigned j = 0; j < m_terms.size(); j++) {
-		if (!term_is_used_as_row(j + m_terms_start_index))
-			continue;
-		for (const auto & p : *m_terms[j]) {
-			if (p.var() >= vars_to_terms.size())
-				vars_to_terms.resize(p.var() + 1);
-			vars_to_terms[p.var()].push_back(j);
-		}
-	}
-}
-
-void lar_solver::round_to_integer_solution() {
-    vector<vector<unsigned>> vars_to_terms;
-    fill_vars_to_terms(vars_to_terms);
-
-    for (unsigned j = 0; j < column_count(); j++) {
-        if (column_corresponds_to_term(j)) continue;
-        TRACE("cube", m_int_solver->display_column(tout, j););
-        impq& v =  m_mpq_lar_core_solver.m_r_x[j];
-        if (v.is_int())
-            continue;
-        impq flv = floor(v);
-        auto del = flv - v; // del is negative
-        if (del < - mpq(1, 2)) {
-            del = impq(one_of_type<mpq>()) + del;
-            v = ceil(v);
-        } else {
-            v = flv;
-        }
-        TRACE("cube", m_int_solver->display_column(tout, j); tout << "v = " << v << " ,del = " << del;);
-        update_delta_for_terms(del, j, vars_to_terms[j]);
-    }
-}
-
-bool lar_solver::get_equality_and_right_side_for_term_on_corrent_x(unsigned term_index, mpq & rs, constraint_index& ci) const {
+bool lar_solver::get_equality_and_right_side_for_term_on_current_x(unsigned term_index, mpq & rs, constraint_index& ci) const {
     unsigned tj = term_index + m_terms_start_index;
     auto it = m_ext_vars_to_columns.find(tj);
     if (it == m_ext_vars_to_columns.end())
@@ -4478,5 +2226,3 @@
 
 } // namespace lp
 
-
->>>>>>> 999889d3
