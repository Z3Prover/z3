--- conflicted
+++ resolved
@@ -586,10 +586,6 @@
     unsigned column_count() const { return A_r().column_count(); }
     const vector<unsigned> & r_basis() const { return m_mpq_lar_core_solver.r_basis(); }
     const vector<unsigned> & r_nbasis() const { return m_mpq_lar_core_solver.r_nbasis(); }
-<<<<<<< HEAD
-    bool get_equality_and_right_side_for_term_on_current_x(unsigned i, mpq &rs, bool & has_bounds) const;
-=======
-    bool get_equality_and_right_side_for_term_on_corrent_x(unsigned i, mpq &rs, constraint_index& ci) const;
->>>>>>> 999889d3
+    bool get_equality_and_right_side_for_term_on_current_x(unsigned i, mpq &rs, constraint_index& ci) const;
 };
 }