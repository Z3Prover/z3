--- conflicted
+++ resolved
@@ -1038,15 +1038,7 @@
 int_solver::int_solver(lar_solver* lar_slv) :
     m_lar_solver(lar_slv),
     m_branch_cut_counter(0),
-<<<<<<< HEAD
     m_chase_cut_solver(settings()),
-=======
-    m_chase_cut_solver([this](unsigned j) {return m_lar_solver->get_column_name(j);},
-                       [this](unsigned j, std::ostream &o) {m_lar_solver->print_constraint(j, o);},
-                       [this]() {return m_lar_solver->A_r().column_count();},
-                       [this](unsigned j) {impq v = get_value(j); return v;},
-                       settings()),
->>>>>>> a19a6962
     m_hnf_cutter(settings())
 {
     m_chase_cut_solver.m_var_name_function = [this](unsigned j) {return m_lar_solver->get_column_name(j);};
