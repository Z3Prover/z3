--- conflicted
+++ resolved
@@ -73,16 +73,6 @@
             m_status = status::open;
         }
 
-<<<<<<< HEAD
-        node *left() const {
-            return m_left;
-        }
-        node *right() const {
-            return m_right;
-        }
-        node *parent() const {
-            return m_parent;
-=======
         node* left() const { return m_left; }
         node* right() const { return m_right; }
         node* parent() const { return m_parent; }
@@ -94,7 +84,6 @@
                 p = p->parent();
             }
             return d;
->>>>>>> 175625f4
         }
 
         node *find_active_node() {
@@ -225,7 +214,7 @@
                 if (lit != lit_l && !res.contains(lit))
                     res.push_back(lit);
             for (auto const &lit : core_r)
-                if (lit != lit_l && !res.contains(lit))
+                if (lit != lit_r && !res.contains(lit))
                     res.push_back(lit);
             return res;
         }
