/*++
Copyright (c) 2006 Microsoft Corporation

Module Name:

    ref_vector.h

Abstract:

    Vector of smart pointers.

Author:

    Leonardo de Moura (leonardo) 2008-01-04.

Revision History:

--*/
#ifndef REF_VECTOR_H_
#define REF_VECTOR_H_

#include "util/vector.h"
#include "util/obj_ref.h"

/**
   \brief Vector of smart pointers.
   Ref must provided the methods
   - void dec_ref(T * obj)
   - void inc_ref(T * obj)
*/
template<typename T, typename Ref>
class ref_vector_core : public Ref {
protected:
    ptr_vector<T> m_nodes;
    
    void inc_ref(T * o) { Ref::inc_ref(o); }
    void dec_ref(T * o) { Ref::dec_ref(o); }

    void dec_range_ref(T * const * begin, T * const * end) {
        for (T * const * it = begin; it < end; ++it)
            dec_ref(*it);
    }

public:
    typedef T * data;

    ref_vector_core(Ref const & r = Ref()):Ref(r) {}

    ref_vector_core(ref_vector_core && other) :
        Ref(std::move(other)),
        m_nodes(std::move(other.m_nodes)) {}
    
    ~ref_vector_core() {
        dec_range_ref(m_nodes.begin(), m_nodes.end());
    }
    
    void reset() {
        dec_range_ref(m_nodes.begin(), m_nodes.end());
        m_nodes.reset();
    }

    void finalize() {
        dec_range_ref(m_nodes.begin(), m_nodes.end());
        m_nodes.finalize();
    }

    void resize(unsigned sz) {
        if (sz < m_nodes.size())
            dec_range_ref(m_nodes.begin() + sz, m_nodes.end());
        m_nodes.resize(sz);
    }

    void resize(unsigned sz, T * d) {
        if (sz < m_nodes.size()) {
            dec_range_ref(m_nodes.begin() + sz, m_nodes.end());
            m_nodes.shrink(sz); 
        }
        else {
            for (unsigned i = m_nodes.size(); i < sz; i++)
                push_back(d);
        }
    }

    void reserve(unsigned sz) {
        if (sz <= m_nodes.size())
            return;
        m_nodes.resize(sz);
    }

    void shrink(unsigned sz) {
        SASSERT(sz <= m_nodes.size());
        dec_range_ref(m_nodes.begin() + sz, m_nodes.end());
        m_nodes.shrink(sz);
    }

    ref_vector_core& push_back(T * n) {
        inc_ref(n);
        m_nodes.push_back(n);
        return *this;
    }

    template <typename W, typename M>
    ref_vector_core& push_back(obj_ref<W,M> && n) {
        m_nodes.push_back(n.get());
        n.steal();
        return *this;
    }

    void pop_back() {
        SASSERT(!m_nodes.empty());
        T * n = m_nodes.back();
        m_nodes.pop_back();
        dec_ref(n);
    }

    T * back() const { return m_nodes.back(); }

    unsigned size() const { return m_nodes.size(); }

    bool empty() const { return m_nodes.empty(); }

    T * get(unsigned idx) const { return m_nodes[idx]; }

    T * get(unsigned idx, T * d) const { return m_nodes.get(idx, d); }

    T * const * c_ptr() const { return m_nodes.begin(); }

    typedef T* const* iterator;

    T ** c_ptr() { return m_nodes.begin(); }

    iterator begin() const { return m_nodes.begin(); }
    iterator end() const { return begin() + size(); }

    void set(unsigned idx, T * n) {
        inc_ref(n);
        dec_ref(m_nodes[idx]);
        m_nodes[idx] = n;
    }

    void erase(unsigned idx) {
        T * curr = m_nodes[idx];
        m_nodes.erase(m_nodes.begin() + idx);
        dec_ref(curr);
    }

    void erase(T * elem) {
        unsigned sz = size();
        for (unsigned idx = 0; idx < sz; idx++) {
            if (m_nodes[idx] == elem) {
                erase(idx);
                return;
            }
        }
    }

    bool contains(T * elem) const {
        unsigned sz = size();
        for (unsigned idx = 0; idx < sz; idx++)
            if (m_nodes[idx] == elem)
                return true;
        return false;
    }
    
    T * operator[](unsigned idx) const {
        return m_nodes[idx];
    }

    void append(ref_vector_core const & other) {
        for (unsigned i = 0; i < other.size(); ++i)
            push_back(other[i]);
    }

    void append(unsigned sz, T * const * data) {
        for(unsigned i = 0; i < sz; ++i)
            push_back(data[i]);
    }

    void swap(unsigned idx1, unsigned idx2) {
        std::swap(m_nodes[idx1], m_nodes[idx2]);
    }

    void reverse() {
        unsigned sz = size();
        for (unsigned i = 0; i < sz/2; ++i) {
            std::swap(m_nodes[i], m_nodes[sz-i-1]);
        }
    }

};

template<typename T, typename TManager>
class ref_manager_wrapper {
protected:
    TManager & m_manager;
public:
    ref_manager_wrapper(TManager & m):m_manager(m) {}
    void inc_ref(T * n) { m_manager.inc_ref(n); }
    void dec_ref(T * n) { m_manager.dec_ref(n); }
};


/**
   \brief Vector of smart pointers.
   TManager must provide the functions:
   - void dec_ref(T * obj)
   - void inc_ref(T * obj)
*/
template<typename T, typename TManager>
class ref_vector : public ref_vector_core<T, ref_manager_wrapper<T, TManager> > {
    typedef ref_vector_core<T, ref_manager_wrapper<T, TManager> > super;
public:
    ref_vector(TManager & m):
        super(ref_manager_wrapper<T, TManager>(m)) {
    }
    
    ref_vector(ref_vector const & other): 
        super(ref_manager_wrapper<T, TManager>(other.m_manager)) {
        this->append(other);
    }

    ref_vector(ref_vector && other) : super(std::move(other)) {}

    ref_vector(TManager & m, unsigned sz, T * const * data):
        super(ref_manager_wrapper<T, TManager>(m)) {
        this->append(sz, data);
    }
    
    TManager & get_manager() const {
        return this->m_manager;
    }
    
    TManager & m() const { 
        return get_manager();
    }

    void swap(ref_vector & other) {
        SASSERT(&(this->m_manager) == &(other.m_manager));
        this->m_nodes.swap(other.m_nodes);
    }
    
    class element_ref {
        T * &       m_ref;
        TManager &  m_manager;
    public:
        element_ref(T * & ref, TManager & m):
            m_ref(ref),
            m_manager(m) {
        }

        element_ref & operator=(T * n) {
            SASSERT(n);
            m_manager.inc_ref(n);
            m_manager.dec_ref(m_ref);
            m_ref = n;
            return *this;
        }

        element_ref & operator=(element_ref& n) {
            *this = n.get();
            return *this;
        }

        template <typename W, typename M>
        element_ref & operator=(obj_ref<W,M> && n) {
            m_manager.dec_ref(m_ref);
            m_ref = n.steal();
            return *this;
        }

        T * get() const {
            return m_ref;
        }

        T * operator->() const { 
            return m_ref; 
        }
        
        T const & operator*() const {
            SASSERT(m_ref);
            return *m_ref;
        }
        
        bool operator==(T * n) const {
            return m_ref == n;
        }
    };

    T * operator[](unsigned idx) const { return super::operator[](idx); }

    element_ref operator[](unsigned idx) {
        return element_ref(this->m_nodes[idx], this->m_manager);
    }

    void set(unsigned idx, T * n) { super::set(idx, n); }

    // enable abuse:
    ref_vector & set(ref_vector const& other) {
        if (this != &other) {
            this->reset();
            this->append(other);
        }
        return *this;
    }
    
    // prevent abuse:
    ref_vector & operator=(ref_vector const & other) = delete;

<<<<<<< HEAD
    bool forall(std::function<bool(T*)>& predicate) const {
        for (auto const& t : *this)
=======
    bool operator==(ref_vector const& other) const {
        if (other.size() != this->size()) return false;
        for (unsigned i = this->size(); i-- > 0; ) {
            if (other[i] != (*this)[i]) return false;
        }
        return true;
    }

    bool operator!=(ref_vector const& other) const {
        return !(*this == other);
    }

    bool forall(std::function<bool(T*)>& predicate) const {
        for (T* t : *this)
>>>>>>> 10ec4fe0
            if (!predicate(t)) 
                return false;
        return true;
    }

    bool exists(std::function<bool(T*)>& predicate) const {
<<<<<<< HEAD
        for (auto const& t : *this)
=======
        for (T* t : *this)
>>>>>>> 10ec4fe0
            if (predicate(t)) 
                return true;
        return false;
    }

    ref_vector filter_pure(std::function<bool(T*)>& predicate) const {
        ref_vector result(m());
        for (T* t : *this)
            if (predicate(t)) 
                result.push_back(t);
        return result;
    }

#if 0
    // TBD: 
    ref_vector& filter_update(std::function<bool(T*)>& predicate) {
        unsigned j = 0;
        for (auto& t : *this)
            if (predicate(t)) 
                set(j++, t);
        shrink(j);
        return *this;
    }
#endif

    template <typename S>
    vector<S> mapv_pure(std::function<S(T*)>& f) const {
        vector<S> result;
        for (T* t : *this)
            result.push_back(f(t));
        return result;
    }

    ref_vector map_pure(std::function<T*(T*)>& f) const {
        ref_vector result(m());
        for (T* t : *this)
            result.push_back(f(t));
        return result;
    }

    ref_vector& map_update(std::function<T*(T*)>& f)  {
        unsigned j = 0;
        for (T* t : *this)
            set(j++, f(t));
        return *this;
    }



};

template<typename T>
class ref_unmanaged_wrapper {
public:
    static void inc_ref(T * n) { if (n) n->inc_ref(); }
    static void dec_ref(T * n) { if (n) n->dec_ref(); }
};

/**
   \brief Vector of unmanaged references.
*/
template<typename T> 
class sref_vector : public ref_vector_core<T, ref_unmanaged_wrapper<T> > {
};

/**
   \brief Hash utilities on ref_vector pointers.
*/

template<typename T, typename TM>
struct ref_vector_ptr_hash {

    typedef ref_vector<T,TM> RefV;

    struct hash_proc {
        unsigned operator()(RefV* v, unsigned idx) const {
            return (*v)[idx]->get_id();
        }
    };

    unsigned operator()(RefV* v) const {
        if (!v) {
            return 0;
        }
        unsigned sz = v->size();
        if (sz == 0) {
            return 0;
        }
        return get_composite_hash(v, sz, default_kind_hash_proc<RefV*>(), hash_proc());
    }
};

template<typename T, typename TM>
struct ref_vector_ptr_eq {
    typedef ref_vector<T, TM> RefV;

    bool operator()(RefV* v1, RefV* v2) const {
        if (!v1 && !v2) {
            return true;
        }
        if ((!v1 && v2) || (v1 && !v2)) {
            return false;
        }
        if (v1->size() != v2->size()) {
            return false;
        }
        for (unsigned i = 0; i < v1->size(); ++i) {
            if ((*v1)[i].get() != (*v2)[i].get()) {
                return false;
            }
        }
        return true;
    }
};


#endif /* REF_VECTOR_H_ */<|MERGE_RESOLUTION|>--- conflicted
+++ resolved
@@ -306,10 +306,6 @@
     // prevent abuse:
     ref_vector & operator=(ref_vector const & other) = delete;
 
-<<<<<<< HEAD
-    bool forall(std::function<bool(T*)>& predicate) const {
-        for (auto const& t : *this)
-=======
     bool operator==(ref_vector const& other) const {
         if (other.size() != this->size()) return false;
         for (unsigned i = this->size(); i-- > 0; ) {
@@ -324,18 +320,13 @@
 
     bool forall(std::function<bool(T*)>& predicate) const {
         for (T* t : *this)
->>>>>>> 10ec4fe0
             if (!predicate(t)) 
                 return false;
         return true;
     }
 
     bool exists(std::function<bool(T*)>& predicate) const {
-<<<<<<< HEAD
-        for (auto const& t : *this)
-=======
-        for (T* t : *this)
->>>>>>> 10ec4fe0
+        for (T* t : *this)
             if (predicate(t)) 
                 return true;
         return false;
