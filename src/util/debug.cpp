/*++
Copyright (c) 2006 Microsoft Corporation

Module Name:

    debug.cpp

Abstract:

    Basic debugging support.

Author:

    Leonardo de Moura (leonardo) 2006-09-11.

Revision History:

--*/
#include<cstdio>
#ifndef _WINDOWS
#include<unistd.h>
#endif
#include<iostream>
#include "util/mutex.h"
#include "util/str_hashtable.h"
#include "util/z3_exception.h"
#include "util/z3_version.h"

static atomic<bool> g_enable_assertions(true);

void enable_assertions(bool f) {
    g_enable_assertions = f;
}

bool assertions_enabled() {
    return g_enable_assertions;
}

void notify_assertion_violation(const char * fileName, int line, const char * condition) {
    std::cerr << "ASSERTION VIOLATION\n"
                 "File: " << fileName << "\n"
                 "Line: " << line << '\n'
              << condition << '\n';
#ifndef Z3DEBUG
    std::cerr << Z3_FULL_VERSION "\n"
                 "Please file an issue with this message and more detail about how you encountered it at https://github.com/Z3Prover/z3/issues/new\n";
#endif
}

static str_hashtable* g_enabled_debug_tags = nullptr;

static void init_debug_table() {
    if (!g_enabled_debug_tags) {
        g_enabled_debug_tags = alloc(str_hashtable);
    }
}

void finalize_debug() {
    dealloc(g_enabled_debug_tags);
    g_enabled_debug_tags = nullptr;
}

void enable_debug(const char * tag) {
    init_debug_table();
    g_enabled_debug_tags->insert(tag);
}

void disable_debug(const char * tag) {
    init_debug_table();
    g_enabled_debug_tags->erase(tag);
}

bool is_debug_enabled(const char * tag) {
    init_debug_table();
    return g_enabled_debug_tags->contains(tag);
}

atomic<debug_action> g_default_debug_action(debug_action::ask);

debug_action get_default_debug_action() {
    return g_default_debug_action;
}

void set_default_debug_action(debug_action a) {
    g_default_debug_action = a;
}

debug_action ask_debug_action(std::istream& in) {
    std::cerr << "(C)ontinue, (A)bort, (S)top, (T)hrow exception, Invoke (G)DB\n";
    char result;
    bool ok = bool(in >> result);
    if (!ok)
        exit(ERR_INTERNAL_FATAL); // happens if std::cin is eof or unattached.
    switch(result) {
    case 'C':
    case 'c':
        return debug_action::cont;
    case 'A':
    case 'a':
        return debug_action::abort;
    case 'S':
    case 's':
        return debug_action::stop;
    case 't':
    case 'T':
        return debug_action::throw_exception;
    case 'G':
    case 'g':
        return debug_action::invoke_debugger;
    default:
        std::cerr << "INVALID COMMAND\n";
        return debug_action::ask;
    }
}

#if !defined(_WINDOWS) && !defined(NO_Z3_DEBUGGER)
void invoke_gdb() {
<<<<<<< HEAD
    char buffer[1024];
    int *x = nullptr;
    debug_action a = get_default_debug_action();
=======
    std::string buffer;
    int * x = nullptr;
>>>>>>> 151a6233
    for (;;) {
        switch (a) {
        case debug_action::cont:
            return;
        case debug_action::abort:
            exit(1);
        case debug_action::stop:
            // force seg fault...
            *x = 0;
            return;
        case debug_action::throw_exception:
            throw default_exception("assertion violation");
<<<<<<< HEAD
        case debug_action::invoke_debugger:
            sprintf(buffer, "gdb -nw /proc/%d/exe %d", getpid(), getpid());
=======
        case 'G':
        case 'g':
            buffer = "gdb -nw /proc/" + std::to_string(getpid()) + "/exe " + std::to_string(getpid());
>>>>>>> 151a6233
            std::cerr << "invoking GDB...\n";
            if (system(buffer.c_str()) == 0) {
                std::cerr << "continuing the execution...\n";
            }
            else {
                std::cerr << "error starting GDB...\n";
                // forcing seg fault.
                int *x = nullptr;
                *x = 0;
            }
            return;
        case debug_action::ask:
        default:
            a = ask_debug_action(std::cin);
        }
    }
}
#endif<|MERGE_RESOLUTION|>--- conflicted
+++ resolved
@@ -115,14 +115,9 @@
 
 #if !defined(_WINDOWS) && !defined(NO_Z3_DEBUGGER)
 void invoke_gdb() {
-<<<<<<< HEAD
-    char buffer[1024];
+    std::string buffer;
     int *x = nullptr;
     debug_action a = get_default_debug_action();
-=======
-    std::string buffer;
-    int * x = nullptr;
->>>>>>> 151a6233
     for (;;) {
         switch (a) {
         case debug_action::cont:
@@ -135,14 +130,8 @@
             return;
         case debug_action::throw_exception:
             throw default_exception("assertion violation");
-<<<<<<< HEAD
         case debug_action::invoke_debugger:
-            sprintf(buffer, "gdb -nw /proc/%d/exe %d", getpid(), getpid());
-=======
-        case 'G':
-        case 'g':
             buffer = "gdb -nw /proc/" + std::to_string(getpid()) + "/exe " + std::to_string(getpid());
->>>>>>> 151a6233
             std::cerr << "invoking GDB...\n";
             if (system(buffer.c_str()) == 0) {
                 std::cerr << "continuing the execution...\n";
