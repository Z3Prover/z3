--- conflicted
+++ resolved
@@ -106,14 +106,10 @@
     m_cancel_eh(eh),
     m_first(true),
     m_once(once),
-<<<<<<< HEAD
-    m_enabled(enabled) {
-=======
     m_enabled(enabled),
     m_old_scoped_ctrl_c(g_obj) {
     if (gparams::get_value("ctrl_c") == "false")
         m_enabled = false;
->>>>>>> cc1bb0a2
     if (m_enabled) {
         signal_lock();
         active_contexts.push_back(this);
