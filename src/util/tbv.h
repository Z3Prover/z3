--- conflicted
+++ resolved
@@ -30,11 +30,7 @@
     BIT_z = 0x0, // unknown
     BIT_0 = 0x1, // for sure 0
     BIT_1 = 0x2, // for sure 1
-<<<<<<< HEAD
-    BIT_x = 0x3 // don't care
-=======
     BIT_x = 0x3  // don't care
->>>>>>> 03a4920f
 };
 
 inline tbit neg(tbit t) {
@@ -47,11 +43,7 @@
     ptr_vector<tbv> allocated_tbvs;
 public:
     tbv_manager(unsigned n): m(2*n) {}
-<<<<<<< HEAD
-    tbv_manager(const tbv_manager& m) = delete;
-=======
     tbv_manager(tbv_manager const& m) = delete;
->>>>>>> 03a4920f
     ~tbv_manager();
     void reset();
     tbv* allocate();
@@ -162,19 +154,9 @@
 };
 
 inline std::ostream& operator<<(std::ostream& out, tbv_ref const& c) {
-<<<<<<< HEAD
-    const char* names[] = { "z", "0", "1", "x" }; 
-    for (unsigned i =  c.num_tbits(); i > 0; i--) {
-        out << names[(unsigned)c[i - 1]]; 
-    }
-    return out;
-}
-
-=======
     char const* names[] = { "z", "0", "1", "x" };
     for (unsigned i = c.num_tbits(); i-- > 0; ) {
         out << names[static_cast<unsigned>(c[i])];
     }
     return out;
-}
->>>>>>> 03a4920f
+}