--- conflicted
+++ resolved
@@ -140,10 +140,7 @@
     v = (v + (v >> 4)) & 0x0F0F0F0F0F0F0F0F;
     uint64_t r = (v * 0x0101010101010101) >> 56;
     SASSERT(c == r);
-<<<<<<< HEAD
     return (unsigned)r;
-=======
->>>>>>> 15be80c9
 #endif
 }
 
