--- conflicted
+++ resolved
@@ -908,11 +908,7 @@
         expr_ref_vector abstracted_boolean_formulas(m);
 
         smt_params subsolver_params;
-<<<<<<< HEAD
-        subsolver_params.m_string_solver=symbol("char");
-=======
         subsolver_params.m_string_solver = symbol("char");
->>>>>>> cfcd7f18
         smt::kernel subsolver(m, subsolver_params);
         subsolver.set_logic(symbol("QF_S"));
         sort * str_sort = u.str.mk_string_sort();
