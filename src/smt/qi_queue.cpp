--- conflicted
+++ resolved
@@ -216,15 +216,10 @@
         if (m.is_true(s_instance)) {
             TRACE("checker", tout << "reduced to true, before:\n" << mk_ll_pp(instance, m););
 
-<<<<<<< HEAD
-            if (m.has_trace_stream())
+            if (m.has_trace_stream()) {
+                display_instance_profile(f, q, num_bindings, bindings, pr->get_id(), generation);
                 m.trace_stream() << "[end-of-instance]\n";
-=======
-            if (m_manager.has_trace_stream()) {
-                display_instance_profile(f, q, num_bindings, bindings, pr->get_id(), generation);
-                m_manager.trace_stream() << "[end-of-instance]\n";
-            }
->>>>>>> 3e53b6f2
+            }
 
             return;
         }
