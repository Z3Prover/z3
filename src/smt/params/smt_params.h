--- conflicted
+++ resolved
@@ -295,11 +295,7 @@
         m_check_at_labels(false),
         m_dump_goal_as_smt(false),
         m_auto_config(true),
-<<<<<<< HEAD
         m_string_solver(symbol("auto")){
-=======
-        m_string_solver(symbol("seq")){
->>>>>>> 1177be63
         updt_local_params(p);
     }
 
