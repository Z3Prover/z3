--- conflicted
+++ resolved
@@ -159,58 +159,6 @@
     */
     expr_ref seq_regex::get_overapprox_regex(expr* s) {
         expr_ref s_to_re(re().mk_to_re(s), m);
-<<<<<<< HEAD
-        expr_ref epsilon(re().mk_epsilon(m.get_sort(s)), m);
-        expr_ref dotstar(re().mk_full_seq(m.get_sort(s_to_re)), m);
-        if (m.is_value(s)) {
-            return s_to_re;
-        }
-        else {
-            expr_ref_vector es(m);
-            expr_ref s_approx = epsilon;
-            unsigned int n = 0;
-            if (str().is_concat(s)) {
-                str().get_concat(s, es);
-                n = es.size() - 1;
-                // make sure to simplify so that epsilons are eliminated in
-                // concatenations -- e.g. a sequence
-                // (x ++ "" ++ y ++ "") will be approximated by .*
-                for (unsigned i = n; i != (unsigned)(-1); i--) {
-                    expr_ref elem_i = get_overapprox_regex(es.get(i));
-                    if (i == n) {
-                        s_approx = elem_i;
-                    }
-                    else if (!re().is_epsilon(elem_i)) {
-                        if (re().is_epsilon(s_approx)) {
-                            s_approx = elem_i;
-                        }
-                        else {
-                            s_approx = re().mk_concat(elem_i, s_approx);
-                        }
-                    }
-                }
-                return s_approx;
-            }
-            else if (m.is_ite(s)) {
-                s_approx = get_overapprox_regex(to_app(s)->get_arg(1));
-                //if either branch approximates to .* then the result is also .*
-                if (!re().is_full_seq(s_approx)) {
-                    expr_ref r2 = get_overapprox_regex(to_app(s)->get_arg(2));
-                    if (re().is_full_seq(r2)) {
-                        s_approx = r2;
-                    }
-                    else if (s_approx != r2) {
-                        s_approx = re().mk_union(s_approx, r2);
-                    }
-                }
-                return s_approx;
-            }
-            else {
-                // TBD: other app expressions that can be approximated
-                return dotstar;
-            }
-        }
-=======
         expr_ref dotstar(re().mk_full_seq(m.get_sort(s_to_re)), m);
         if (m.is_value(s)) 
             return s_to_re;
@@ -251,7 +199,6 @@
         // TBD: other app expressions that can be approximated
         return dotstar;
     
->>>>>>> 7eb05dd9
     }
 
     /**
