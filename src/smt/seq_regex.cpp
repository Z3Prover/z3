--- conflicted
+++ resolved
@@ -166,19 +166,13 @@
     }
 
     void seq_regex::propagate_accept(literal lit) {
-<<<<<<< HEAD
         TRACE("seq_regex", tout << "propagate accept" << std::endl;);
         STRACE("seq_regex_brief", tout << "PA ";);
-        if (!propagate(lit))
-            m_to_propagate.push_back(lit);
-    }
-=======
-        // std::cout << "PA ";
+
         literal t = null_literal;
         if (!propagate(lit, t))
             m_to_propagate.push_back(propagation_lit(lit, t));
-                                     }
->>>>>>> 07a1aea6
+    }
 
     /**
      * Propagate the atom (accept s i r)
@@ -201,18 +195,12 @@
         unsigned idx = 0;
         VERIFY(sk().is_accept(e, s, i, idx, r));
 
-<<<<<<< HEAD
         TRACE("seq_regex", tout << "propagate: " << mk_pp(e, m) << std::endl;);
         STRACE("seq_regex_brief",
             tout << std::endl << "P(" << mk_pp(s, m)
                               << "," << idx
                               << "," << r->get_id()
                               << ") ";);
-=======
-        // std::cout << "\nP " << idx << " " << r->get_id() << " ";
-
-        TRACE("seq", tout << "propagate " << mk_pp(e, m) << "\n";);
->>>>>>> 07a1aea6
 
         if (re().is_empty(r)) {
             th.add_axiom(~lit);
@@ -247,13 +235,9 @@
      */
 
     void seq_regex::propagate_nullable(literal lit, expr* s, unsigned idx, expr* r) {
-<<<<<<< HEAD
         TRACE("seq_regex", tout << "propagate nullable: " << mk_pp(r, m) << std::endl;);
         STRACE("seq_regex_brief", tout << "PN ";);
 
-=======
-        // std::cout << "PN ";
->>>>>>> 07a1aea6
         expr_ref is_nullable = seq_rw().is_nullable(r);
         rewrite(is_nullable);
 
@@ -265,12 +249,8 @@
         }
         else if (m.is_false(is_nullable)) {
             th.propagate_lit(nullptr, 1, &lit, th.m_ax.mk_ge(th.mk_len(s), idx + 1));
-<<<<<<< HEAD
-            // th.propagate_lit(nullptr, 1, &lit, th.m_ax.mk_ge(th.mk_len(s), idx + re().min_length(r)));
-=======
             //unsigned len = std::max(1u, re().min_length(r));
             //th.propagate_lit(nullptr, 1, &lit, th.m_ax.mk_ge(th.mk_len(s), idx + re().min_length(r)));
->>>>>>> 07a1aea6
         }
         else {
             literal is_nullable_lit = th.mk_literal(is_nullable);
@@ -293,13 +273,12 @@
     }
     
     bool seq_regex::propagate_derivative(literal lit, expr* e, expr* s, expr* i, unsigned idx, expr* r, literal& trigger) {
+        TRACE("seq_regex", tout << "propagate derivative: " << mk_pp(r, m) << std::endl;);
+        STRACE("seq_regex_brief", tout << "PD ";);
+
         // (accept s i R) & len(s) > i => (accept s (+ i 1) D(nth(s, i), R)) or conds
-        // std::cout << "PD ";
         expr_ref d(m);
         expr_ref head = th.mk_nth(s, i);
-
-        TRACE("seq_regex", tout << "propagate derivative: " << mk_pp(r, m) << std::endl;);
-        STRACE("seq_regex_brief", tout << "PD ";);
 
         d = derivative_wrapper(m.mk_var(0, m.get_sort(head)), r);
         // timer tm;
@@ -356,8 +335,6 @@
             }
         }
 
-        STRACE("seq_regex_brief", tout << "cont ";);
-
         if (!is_ground(d)) {
             d = subst(d, sub);
         }
@@ -365,12 +342,9 @@
         if (!re().is_empty(d)) 
             conds.push_back(th.mk_literal(sk().mk_accept(s, a().mk_int(idx + 1), d)));
         th.add_axiom(conds);        
-<<<<<<< HEAD
         TRACE("seq_regex", tout << "unfold " << head << std::endl << mk_pp(r, m) << std::endl;);
-=======
-        TRACE("seq", tout << "unfold " << head << "\n" << mk_pp(r, m) << "\n";);
-        // std::cout << "D ";
->>>>>>> 07a1aea6
+        STRACE("seq_regex_brief", tout << "u ";);
+
         return true;
     }
 
