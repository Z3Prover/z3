/*++
Copyright (c) 2011 Microsoft Corporation

Module Name:

    seq_regex.cpp

Abstract:

    Solver for regexes 

Author:

    Nikolaj Bjorner (nbjorner) 2020-5-22

--*/

#include "smt/seq_regex.h"
#include "smt/theory_seq.h"
#include "ast/expr_abstract.h"

namespace smt {

    seq_regex::seq_regex(theory_seq& th):
        th(th),
        ctx(th.get_context()),
        m(th.get_manager())
    {}

    seq_util& seq_regex::u() { return th.m_util; }
    class seq_util::re& seq_regex::re() { return th.m_util.re; }
    class seq_util::str& seq_regex::str() { return th.m_util.str; }
    seq_rewriter& seq_regex::seq_rw() { return th.m_seq_rewrite; }
    seq_skolem& seq_regex::sk() { return th.m_sk; }
    arith_util& seq_regex::a() { return th.m_autil; }
    void seq_regex::rewrite(expr_ref& e) { th.m_rewrite(e); }

    bool seq_regex::can_propagate() const {
        for (auto const& p : m_to_propagate) {
            literal trigger = p.m_trigger;
            if (trigger == null_literal || ctx.get_assignment(trigger) != l_undef)
                return true;
        }
        return false;
    }

    bool seq_regex::propagate() {
        bool change = false;
        for (unsigned i = 0; !ctx.inconsistent() && i < m_to_propagate.size(); ++i) {
            propagation_lit const& pl = m_to_propagate[i];
            literal trigger = pl.m_trigger;
            if (trigger != null_literal && ctx.get_assignment(trigger) == l_undef)
                continue;
            if (propagate(pl.m_lit, trigger)) {
                m_to_propagate.erase_and_swap(i--);
                change = true;
            }
            else if (trigger != pl.m_trigger) {
                m_to_propagate.set(i, propagation_lit(pl.m_lit, trigger));
            }
                
        }
        return change;
    }

    /**
     * is_string_equality holds of str.in_re s R, 
     * 
     * s in (all ++ x ++ all ++ y ++ all)
     * => 
     * s = fresh1 ++ x ++ fresh2 ++ y ++ fresh3
     * 
     * TBD General rewrite possible:
     *
     * s in (R ++ Q)
     * =>
     * s = x ++ y and x in R and y in Q
     */

    bool seq_regex::is_string_equality(literal lit) {
        expr* s = nullptr, *r = nullptr;
        expr* e = ctx.bool_var2expr(lit.var());
        expr_ref id(a().mk_int(e->get_id()), m);
        VERIFY(str().is_in_re(e, s, r));
        sort* seq_sort = m.get_sort(s);
        vector<expr_ref_vector> patterns;
        auto mk_cont = [&](unsigned idx) { 
            return sk().mk("seq.cont", id, a().mk_int(idx), seq_sort);
        };
        unsigned idx = 0;
        if (seq_rw().is_re_contains_pattern(r, patterns)) {
            expr_ref_vector ts(m);
            ts.push_back(mk_cont(idx));
            for (auto const& p : patterns) {
                ts.append(p);
                ts.push_back(mk_cont(++idx));
            }
            expr_ref t = th.mk_concat(ts, seq_sort);
            th.propagate_eq(lit, s, t, true);
            return true;
        }
        return false;
    }

    /**
     * Propagate the atom (str.in.re s r)
     * 
     * Propagation implements the following inference rules
     * 
     * (not (str.in.re s r)) => (str.in.re s (complement r))
     * (str.in.re s r) => r != {}
     * 
     * (str.in.re s r) => (accept s 0 r)
     */

    void seq_regex::propagate_in_re(literal lit) {
        expr* s = nullptr, *r = nullptr;
        expr* e = ctx.bool_var2expr(lit.var());
        VERIFY(str().is_in_re(e, s, r));

        TRACE("seq_regex", tout << "propagate in RE: " << lit.sign() << " " << mk_pp(e, m) << std::endl;);
        STRACE("seq_regex_brief", tout << "PIR ";);

        // convert negative negative membership literals to positive
        // ~(s in R) => s in C(R)
        if (lit.sign()) {
            expr_ref fml(re().mk_in_re(s, re().mk_complement(r)), m);
            rewrite(fml);
            literal nlit = th.mk_literal(fml);
            if (lit == nlit) {
                // is-nullable doesn't simplify for regexes with uninterpreted subterms
                th.add_unhandled_expr(fml);
            }
            th.propagate_lit(nullptr, 1, &lit, nlit);
            return;
        }

        if (coallesce_in_re(lit))
            return;

        if (is_string_equality(lit))
            return;

        //
        // TBD s in R => R != {}
        // non-emptiness enforcement could instead of here, 
        // be added to propagate_accept after some threshold is met.
        // 
        if (false) {
            expr_ref is_empty(m.mk_eq(r, re().mk_empty(m.get_sort(s))), m);
            rewrite(is_empty);
            literal is_emptyl = th.mk_literal(is_empty);
            if (ctx.get_assignment(is_emptyl) != l_false) {
                th.propagate_lit(nullptr, 1, &lit, ~is_emptyl);
                return;
            }
        }

        expr_ref zero(a().mk_int(0), m);
        expr_ref acc = sk().mk_accept(s, zero, r);
        literal acc_lit = th.mk_literal(acc);

        TRACE("seq", tout << "propagate " << acc << "\n";);

        th.propagate_lit(nullptr, 1, &lit, acc_lit);
    }

    void seq_regex::propagate_accept(literal lit) {
        TRACE("seq_regex", tout << "propagate accept" << std::endl;);
        STRACE("seq_regex_brief", tout << "PA ";);

        literal t = null_literal;
        if (!propagate(lit, t))
            m_to_propagate.push_back(propagation_lit(lit, t));
    }

    /**
     * Propagate the atom (accept s i r)
     * 
     * Propagation implements the following inference rules
     *
     * (accept s i r[if(c,r1,r2)]) & c => (accept s i r[r1])
     * (accept s i r[if(c,r1,r2)]) & ~c => (accept s i r[r2])
     * (accept s i r) & nullable(r) => len(s) >= i
     * (accept s i r) & ~nullable(r) => len(s) >= i + 1
     * (accept s i r) & len(s) <= i => nullable(r)
     * (accept s i r) & len(s) > i => (accept s (+ i 1) D(nth(s,i), r))
     */
    
    bool seq_regex::propagate(literal lit, literal& trigger) {
        SASSERT(!lit.sign());

        expr* s = nullptr, *i = nullptr, *r = nullptr;
        expr* e = ctx.bool_var2expr(lit.var());
        unsigned idx = 0;
        VERIFY(sk().is_accept(e, s, i, idx, r));

        TRACE("seq_regex", tout << "propagate: " << mk_pp(e, m) << std::endl;);
        STRACE("seq_regex_brief",
            tout << std::endl << "P(" << mk_pp(s, m)
                              << "," << idx
                              << "," << r->get_id()
                              << ") ";);

        if (re().is_empty(r)) {
            th.add_axiom(~lit);
            return true;
        }

        if (block_unfolding(lit, idx))
            return true;

        propagate_nullable(lit, s, idx, r);

        return propagate_derivative(lit, e, s, i, idx, r, trigger);
    }

    /**
       Implement the two axioms as propagations:

       (accept s i r) => len(s) >= i
       (accept s i r) & ~nullable(r) => len(s) >= i + 1

       evaluate nullable(r):
       nullable(r) := true -> propagate: (accept s i r) => len(s) >= i
       nullable(r) := false -> propagate: (accept s i r) => len(s) >= i + 1
 
       Otherwise: 
       propagate: (accept s i r) => len(s) >= i
       evaluate len(s) <= i:
       len(s) <= i := undef -> axiom:     (accept s i r) & len(s) <= i => nullable(r)
       len(s) <= i := true  -> propagate: (accept s i r) & len(s) <= i => nullable(r)
       len(s) <= i := false -> noop.
    
     */

    void seq_regex::propagate_nullable(literal lit, expr* s, unsigned idx, expr* r) {
        TRACE("seq_regex", tout << "propagate nullable: " << mk_pp(r, m) << std::endl;);
        STRACE("seq_regex_brief", tout << "PN ";);

        expr_ref is_nullable = is_nullable_wrapper(r);

        literal len_s_ge_i = th.m_ax.mk_ge(th.mk_len(s), idx);
        if (m.is_true(is_nullable)) {
            th.propagate_lit(nullptr, 1,&lit, len_s_ge_i);
        }
        else if (m.is_false(is_nullable)) {
            th.propagate_lit(nullptr, 1, &lit, th.m_ax.mk_ge(th.mk_len(s), idx + 1));
            //unsigned len = std::max(1u, re().min_length(r));
            //th.propagate_lit(nullptr, 1, &lit, th.m_ax.mk_ge(th.mk_len(s), idx + re().min_length(r)));
        }
        else {
            literal is_nullable_lit = th.mk_literal(is_nullable);
            ctx.mark_as_relevant(is_nullable_lit);
            literal len_s_le_i = th.m_ax.mk_le(th.mk_len(s), idx);
            switch (ctx.get_assignment(len_s_le_i)) {
            case l_undef:
                th.add_axiom(~lit, ~len_s_le_i, is_nullable_lit);
                break;
            case l_true: {
                literal lits[2] = { lit, len_s_le_i };
                th.propagate_lit(nullptr, 2, lits, is_nullable_lit);
                break;
            }
            case l_false:
                break;
            }
            th.propagate_lit(nullptr, 1, &lit, len_s_ge_i);
        }
    }
    
    bool seq_regex::propagate_derivative(literal lit, expr* e, expr* s, expr* i, unsigned idx, expr* r, literal& trigger) {
        TRACE("seq_regex", tout << "propagate derivative: " << mk_pp(r, m) << std::endl;);
        STRACE("seq_regex_brief", tout << "PD ";);

        // (accept s i R) & len(s) > i => (accept s (+ i 1) D(nth(s, i), R)) or conds
        expr_ref d(m);
        expr_ref head = th.mk_nth(s, i);

        d = derivative_wrapper(m.mk_var(0, m.get_sort(head)), r);
        // timer tm;
        // std::cout << d->get_id() << " " << tm.get_seconds() << std::endl;
        //if (tm.get_seconds() > 0.3) 
        //    std::cout << d << std::endl;
        // std::cout.flush();
        literal_vector conds;
        conds.push_back(~lit);
        conds.push_back(th.m_ax.mk_le(th.mk_len(s), idx));
        expr* cond = nullptr, *tt = nullptr, *el = nullptr;
        var_subst subst(m);
        expr_ref_vector sub(m);
        sub.push_back(head);       
        // s in R[if(p,R1,R2)] & p => s in R[R1]
        // s in R[if(p,R1,R2)] & ~p => s in R[R2]
        while (m.is_ite(d, cond, tt, el)) {
            literal lcond = th.mk_literal(subst(cond, sub));
            switch (ctx.get_assignment(lcond)) {
            case l_true:
                conds.push_back(~lcond);
                d = tt;
                break;
            case l_false:
                conds.push_back(lcond);
                d = el;
                break;
            case l_undef:
#if 1
                ctx.mark_as_relevant(lcond);
                trigger = lcond;
                return false;
#else
                if (re().is_empty(tt)) {
                    literal_vector ensure_false(conds);
                    ensure_false.push_back(~lcond);
                    th.add_axiom(ensure_false);
                    conds.push_back(lcond);
                    d = el;
                }
                else if (re().is_empty(el)) {
                    literal_vector ensure_true(conds);
                    ensure_true.push_back(lcond);
                    th.add_axiom(ensure_true);
                    conds.push_back(~lcond);
                    d = tt;
                }
                else {
                    ctx.mark_as_relevant(lcond);
                    trigger = lcond;
                    return false;
                }
                break;
#endif
            }
        }

        if (!is_ground(d)) {
            d = subst(d, sub);
        }
        // at this point there should be no free variables as the ites are at top-level.
        if (!re().is_empty(d)) 
            conds.push_back(th.mk_literal(sk().mk_accept(s, a().mk_int(idx + 1), d)));
        th.add_axiom(conds);        
        TRACE("seq_regex", tout << "unfold " << head << std::endl << mk_pp(r, m) << std::endl;);
        STRACE("seq_regex_brief", tout << "u ";);

        return true;
    }

    /**
     * Put a limit to the unfolding of s. 
     */
    bool seq_regex::block_unfolding(literal lit, unsigned i) {
        return 
            i > th.m_max_unfolding_depth &&
            th.m_max_unfolding_lit != null_literal && 
            ctx.get_assignment(th.m_max_unfolding_lit) == l_true && 
            !ctx.at_base_level() &&
            (th.propagate_lit(nullptr, 1, &lit, ~th.m_max_unfolding_lit), 
             true);
    }

    /**
     * Combine a conjunction of membership relations for the same string
     * within the same Regex.
     */
    bool seq_regex::coallesce_in_re(literal lit) {
        return false;
        expr* s = nullptr, *r = nullptr;
        expr* e = ctx.bool_var2expr(lit.var());
        VERIFY(str().is_in_re(e, s, r));
        expr_ref regex(r, m);
        literal_vector lits;    
        for (unsigned i = 0; i < m_s_in_re.size(); ++i) {
            auto const& entry = m_s_in_re[i];
            if (!entry.m_active)
                continue;
            enode* n1 = th.ensure_enode(entry.m_s);
            enode* n2 = th.ensure_enode(s);
            if (n1->get_root() != n2->get_root())
                continue;
            if (entry.m_re == regex) 
                continue;

            th.m_trail_stack.push(vector_value_trail<theory_seq, s_in_re, true>(m_s_in_re, i));
            m_s_in_re[i].m_active = false;
            IF_VERBOSE(11, verbose_stream() << "Intersect " << regex << " " << 
                       mk_pp(entry.m_re, m) << " " << mk_pp(s, m) << " " << mk_pp(entry.m_s, m) << std::endl;);
            regex = re().mk_inter(entry.m_re, regex);
            rewrite(regex);
            lits.push_back(~entry.m_lit);
            if (n1 != n2) 
                lits.push_back(~th.mk_eq(n1->get_owner(), n2->get_owner(), false));
        }
        m_s_in_re.push_back(s_in_re(lit, s, regex));
        th.get_trail_stack().push(push_back_vector<theory_seq, vector<s_in_re>>(m_s_in_re));
        if (lits.empty())
            return false;
        lits.push_back(~lit);
        lits.push_back(th.mk_literal(re().mk_in_re(s, regex)));
        th.add_axiom(lits);
        return true;
    }

    expr_ref seq_regex::symmetric_diff(expr* r1, expr* r2) {
        expr_ref r(m);
        if (re().is_empty(r1)) 
            std::swap(r1, r2);
        if (re().is_empty(r2))
            r = r1;
        else 
            r = re().mk_union(re().mk_diff(r1, r2), re().mk_diff(r2, r1));
        rewrite(r);
        return r;
    }

    /*
        Wrapper around calls to is_nullable from the seq rewriter.
    */
    expr_ref seq_regex::is_nullable_wrapper(expr* r) {
        STRACE("seq_regex", tout << "nullable: " << mk_pp(r, m) << std::endl;);
        STRACE("seq_regex_brief", tout << "n ";);

        expr_ref result = seq_rw().is_nullable(r);
        rewrite(result);

        STRACE("seq_regex", tout << "nullable result: " << mk_pp(result, m) << std::endl;);
        seq_rw().trace_and_reset_cache_counts();

        return result;
    }

    /*
        Wrapper around the regex symbolic derivative from the seq rewriter.
        Ensures that the derivative is written in a normalized BDD form
        with optimizations for if-then-else expressions involving the head.
    */
    expr_ref seq_regex::derivative_wrapper(expr* hd, expr* r) {
        STRACE("seq_regex", tout << "derivative(" << mk_pp(hd, m) << "): " << mk_pp(r, m) << std::endl;);

        expr_ref result = expr_ref(re().mk_derivative(hd, r), m);
        rewrite(result);

        STRACE("seq_regex", tout << "derivative result: " << mk_pp(result, m) << std::endl;);
        STRACE("seq_regex_brief",
            tout << "d("
                 << mk_pp(hd, m)
                 << ","
                 << r->get_id()
                 << "->"
                 << result->get_id()
                 << ") ";);
        seq_rw().trace_and_reset_cache_counts();

        /*  If the following lines are enabled instead, we use the
            same rewriter for the nullable and derivative calls.
            However, it currently seems to cause a performance
            bug as a side effect.

            The two seq rewriters used are at:
                m_seq_rewrite
                    (returned by seq_rw())
                th.m_rewrite.m_imp->m_cfg.m_seq_rw
                    (private, can't be accessed directly)

            TODO: experiment with making them the same and see
            if it results in significant speedup (due to fewer
            cache misses).
           */
        // expr_ref result = seq_rw().mk_derivative(hd, r);
        // rewrite(result)
        // STRACE("seq_regex", tout << "derivative result: " << mk_pp(result, m) << std::endl;);
        // seq_rw().trace_and_reset_cache_counts();

        return result;
    }

    void seq_regex::propagate_eq(expr* r1, expr* r2) {
<<<<<<< HEAD
        TRACE("seq_regex", tout << "propagate EQ: " << mk_pp(r1, m) << ", " << mk_pp(r2, m) << std::endl;);
        STRACE("seq_regex_brief", tout << "PEQ ";);
        expr_ref r = symmetric_diff(r1, r2);
=======
        sort* seq_sort = nullptr;
        VERIFY(u().is_re(r1, seq_sort));
        expr_ref r = symmetric_diff(r1, r2);       
>>>>>>> 8d16a9a0
        expr_ref emp(re().mk_empty(m.get_sort(r)), m);
        expr_ref n(m.mk_fresh_const("re.char", seq_sort), m); 
        expr_ref is_empty = sk().mk_is_empty(r, emp, n);
        th.add_axiom(~th.mk_eq(r1, r2, false), th.mk_literal(is_empty));
    }
    
    void seq_regex::propagate_ne(expr* r1, expr* r2) {
<<<<<<< HEAD
        TRACE("seq_regex", tout << "propagate NEQ: " << mk_pp(r1, m) << ", " << mk_pp(r2, m) << std::endl;);
        STRACE("seq_regex_brief", tout << "PNEQ ";);
=======
        sort* seq_sort = nullptr;
        VERIFY(u().is_re(r1, seq_sort));
>>>>>>> 8d16a9a0
        expr_ref r = symmetric_diff(r1, r2);
        expr_ref emp(re().mk_empty(m.get_sort(r)), m);
        expr_ref n(m.mk_fresh_const("re.char", seq_sort), m); 
        expr_ref is_non_empty = sk().mk_is_non_empty(r, emp, n);
        th.add_axiom(th.mk_eq(r1, r2, false), th.mk_literal(is_non_empty));
    }

    bool seq_regex::is_member(expr* r, expr* u) {
        expr* u2 = nullptr;
        while (re().is_union(u, u, u2)) {
            if (r == u2)
                return true;
        }
        return r == u;        
    }

    /**
     * is_non_empty(r, u) => nullable or \/_i (c_i and is_non_empty(r_i, u union r))
     *
     * for each (c_i, r_i) in cofactors (min-terms)
     *
     * is_non_empty(r_i, u union r) := false if r_i in u
     *
     */
    void seq_regex::propagate_is_non_empty(literal lit) {
<<<<<<< HEAD
        expr* e = ctx.bool_var2expr(lit.var()), *r = nullptr, *u = nullptr;
        VERIFY(sk().is_is_non_empty(e, r, u));

        TRACE("seq_regex", tout << "propagate nonempty: " << mk_pp(e, m) << std::endl;);
        STRACE("seq_regex_brief",
            tout << std::endl << "PNE(" << e->get_id()
                              << "," << r->get_id()
                              << "," << u->get_id()
                              << ") ";);

        expr_ref is_nullable = is_nullable_wrapper(r);
=======
        expr* e = ctx.bool_var2expr(lit.var()), *r = nullptr, *u = nullptr, *n = nullptr;
        VERIFY(sk().is_is_non_empty(e, r, u, n));
        expr_ref is_nullable = seq_rw().is_nullable(r);
        rewrite(is_nullable);
>>>>>>> 8d16a9a0
        if (m.is_true(is_nullable))
            return;
        literal null_lit = th.mk_literal(is_nullable);
        expr_ref hd = mk_first(r, n);
        expr_ref d(m);
        d = derivative_wrapper(m.mk_var(0, m.get_sort(hd)), r);

        var_subst subst(m);
        expr_ref_vector sub(m);
        sub.push_back(hd);
        d = subst(d, sub);

        STRACE("seq_regex_brief", tout << "(d subbed: " << d->get_id() << ") ";);
        TRACE("seq_regex", tout << "d subbed: " << mk_pp(d, m) << std::endl;);

        literal_vector lits;
        lits.push_back(~lit);
        if (null_lit != false_literal) 
            lits.push_back(null_lit);

        expr_ref_pair_vector cofactors(m);
        get_cofactors(d, cofactors);
        for (auto const& p : cofactors) {
            if (is_member(p.second, u))
                continue;
            expr_ref cond(p.first, m);
            seq_rw().elim_condition(hd, cond);
            rewrite(cond);
            if (m.is_false(cond))
                continue;            
            expr_ref next_non_empty = sk().mk_is_non_empty(p.second, re().mk_union(u, p.second), n);
            if (!m.is_true(cond))
                next_non_empty = m.mk_and(cond, next_non_empty);
            lits.push_back(th.mk_literal(next_non_empty));
        }

        TRACE("seq_regex", tout << "solved lits: " << mk_pp(lits) << std::endl;);
        // STRACE("seq_regex_brief", tout << "(d solved: " << d->get_id() << ") ";);
        // mk_pp asdfasdfasdfasdfasdfasdfadsfasdfasdf literal_vector

        th.add_axiom(lits);
    }

    void seq_regex::get_cofactors(expr* r, expr_ref_vector& conds, expr_ref_pair_vector& result) {
        expr* cond = nullptr, *th = nullptr, *el = nullptr;
        if (m.is_ite(r, cond, th, el)) {
            conds.push_back(cond);
            get_cofactors(th, conds, result);
            conds.pop_back();
            conds.push_back(mk_not(m, cond));
            get_cofactors(el, conds, result);
            conds.pop_back();
        }
        else {
            expr_ref conj = mk_and(conds);
            result.push_back(conj, r);
        }
    }

    /*
      is_empty(r, u) => ~is_nullable(r)
      is_empty(r, u) => (forall x . ~cond(x)) or is_empty(r1, u union r)    for (cond, r) in min-terms(D(x,r))      

      is_empty(r, u) is true if r is a member of u
     */
    void seq_regex::propagate_is_empty(literal lit) {
<<<<<<< HEAD
        expr* e = ctx.bool_var2expr(lit.var()), *r = nullptr, *u = nullptr;
        VERIFY(sk().is_is_empty(e, r, u));
        TRACE("seq_regex", tout << "propagate empty: " << mk_pp(e, m) << std::endl;);
        STRACE("seq_regex_brief",
            tout << std::endl << "PE(" << e->get_id()
                              << "," << r->get_id()
                              << "," << u->get_id()
                              << ") ";);

        expr_ref is_nullable = is_nullable_wrapper(r);
=======
        expr* e = ctx.bool_var2expr(lit.var()), *r = nullptr, *u = nullptr, *n = nullptr;
        VERIFY(sk().is_is_empty(e, r, u, n));
        expr_ref is_nullable = seq_rw().is_nullable(r);
        rewrite(is_nullable);
>>>>>>> 8d16a9a0
        if (m.is_true(is_nullable)) {
            th.add_axiom(~lit);
            return;
        }
        th.add_axiom(~lit, ~th.mk_literal(is_nullable));
        expr_ref hd = mk_first(r, n);
        expr_ref d(m);
        d = derivative_wrapper(hd, r);
        literal_vector lits;
        expr_ref_pair_vector cofactors(m);
        get_cofactors(d, cofactors);        
        for (auto const& p : cofactors) {
            if (is_member(p.second, u))
                continue;
            expr_ref cond(p.first, m);
            seq_rw().elim_condition(hd, cond);
            rewrite(cond);
            if (m.is_false(cond))
                continue;
            lits.reset();
            lits.push_back(~lit);
            if (!m.is_true(cond)) {
                expr_ref ncond(mk_not(m, cond), m);
                lits.push_back(th.mk_literal(mk_forall(m, hd, ncond)));
            }
            expr_ref is_empty1 = sk().mk_is_empty(p.second, re().mk_union(u, r), n);    
            lits.push_back(th.mk_literal(is_empty1)); 
            th.add_axiom(lits);
        }        
    }

    expr_ref seq_regex::mk_first(expr* r, expr* n) {
        sort* elem_sort = nullptr, *seq_sort = nullptr;
        VERIFY(u().is_re(r, seq_sort));
        VERIFY(u().is_seq(seq_sort, elem_sort));
        sort* domain[2] = { m.get_sort(n), a().mk_int() };
        return sk().mk("re.first", n, a().mk_int(r->get_id()), elem_sort);
    }
}<|MERGE_RESOLUTION|>--- conflicted
+++ resolved
@@ -475,15 +475,12 @@
     }
 
     void seq_regex::propagate_eq(expr* r1, expr* r2) {
-<<<<<<< HEAD
         TRACE("seq_regex", tout << "propagate EQ: " << mk_pp(r1, m) << ", " << mk_pp(r2, m) << std::endl;);
         STRACE("seq_regex_brief", tout << "PEQ ";);
-        expr_ref r = symmetric_diff(r1, r2);
-=======
+
         sort* seq_sort = nullptr;
         VERIFY(u().is_re(r1, seq_sort));
-        expr_ref r = symmetric_diff(r1, r2);       
->>>>>>> 8d16a9a0
+        expr_ref r = symmetric_diff(r1, r2);
         expr_ref emp(re().mk_empty(m.get_sort(r)), m);
         expr_ref n(m.mk_fresh_const("re.char", seq_sort), m); 
         expr_ref is_empty = sk().mk_is_empty(r, emp, n);
@@ -491,13 +488,11 @@
     }
     
     void seq_regex::propagate_ne(expr* r1, expr* r2) {
-<<<<<<< HEAD
         TRACE("seq_regex", tout << "propagate NEQ: " << mk_pp(r1, m) << ", " << mk_pp(r2, m) << std::endl;);
         STRACE("seq_regex_brief", tout << "PNEQ ";);
-=======
+
         sort* seq_sort = nullptr;
         VERIFY(u().is_re(r1, seq_sort));
->>>>>>> 8d16a9a0
         expr_ref r = symmetric_diff(r1, r2);
         expr_ref emp(re().mk_empty(m.get_sort(r)), m);
         expr_ref n(m.mk_fresh_const("re.char", seq_sort), m); 
@@ -523,9 +518,8 @@
      *
      */
     void seq_regex::propagate_is_non_empty(literal lit) {
-<<<<<<< HEAD
-        expr* e = ctx.bool_var2expr(lit.var()), *r = nullptr, *u = nullptr;
-        VERIFY(sk().is_is_non_empty(e, r, u));
+        expr* e = ctx.bool_var2expr(lit.var()), *r = nullptr, *u = nullptr, *n = nullptr;
+        VERIFY(sk().is_is_non_empty(e, r, u, n));
 
         TRACE("seq_regex", tout << "propagate nonempty: " << mk_pp(e, m) << std::endl;);
         STRACE("seq_regex_brief",
@@ -535,23 +529,12 @@
                               << ") ";);
 
         expr_ref is_nullable = is_nullable_wrapper(r);
-=======
-        expr* e = ctx.bool_var2expr(lit.var()), *r = nullptr, *u = nullptr, *n = nullptr;
-        VERIFY(sk().is_is_non_empty(e, r, u, n));
-        expr_ref is_nullable = seq_rw().is_nullable(r);
-        rewrite(is_nullable);
->>>>>>> 8d16a9a0
         if (m.is_true(is_nullable))
             return;
         literal null_lit = th.mk_literal(is_nullable);
         expr_ref hd = mk_first(r, n);
         expr_ref d(m);
-        d = derivative_wrapper(m.mk_var(0, m.get_sort(hd)), r);
-
-        var_subst subst(m);
-        expr_ref_vector sub(m);
-        sub.push_back(hd);
-        d = subst(d, sub);
+        d = derivative_wrapper(hd, r);
 
         STRACE("seq_regex_brief", tout << "(d subbed: " << d->get_id() << ") ";);
         TRACE("seq_regex", tout << "d subbed: " << mk_pp(d, m) << std::endl;);
@@ -577,10 +560,6 @@
             lits.push_back(th.mk_literal(next_non_empty));
         }
 
-        TRACE("seq_regex", tout << "solved lits: " << mk_pp(lits) << std::endl;);
-        // STRACE("seq_regex_brief", tout << "(d solved: " << d->get_id() << ") ";);
-        // mk_pp asdfasdfasdfasdfasdfasdfadsfasdfasdf literal_vector
-
         th.add_axiom(lits);
     }
 
@@ -607,23 +586,18 @@
       is_empty(r, u) is true if r is a member of u
      */
     void seq_regex::propagate_is_empty(literal lit) {
-<<<<<<< HEAD
-        expr* e = ctx.bool_var2expr(lit.var()), *r = nullptr, *u = nullptr;
-        VERIFY(sk().is_is_empty(e, r, u));
+        expr* e = ctx.bool_var2expr(lit.var()), *r = nullptr, *u = nullptr, *n = nullptr;
+        VERIFY(sk().is_is_empty(e, r, u, n));
+        expr_ref is_nullable = is_nullable_wrapper(r);
+
         TRACE("seq_regex", tout << "propagate empty: " << mk_pp(e, m) << std::endl;);
         STRACE("seq_regex_brief",
             tout << std::endl << "PE(" << e->get_id()
                               << "," << r->get_id()
                               << "," << u->get_id()
+                              << "," << n->get_id()
                               << ") ";);
 
-        expr_ref is_nullable = is_nullable_wrapper(r);
-=======
-        expr* e = ctx.bool_var2expr(lit.var()), *r = nullptr, *u = nullptr, *n = nullptr;
-        VERIFY(sk().is_is_empty(e, r, u, n));
-        expr_ref is_nullable = seq_rw().is_nullable(r);
-        rewrite(is_nullable);
->>>>>>> 8d16a9a0
         if (m.is_true(is_nullable)) {
             th.add_axiom(~lit);
             return;
