<<<<<<< HEAD
"seq_regex_verbose"/*++
Copyright (c) 2011 Microsoft Corporation
=======
/*++
Copyright (c) 2020 Microsoft Corporation
>>>>>>> 976e4c91

Module Name:

    seq_regex.cpp

Abstract:

    Solver for regexes 

Author:

    Nikolaj Bjorner (nbjorner) 2020-5-22

--*/

#include "smt/seq_regex.h"
#include "smt/theory_seq.h"
#include "ast/expr_abstract.h"

namespace smt {

    seq_regex::seq_regex(theory_seq& th):
        th(th),
        ctx(th.get_context()),
        m(th.get_manager()),
        m_state_to_expr(m)
    {}

    seq_util& seq_regex::u() { return th.m_util; }
    class seq_util::re& seq_regex::re() { return th.m_util.re; }
    class seq_util::str& seq_regex::str() { return th.m_util.str; }
    seq_rewriter& seq_regex::seq_rw() { return th.m_seq_rewrite; }
    seq_skolem& seq_regex::sk() { return th.m_sk; }
    arith_util& seq_regex::a() { return th.m_autil; }
    void seq_regex::rewrite(expr_ref& e) { th.m_rewrite(e); }

<<<<<<< HEAD
    bool seq_regex::can_propagate() const {
        for (auto const& p : m_to_propagate) {
            literal trigger = p.m_trigger;
            if (trigger == null_literal || ctx.get_assignment(trigger) != l_undef)
                return true;
        }
        return false;
    }

    bool seq_regex::propagate() {
        bool change = false;
        for (unsigned i = 0; !ctx.inconsistent() && i < m_to_propagate.size(); ++i) {
            propagation_lit const& pl = m_to_propagate[i];
            literal trigger = pl.m_trigger;
            if (trigger != null_literal && ctx.get_assignment(trigger) == l_undef)
                continue;
            if (propagate_accept_core(pl.m_lit, trigger)) {
                m_to_propagate.erase_and_swap(i--);
                change = true;
            }
            else if (trigger != pl.m_trigger) {
                m_to_propagate.set(i, propagation_lit(pl.m_lit, trigger));
            }
                
        }
        return change;
    }

=======
>>>>>>> 976e4c91
    /**
     * is_string_equality holds of str.in_re s R, 
     * 
     * s in (all ++ x ++ all ++ y ++ all)
     * => 
     * s = fresh1 ++ x ++ fresh2 ++ y ++ fresh3
     * 
     * TBD General rewrite possible:
     *
     * s in (R ++ Q)
     * =>
     * s = x ++ y and x in R and y in Q
     */

    bool seq_regex::is_string_equality(literal lit) {
        expr* s = nullptr, *r = nullptr;
        expr* e = ctx.bool_var2expr(lit.var());
        expr_ref id(a().mk_int(e->get_id()), m);
        VERIFY(str().is_in_re(e, s, r));
        sort* seq_sort = m.get_sort(s);
        vector<expr_ref_vector> patterns;
        auto mk_cont = [&](unsigned idx) { 
            return sk().mk("seq.cont", id, a().mk_int(idx), seq_sort);
        };
        unsigned idx = 0;
        if (seq_rw().is_re_contains_pattern(r, patterns)) {
            expr_ref_vector ts(m);
            ts.push_back(mk_cont(idx));
            for (auto const& p : patterns) {
                ts.append(p);
                ts.push_back(mk_cont(++idx));
            }
            expr_ref t = th.mk_concat(ts, seq_sort);
            th.propagate_eq(lit, s, t, true);
            return true;
        }
        return false;
    }

    /**
     * Propagate the atom (str.in_re s r)
     * 
     * Propagation implements the following inference rules
     * 
     * (not (str.in_re s r)) => (str.in_re s (complement r))
     * (str.in_re s r) => r != {}
     * 
     * (str.in_re s r) => (accept s 0 r)
     */

    void seq_regex::propagate_in_re(literal lit) {
        expr* s = nullptr, *r = nullptr;
        expr* e = ctx.bool_var2expr(lit.var());
        VERIFY(str().is_in_re(e, s, r));

        TRACE("seq_regex", tout << "propagate in RE: " << lit.sign() << " " << mk_pp(e, m) << std::endl;);
        STRACE("seq_regex_brief", tout << "PIR(" << mk_pp(s, m) << ","
                                       << state_str(r) << ") ";);

        // convert negative negative membership literals to positive
        // ~(s in R) => s in C(R)
        if (lit.sign()) {
            expr_ref fml(re().mk_in_re(s, re().mk_complement(r)), m);
            rewrite(fml);
            literal nlit = th.mk_literal(fml);
            if (lit == nlit) {
                // is-nullable doesn't simplify for regexes with uninterpreted subterms
                th.add_unhandled_expr(fml);
            }
            th.propagate_lit(nullptr, 1, &lit, nlit);
            return;
        }

        if (coallesce_in_re(lit))
            return;

        if (is_string_equality(lit))
            return;

<<<<<<< HEAD
        /*
            TBD s in R => R != {}
            non-emptiness enforcement could instead of here,
            be added to propagate_accept after some threshold is met.

            Currently, nonemptiness is enforced using the state graph
            m_state_graph when propagating accept literatls.
        */
        if (false) {
            expr_ref is_empty(m.mk_eq(r, re().mk_empty(m.get_sort(s))), m);
            rewrite(is_empty);
            literal is_emptyl = th.mk_literal(is_empty);
            if (ctx.get_assignment(is_emptyl) != l_false) {
                th.propagate_lit(nullptr, 1, &lit, ~is_emptyl);
                return;
            }
        }

=======
>>>>>>> 976e4c91
        expr_ref zero(a().mk_int(0), m);
        expr_ref acc = sk().mk_accept(s, zero, r);
        literal acc_lit = th.mk_literal(acc);

        TRACE("seq", tout << "propagate " << acc << "\n";);

        th.propagate_lit(nullptr, 1, &lit, acc_lit);
    }

<<<<<<< HEAD
    void seq_regex::propagate_accept(literal lit) {
        TRACE("seq_regex", tout << "propagate accept" << std::endl;);
        STRACE("seq_regex_brief", tout << "PA ";);

        literal t = null_literal;
        if (!propagate_accept_core(lit, t))
            m_to_propagate.push_back(propagation_lit(lit, t));
    }

    /**
     * Propagate the atom (accept s i r)
     *
     * The additional 'literal& trigger' is a return value.
     * If propagation returns false, then the trigger is set
     * to indicate what needs to be resolved before propagation
     * can proceed. Currently, however, the trigger is unused and
     * the function always returns true.
     *
=======
    /**
     * Propagate the atom (accept s i r)
     *
>>>>>>> 976e4c91
     * Propagation triggers updating the state graph for dead state detection:
     * (accept s i r) => update_state_graph(r)
     * (accept s i r) & dead(r) => false
     *
     * Propagation is also blocked under certain conditions to throttle
     * state space exploration past a certain point: see block_unfolding
     *
     * Otherwise, propagation implements the following inference rules:
     *
     * Rule 1. (accept s i r) => len(s) >= i + min_len(r)
     * Rule 2. (accept s i r) & len(s) <= i => nullable(r)
     * Rule 3. (accept s i r) and len(s) > i =>
     *             (accept s (i + 1) (derivative s[i] r)
     *
     * Acceptance of a derivative is unfolded into a disjunction over
     * all derivatives. Effectively, this implements the following rule,
     * but all in one step:
     * (accept s i (ite c r1 r2)) =>
     *             c & (accept s i r1) \/ ~c & (accept s i r2)
     */
<<<<<<< HEAD
    bool seq_regex::propagate_accept_core(literal lit, literal& trigger) {
=======
     void seq_regex::propagate_accept(literal lit) {
>>>>>>> 976e4c91
        SASSERT(!lit.sign());

        expr* s = nullptr, *i = nullptr, *r = nullptr;
        expr* e = ctx.bool_var2expr(lit.var());
        unsigned idx = 0;
        VERIFY(sk().is_accept(e, s, i, idx, r));

<<<<<<< HEAD
        TRACE("seq_regex", tout << "propagate: " << mk_pp(e, m) << std::endl;);
        STRACE("seq_regex_brief", tout << std::endl
                                       << "P(" << mk_pp(s, m) << "@" << idx
=======
        TRACE("seq_regex", tout << "propagate accept: "
                                << mk_pp(e, m) << std::endl;);
        STRACE("seq_regex_brief", tout << std::endl
                                       << "PA(" << mk_pp(s, m) << "@" << idx
>>>>>>> 976e4c91
                                       << "," << state_str(r) << ") ";);

        expr* cond = nullptr, *tt = nullptr, *el = nullptr;
        if (re().is_empty(r)) {
            STRACE("seq_regex_brief", tout << "(empty) ";);
            th.add_axiom(~lit);
            return;
        }

        update_state_graph(r);
<<<<<<< HEAD

        if (m_state_graph.is_dead(get_state_id(r))) {
            STRACE("seq_regex_brief", tout << "(dead) ";);
            th.add_axiom(~lit);
            return true;
        }

        if (block_unfolding(lit, idx)) {
            STRACE("seq_regex_brief", tout << "(blocked) ";);
            return true;
        }

        STRACE("seq_regex_brief", tout << "(unfold) ";);

        // Rule 1: use min_length to prune search
        expr_ref s_to_re(re().mk_to_re(s), m);
        expr_ref s_plus_r(re().mk_concat(s_to_re, r), m);
        unsigned min_len = re().min_length(s_plus_r);
        literal len_s_ge_min = th.m_ax.mk_ge(th.mk_len(s), min_len);
        th.add_axiom(~lit, len_s_ge_min);

        // Old rule 1: accept(s, idx, r) => len(s) >= idx
        // literal len_s_ge_i = th.m_ax.mk_ge(th.mk_len(s), idx);
        // th.add_axiom(~lit, len_s_ge_i);

        // Rule 2: nullable check
        literal len_s_le_i = th.m_ax.mk_le(th.mk_len(s), idx);
        literal is_nullable = th.mk_literal(is_nullable_wrapper(r));
        th.add_axiom(~lit, ~len_s_le_i, is_nullable);

=======

        if (m_state_graph.is_dead(get_state_id(r))) {
            STRACE("seq_regex_brief", tout << "(dead) ";);
            th.add_axiom(~lit);
            return;
        }

        if (block_unfolding(lit, idx)) {
            STRACE("seq_regex_brief", tout << "(blocked) ";);
            return;
        }

        STRACE("seq_regex_brief", tout << "(unfold) ";);

        // Rule 1: use min_length to prune search
        expr_ref s_to_re(re().mk_to_re(s), m);
        expr_ref s_plus_r(re().mk_concat(s_to_re, r), m);
        unsigned min_len = re().min_length(s_plus_r);
        literal len_s_ge_min = th.m_ax.mk_ge(th.mk_len(s), min_len);
        th.propagate_lit(nullptr, 1, &lit, len_s_ge_min);
        // Axiom equivalent to the above: th.add_axiom(~lit, len_s_ge_min);

        // Rule 2: nullable check
        literal len_s_le_i = th.m_ax.mk_le(th.mk_len(s), idx);
        expr_ref is_nullable = is_nullable_wrapper(r);
        if (m.is_false(is_nullable)) {
            th.propagate_lit(nullptr, 1, &lit, ~len_s_le_i);
        }
        else if (!m.is_true(is_nullable)) {
            // is_nullable did not simplify
            literal is_nullable_lit = th.mk_literal(is_nullable_wrapper(r));
            ctx.mark_as_relevant(is_nullable_lit);
            th.add_axiom(~lit, ~len_s_le_i, is_nullable_lit);
        }

>>>>>>> 976e4c91
        // Rule 3: derivative unfolding
        literal_vector accept_next;
        expr_ref hd = th.mk_nth(s, i);
        expr_ref deriv(m);
        deriv = derivative_wrapper(hd, r);
        accept_next.push_back(~lit);
        accept_next.push_back(len_s_le_i);
        expr_ref_pair_vector cofactors(m);
        get_cofactors(deriv, cofactors);
        for (auto const& p : cofactors) {
            if (m.is_false(p.first) || re().is_empty(p.second)) continue;
            expr_ref cond(p.first, m);
            expr_ref deriv_leaf(p.second, m);

            expr_ref acc = sk().mk_accept(s, a().mk_int(idx + 1), deriv_leaf);
            expr_ref choice(m.mk_and(cond, acc), m);
            literal choice_lit = th.mk_literal(choice);
            accept_next.push_back(choice_lit);
            // TBD: try prioritizing unvisited states here over visited
            // ones (in the state graph), to improve performance
            STRACE("seq_regex_verbose", tout << "added choice: "
                                           << mk_pp(choice, m) << std::endl;);
        }
        th.add_axiom(accept_next);
<<<<<<< HEAD

        // Propagated successfully
        return true;
=======
>>>>>>> 976e4c91
    }

    /**
     * Put a limit to the unfolding of s. 
     */
    bool seq_regex::block_unfolding(literal lit, unsigned i) {
        return 
            i > th.m_max_unfolding_depth &&
            th.m_max_unfolding_lit != null_literal && 
            ctx.get_assignment(th.m_max_unfolding_lit) == l_true && 
            !ctx.at_base_level() &&
            (th.propagate_lit(nullptr, 1, &lit, ~th.m_max_unfolding_lit), 
             true);
    }

    /**
     * Combine a conjunction of membership relations for the same string
     * within the same Regex.
     */
    bool seq_regex::coallesce_in_re(literal lit) {
        return false; // disabled
        expr* s = nullptr, *r = nullptr;
        expr* e = ctx.bool_var2expr(lit.var());
        VERIFY(str().is_in_re(e, s, r));
        expr_ref regex(r, m);
        literal_vector lits;    
        for (unsigned i = 0; i < m_s_in_re.size(); ++i) {
            auto const& entry = m_s_in_re[i];
            if (!entry.m_active)
                continue;
            enode* n1 = th.ensure_enode(entry.m_s);
            enode* n2 = th.ensure_enode(s);
            if (n1->get_root() != n2->get_root())
                continue;
            if (entry.m_re == regex) 
                continue;

            th.m_trail_stack.push(vector_value_trail<theory_seq, s_in_re, true>(m_s_in_re, i));
            m_s_in_re[i].m_active = false;
            IF_VERBOSE(11, verbose_stream() << "Intersect " << regex << " " << 
                       mk_pp(entry.m_re, m) << " " << mk_pp(s, m) << " " << mk_pp(entry.m_s, m) << std::endl;);
            regex = re().mk_inter(entry.m_re, regex);
            rewrite(regex);
            lits.push_back(~entry.m_lit);
            if (n1 != n2) 
                lits.push_back(~th.mk_eq(n1->get_owner(), n2->get_owner(), false));
        }
        m_s_in_re.push_back(s_in_re(lit, s, regex));
        th.get_trail_stack().push(push_back_vector<theory_seq, vector<s_in_re>>(m_s_in_re));
        if (lits.empty())
            return false;
        lits.push_back(~lit);
        lits.push_back(th.mk_literal(re().mk_in_re(s, regex)));
        th.add_axiom(lits);
        return true;
    }

    expr_ref seq_regex::symmetric_diff(expr* r1, expr* r2) {
        expr_ref r(m);
        if (re().is_empty(r1)) 
            std::swap(r1, r2);
        if (re().is_empty(r2))
            r = r1;
        else 
            r = re().mk_union(re().mk_diff(r1, r2), re().mk_diff(r2, r1));
        rewrite(r);
        return r;
    }

    /*
        Wrapper around calls to is_nullable from the seq rewriter.

        Note: the nullable wrapper and derivative wrapper actually use
        different sequence rewriters; these are at:
            m_seq_rewrite
                (returned by seq_rw())
            th.m_rewrite.m_imp->m_cfg.m_seq_rw
                (private, can't be accessed directly)
        As a result operations are cached separately for the nullable
        and derivative calls. TBD if caching them using the same rewriter
        makes any difference.
    */
    expr_ref seq_regex::is_nullable_wrapper(expr* r) {
        STRACE("seq_regex", tout << "nullable: " << mk_pp(r, m) << std::endl;);

        expr_ref result = seq_rw().is_nullable(r);
        rewrite(result);

        STRACE("seq_regex", tout << "nullable result: " << mk_pp(result, m) << std::endl;);
        STRACE("seq_regex_brief", tout << "n(" << state_str(r) << ")="
                                       << mk_pp(result, m) << " ";);
<<<<<<< HEAD
        seq_rw().trace_and_reset_cache_counts();
=======
>>>>>>> 976e4c91

        return result;
    }

    /*
        Wrapper around the regex symbolic derivative from the seq rewriter.
        Ensures that the derivative is written in a normalized BDD form
        with optimizations for if-then-else expressions involving the head.

        Note: the nullable wrapper and derivative wrapper actually use
        different sequence rewriters; these are at:
            m_seq_rewrite
                (returned by seq_rw())
            th.m_rewrite.m_imp->m_cfg.m_seq_rw
                (private, can't be accessed directly)
        As a result operations are cached separately for the nullable
        and derivative calls. TBD if caching them using the same rewriter
        makes any difference.
    */
    expr_ref seq_regex::derivative_wrapper(expr* hd, expr* r) {
        STRACE("seq_regex", tout << "derivative(" << mk_pp(hd, m) << "): " << mk_pp(r, m) << std::endl;);

        // Use canonical variable for head
        expr_ref hd_canon(m.mk_var(0, m.get_sort(hd)), m);
        expr_ref result(re().mk_derivative(hd_canon, r), m);
        rewrite(result);

        // Substitute with real head
        var_subst subst(m);
        expr_ref_vector sub(m);
        sub.push_back(hd);
        result = subst(result, sub);

        STRACE("seq_regex", tout << "derivative result: " << mk_pp(result, m) << std::endl;);
        STRACE("seq_regex_brief", tout << "d(" << state_str(r) << ")="
                                       << state_str(result) << " ";);
<<<<<<< HEAD
        seq_rw().trace_and_reset_cache_counts();
=======
>>>>>>> 976e4c91

        return result;
    }

    void seq_regex::propagate_eq(expr* r1, expr* r2) {
        TRACE("seq_regex", tout << "propagate EQ: " << mk_pp(r1, m) << ", " << mk_pp(r2, m) << std::endl;);
        STRACE("seq_regex_brief", tout << "PEQ ";);

        sort* seq_sort = nullptr;
        VERIFY(u().is_re(r1, seq_sort));
        expr_ref r = symmetric_diff(r1, r2);
        expr_ref emp(re().mk_empty(m.get_sort(r)), m);
        expr_ref n(m.mk_fresh_const("re.char", seq_sort), m); 
        expr_ref is_empty = sk().mk_is_empty(r, emp, n);
        th.add_axiom(~th.mk_eq(r1, r2, false), th.mk_literal(is_empty));
    }
    
    void seq_regex::propagate_ne(expr* r1, expr* r2) {
        TRACE("seq_regex", tout << "propagate NEQ: " << mk_pp(r1, m) << ", " << mk_pp(r2, m) << std::endl;);
        STRACE("seq_regex_brief", tout << "PNEQ ";);

        sort* seq_sort = nullptr;
        VERIFY(u().is_re(r1, seq_sort));
        expr_ref r = symmetric_diff(r1, r2);
        expr_ref emp(re().mk_empty(m.get_sort(r)), m);
        expr_ref n(m.mk_fresh_const("re.char", seq_sort), m); 
        expr_ref is_non_empty = sk().mk_is_non_empty(r, emp, n);
        th.add_axiom(th.mk_eq(r1, r2, false), th.mk_literal(is_non_empty));
    }

    bool seq_regex::is_member(expr* r, expr* u) {
        expr* u2 = nullptr;
        while (re().is_union(u, u, u2)) {
            if (r == u2)
                return true;
        }
        return r == u;        
    }

    /**
     * is_non_empty(r, u) => nullable or \/_i (c_i and is_non_empty(r_i, u union r))
     *
     * for each (c_i, r_i) in cofactors (min-terms)
     *
     * is_non_empty(r_i, u union r) := false if r_i in u
     *
     */
    void seq_regex::propagate_is_non_empty(literal lit) {
        expr* e = ctx.bool_var2expr(lit.var()), *r = nullptr, *u = nullptr, *n = nullptr;
        VERIFY(sk().is_is_non_empty(e, r, u, n));

        TRACE("seq_regex", tout << "propagate nonempty: " << mk_pp(e, m) << std::endl;);
<<<<<<< HEAD
        STRACE("seq_regex_brief",
            tout << std::endl << "PNE(" << expr_id_str(e)
                              << "," << state_str(r)
                              << "," << expr_id_str(u)
                              << "," << expr_id_str(n)
                              << ") ";);
=======
        STRACE("seq_regex_brief", tout
            << std::endl << "PNE(" << expr_id_str(e) << "," << state_str(r)
            << "," << expr_id_str(u) << "," << expr_id_str(n) << ") ";);
>>>>>>> 976e4c91

        expr_ref is_nullable = is_nullable_wrapper(r);
        if (m.is_true(is_nullable))
            return;
        literal null_lit = th.mk_literal(is_nullable);
        expr_ref hd = mk_first(r, n);
        expr_ref d(m);
        d = derivative_wrapper(hd, r);

        literal_vector lits;
        lits.push_back(~lit);
        if (null_lit != false_literal) 
            lits.push_back(null_lit);

        expr_ref_pair_vector cofactors(m);
        get_cofactors(d, cofactors);
        for (auto const& p : cofactors) {
            if (is_member(p.second, u))
                continue;
            expr_ref cond(p.first, m);
            seq_rw().elim_condition(hd, cond);
            rewrite(cond);
            if (m.is_false(cond))
                continue;            
            expr_ref next_non_empty = sk().mk_is_non_empty(p.second, re().mk_union(u, r), n);
            if (!m.is_true(cond))
                next_non_empty = m.mk_and(cond, next_non_empty);
            lits.push_back(th.mk_literal(next_non_empty));
        }

        th.add_axiom(lits);
    }

    void seq_regex::get_cofactors(expr* r, expr_ref_vector& conds, expr_ref_pair_vector& result) {
        expr* cond = nullptr, *th = nullptr, *el = nullptr;
        if (m.is_ite(r, cond, th, el)) {
            conds.push_back(cond);
            get_cofactors(th, conds, result);
            conds.pop_back();
            conds.push_back(mk_not(m, cond));
            get_cofactors(el, conds, result);
            conds.pop_back();
        }
        else {
            expr_ref conj = mk_and(conds);
            result.push_back(conj, r);
        }
    }

    void seq_regex::get_all_derivatives(expr* r, expr_ref_vector& results) {
        // Get derivative
        sort* seq_sort = nullptr;
        VERIFY(u().is_re(r, seq_sort));
        expr_ref n(m.mk_fresh_const("re.char", seq_sort), m);
        expr_ref hd = mk_first(r, n);
        expr_ref d(m);
        d = derivative_wrapper(hd, r);
        // Use get_cofactors method and try to filter out unsatisfiable conds
        expr_ref_pair_vector cofactors(m);
        get_cofactors(d, cofactors);
        STRACE("seq_regex_verbose", tout << "getting all derivatives of: " << mk_pp(r, m) << std::endl;);
        for (auto const& p : cofactors) {
            if (m.is_false(p.first) || re().is_empty(p.second)) continue;
            STRACE("seq_regex_verbose", tout << "adding derivative: " << mk_pp(p.second, m) << std::endl;);
            results.push_back(p.second);
        }
    }

    /*
      is_empty(r, u) => ~is_nullable(r)
      is_empty(r, u) => (forall x . ~cond(x)) or is_empty(r1, u union r)    for (cond, r) in min-terms(D(x,r))      

      is_empty(r, u) is true if r is a member of u
     */
    void seq_regex::propagate_is_empty(literal lit) {
        expr* e = ctx.bool_var2expr(lit.var()), *r = nullptr, *u = nullptr, *n = nullptr;
        VERIFY(sk().is_is_empty(e, r, u, n));
        expr_ref is_nullable = is_nullable_wrapper(r);

        TRACE("seq_regex", tout << "propagate empty: " << mk_pp(e, m) << std::endl;);
<<<<<<< HEAD
        STRACE("seq_regex_brief",
            tout << std::endl << "PE(" << expr_id_str(e)
                              << "," << state_str(r)
                              << "," << expr_id_str(u)
                              << "," << expr_id_str(n)
                              << ") ";);
=======
        STRACE("seq_regex_brief", tout
            << std::endl << "PE(" << expr_id_str(e) << "," << state_str(r)
            << "," << expr_id_str(u) << "," << expr_id_str(n) << ") ";);
>>>>>>> 976e4c91

        if (m.is_true(is_nullable)) {
            th.add_axiom(~lit);
            return;
        }
        th.add_axiom(~lit, ~th.mk_literal(is_nullable));
        expr_ref hd = mk_first(r, n);
        expr_ref d(m);
        d = derivative_wrapper(hd, r);
        literal_vector lits;
        expr_ref_pair_vector cofactors(m);
        get_cofactors(d, cofactors);        
        for (auto const& p : cofactors) {
            if (is_member(p.second, u))
                continue;
            expr_ref cond(p.first, m);
            seq_rw().elim_condition(hd, cond);
            rewrite(cond);
            if (m.is_false(cond))
                continue;
            lits.reset();
            lits.push_back(~lit);
            if (!m.is_true(cond)) {
                expr_ref ncond(mk_not(m, cond), m);
                lits.push_back(th.mk_literal(mk_forall(m, hd, ncond)));
            }
            expr_ref is_empty1 = sk().mk_is_empty(p.second, re().mk_union(u, r), n);    
            lits.push_back(th.mk_literal(is_empty1)); 
            th.add_axiom(lits);
        }        
    }

    expr_ref seq_regex::mk_first(expr* r, expr* n) {
        sort* elem_sort = nullptr, *seq_sort = nullptr;
        VERIFY(u().is_re(r, seq_sort));
        VERIFY(u().is_seq(seq_sort, elem_sort));
        return sk().mk("re.first", n, a().mk_int(r->get_id()), elem_sort);
    }

    /**
     * Dead state elimination using the state_graph class
     */

    unsigned seq_regex::get_state_id(expr* e) {
        // Assign increasing IDs starting from 1
        if (!m_expr_to_state.contains(e)) {
            m_state_to_expr.push_back(e);
            unsigned new_id = m_state_to_expr.size();
            m_expr_to_state.insert(e, new_id);
            STRACE("seq_regex_brief", tout << "new(" << expr_id_str(e)
                                           << ")=" << state_str(e) << " ";);
        }
        return m_expr_to_state.find(e);
    }
    expr* seq_regex::get_expr_from_id(unsigned id) {
        SASSERT(id >= 1);
        SASSERT(id <= m_state_to_expr.size());
        return m_state_to_expr.get(id);
    }

<<<<<<< HEAD

    unsigned seq_regex::concat_length(expr* r) {
        // length of the concatenations at the top level
        expr *r1 = nullptr, *r2 = nullptr;
        if (re().is_concat(r, r1, r2))
            return concat_length(r1) + concat_length(r2);
        else
            return 1;
    }

    unsigned seq_regex::re_rank(expr* r) {
        SASSERT(u().is_re(r));
        expr *r1 = nullptr, *r2 = nullptr, *s = nullptr;
        unsigned lo = 0, hi = 0;
        if (re().is_empty(r))
            return 0;
        if (re().is_concat(r, r1, r2))
            return std::max(re_rank(r1) + concat_length(r2), re_rank(r2));
        if (re().is_union(r, r1, r2) || m.is_ite(r, s, r1, r2))
            return std::max(re_rank(r1), re_rank(r2));
        if (re().is_intersection(r, r1, r2) || re().is_diff(r, r1, r2))
            return re_rank(r1) + re_rank(r2);
        if (re().is_plus(r, r1) || re().is_star(r, r1))
            return re_rank(r1) + 1;
        if (re().is_loop(r, r1, lo) || re().is_loop(r, r1, lo, hi))
            return re_rank(r1) + lo;
        if (re().is_reverse(r, r1) || re().is_opt(r, r1))
            // in reverse case, should be r1 is a string
            return re_rank(r1);
        if (re().is_to_re(r, s))
            return u().str.min_length(s);
        // Else: range, pred, char, full_seq, derivative
        return 1;
    }

    bool seq_regex::can_be_in_cycle(expr *r1, expr *r2) {
        return true;
        // Experimental change: use a "rank" function, which is
        // a pseudo-topological order on the state graph, to detect when r2
        // is a simpler regex than r1
        unsigned k1 = re_rank(r1);
        unsigned k2 = re_rank(r2);
        SASSERT(k1 >= k2);
        STRACE("seq_regex_brief", tout << "(k:" << k1 << "->" << k2 << ")";);
        return (k1 == k2);
=======
    bool seq_regex::can_be_in_cycle(expr *r1, expr *r2) {
        // TBD: This can be used to optimize the state graph:
        // return false here if it is known that r1 -> r2 can never be
        // in a cycle. There are various easy syntactic checks on r1 and r2
        // that can be used to infer this (e.g. star height, or length if
        // both are star-free).
        // This check need not be sound, but if it is not, some dead states
        // will be missed.
        return true;
>>>>>>> 976e4c91
    }

    /*
        Update the state graph with expression r and all its derivatives.
    */
    bool seq_regex::update_state_graph(expr* r) {
        unsigned r_id = get_state_id(r);
        if (m_state_graph.is_done(r_id)) return false;
        if (m_state_graph.get_size() >= m_max_state_graph_size) {
            STRACE("seq_regex", tout << "Warning: ignored state graph update -- max size of seen states reached!" << std::endl;);
            STRACE("seq_regex_brief", tout << "(MAX SIZE REACHED) ";);
            return false;
        }
        STRACE("seq_regex", tout << "Updating state graph for regex "
                                 << mk_pp(r, m) << ") ";);
        // Add state
        m_state_graph.add_state(r_id);
        STRACE("seq_regex_brief", tout << std::endl << "USG("
                                       << state_str(r) << ") ";);
        expr_ref r_nullable = is_nullable_wrapper(r);
        if (m.is_true(r_nullable)) {
            m_state_graph.mark_live(r_id);
        }
        else {
            // Add edges to all derivatives
            expr_ref_vector derivatives(m);
            STRACE("seq_regex_verbose", tout
                << std::endl << "  getting all derivs: " << r_id << " ";);
            get_all_derivatives(r, derivatives);
            for (auto const& dr: derivatives) {
                unsigned dr_id = get_state_id(dr);
                STRACE("seq_regex_verbose", tout
                    << std::endl << "  traversing deriv: " << dr_id << " ";);
                m_state_graph.add_state(dr_id);
                bool maybecycle = can_be_in_cycle(r, dr);
                m_state_graph.add_edge(r_id, dr_id, maybecycle);
            }
            m_state_graph.mark_done(r_id);
        }
        STRACE("seq_regex_brief", tout << std::endl;);
<<<<<<< HEAD
        STRACE("seq_regex_brief", m_state_graph.pretty_print(tout););
=======
        STRACE("seq_regex_brief", m_state_graph.display(tout););
>>>>>>> 976e4c91
        return true;
    }

    std::string seq_regex::state_str(expr* e) {
        if (m_expr_to_state.contains(e))
            return std::to_string(get_state_id(e));
        else
            return expr_id_str(e);
    }
    std::string seq_regex::expr_id_str(expr* e) {
        return std::string("id") + std::to_string(e->get_id());
    }

}<|MERGE_RESOLUTION|>--- conflicted
+++ resolved
@@ -1,10 +1,5 @@
-<<<<<<< HEAD
-"seq_regex_verbose"/*++
-Copyright (c) 2011 Microsoft Corporation
-=======
 /*++
 Copyright (c) 2020 Microsoft Corporation
->>>>>>> 976e4c91
 
 Module Name:
 
@@ -41,37 +36,6 @@
     arith_util& seq_regex::a() { return th.m_autil; }
     void seq_regex::rewrite(expr_ref& e) { th.m_rewrite(e); }
 
-<<<<<<< HEAD
-    bool seq_regex::can_propagate() const {
-        for (auto const& p : m_to_propagate) {
-            literal trigger = p.m_trigger;
-            if (trigger == null_literal || ctx.get_assignment(trigger) != l_undef)
-                return true;
-        }
-        return false;
-    }
-
-    bool seq_regex::propagate() {
-        bool change = false;
-        for (unsigned i = 0; !ctx.inconsistent() && i < m_to_propagate.size(); ++i) {
-            propagation_lit const& pl = m_to_propagate[i];
-            literal trigger = pl.m_trigger;
-            if (trigger != null_literal && ctx.get_assignment(trigger) == l_undef)
-                continue;
-            if (propagate_accept_core(pl.m_lit, trigger)) {
-                m_to_propagate.erase_and_swap(i--);
-                change = true;
-            }
-            else if (trigger != pl.m_trigger) {
-                m_to_propagate.set(i, propagation_lit(pl.m_lit, trigger));
-            }
-                
-        }
-        return change;
-    }
-
-=======
->>>>>>> 976e4c91
     /**
      * is_string_equality holds of str.in_re s R, 
      * 
@@ -151,27 +115,6 @@
         if (is_string_equality(lit))
             return;
 
-<<<<<<< HEAD
-        /*
-            TBD s in R => R != {}
-            non-emptiness enforcement could instead of here,
-            be added to propagate_accept after some threshold is met.
-
-            Currently, nonemptiness is enforced using the state graph
-            m_state_graph when propagating accept literatls.
-        */
-        if (false) {
-            expr_ref is_empty(m.mk_eq(r, re().mk_empty(m.get_sort(s))), m);
-            rewrite(is_empty);
-            literal is_emptyl = th.mk_literal(is_empty);
-            if (ctx.get_assignment(is_emptyl) != l_false) {
-                th.propagate_lit(nullptr, 1, &lit, ~is_emptyl);
-                return;
-            }
-        }
-
-=======
->>>>>>> 976e4c91
         expr_ref zero(a().mk_int(0), m);
         expr_ref acc = sk().mk_accept(s, zero, r);
         literal acc_lit = th.mk_literal(acc);
@@ -181,30 +124,9 @@
         th.propagate_lit(nullptr, 1, &lit, acc_lit);
     }
 
-<<<<<<< HEAD
-    void seq_regex::propagate_accept(literal lit) {
-        TRACE("seq_regex", tout << "propagate accept" << std::endl;);
-        STRACE("seq_regex_brief", tout << "PA ";);
-
-        literal t = null_literal;
-        if (!propagate_accept_core(lit, t))
-            m_to_propagate.push_back(propagation_lit(lit, t));
-    }
-
     /**
      * Propagate the atom (accept s i r)
      *
-     * The additional 'literal& trigger' is a return value.
-     * If propagation returns false, then the trigger is set
-     * to indicate what needs to be resolved before propagation
-     * can proceed. Currently, however, the trigger is unused and
-     * the function always returns true.
-     *
-=======
-    /**
-     * Propagate the atom (accept s i r)
-     *
->>>>>>> 976e4c91
      * Propagation triggers updating the state graph for dead state detection:
      * (accept s i r) => update_state_graph(r)
      * (accept s i r) & dead(r) => false
@@ -225,11 +147,7 @@
      * (accept s i (ite c r1 r2)) =>
      *             c & (accept s i r1) \/ ~c & (accept s i r2)
      */
-<<<<<<< HEAD
-    bool seq_regex::propagate_accept_core(literal lit, literal& trigger) {
-=======
      void seq_regex::propagate_accept(literal lit) {
->>>>>>> 976e4c91
         SASSERT(!lit.sign());
 
         expr* s = nullptr, *i = nullptr, *r = nullptr;
@@ -237,19 +155,12 @@
         unsigned idx = 0;
         VERIFY(sk().is_accept(e, s, i, idx, r));
 
-<<<<<<< HEAD
-        TRACE("seq_regex", tout << "propagate: " << mk_pp(e, m) << std::endl;);
-        STRACE("seq_regex_brief", tout << std::endl
-                                       << "P(" << mk_pp(s, m) << "@" << idx
-=======
         TRACE("seq_regex", tout << "propagate accept: "
                                 << mk_pp(e, m) << std::endl;);
         STRACE("seq_regex_brief", tout << std::endl
                                        << "PA(" << mk_pp(s, m) << "@" << idx
->>>>>>> 976e4c91
                                        << "," << state_str(r) << ") ";);
 
-        expr* cond = nullptr, *tt = nullptr, *el = nullptr;
         if (re().is_empty(r)) {
             STRACE("seq_regex_brief", tout << "(empty) ";);
             th.add_axiom(~lit);
@@ -257,38 +168,6 @@
         }
 
         update_state_graph(r);
-<<<<<<< HEAD
-
-        if (m_state_graph.is_dead(get_state_id(r))) {
-            STRACE("seq_regex_brief", tout << "(dead) ";);
-            th.add_axiom(~lit);
-            return true;
-        }
-
-        if (block_unfolding(lit, idx)) {
-            STRACE("seq_regex_brief", tout << "(blocked) ";);
-            return true;
-        }
-
-        STRACE("seq_regex_brief", tout << "(unfold) ";);
-
-        // Rule 1: use min_length to prune search
-        expr_ref s_to_re(re().mk_to_re(s), m);
-        expr_ref s_plus_r(re().mk_concat(s_to_re, r), m);
-        unsigned min_len = re().min_length(s_plus_r);
-        literal len_s_ge_min = th.m_ax.mk_ge(th.mk_len(s), min_len);
-        th.add_axiom(~lit, len_s_ge_min);
-
-        // Old rule 1: accept(s, idx, r) => len(s) >= idx
-        // literal len_s_ge_i = th.m_ax.mk_ge(th.mk_len(s), idx);
-        // th.add_axiom(~lit, len_s_ge_i);
-
-        // Rule 2: nullable check
-        literal len_s_le_i = th.m_ax.mk_le(th.mk_len(s), idx);
-        literal is_nullable = th.mk_literal(is_nullable_wrapper(r));
-        th.add_axiom(~lit, ~len_s_le_i, is_nullable);
-
-=======
 
         if (m_state_graph.is_dead(get_state_id(r))) {
             STRACE("seq_regex_brief", tout << "(dead) ";);
@@ -324,7 +203,6 @@
             th.add_axiom(~lit, ~len_s_le_i, is_nullable_lit);
         }
 
->>>>>>> 976e4c91
         // Rule 3: derivative unfolding
         literal_vector accept_next;
         expr_ref hd = th.mk_nth(s, i);
@@ -349,12 +227,6 @@
                                            << mk_pp(choice, m) << std::endl;);
         }
         th.add_axiom(accept_next);
-<<<<<<< HEAD
-
-        // Propagated successfully
-        return true;
-=======
->>>>>>> 976e4c91
     }
 
     /**
@@ -446,10 +318,7 @@
         STRACE("seq_regex", tout << "nullable result: " << mk_pp(result, m) << std::endl;);
         STRACE("seq_regex_brief", tout << "n(" << state_str(r) << ")="
                                        << mk_pp(result, m) << " ";);
-<<<<<<< HEAD
         seq_rw().trace_and_reset_cache_counts();
-=======
->>>>>>> 976e4c91
 
         return result;
     }
@@ -486,10 +355,7 @@
         STRACE("seq_regex", tout << "derivative result: " << mk_pp(result, m) << std::endl;);
         STRACE("seq_regex_brief", tout << "d(" << state_str(r) << ")="
                                        << state_str(result) << " ";);
-<<<<<<< HEAD
         seq_rw().trace_and_reset_cache_counts();
-=======
->>>>>>> 976e4c91
 
         return result;
     }
@@ -500,7 +366,7 @@
 
         sort* seq_sort = nullptr;
         VERIFY(u().is_re(r1, seq_sort));
-        expr_ref r = symmetric_diff(r1, r2);
+        expr_ref r = symmetric_diff(r1, r2);       
         expr_ref emp(re().mk_empty(m.get_sort(r)), m);
         expr_ref n(m.mk_fresh_const("re.char", seq_sort), m); 
         expr_ref is_empty = sk().mk_is_empty(r, emp, n);
@@ -542,18 +408,9 @@
         VERIFY(sk().is_is_non_empty(e, r, u, n));
 
         TRACE("seq_regex", tout << "propagate nonempty: " << mk_pp(e, m) << std::endl;);
-<<<<<<< HEAD
-        STRACE("seq_regex_brief",
-            tout << std::endl << "PNE(" << expr_id_str(e)
-                              << "," << state_str(r)
-                              << "," << expr_id_str(u)
-                              << "," << expr_id_str(n)
-                              << ") ";);
-=======
         STRACE("seq_regex_brief", tout
             << std::endl << "PNE(" << expr_id_str(e) << "," << state_str(r)
             << "," << expr_id_str(u) << "," << expr_id_str(n) << ") ";);
->>>>>>> 976e4c91
 
         expr_ref is_nullable = is_nullable_wrapper(r);
         if (m.is_true(is_nullable))
@@ -634,18 +491,9 @@
         expr_ref is_nullable = is_nullable_wrapper(r);
 
         TRACE("seq_regex", tout << "propagate empty: " << mk_pp(e, m) << std::endl;);
-<<<<<<< HEAD
-        STRACE("seq_regex_brief",
-            tout << std::endl << "PE(" << expr_id_str(e)
-                              << "," << state_str(r)
-                              << "," << expr_id_str(u)
-                              << "," << expr_id_str(n)
-                              << ") ";);
-=======
         STRACE("seq_regex_brief", tout
             << std::endl << "PE(" << expr_id_str(e) << "," << state_str(r)
             << "," << expr_id_str(u) << "," << expr_id_str(n) << ") ";);
->>>>>>> 976e4c91
 
         if (m.is_true(is_nullable)) {
             th.add_axiom(~lit);
@@ -706,7 +554,6 @@
         return m_state_to_expr.get(id);
     }
 
-<<<<<<< HEAD
 
     unsigned seq_regex::concat_length(expr* r) {
         // length of the concatenations at the top level
@@ -752,17 +599,6 @@
         SASSERT(k1 >= k2);
         STRACE("seq_regex_brief", tout << "(k:" << k1 << "->" << k2 << ")";);
         return (k1 == k2);
-=======
-    bool seq_regex::can_be_in_cycle(expr *r1, expr *r2) {
-        // TBD: This can be used to optimize the state graph:
-        // return false here if it is known that r1 -> r2 can never be
-        // in a cycle. There are various easy syntactic checks on r1 and r2
-        // that can be used to infer this (e.g. star height, or length if
-        // both are star-free).
-        // This check need not be sound, but if it is not, some dead states
-        // will be missed.
-        return true;
->>>>>>> 976e4c91
     }
 
     /*
@@ -803,11 +639,7 @@
             m_state_graph.mark_done(r_id);
         }
         STRACE("seq_regex_brief", tout << std::endl;);
-<<<<<<< HEAD
-        STRACE("seq_regex_brief", m_state_graph.pretty_print(tout););
-=======
         STRACE("seq_regex_brief", m_state_graph.display(tout););
->>>>>>> 976e4c91
         return true;
     }
 
