--- conflicted
+++ resolved
@@ -434,11 +434,6 @@
     void theory_array_full::add_theory_assumptions(expr_ref_vector & assumptions) {
         if (m_bapa) m_bapa->add_theory_assumptions(assumptions);
     }
-<<<<<<< HEAD
-
-=======
-       
->>>>>>> fc4c162e
     //
     // Assert axiom: 
     // select(map[f](a, ... d), i) = f(select(a,i),...,select(d,i))
