--- conflicted
+++ resolved
@@ -3512,31 +3512,6 @@
 expr_ref theory_seq::digit2int(expr* ch) {
     return expr_ref(mk_skolem(symbol("seq.digit2int"), ch, nullptr, nullptr, nullptr, m_autil.mk_int()), m);
 }
-
-<<<<<<< HEAD
-void theory_seq::add_itos_axiom(expr* e) {
-    context& ctx = get_context();
-    rational val;
-    expr* n = nullptr;
-    TRACE("seq", tout << mk_pp(e, m) << "\n";);
-    VERIFY(m_util.str.is_itos(e, n));
-
-    // itos(n) = "" <=> n < 0
-    expr_ref zero(arith_util(m).mk_int(0), m);
-    literal eq1 = mk_literal(m_util.str.mk_is_empty(e));
-    literal ge0 = mk_literal(m_autil.mk_ge(n, zero));
-    // n >= 0 => itos(n) != ""
-    // itos(n) = "" or n >= 0
-    add_axiom(~eq1, ~ge0);
-    add_axiom(eq1, ge0);
-    
-    // n >= 0 => stoi(itos(n)) = n
-    app_ref stoi(m_util.str.mk_stoi(e), m);
-    add_axiom(~ge0, mk_preferred_eq(stoi, n));
-
-}
-=======
->>>>>>> eea9b790
 
 
 // n >= 0 & len(e) = k => is_digit(e_i) for i = 0..k-1
