/*++
Copyright (c) 2015 Microsoft Corporation

Module Name:

    theory_seq.cpp

Abstract:

    Native theory solver for sequences.

Author:

    Nikolaj Bjorner (nbjorner) 2015-6-12

Outline:

 A cascading sequence of solvers:
 
 - simplify_and_solve_eqs
   - canonize equality
   - solve_unit_eq: x = t, where x not in t.
   - solve_binary_eq: xa = bx -> a = b, xa = bx
   - solve_nth_eq: x = unit(nth(x,0)).unit(nth(x,1)).unit(nth(x,2)...unit(nth(x,n-1))
   - solve_itos: itos(i) = "" -> i < 0   

 - check_contains
   Original
   - (f,dep) = canonize(contains(a, b))
     lit := |b| > |a|
     f := true -> conflict
     f := false -> solved
     value(lit) = l_true -> solved
     f := s = t -> dep -> s != t
     f := f1 & f2 -> dep -> ~f1 | ~f2
     f := f1 | f2 -> dep -> ~f1 & ~f2
   Revised:
   - contains(a,b) or len(a) < len(b)
   - contains(a,b) or ~prefix(b, a) 
   - contains(a,b) or ~contains(tail(a,0), b)
   - a = empty or a = unit(nth_i(a,0)) + tail(a,0)
   Note that
     len(a) < len(b) implies ~prefix(b, a) and ~contains(tail(a,0),b)
     So the recursive axioms are not instantiated in this case.

 - solve_nqs
   - s_i = t_i, d_i <- solve(s = t)
   - create literals for s_i = t_i
   - if one of created literals is false, done.
   - conflict if all created literals are true

 - fixed_length
   - len(s) = k -> s = unit(nth(0,s)).unit(nth(1,s))....unit(nth(n-1,s))

 - len_based_split
   s = x.xs t = y.ys, len(x) = len(y) -> x = y & xs = ys
   s = x.xs t = y.ys, len(x) = len(y) + offset -> y = x*Z, Z*xs = ys
   s = x.x'.xs, t = y.y'.ys, len(xs) = len(ys) -> xs = ys
   
 - check_int_string
   e := itos(n), len(e) = v, v > 0 ->      
   n := stoi(e), len(e) = v, v > 0 -> 
   -  n >= 0 & len(e) >= i + 1 => is_digit(e_i) for i = 0..k-1
   -  n >= 0 & len(e) = k => n = sum 10^i*digit(e_i)
   -  n < 0  & len(e) = k => \/_i ~is_digit(e_i) for i = 0..k-1
   -  10^k <= n < 10^{k+1}-1 => len(e) => k

 - reduce_length_eq
   x1...xn = y1...ym, len(x1...xk) = len(y1...yj) -> x1...xk = y1..yj, x{k+1}..xn = y{j+1}..ym

 - branch_unit_variable
   len(x) = n -> x = unit(a1)unit(a2)...unit(a_n)

 - branch_binary_variable
   x ++ units1 = units2 ++ y -> x is prefix of units2 or x = units2 ++ y1, y = y1 ++ y2, y2 = units2

 - branch_variable
   - branch_variable_mb
     s = xs, t = ys, each x_i, y_j has a length.
     based on length comparisons decompose into smaller equalities.

   - branch_variable_eq
     cycle through branch options

   - branch_ternary_variable1
     
   - branch_ternary_variable2

 - check_length_coherence
   len(e) >= lo => e = unit(nth(0,e)).unit(nth(1,e))....unit(nth(lo-1,e)).seq
   len(e) <= lo => seq = empty
   len(e) <= hi => len(seq) <= hi - lo

 - check_extensionality


--*/

#include <typeinfo>
#include "ast/ast_pp.h"
#include "ast/ast_ll_pp.h"
#include "ast/ast_trail.h"
#include "ast/for_each_expr.h"
#include "model/value_factory.h"
#include "smt/smt_context.h"
#include "smt/theory_seq.h"
#include "smt/theory_arith.h"
#include "smt/theory_lra.h"
#include "smt/smt_kernel.h"

using namespace smt;

void theory_seq::solution_map::update(expr* e, expr* r, dependency* d) {
    if (e == r) {
        return;
    }
    m_cache.reset();
    expr_dep value;
    if (find(e, value)) {
        add_trail(DEL, e, value.e, value.d);
    }
    value.v = e;
    value.e = r;
    value.d = d;
    insert(value);
    add_trail(INS, e, r, d);
}

void theory_seq::solution_map::add_trail(map_update op, expr* l, expr* r, dependency* d) {
    m_updates.push_back(op);
    m_lhs.push_back(l);
    m_rhs.push_back(r);
    m_deps.push_back(d);
}

bool theory_seq::solution_map::is_root(expr* e) const {
    return e->get_id() >= m_map.size() || m_map[e->get_id()].e == nullptr;
}

// e1 -> ... -> e2
// e2 -> e3
// e1 -> .... -> e3

// e1 -> ... x, e2 -> ... x
void theory_seq::solution_map::find_rec(expr* e, svector<expr_dep >& finds) {
    dependency* d = nullptr;
    expr_dep value(e, e, d);
    do {
        e = value.e;
        d = m_dm.mk_join(d, value.d);
        finds.push_back(value);
    }
    while (find(e, value));
}

bool theory_seq::solution_map::find1(expr* e, expr*& r, dependency*& d) {
    expr_dep value;
    if (find(e, value)) {
        d = m_dm.mk_join(d, value.d);
        r = value.e;
        return true;
    }
    else {
        return false;
    }
}

expr* theory_seq::solution_map::find(expr* e, dependency*& d) {
    expr_dep value;
    d = nullptr;
    expr* result = e;
    while (find(result, value)) {
        d = m_dm.mk_join(d, value.d);
        SASSERT(result != value.e);
        SASSERT(e != value.e);
        result = value.e;
    }
    return result;
}

expr* theory_seq::solution_map::find(expr* e) {
    expr_dep value;
    while (find(e, value)) {
        e = value.e;
    }
    return e;
}

void theory_seq::solution_map::pop_scope(unsigned num_scopes) {
    if (num_scopes == 0) return;
    m_cache.reset();
    unsigned start = m_limit[m_limit.size() - num_scopes];
    for (unsigned i = m_updates.size(); i-- > start; ) {
        if (m_updates[i] == INS) {
            unsigned id = m_lhs.get(i)->get_id();
            if (id < m_map.size()) m_map[id] = expr_dep();
        }
        else {
            insert(expr_dep(m_lhs.get(i), m_rhs.get(i), m_deps[i]));
        }
    }
    m_updates.resize(start);
    m_lhs.resize(start);
    m_rhs.resize(start);
    m_deps.resize(start);
    m_limit.resize(m_limit.size() - num_scopes);
}

void theory_seq::solution_map::display(std::ostream& out) const {
    for (auto const& ed : m_map) {
        if (ed.v) out << mk_bounded_pp(ed.v, m, 2) << " |-> " << mk_bounded_pp(ed.e, m, 2) << "\n";
    }
}

bool theory_seq::exclusion_table::contains(expr* e, expr* r) const {
    if (e->get_id() > r->get_id()) {
        std::swap(e, r);
    }
    return m_table.contains(std::make_pair(e, r));
}

void theory_seq::exclusion_table::update(expr* e, expr* r) {
    if (e->get_id() > r->get_id()) {
        std::swap(e, r);
    }
    if (e != r && !m_table.contains(std::make_pair(e, r))) {
        m_lhs.push_back(e);
        m_rhs.push_back(r);
        m_table.insert(std::make_pair(e, r));
    }
}

void theory_seq::exclusion_table::pop_scope(unsigned num_scopes) {
    if (num_scopes == 0) return;
    unsigned start = m_limit[m_limit.size() - num_scopes];
    for (unsigned i = start; i < m_lhs.size(); ++i) {
        m_table.erase(std::make_pair(m_lhs.get(i), m_rhs.get(i)));
    }
    m_lhs.resize(start);
    m_rhs.resize(start);
    m_limit.resize(m_limit.size() - num_scopes);
}

void theory_seq::exclusion_table::display(std::ostream& out) const {
    for (auto const& kv : m_table) {
        out << mk_bounded_pp(kv.first, m, 2) << " != " << mk_bounded_pp(kv.second, m, 2) << "\n";
    }
}


theory_seq::theory_seq(context& ctx):
    theory(ctx, ctx.get_manager().mk_family_id("seq")),
    m_rep(m, m_dm),
    m_lts_checked(false),
    m_eq_id(0),
    m_find(*this),
    m_offset_eq(*this, m),
    m_overlap_lhs(m),
    m_overlap_rhs(m),
    m_factory(nullptr),
    m_exclude(m),
    m_axioms(m),
    m_axioms_head(0),
    m_int_string(m),
    m_ubv_string(m),
    m_length(m),
    m_length_limit(m),
    m_mg(nullptr),
    m_rewrite(m),
    m_str_rewrite(m),
    m_seq_rewrite(m),
    m_util(m),
    m_autil(m),
    m_sk(m, m_rewrite),
    m_ax(*this, m_rewrite),
    m_eq(m, *this, m_ax.ax()),
    m_regex(*this),
    m_arith_value(m),
    m_trail_stack(),
    m_ls(m), m_rs(m),
    m_lhs(m), m_rhs(m),
    m_new_eqs(m),
    m_max_unfolding_depth(1),
    m_max_unfolding_lit(null_literal),
    m_unhandled_expr(nullptr),
    m_has_seq(m_util.has_seq()),
    m_new_solution(false),
    m_new_propagation(false) {
}

theory_seq::~theory_seq() {
    m_trail_stack.reset();
}

void theory_seq::init() {
    params_ref p;
    p.set_bool("coalesce_chars", false);
    m_rewrite.updt_params(p);

    std::function<void(literal, literal, literal, literal, literal)> add_ax = [&](literal l1, literal l2, literal l3, literal l4, literal l5) {
        add_axiom(l1, l2, l3, l4, l5);
    };
    std::function<literal(expr*,bool)> mk_eq_emp = [&](expr* e, bool p) { return mk_eq_empty(e, p); };
    m_ax.add_axiom5 = add_ax;
    m_ax.mk_eq_empty2 = mk_eq_emp;
    m_arith_value.init(&ctx);
}

#define TRACEFIN(s) { TRACE("seq", tout << ">>" << s << "\n";); IF_VERBOSE(20, verbose_stream() << s << "\n"); }

struct scoped_enable_trace {
    scoped_enable_trace() {
        enable_trace("seq");
    }
    ~scoped_enable_trace() {
        disable_trace("seq");
    }
};

final_check_status theory_seq::final_check_eh() {
    if (!m_has_seq) {
        return FC_DONE;
    }
    
    m_new_propagation = false;
    TRACE("seq", display(tout << "level: " << ctx.get_scope_level() << "\n"););
    TRACE("seq_verbose", ctx.display(tout););

    if (simplify_and_solve_eqs()) {
        ++m_stats.m_solve_eqs;
        TRACEFIN("solve_eqs");
        return FC_CONTINUE;
    }    
    if (check_lts()) {
        TRACEFIN("check_lts");
        return FC_CONTINUE;
    }
    if (solve_nqs(0)) {
        ++m_stats.m_solve_nqs;
        TRACEFIN("solve_nqs");
        return FC_CONTINUE;
    }
    if (m_regex.propagate()) {
        TRACEFIN("regex propagate");
        return FC_CONTINUE;
    }
    if (check_contains()) {
        ++m_stats.m_propagate_contains;
        TRACEFIN("propagate_contains");
        return FC_CONTINUE;
    }
    if (fixed_length(true)) {
        ++m_stats.m_fixed_length;
        TRACEFIN("zero_length");
        return FC_CONTINUE;
    }
    if (get_fparams().m_split_w_len && len_based_split()) {
        ++m_stats.m_branch_variable;
        TRACEFIN("split_based_on_length");
        return FC_CONTINUE;
    }
    if (fixed_length()) {
        ++m_stats.m_fixed_length;
        TRACEFIN("fixed_length");
        return FC_CONTINUE;
    }
    if (check_int_string()) {
        ++m_stats.m_int_string;
        TRACEFIN("int_string");
        return FC_CONTINUE;
    }
    if (check_ubv_string()) {
        ++m_stats.m_ubv_string;
        TRACEFIN("ubv_string");
        return FC_CONTINUE;
    }
    if (reduce_length_eq()) {
        ++m_stats.m_branch_variable;
        TRACEFIN("reduce_length");
        return FC_CONTINUE;
    }
    if (branch_unit_variable()) {
        ++m_stats.m_branch_variable;
        TRACEFIN("branch_unit_variable");
        return FC_CONTINUE;
    }
    if (branch_binary_variable()) {
        ++m_stats.m_branch_variable;
        TRACEFIN("branch_binary_variable");
        return FC_CONTINUE;
    }
    if (branch_variable()) {
        ++m_stats.m_branch_variable;
        TRACEFIN("branch_variable");
        return FC_CONTINUE;
    }
    if (check_length_coherence()) {
        ++m_stats.m_check_length_coherence;
        TRACEFIN("check_length_coherence");
        return FC_CONTINUE;
    }
    if (!check_extensionality()) {
        ++m_stats.m_extensionality;
        TRACEFIN("extensionality");
        return FC_CONTINUE;
    }
    if (branch_nqs()) {
        ++m_stats.m_branch_nqs;
        TRACEFIN("branch_ne");
        return FC_CONTINUE;
    }    
    if (branch_itos()) {
        TRACEFIN("branch_itos");
        return FC_CONTINUE;
    }
    if (m_unhandled_expr) {
        TRACEFIN("give_up");
        TRACE("seq", tout << "unhandled: " << mk_pp(m_unhandled_expr, m) << "\n";);
        return FC_GIVEUP;
    }
    if (is_solved()) {
        //scoped_enable_trace _se;
        TRACEFIN("is_solved");
        TRACE("seq", display(tout););
        return FC_DONE;
    }
    TRACEFIN("give_up");
    return FC_GIVEUP;
}



bool theory_seq::set_empty(expr* x) {
    add_axiom(~mk_eq(m_autil.mk_int(0), mk_len(x), false), mk_eq_empty(x));
    return true;
}

bool theory_seq::enforce_length(expr_ref_vector const& es, vector<rational> & len) {
    bool all_have_length = true;
    rational val;
    zstring s;
    for (expr* e : es) {
        if (m_util.str.is_unit(e)) {
            len.push_back(rational(1));
        } 
        else if (m_util.str.is_empty(e)) {
            len.push_back(rational(0));
        }
        else if (m_util.str.is_string(e, s)) {
            len.push_back(rational(s.length()));
        }
        else if (get_length(e, val)) {
            len.push_back(val);
        }
        else {
            add_length_to_eqc(e);
            all_have_length = false;
        }
    }
    return all_have_length;
}


bool theory_seq::fixed_length(bool is_zero) {
    bool found = false;    
    for (unsigned i = 0; i < m_length.size(); ++i) {
        expr* e = m_length.get(i);
        if (fixed_length(e, is_zero)) {
            found = true;
        }
    }
    return found;
}

bool theory_seq::fixed_length(expr* len_e, bool is_zero) {
    rational lo, hi;
    expr* e = nullptr;
    VERIFY(m_util.str.is_length(len_e, e));
    if (!(is_var(e) && lower_bound(len_e, lo) && upper_bound(len_e, hi) && lo == hi
          && ((is_zero && lo.is_zero()) || (!is_zero && lo.is_unsigned())))) {
        return false;
    }
    if (m_sk.is_tail(e) || 
        m_sk.is_seq_first(e) || 
        m_sk.is_indexof_left(e) || 
        m_sk.is_indexof_right(e) ||
        m_fixed.contains(e)) {
        return false;
    }
    
    m_trail_stack.push(insert_obj_trail<expr>(m_fixed, e));
    m_fixed.insert(e);

    expr_ref seq(e, m), head(m), tail(m);

    if (lo.is_zero()) {
        seq = m_util.str.mk_empty(e->get_sort());
    }
    else if (!is_zero) {
        unsigned _lo = lo.get_unsigned();
        expr_ref_vector elems(m);        
        for (unsigned j = 0; j < _lo; ++j) {
            m_sk.decompose(seq, head, tail);
            elems.push_back(head);
            seq = tail;
        }
        seq = mk_concat(elems.size(), elems.data());
    }
    TRACE("seq", tout << "Fixed: " << mk_bounded_pp(e, m, 2) << " " << lo << "\n";);
    literal a = mk_eq(len_e, m_autil.mk_numeral(lo, true), false);
    if (ctx.get_assignment(a) == l_false)
        return false;
    literal b = mk_seq_eq(seq, e);
    if (ctx.get_assignment(b) == l_true)
        return false;
    add_axiom(~a, b);
    if (!ctx.at_base_level()) {
        m_trail_stack.push(push_replay(*this, alloc(replay_fixed_length, m, len_e)));
    }
    return true;
}


/*
    lit => s != ""
*/
void theory_seq::propagate_non_empty(literal lit, expr* s) {
    SASSERT(ctx.get_assignment(lit) == l_true);
    propagate_lit(nullptr, 1, &lit, ~mk_eq_empty(s));
}

bool theory_seq::propagate_is_conc(expr* e, expr* conc) {
    TRACE("seq", tout << mk_pp(conc, m) << " is non-empty\n";);
    literal lit = ~mk_eq_empty(e);
    if (ctx.get_assignment(lit) == l_true) {
        propagate_lit(nullptr, 1, &lit, mk_eq(e, conc, false));
        expr_ref e1(e, m), e2(conc, m);
        new_eq_eh(m_dm.mk_leaf(assumption(lit)), ctx.get_enode(e1), ctx.get_enode(e2));
        return true;
    }
    else {
        return false;
    }
}

bool theory_seq::is_unit_nth(expr* e) const {
    expr *s = nullptr;
    return m_util.str.is_unit(e, s) && m_util.str.is_nth_i(s);
}

expr_ref theory_seq::mk_nth(expr* s, expr* idx) {
    expr_ref result(m_util.str.mk_nth_i(s, idx), m);
    return result;
}

void theory_seq::mk_decompose(expr* e, expr_ref& head, expr_ref& tail) {
    m_sk.decompose(e, head, tail);
    add_axiom(~mk_eq_empty(e), mk_eq_empty(tail));;
    add_axiom(mk_eq_empty(e), mk_eq(e, mk_concat(head, tail), false));
}

/*
   \brief Check extensionality (for sequences).
 */

bool theory_seq::check_extensionality(expr* e1, enode* n1, enode* n2) {
    dependency* dep = nullptr;
    expr* o1 = n1->get_expr();
    expr* o2 = n2->get_expr();
    if (o1->get_sort() != o2->get_sort()) 
        return true;
    if (ctx.is_diseq(n1, n2) || m_exclude.contains(o1, o2)) 
        return true;
    expr_ref e2(m);
    if (!canonize(n2->get_expr(), dep, e2)) 
        return false;
    m_new_eqs.reset();
    bool change = false;
    if (!m_seq_rewrite.reduce_eq(e1, e2, m_new_eqs, change)) {
        TRACE("seq", tout << "exclude " << mk_pp(o1, m) << " " << mk_pp(o2, m) << "\n";);
        m_exclude.update(o1, o2);
        return true;
    }
    for (auto const& p : m_new_eqs) {
        if (m_exclude.contains(p.first, p.second)) {
            TRACE("seq", tout << "excluded " << mk_pp(p.first, m) << " " << mk_pp(p.second, m) << "\n";);
            return true;
        }
    }
    ctx.assume_eq(n1, n2);
    return false;
}

bool theory_seq::check_extensionality() {
    unsigned sz = get_num_vars();
    unsigned_vector seqs;
    dependency* dep = nullptr;
    expr_ref e1(m);
    for (unsigned v = 0; v < sz; ++v) {
        enode* n1 = get_enode(v);
        expr* o1 = n1->get_expr();
        // check extensionality for sequence arguments of nth_u
        // two occurrences of nth_u(a,x), nth_u(b,y) must induce comparing sequences a, b
        // whenever x = y
        if (m_util.str.is_nth_u(o1) && n1->is_cgr()) {
            auto* r0 = n1->get_arg(0)->get_root();
            auto* r1 = n1->get_arg(1)->get_root();
            if (!canonize(r0->get_expr(), dep, e1)) 
                return false;
            for (auto* p : r1->get_parents()) 
                if (p != n1 && p->is_cgr() && m_util.str.is_nth_u(p->get_expr()) && 
                    !check_extensionality(e1, r0, p->get_arg(0)->get_root())) 
                    return false;
        }
        if (!n1->is_root())
            continue;
        if (!m_util.is_seq(o1))
            continue;        
        if (!seqs.empty() && ctx.is_relevant(n1) && ctx.is_shared(n1)) {
            if (!canonize(o1, dep, e1)) 
                return false;
            for (theory_var v : seqs) 
                if (!check_extensionality(e1, n1, get_enode(v))) 
                    return false;
        }
        seqs.push_back(v);
    }
    return true;
}

/*
  \brief check negated contains constraints.
 */
bool theory_seq::check_contains() {
    for (unsigned i = 0; !ctx.inconsistent() && i < m_ncs.size(); ++i) {
        if (solve_nc(i)) {
            m_ncs.erase_and_swap(i--);
        }
    }
    return m_new_propagation || ctx.inconsistent();
}

bool theory_seq::check_lts() {
    if (m_lts.empty() || m_lts_checked) {
        return false;
    }
    unsigned sz = m_lts.size();
    m_trail_stack.push(value_trail<bool>(m_lts_checked));
    m_lts_checked = true;
    expr* a = nullptr, *b = nullptr, *c = nullptr, *d = nullptr;
    bool is_strict1, is_strict2;
    for (unsigned i = 0; i + 1 < sz; ++i) {
        expr* p1 = m_lts[i];
        VERIFY(m_util.str.is_lt(p1, a, b) || m_util.str.is_le(p1, a, b));
        literal r1 = ctx.get_literal(p1);
        if (ctx.get_assignment(r1) == l_false) {
            std::swap(a, b);
            r1.neg();
            is_strict1 = m_util.str.is_le(p1);
        }
        else {
            is_strict1 = m_util.str.is_lt(p1);
        }
        for (unsigned j = i + 1; j < sz; ++j) {
            expr* p2 = m_lts[j];
            VERIFY(m_util.str.is_lt(p2, c, d) || m_util.str.is_le(p2, c, d));
            literal r2 = ctx.get_literal(p2);
            if (ctx.get_assignment(r2) == l_false) {
                std::swap(c, d);
                r2.neg();
                is_strict2 = m_util.str.is_le(p2);
            }
            else {
                is_strict2 = m_util.str.is_lt(p2);
            }
            if (ctx.get_enode(b)->get_root() == ctx.get_enode(c)->get_root()) {

                literal eq = (b == c) ? true_literal : mk_eq(b, c, false);
                bool is_strict = is_strict1 || is_strict2; 
                if (is_strict) {
                    add_axiom(~r1, ~r2, ~eq, mk_literal(m_util.str.mk_lex_lt(a, d)));
                }
                else {
                    add_axiom(~r1, ~r2, ~eq, mk_literal(m_util.str.mk_lex_le(a, d)));
                }
            }
        }
    }
    return true;
}

/*
   - Eqs = 0
   - Diseqs evaluate to false
   - lengths are coherent.
*/

bool theory_seq::is_solved() {
    if (!m_eqs.empty()) {
        TRACE("seq", tout << "(seq.giveup " << m_eqs[0].ls << " = " << m_eqs[0].rs << " is unsolved)\n";);
        IF_VERBOSE(10, verbose_stream() << "(seq.giveup " << m_eqs[0].ls << " = " << m_eqs[0].rs << " is unsolved)\n";);
        return false;
    }
    if (!m_ncs.empty()) {
        TRACE("seq", display_nc(tout << "(seq.giveup ", m_ncs[0]); tout << " is unsolved)\n";);
        IF_VERBOSE(10, display_nc(verbose_stream() << "(seq.giveup ", m_ncs[0]); verbose_stream() << " is unsolved)\n";);
        return false;
    }

#if 0
    // debug code
    for (enode* n : ctx.enodes()) {
        expr* e = nullptr;
        rational len1, len2;
        if (m_util.str.is_length(n->get_owner(), e)) {
            VERIFY(get_length(e, len1));
            dependency* dep = nullptr;
            expr_ref r = canonize(e, dep);
            if (get_length(r, len2)) {
                SASSERT(len1 == len2);
            }
            else {
                IF_VERBOSE(0, verbose_stream() << r << "does not have a length\n");
            }
        }        
    }
#endif

    return true;
}

/**
   \brief while extracting dependency literals ensure that they have all been asserted on the context.
*/
void theory_seq::linearize(dependency* dep, enode_pair_vector& eqs, literal_vector& lits) const {
    DEBUG_CODE(for (literal lit : lits) SASSERT(ctx.get_assignment(lit) == l_true); );
    svector<assumption> assumptions;
    const_cast<dependency_manager&>(m_dm).linearize(dep, assumptions);
    for (assumption const& a : assumptions) {
        if (a.lit != null_literal && a.lit != true_literal) {            
            lits.push_back(a.lit);
            SASSERT(ctx.get_assignment(a.lit) == l_true);
        }
        if (a.n1 != nullptr) {
            eqs.push_back(enode_pair(a.n1, a.n2));
        }
    }
}



bool theory_seq::propagate_lit(dependency* dep, unsigned n, literal const* _lits, literal lit) {
    if (lit == true_literal) 
        return false;
    if (ctx.get_assignment(lit) == l_true)
        return false;

    literal_vector lits(n, _lits);

    if (lit == false_literal) {
        set_conflict(dep, lits);
        return true;
    }
    ctx.mark_as_relevant(lit);
    enode_pair_vector eqs;
    linearize(dep, eqs, lits);
    TRACE("seq",
          tout << "scope: " << ctx.get_scope_level() << "\n";
          tout << lits << "\n";
          ctx.display_detailed_literal(tout << "assert:", lit);
          ctx.display_literals_verbose(tout << " <- ", lits);
          if (!lits.empty()) tout << "\n"; display_deps(tout, dep););
    justification* js =
        ctx.mk_justification(
            ext_theory_propagation_justification(
                get_id(), ctx.get_region(), lits.size(), lits.data(), eqs.size(), eqs.data(), lit));

    m_new_propagation = true;
    ctx.assign(lit, js);
    validate_assign(lit, eqs, lits);
    return true;
}

void theory_seq::set_conflict(dependency* dep, literal_vector const& _lits) {
    enode_pair_vector eqs;
    literal_vector lits(_lits);
    linearize(dep, eqs, lits);
    m_new_propagation = true;
    set_conflict(eqs, lits);
}

void theory_seq::set_conflict(enode_pair_vector const& eqs, literal_vector const& lits) {
    TRACE("seq", display_deps(tout << "assert conflict:", lits, eqs););
    ctx.set_conflict(
        ctx.mk_justification(
            ext_theory_conflict_justification(
                get_id(), ctx.get_region(), lits.size(), lits.data(), eqs.size(), eqs.data(), 0, nullptr)));
    validate_conflict(eqs, lits);
}

bool theory_seq::propagate_eq(dependency* dep, enode* n1, enode* n2) {
    if (n1->get_root() == n2->get_root()) {
        return false;
    }
    literal_vector lits;
    enode_pair_vector eqs;
    linearize(dep, eqs, lits);
    TRACE("seq_verbose",
          tout << "assert: " << mk_bounded_pp(n1->get_expr(), m) << " = " << mk_bounded_pp(n2->get_expr(), m) << " <-\n";
          display_deps(tout, dep); 
          );

    TRACE("seq", 
          tout << "assert: " 
          << mk_bounded_pp(n1->get_expr(), m) << " = " << mk_bounded_pp(n2->get_expr(), m) << " <-\n"
          << lits << "\n";
          );


    justification* js = ctx.mk_justification(
        ext_theory_eq_propagation_justification(
            get_id(), ctx.get_region(), lits.size(), lits.data(), eqs.size(), eqs.data(), n1, n2));
    
    {
        std::function<expr*(void)> fn = [&]() { return m.mk_eq(n1->get_expr(), n2->get_expr()); };
        scoped_trace_stream _sts(*this, fn);
        ctx.assign_eq(n1, n2, eq_justification(js));
    }
    validate_assign_eq(n1, n2, eqs, lits);

    m_new_propagation = true;

    enforce_length_coherence(n1, n2);
    return true;
}

bool theory_seq::propagate_eq(dependency* dep, expr* e1, expr* e2, bool add_eq) {
    literal_vector lits;
    return propagate_eq(dep, lits, e1, e2, add_eq);
}

bool theory_seq::propagate_eq(dependency* dep, literal lit, expr* e1, expr* e2, bool add_to_eqs) {
    literal_vector lits;
    lits.push_back(lit);
    return propagate_eq(dep, lits, e1, e2, add_to_eqs);
}

void theory_seq::enforce_length_coherence(enode* n1, enode* n2) {
    expr* o1 = n1->get_expr();
    expr* o2 = n2->get_expr();
    if (m_util.str.is_concat(o1) && m_util.str.is_concat(o2)) {
        return;
    }
    if (has_length(o1) && !has_length(o2)) {
        add_length_to_eqc(o2);
    }
    else if (has_length(o2) && !has_length(o1)) {
        add_length_to_eqc(o1);
    }
}


bool theory_seq::lift_ite(expr_ref_vector const& ls, expr_ref_vector const& rs, dependency* deps) {
    if (ls.size() != 1 || rs.size() != 1) {
        return false;
    }
    expr* c = nullptr, *t = nullptr, *e = nullptr;
    expr* l = ls[0], *r = rs[0];
    if (m.is_ite(r)) {
        std::swap(l, r);
    }
    if (!m.is_ite(l, c, t, e)) {
        return false;
    }
     
    switch (ctx.find_assignment(c)) {
    case l_undef: 
        return false;
    case l_true:
        deps = mk_join(deps, ctx.get_literal(c));
        m_eqs.push_back(mk_eqdep(t, r, deps));
        return true;
    case l_false:
        deps = mk_join(deps, ~ctx.get_literal(c));
        m_eqs.push_back(mk_eqdep(e, r, deps));
        return true;
    }
    return false;
}


bool theory_seq::simplify_eq(expr_ref_vector& ls, expr_ref_vector& rs, dependency* deps) {
    expr_ref_pair_vector& new_eqs = m_new_eqs;
    new_eqs.reset();
    bool changed = false;
    TRACE("seq", 
          for (expr* l : ls) tout << "s#" << l->get_id() << " " << mk_bounded_pp(l, m, 2) << "\n";
          tout << " = \n";
          for (expr* r : rs) tout << "s#" << r->get_id() << " " << mk_bounded_pp(r, m, 2) << "\n";);

    if (!m_seq_rewrite.reduce_eq(ls, rs, new_eqs, changed)) {
        // equality is inconsistent.
        TRACE("seq_verbose", tout << ls << " != " << rs << "\n";);
        set_conflict(deps);
        return true;
    }

    if (!changed) {
        SASSERT(new_eqs.empty());
        return false;
    }
    TRACE("seq",
          tout << "reduced to\n";
          for (auto p : new_eqs) {
              tout << mk_bounded_pp(p.first, m, 2) << "\n";
              tout << " = \n";
              tout << mk_bounded_pp(p.second, m, 2) << "\n";
          }
          );
    m_seq_rewrite.add_seqs(ls, rs, new_eqs);
    if (new_eqs.empty()) {
        TRACE("seq", tout << "solved\n";);
        return true;
    }
    TRACE("seq_verbose", 
          tout << ls << " = " << rs << "\n";);
    for (auto const& p : new_eqs) {
        if (ctx.inconsistent())
            break;
        expr_ref li(p.first, m);
        expr_ref ri(p.second, m);
        seq::eq_ptr r;
        m_eq_deps = deps;
        if (m_eq.reduce(li, ri, r)) {
            if (r) {
                m_eqs.push_back(mk_eqdep(r->ls, r->rs, deps));
            }
        }
        else if (m_util.is_seq(li) || m_util.is_re(li)) {
            TRACE("seq_verbose", tout << "inserting " << li << " = " << ri << "\n";);
            m_eqs.push_back(mk_eqdep(li, ri, deps));            
        }
        else {
            propagate_eq(deps, ensure_enode(li), ensure_enode(ri));
        }
    }
    TRACE("seq_verbose",
          if (!ls.empty() || !rs.empty()) tout << ls << " = " << rs << ";\n";
          for (auto const& p : new_eqs) {
              tout << mk_pp(p.first, m) << " = " << mk_pp(p.second, m) << ";\n";
          });


    return true;
}


bool theory_seq::reduce_length(expr* l, expr* r, literal_vector& lits) {
    expr_ref len1(m), len2(m);
    lits.reset();
    if (get_length(l, len1, lits) &&
        get_length(r, len2, lits) && len1 == len2) {
        return true;
    }
    else {
        return false;
    }
}


bool theory_seq::is_var(expr* a) const {
    return m_eq.is_var(a);
}



bool theory_seq::add_solution(expr* l, expr* r, dependency* deps)  {
    if (l == r) {
        return false;
    }
    m_new_solution = true;
    m_rep.update(l, r, deps);
    enode* n1 = ensure_enode(l);
    enode* n2 = ensure_enode(r);    
    TRACE("seq", tout << mk_bounded_pp(l, m, 2) << " ==> " << mk_bounded_pp(r, m, 2) << "\n"; display_deps(tout, deps);
          tout << "#" << n1->get_owner_id() << " ==> #" << n2->get_owner_id() << "\n";
          tout << (n1->get_root() == n2->get_root()) << "\n";);         
    propagate_eq(deps, n1, n2);
    return true;
}

bool theory_seq::propagate_max_length(expr* l, expr* r, dependency* deps) {
    unsigned idx;
    expr* s;
    if (m_util.str.is_empty(l)) {
        std::swap(l, r);
    }
    rational hi;
    if (m_sk.is_tail_u(l, s, idx) && has_length(s) && m_util.str.is_empty(r) && !upper_bound(s, hi)) {
        propagate_lit(deps, 0, nullptr, m_ax.mk_le(mk_len(s), idx+1));
        return true;
    }
    return false;
}


bool theory_seq::reduce_length_eq(expr_ref_vector const& ls, expr_ref_vector const& rs, dependency* deps) {
    if (ls.empty() || rs.empty()) {
        return false;
    }
    if (ls.size() <= 1 && rs.size() <= 1) {
        return false;
    }
    SASSERT(ls.size() > 1 || rs.size() > 1);

    literal_vector lits;
    expr_ref l(ls[0], m), r(rs[0], m);
    if (reduce_length(l, r, lits)) {
        expr_ref_vector lhs(m), rhs(m);
        lhs.append(ls.size()-1, ls.data() + 1);
        rhs.append(rs.size()-1, rs.data() + 1);
        SASSERT(!lhs.empty() || !rhs.empty());
        deps = mk_join(deps, lits);
        m_eqs.push_back(depeq(m_eq_id++, lhs, rhs, deps));
        TRACE("seq", tout << "Propagate equal lengths " << l << " " << r << "\n";);
        propagate_eq(deps, lits, l, r, true);
        return true;
    }

    l = ls.back(); r = rs.back();
    if (reduce_length(l, r, lits)) {
        expr_ref_vector lhs(m), rhs(m);
        lhs.append(ls.size()-1, ls.data());
        rhs.append(rs.size()-1, rs.data());
        SASSERT(!lhs.empty() || !rhs.empty());
        deps = mk_join(deps, lits);
        TRACE("seq", tout << "Propagate equal lengths " << l << " " << r << "\n" << "ls: " << ls << "\nrs: " << rs << "\n";);
        m_eqs.push_back(depeq(m_eq_id++, lhs, rhs, deps));
        propagate_eq(deps, lits, l, r, true);
        return true;
    }

    rational len1, len2, len;
    if (ls.size() > 1 && get_length(ls[0], len1) && get_length(rs[0], len2) && len1 >= len2) {
        unsigned j = 1; 
        for (; j < rs.size() && len1 > len2 && get_length(rs[j], len); ++j) { 
            len2 += len; 
        }
        if (len1 == len2 && 0 < j && j < rs.size() && reduce_length(1, j, true, ls, rs, deps)) {
            TRACE("seq", tout << "l equal\n";);
            return true;
        }
    }
    if (rs.size() > 1 && get_length(rs[0], len1) && get_length(ls[0], len2) && len1 > len2) {
        unsigned j = 1; 
        for (; j < ls.size() && len1 > len2 && get_length(ls[j], len); ++j) { 
            len2 += len; 
        }
        if (len1 == len2 && 0 < j && j < ls.size() && reduce_length(j, 1, true, ls, rs, deps)) {
            TRACE("seq", tout << "r equal\n";);
            return true;
        }
    }
    if (ls.size() > 1 && get_length(ls.back(), len1) && get_length(rs.back(), len2) && len1 >= len2) {
        unsigned j = rs.size()-1; 
        for (; j > 0 && len1 > len2 && get_length(rs[j-1], len); --j) { 
            len2 += len; 
        }
        if (len1 == len2 && 0 < j && j < rs.size() && reduce_length(ls.size()-1, rs.size()-j, false, ls, rs, deps)) {
            TRACE("seq", tout << "l suffix equal\n";);
            return true;
        }
    }
    if (rs.size() > 1 && get_length(rs.back(), len1) && get_length(ls.back(), len2) && len1 > len2) {
        unsigned j = ls.size()-1; 
        for (; j > 0 && len1 > len2 && get_length(ls[j-1], len); --j) { 
            len2 += len; 
        }
        if (len1 == len2 && 0 < j && j < ls.size() && reduce_length(ls.size()-j, rs.size()-1, false, ls, rs, deps)) {
            TRACE("seq", tout << "r suffix equal\n";);
            return true;
        }
    }
    return false;
}

bool theory_seq::reduce_length(unsigned i, unsigned j, bool front, expr_ref_vector const& ls, expr_ref_vector const& rs, dependency* deps) {   
    expr* const* ls1 = ls.data();
    expr* const* ls2 = ls.data()+i;
    expr* const* rs1 = rs.data();
    expr* const* rs2 = rs.data()+j;
    unsigned l1 = i;
    unsigned l2 = ls.size()-i;
    unsigned r1 = j;
    unsigned r2 = rs.size()-j;
    if (!front) {
        std::swap(ls1, ls2);
        std::swap(rs1, rs2);
        std::swap(l1, l2);
        std::swap(r1, r2);        
    }
    SASSERT(0 < l1 && l1 < ls.size());
    SASSERT(0 < r1 && r1 < rs.size());
    expr_ref l = mk_concat(l1, ls1);
    expr_ref r = mk_concat(r1, rs1);
    expr_ref lenl = mk_len(l);
    expr_ref lenr = mk_len(r);
    literal lit = mk_eq(lenl, lenr, false);
    ctx.mark_as_relevant(lit);

    if (ctx.get_assignment(lit) == l_true) {
        expr_ref_vector lhs(m), rhs(m);
        lhs.append(l2, ls2);
        rhs.append(r2, rs2);
        for (auto const& e : m_eqs) {
            if (e.ls == lhs && e.rs == rhs) {
                return false;
            }
        }
        deps = mk_join(deps, lit);                
        m_eqs.push_back(depeq(m_eq_id++, lhs, rhs, deps));
        propagate_eq(deps, l, r, true);
        TRACE("seq", tout << "propagate eq\n" << m_eqs.size() << "\nlhs: " << lhs << "\nrhs: " << rhs << "\n";);
        return true;
    }
    else {
        return false;
    }
}

/**
   Skolem predicates for automata acceptance are stateful. 
   They depend on the shape of automata that were used when the predicates
   were created. It is unsafe to copy assertions about automata from one context
   to another.
*/
bool theory_seq::is_safe_to_copy(bool_var v) const {
    expr* e = ctx.bool_var2expr(v);
    return !m_sk.is_skolem(e);
}

bool theory_seq::get_length(expr* e, expr_ref& len, literal_vector& lits) {
    expr* s, *i, *l;
    rational r;
    if (m_util.str.is_extract(e, s, i, l)) {
        // 0 <= i <= len(s), 0 <= l, i + l <= len(s)       
        expr_ref ls = mk_len(s);
        expr_ref ls_minus_i_l(mk_sub(mk_sub(ls, i),l), m);
        bool i_is_zero = m_autil.is_numeral(i, r) && r.is_zero();
        literal i_ge_0 = i_is_zero?true_literal:m_ax.mk_ge(i, 0);
        literal i_lt_len_s = ~m_ax.mk_ge(mk_sub(i, ls), 0);
        literal li_ge_ls  = m_ax.mk_ge(ls_minus_i_l, 0);
        literal l_ge_zero = m_ax.mk_ge(l, 0);
        literal _lits[4] = { i_ge_0, i_lt_len_s, li_ge_ls, l_ge_zero };
        if (ctx.get_assignment(i_ge_0) == l_true &&
            ctx.get_assignment(i_lt_len_s) == l_true && 
            ctx.get_assignment(li_ge_ls) == l_true &&
            ctx.get_assignment(l_ge_zero) == l_true) {
            len = l;
            lits.append(4, _lits);
            return true;
        }
        TRACE("seq", tout << mk_pp(e, m) << "\n"; ctx.display_literals_verbose(tout, 4, _lits); tout << "\n";
              for (unsigned i = 0; i < 4; ++i) tout << ctx.get_assignment(_lits[i]) << "\n";);
    }
    else if (m_util.str.is_at(e, s, i)) {
        // has length 1 if 0 <= i < len(s)
        bool i_is_zero = m_autil.is_numeral(i, r) && r.is_zero();
        literal i_ge_0 = i_is_zero?true_literal:m_ax.mk_ge(i, 0);
        literal i_lt_len_s = ~m_ax.mk_ge(mk_sub(i, mk_len(s)), 0);
        literal _lits[2] = { i_ge_0, i_lt_len_s};
        if (ctx.get_assignment(i_ge_0) == l_true &&
            ctx.get_assignment(i_lt_len_s) == l_true) {
            len = m_autil.mk_int(1);
            lits.append(2, _lits);
            TRACE("seq", ctx.display_literals_verbose(tout, 2, _lits); tout << "\n";);
            return true;
        }
    }
    else if (m_sk.is_pre(e, s, i)) {
        bool i_is_zero = m_autil.is_numeral(i, r) && r.is_zero();
        literal i_ge_0 = i_is_zero?true_literal:m_ax.mk_ge(i, 0);
        literal i_lt_len_s = ~m_ax.mk_ge(mk_sub(i, mk_len(s)), 0);
        literal _lits[2] = { i_ge_0, i_lt_len_s };
        if (ctx.get_assignment(i_ge_0) == l_true &&
            ctx.get_assignment(i_lt_len_s) == l_true) {
            len = i;
            lits.append(2, _lits);
            TRACE("seq", ctx.display_literals_verbose(tout << "pre length", 2, _lits); tout << "\n";);
            return true;
        }
    }
    else if (m_sk.is_post(e, s, i)) {
        literal i_ge_0 = m_ax.mk_ge(i, 0);
        literal len_s_ge_i = m_ax.mk_ge(mk_sub(mk_len(s), i), 0);
        literal _lits[2] = { i_ge_0, len_s_ge_i };
        if (ctx.get_assignment(i_ge_0) == l_true && 
            ctx.get_assignment(len_s_ge_i) == l_true) {
            len = mk_sub(mk_len(s), i);
            lits.append(2, _lits);
            TRACE("seq", ctx.display_literals_verbose(tout << "post length " << len << "\n", 2, _lits) << "\n";);
            return true;
        }
    }
    else if (m_sk.is_tail(e, s, l)) {
        // e = tail(s, l), len(s) > l => len(tail(s, l)) = len(s) - l - 1
        // e = tail(s, l), len(s) <= l => len(tail(s, l)) = 0

        expr_ref len_s = mk_len(s);
        literal len_s_gt_l = m_ax.mk_ge(mk_sub(len_s, l), 1);
        switch (ctx.get_assignment(len_s_gt_l)) {
        case l_true:
            len = mk_sub(mk_sub(len_s, l), m_autil.mk_int(1));
            lits.push_back(len_s_gt_l);
            TRACE("seq", ctx.display_literals_verbose(tout << "tail length " << len << "\n", lits) << "\n";);
            return true;
        case l_false:
            len = m_autil.mk_int(0);
            lits.push_back(~len_s_gt_l);
            TRACE("seq", ctx.display_literals_verbose(tout << "tail length " << len << "\n", lits) << "\n";);
            return true;
        default:
            break;
        }
    }
    else if (m_util.str.is_unit(e)) {
        len = m_autil.mk_int(1);
        return true;
    }
    return false;    
}




bool theory_seq::solve_nc(unsigned idx) {
    nc const& n = m_ncs[idx];
    literal len_gt = n.len_gt();
    expr_ref c(m);
    expr* a = nullptr, *b = nullptr;
    VERIFY(m_util.str.is_contains(n.contains(), a, b));
    literal pre, cnt, ctail, emp;
    lbool is_gt = ctx.get_assignment(len_gt);
    TRACE("seq", ctx.display_literal_smt2(tout << len_gt << " := " << is_gt << "\n", len_gt) << "\n";);
    
    switch (is_gt) {
    case l_true:
        add_length_to_eqc(a);
        add_length_to_eqc(b);
        return true;
    case l_undef:
        ctx.mark_as_relevant(len_gt);
        m_new_propagation = true;
        return false;
    case l_false: 
        break;
    }
    m_ax.unroll_not_contains(n.contains());
    return true;   
}

theory_seq::cell* theory_seq::mk_cell(cell* p, expr* e, dependency* d) {
    cell* c = alloc(cell, p, e, d);
    m_all_cells.push_back(c);
    return c;
}

void theory_seq::unfold(cell* c, ptr_vector<cell>& cons) {
    dependency* dep = nullptr;
    expr* a, *e1, *e2;
    if (m_rep.find1(c->m_expr, a, dep)) {
        cell* c1 = mk_cell(c, a, m_dm.mk_join(dep, c->m_dep));
        unfold(c1, cons);
    }
    else if (m_util.str.is_concat(c->m_expr, e1, e2)) {
        cell* c1 = mk_cell(c, e1, c->m_dep);
        cell* c2 = mk_cell(nullptr, e2, nullptr);
        unfold(c1, cons);
        unfold(c2, cons);
    }
    else {
        cons.push_back(c);
    }
    c->m_last = cons.size()-1;
} 
// 
// a -> a1.a2, a2 -> a3.a4 -> ...
// b -> b1.b2, b2 -> b3.a4 
// 
// e1 
//

void theory_seq::display_explain(std::ostream& out, unsigned indent, expr* e) {
    expr* e1, *e2, *a;
    dependency* dep = nullptr;
    smt2_pp_environment_dbg env(m);
    params_ref p;
    for (unsigned i = 0; i < indent; ++i) out << " ";
    ast_smt2_pp(out, e, env, p, indent);
    out << "\n";

    if (m_rep.find1(e, a, dep)) {
        display_explain(out, indent + 1, a);
    }
    else if (m_util.str.is_concat(e, e1, e2)) {
        display_explain(out, indent + 1, e1);
        display_explain(out, indent + 1, e2);        
    }
}

bool theory_seq::explain_eq(expr* e1, expr* e2, dependency*& dep) {

    if (e1 == e2) {
        return true;
    }
    expr* a1, *a2;
    ptr_vector<cell> v1, v2;
    unsigned cells_sz = m_all_cells.size();
    cell* c1 = mk_cell(nullptr, e1, nullptr);
    cell* c2 = mk_cell(nullptr, e2, nullptr);
    unfold(c1, v1);
    unfold(c2, v2);
    unsigned i = 0, j = 0;
    
    TRACE("seq", 
          tout << "1:\n";
          display_explain(tout, 0, e1);
          tout << "2:\n";
          display_explain(tout, 0, e2););

    bool result = true;
    while (i < v1.size() || j < v2.size()) {
        if (i == v1.size()) {
            while (j < v2.size() && m_util.str.is_empty(v2[j]->m_expr)) {
                dep = m_dm.mk_join(dep, v2[j]->m_dep);
                ++j;
            }
            result = j == v2.size();
            break;
        }
        if (j == v2.size()) {
            while (i < v1.size() && m_util.str.is_empty(v1[i]->m_expr)) {
                dep = m_dm.mk_join(dep, v1[i]->m_dep);
                ++i;
            }
            result = i == v1.size();
            break;
        }
        cell* c1 = v1[i];
        cell* c2 = v2[j];
        e1 = c1->m_expr;
        e2 = c2->m_expr;
        if (e1 == e2) {
            if (c1->m_parent && c2->m_parent && 
                c1->m_parent->m_expr == c2->m_parent->m_expr) {
                TRACE("seq", tout << "parent: " << mk_pp(e1, m) << " " << mk_pp(c1->m_parent->m_expr, m) << "\n";);
                c1 = c1->m_parent;
                c2 = c2->m_parent;
                v1[c1->m_last] = c1;
                i = c1->m_last;
                v2[c2->m_last] = c2;
                j = c2->m_last;
            }
            else {
                dep = m_dm.mk_join(dep, c1->m_dep);
                dep = m_dm.mk_join(dep, c2->m_dep);
                ++i;
                ++j;
            }
        }
        else if (m_util.str.is_empty(e1)) {
            dep = m_dm.mk_join(dep, c1->m_dep);
            ++i;
        }
        else if (m_util.str.is_empty(e2)) {
            dep = m_dm.mk_join(dep, c2->m_dep);
            ++j;
        }
        else if (m_util.str.is_unit(e1, a1) &&
                 m_util.str.is_unit(e2, a2)) {
            if (explain_eq(a1, a2, dep)) {
                ++i;
                ++j;
            }
            else {
                result = false;
                break;
            }
        }
        else {
            TRACE("seq", tout << "Could not solve " << mk_pp(e1, m) << " = " << mk_pp(e2, m) << "\n";);
            result = false;
            break;
        }
    }   
    m_all_cells.resize(cells_sz);
    return result;
    
}

bool theory_seq::explain_empty(expr_ref_vector& es, dependency*& dep) {
    while (!es.empty()) {
        expr* e = es.back();
        if (m_util.str.is_empty(e)) {
            es.pop_back();
            continue;
        }
        expr* a;
        if (m_rep.find1(e, a, dep)) {
            es.pop_back();
            m_util.str.get_concat_units(a, es);
            continue;
        }
        TRACE("seq", tout << "Could not set to empty: " << es << "\n";);
        return false;
    }
    return true;
}

bool theory_seq::simplify_and_solve_eqs() {
    m_new_solution = true;
    while (m_new_solution && !ctx.inconsistent()) {
        m_new_solution = false;
        solve_eqs(0);
    }
    return m_new_propagation || ctx.inconsistent();
}

void theory_seq::internalize_eq_eh(app * atom, bool_var v) {
}

bool theory_seq::internalize_atom(app* a, bool) {
    return internalize_term(a);
}

bool theory_seq::internalize_term(app* term) {
    m_has_seq = true;

    if (m_util.str.is_in_re(term)) 
        mk_var(ensure_enode(term->get_arg(0)));

    if (m_util.str.is_length(term))
        mk_var(ensure_enode(term->get_arg(0)));
    
    if (ctx.e_internalized(term)) {
        mk_var(ctx.get_enode(term));
        return true;
    }    

    if (m.is_bool(term) && 
        (m_util.str.is_in_re(term) || m_sk.is_skolem(term))) {
        bool_var bv = ctx.mk_bool_var(term);
        ctx.set_var_theory(bv, get_id());
        ctx.mark_as_relevant(bv);
        return true;
    }

    for (auto arg : *term)         
        mk_var(ensure_enode(arg));

    if (m.is_bool(term)) {
        bool_var bv = ctx.mk_bool_var(term);
        ctx.set_var_theory(bv, get_id());
        ctx.mark_as_relevant(bv);
    }

    enode* e = nullptr;
    if (ctx.e_internalized(term)) {
        e = ctx.get_enode(term);
    }
    else {
        e = ctx.mk_enode(term, false, m.is_bool(term), true);
    }
    mk_var(e);
    if (!ctx.relevancy()) {
        relevant_eh(term);
    }

    
    return true;
}

void theory_seq::add_length(expr* l) {
    expr* e = nullptr;
    VERIFY(m_util.str.is_length(l, e));
    if (has_length(e))
        return;
    TRACE("seq", tout << mk_bounded_pp(e, m, 2) << "\n";);
    m_length.push_back(l);
    m_has_length.insert(e);
    m_trail_stack.push(insert_obj_trail<expr>(m_has_length, e));
    m_trail_stack.push(push_back_vector<expr_ref_vector>(m_length));
}

/**
   Add length limit restrictions to sequence s.
 */
void theory_seq::add_length_limit(expr* s, unsigned k, bool is_searching) {
    if (m_sk.is_indexof_left(s))
        return;
    if (m_sk.is_indexof_right(s))
        return;
    expr_ref lim_e = m_ax.add_length_limit(s, k);
    unsigned k0 = 0;
    if (m_length_limit_map.find(s, k0)) {
        SASSERT(k0 != 0);
        if (k <= k0)
            return;
    }
    m_length_limit_map.insert(s, k);
    m_length_limit.push_back(lim_e);    
    m_trail_stack.push(push_back_vector<expr_ref_vector>(m_length_limit));    
    if (k0 != 0) {
        m_trail_stack.push(remove_obj_map<expr, unsigned>(m_length_limit_map, s, k0));
    }
    m_trail_stack.push(insert_obj_map<expr, unsigned>(m_length_limit_map, s));
    if (is_searching) {
        expr_ref dlimit = m_sk.mk_max_unfolding_depth(m_max_unfolding_depth);
        add_axiom(~mk_literal(dlimit), mk_literal(lim_e));
    }
}


/*
  ensure that all elements in equivalence class occur under an application of 'length'
*/
bool theory_seq::add_length_to_eqc(expr* e) {
    enode* n = ensure_enode(e);
    enode* n1 = n;
    bool change = false;
    do {
        expr* o = n->get_expr();
        if (!has_length(o)) {
            expr_ref len(m_util.str.mk_length(o), m);
            ensure_enode(len);
            add_length(len);
            change = true;
        }
        n = n->get_next();
    }
    while (n1 != n);
    return change;
}

void theory_seq::add_ubv_string(expr* e) {
    bool has_sort = false;
    expr* b = nullptr;
    VERIFY(m_util.str.is_ubv2s(e, b));
    for (auto* e2 : m_ubv_string) {
        expr* b2 = nullptr;
        VERIFY(m_util.str.is_ubv2s(e2, b2));
        has_sort |= b2->get_sort() == b->get_sort();
    }
    if (!has_sort)
        m_ax.add_ubv2ch_axioms(b->get_sort());
    m_ax.add_ubv2s_len_axiom(b);
    m_ubv_string.push_back(e);
    m_trail_stack.push(push_back_vector<expr_ref_vector>(m_ubv_string));
    add_length_to_eqc(e);
}

bool theory_seq::check_ubv_string() {
    bool change = false;
    for (expr* e : m_ubv_string) {
        if (check_ubv_string(e))
            change = true;
    }
    return change;
}

bool theory_seq::check_ubv_string(expr* e) {
    if (ctx.inconsistent())
        return true;
    if (m_has_ubv_axiom.contains(e))
        return false;
    expr* b = nullptr;
    bv_util bv(m);
    VERIFY(m_util.str.is_ubv2s(e, b));
    rational len;
    if (get_length(e, len) && len.is_unsigned()) 
        m_ax.add_ubv2s_len_axiom(b, len.get_unsigned());
    

    unsigned sz = bv.get_bv_size(b);
    rational value(0);
    bool all_bits_assigned = true;
    for (unsigned i = 0; i < sz; ++i) {
        expr_ref bit(bv.mk_bit2bool(b, i), m);
        literal lit = mk_literal(bit);
        switch (ctx.get_assignment(lit)) {
        case l_undef:
            ctx.mark_as_relevant(lit);
            all_bits_assigned = false;
            break;
        case l_true:
            value += rational::power_of_two(i);
            break;
        case l_false:
            break;
        }
    }
    if (!all_bits_assigned)
        return true;
    unsigned k = 0;
    while (value >= 10) {
        k++;
        value = div(value, rational(10));
    }

    m_has_ubv_axiom.insert(e);
    m_trail_stack.push(insert_obj_trail<expr>(m_has_ubv_axiom, e));
    m_ax.add_ubv2s_axiom(b, k);
    return true;
}

void theory_seq::add_int_string(expr* e) {
    m_int_string.push_back(e);
    m_trail_stack.push(push_back_vector<expr_ref_vector>(m_int_string));
}

bool theory_seq::check_int_string() {
    bool change = false;
    for (expr * e : m_int_string) {
        if (check_int_string(e))
            change = true;
    }
    return change;
}

bool theory_seq::check_int_string(expr* e) {
    expr* n = nullptr;
    if (ctx.inconsistent())
        return true;    
    if (m_util.str.is_itos(e, n) && !m_util.str.is_stoi(n) && add_length_to_eqc(e))
        return true;
    if (m_util.str.is_stoi(e, n) && !m_util.str.is_itos(n) && add_length_to_eqc(n))
        return true;

    return false;
}

bool theory_seq::branch_itos() {
    bool change = false;
    for (expr * e : m_int_string) {
        if (branch_itos(e))
            change = true;
    }
    return change;
}

bool theory_seq::branch_itos(expr* e) {
    expr* n = nullptr;
    rational val;
    if (ctx.inconsistent())
        return true;
    if (!m_util.str.is_itos(e, n))
        return false;
    if (!ctx.e_internalized(e))
        return false;
    enode* r = ctx.get_enode(e)->get_root();
    if (m_util.str.is_string(r->get_expr()))
        return false;
    if (!get_num_value(n, val))
        return false;
    if (val.is_neg())
        return false;    
    literal b = mk_eq(e, m_util.str.mk_string(val.to_string()), false);
    if (ctx.get_assignment(b) == l_true)
        return false;
    if (ctx.get_assignment(b) == l_false) {
        literal a = mk_eq(n, m_autil.mk_int(val), false);
        add_axiom(~a, b);
    }
    else {
        ctx.force_phase(b);
        ctx.mark_as_relevant(b);
    }
    return true;
}



void theory_seq::apply_sort_cnstr(enode* n, sort* s) {
    mk_var(n);
}

void theory_seq::display(std::ostream & out) const {
    if (m_eqs.empty() &&
        m_nqs.empty() &&
        m_rep.empty() &&
        m_exclude.empty()) {
        return;
    }
    out << "Theory seq\n";
    if (!m_eqs.empty()) {
        out << "Equations:\n";
        display_equations(out);
    }
    if (!m_nqs.empty()) {
        display_disequations(out);
    }
    if (!m_rep.empty()) {
        out << "Solved equations:\n";
        m_rep.display(out);
    }
    if (!m_exclude.empty()) {
        out << "Exclusions:\n";
        m_exclude.display(out);
    }

    for (auto e : m_length) {
        rational lo(-1), hi(-1);
        lower_bound(e, lo);
        upper_bound(e, hi);
        if (lo.is_pos() || !hi.is_minus_one()) {
            out << mk_bounded_pp(e, m, 3) << " [" << lo << ":" << hi << "]\n";
        }
    }

    if (!m_ncs.empty()) {
        out << "Non contains:\n";
        for (auto const& nc : m_ncs) {
            display_nc(out, nc);
        }
    }

}

std::ostream& theory_seq::display_nc(std::ostream& out, nc const& nc) const {
    out << "not " << mk_bounded_pp(nc.contains(), m, 2) << "\n";
    display_deps(out << "  <- ", nc.deps()) << "\n";
    return out;
}

std::ostream& theory_seq::display_equations(std::ostream& out) const {
    for (auto const& e : m_eqs) {
        display_equation(out, e);
    }
    return out;
}

std::ostream& theory_seq::display_equation(std::ostream& out, depeq const& e) const {
    bool first = true;
    for (expr* a : e.ls) { if (first) first = false; else out << "\n"; out << mk_bounded_pp(a, m, 2); }
    out << " = ";
    for (expr* a : e.rs) { if (first) first = false; else out << "\n"; out << mk_bounded_pp(a, m, 2); }
    out << " <- \n";
    return display_deps(out, e.dep());    
}

std::ostream& theory_seq::display_disequations(std::ostream& out) const {
    bool first = true;
    for (ne const& n : m_nqs) {
        if (first) out << "Disequations:\n";
        first = false;
        display_disequation(out, n);
    }
    return out;
}

std::ostream& theory_seq::display_disequation(std::ostream& out, ne const& e) const {
    for (literal lit : e.lits()) {
        out << lit << " ";
    }
    if (!e.lits().empty()) {
        out << "\n";
    }
    for (unsigned j = 0; j < e.eqs().size(); ++j) {
        for (expr* t : e[j].first) {
            out << mk_bounded_pp(t, m, 2) << " ";
        }
        out << " != ";
        for (expr* t : e[j].second) {
            out << mk_bounded_pp(t, m, 2) << " ";
        }
        out << "\n";
    }
    if (e.dep()) {
        display_deps(out, e.dep());
    }
    return out;
}

std::ostream& theory_seq::display_deps(std::ostream& out, literal_vector const& lits, enode_pair_vector const& eqs) const {
    smt2_pp_environment_dbg env(m);
    params_ref p;
    for (auto const& eq : eqs) {
        if (eq.first->get_root() != eq.second->get_root())
            out << "invalid: ";
        out << "  (= " << mk_bounded_pp(eq.first->get_expr(), m, 2)
            << "\n     " << mk_bounded_pp(eq.second->get_expr(), m, 2) 
            << ")\n";        
    }
    for (literal l : lits) {
        display_lit(out, l) << "\n";
    }
    return out;
}

std::ostream& theory_seq::display_deps_smt2(std::ostream& out, literal_vector const& lits, enode_pair_vector const& eqs) const {
    params_ref p;
    for (auto const& eq : eqs) {
        out << "  (= " << pp(eq.first, m)
            << "\n     " << pp(eq.second, m) 
            << ")\n";
    }
    for (literal l : lits) {
        ctx.display_literal_smt2(out, l) << "\n";
    }
    return out;
}

std::ostream& theory_seq::display_lit(std::ostream& out, literal l) const {
    if (l == true_literal) {
        out << "   true";
    }
    else if (l == false_literal) {
        out << "   false";
    }
    else {
        expr* e = ctx.bool_var2expr(l.var());
        if (l.sign()) {
            out << "  (not " << mk_bounded_pp(e, m) << ")";
        }
        else {
            out << "  " << mk_bounded_pp(e, m);
        }
    }
    return out;
}

std::ostream& theory_seq::display_deps(std::ostream& out, dependency* dep) const {
    literal_vector lits;
    enode_pair_vector eqs;
    linearize(dep, eqs, lits);
    display_deps(out, lits, eqs);
    return out;
}

void theory_seq::collect_statistics(::statistics & st) const {
    st.update("seq num splits", m_stats.m_num_splits);
    st.update("seq num reductions", m_stats.m_num_reductions);
    st.update("seq length coherence", m_stats.m_check_length_coherence);
    st.update("seq branch", m_stats.m_branch_variable);
    st.update("seq solve !=", m_stats.m_solve_nqs);
    st.update("seq solve =", m_stats.m_solve_eqs);
    st.update("seq branch !=", m_stats.m_branch_nqs);
    st.update("seq add axiom", m_stats.m_add_axiom);
    st.update("seq extensionality", m_stats.m_extensionality);
    st.update("seq fixed length", m_stats.m_fixed_length);
    st.update("seq int.to.str", m_stats.m_int_string);
    st.update("seq str.from_ubv", m_stats.m_ubv_string);
}

void theory_seq::init_search_eh() {
    auto as = get_fparams().m_arith_mode;
    if (m_has_seq && as != arith_solver_id::AS_OLD_ARITH && as != arith_solver_id::AS_NEW_ARITH) {
        throw default_exception("illegal arithmetic solver used with string solver");
    }
}

void theory_seq::init_model(expr_ref_vector const& es) {
    expr_ref new_s(m);
    for (auto e : es) {
        dependency* eqs = nullptr;
        expr_ref s(m);
        if (!canonize(e, eqs, s)) s = e;
        if (is_var(s)) {
            new_s = m_factory->get_fresh_value(s->get_sort());
            m_rep.update(s, new_s, eqs);
        }
    }
}

void theory_seq::finalize_model(model_generator& mg) {
    m_rep.pop_scope(1);
}

void theory_seq::init_model(model_generator & mg) {
    m_rep.push_scope();
    m_factory = alloc(seq_factory, get_manager(), get_family_id(), mg.get_model());
    mg.register_factory(m_factory);
    for (ne const& n : m_nqs) {
        m_factory->register_value(n.l());
        m_factory->register_value(n.r());  
    }
    for (ne const& n : m_nqs) {
        for (unsigned i = 0; i < n.eqs().size(); ++i) {
            init_model(n[i].first);
            init_model(n[i].second);
        }
    }
}

class theory_seq::seq_value_proc : public model_value_proc {
    enum source_t { unit_source, int_source, string_source };
    theory_seq&                     th;
    enode*                          m_node;
    sort*                           m_sort;
    svector<model_value_dependency> m_dependencies;
    ptr_vector<expr>                m_strings;
    svector<source_t>               m_source;
public:
    seq_value_proc(theory_seq& th, enode* n, sort* s): th(th), m_node(n), m_sort(s) {
        (void)m_node;
    }
    ~seq_value_proc() override {}
    void add_unit(enode* n) { 
        m_dependencies.push_back(model_value_dependency(n)); 
        m_source.push_back(unit_source);
    }
    void add_int(enode* n) { 
        m_dependencies.push_back(model_value_dependency(n)); 
        m_source.push_back(int_source);
    }
    void add_string(expr* n) {
        m_strings.push_back(n);
        m_source.push_back(string_source);
    }
    void get_dependencies(buffer<model_value_dependency> & result) override {
        result.append(m_dependencies.size(), m_dependencies.data());
    }

    void add_buffer(svector<unsigned>& sbuffer, zstring const& zs) {
        for (unsigned i = 0; i < zs.length(); ++i) {
            sbuffer.push_back(zs[i]);
        }
    }

    app * mk_value(model_generator & mg, expr_ref_vector const & values) override {
        SASSERT(values.size() == m_dependencies.size());
        expr_ref_vector args(th.m);
        unsigned j = 0, k = 0;
        rational val;
        bool is_string = th.m_util.is_string(m_sort);
        expr_ref result(th.m);

        if (is_string) {
            unsigned_vector sbuffer;
            unsigned ch;
            for (source_t src : m_source) {
                switch (src) {
                case unit_source: {
                    VERIFY(th.m_util.is_const_char(values[j++], ch));
                    sbuffer.push_back(ch);
                    break;
                }
                case string_source: {
                    dependency* deps = nullptr;
                    expr_ref tmp(th.m);
                    if (!th.canonize(m_strings[k], deps, tmp)) tmp = m_strings[k];
                    th.m_str_rewrite(tmp);
                    zstring zs;
                    if (th.m_util.str.is_string(tmp, zs)) {
                        add_buffer(sbuffer, zs);
                    }
                    else {
                        TRACE("seq", tout << "Not a string: " << tmp << "\n";);
                    }
                    ++k;
                    break;
                }
                case int_source: {
                    std::ostringstream strm;
                    arith_util arith(th.m);
                    VERIFY(arith.is_numeral(values[j++], val));
                    
                    if (val.is_neg()) {
                        strm << "";
                    }
                    else {
                        strm << val;
                    }
                    zstring zs(strm.str());
                    add_buffer(sbuffer, zs);
                    break;
                }
                }
                // TRACE("seq", tout << src << " " << sbuffer << "\n";);
            }
            result = th.m_util.str.mk_string(zstring(sbuffer.size(), sbuffer.data()));
        }
        else {
            for (source_t src : m_source) {
                switch (src) {
                case unit_source:                    
                    args.push_back(th.m_util.str.mk_unit(values[j++]));
                    break;
                case string_source:
                    args.push_back(m_strings[k++]);
                    break;
                case int_source:
                    UNREACHABLE();
                    break;
                }
            }
            result = th.mk_concat(args, m_sort);
            th.m_str_rewrite(result);
        }
        th.m_factory->add_trail(result);
        TRACE("seq", tout << pp(m_node, th.m) << " -> " << result << "\n";);
        return to_app(result);
    }
};

app* theory_seq::get_ite_value(expr* e) {
    expr* e1, *e2, *e3;
    while (m.is_ite(e, e1, e2, e3)) {        
        if (!ctx.e_internalized(e))
            break;
        enode* r = ctx.get_enode(e)->get_root();
        if (ctx.get_enode(e2)->get_root() == r) {
            e = e2;
        }
        else if (ctx.get_enode(e3)->get_root() == r) {
            e = e3;
        }
        else {
            break;
        }
    }
    return to_app(e);
}

model_value_proc * theory_seq::mk_value(enode * n, model_generator & mg) {
    app* e = n->get_expr();
    TRACE("seq", tout << mk_pp(e, m) << "\n";);

    // Shortcut for well-founded values to avoid some quadratic overhead
    expr* x = nullptr, *y = nullptr, *z = nullptr;
    if (false && m_util.str.is_concat(e, x, y) && m_util.str.is_unit(x, z) && 
        ctx.e_internalized(z) && ctx.e_internalized(y)) {
        sort* srt = e->get_sort();
        seq_value_proc* sv = alloc(seq_value_proc, *this, n, srt);
        sv->add_unit(ctx.get_enode(z));
        sv->add_string(y);
        return sv;
    }
    e = get_ite_value(e);    
    if (m_util.is_seq(e)) {
        unsigned start = m_concat.size();
        SASSERT(m_todo.empty());
        m_todo.push_back(e);
        get_ite_concat(m_concat, m_todo);
        sort* srt = e->get_sort();
        seq_value_proc* sv = alloc(seq_value_proc, *this, n, srt);
       
        unsigned end = m_concat.size();
        TRACE("seq", tout << "sequence: " << start << " " << end << " " << mk_pp(e, m) << "\n";);
        for (unsigned i = start; i < end; ++i) {
            expr* c = m_concat[i];
            expr *c1;
            TRACE("seq", tout << "elem: " << mk_pp(c, m) << "\n";);
            if (m_util.str.is_unit(c, c1)) {
                if (ctx.e_internalized(c1)) 
                    sv->add_unit(ctx.get_enode(c1));
                else if (m.is_value(c1))
                    sv->add_string(c);
                else {
                    TRACE("seq", tout << "not internalized " << mk_pp(c, m) << "\n";);
                }
            }
            else if (m_util.str.is_itos(c, c1)) {
                if (ctx.e_internalized(c1)) {
                    sv->add_int(ctx.get_enode(c1));
                }
            }
            else if (m_util.str.is_string(c)) {
                sv->add_string(c);
            }
            else {
                app_ref val(mk_value(to_app(c)), m);
                TRACE("seq", tout << "WARNING: " << val << " is prone to result in incorrect model\n";);
                sv->add_string(val);
            }
        }
        m_concat.shrink(start);        
        return sv;
    }
    else {
        return alloc(expr_wrapper_proc, mk_value(e));
    }
}


app* theory_seq::mk_value(app* e) {
    expr_ref result(m);
    e = get_ite_value(e);
    result = m_rep.find(e);

    if (is_var(result)) {
        SASSERT(m_factory);
        expr_ref val(m);
        val = m_factory->get_fresh_value(result->get_sort());
        if (val) {
            result = val;
        }
    }
    else {
        m_rewrite(result);
    }
    m_factory->add_trail(result);
    TRACE("seq", tout << mk_pp(e, m) << " -> " << result << "\n";);
    m_rep.update(e, result, nullptr);
    return to_app(result);
}


void theory_seq::validate_model(model& mdl) {
    return;
    for (auto const& eq : m_eqs) {
        sort* srt = eq.ls[0]->get_sort();
        expr_ref l(m_util.str.mk_concat(eq.ls, srt), m);
        expr_ref r(m_util.str.mk_concat(eq.rs, srt), m);
        if (!mdl.are_equal(l, r)) {
            IF_VERBOSE(0, verbose_stream() << "equality failed: " << l << " = " << r << "\nbut\n" << mdl(l) << " != " << mdl(r) << "\n");
        }
    }
    for (auto const& ne : m_nqs) {
        expr_ref l = ne.l();
        expr_ref r = ne.r();
        if (mdl.are_equal(l, r)) {
            IF_VERBOSE(0, verbose_stream() << "disequality failed: " << l << " != " << r << "\n" << mdl(l) << "\n" << mdl(r) << "\n");
        }
    }

    for (auto const& ex : m_exclude) {
        expr_ref l(ex.first, m);
        expr_ref r(ex.second, m);
        if (mdl.are_equal(l, r)) {
            IF_VERBOSE(0, verbose_stream() << "exclude " << l << " = " << r << " = " << mdl(l) << "\n");
        }
    }

    for (auto const& nc : m_ncs) {
        expr_ref p = nc.contains();
        if (!mdl.is_false(p)) {
            IF_VERBOSE(0, verbose_stream() << p << " evaluates to " << mdl(p) << "\n");
        }
    }

#if 0
    // to enable this check need to add m_util.str.is_skolem(f); to theory_seq::include_func_interp
    for (auto const& kv : m_rep) {
        expr_ref l(kv.m_key, m);
        expr_ref r(kv.m_value.first, m);

        if (!mdl.are_equal(l, r)) {
            enode* ln = ensure_enode(l);
            enode* rn = ensure_enode(r);
            IF_VERBOSE(0, verbose_stream() << "bad representation: " << l << " ->\n" << r << "\nbut\n" 
                       << mdl(l) << "\n->\n" << mdl(r) << "\n"
                       << "nodes: #" << ln->get_expr_id() << " #" << rn->get_expr_id() << "\n"
                       << "roots: #" << ln->get_root()->get_expr_id() << " #" << rn->get_root()->get_expr_id() << "\n";
                       );
        }
    }
#endif

#if 0
    ptr_vector<expr> fmls;
    ctx.get_asserted_formulas(fmls);
    validate_model_proc proc(*this, mdl);
    for (expr* f : fmls) {
        for_each_expr(proc, f);
    }
#endif
}

expr_ref theory_seq::elim_skolem(expr* e) {
    expr_ref result(m);
    expr_ref_vector trail(m), args(m);
    obj_map<expr, expr*> cache;
    ptr_vector<expr> todo;
    todo.push_back(e);
    expr* x = nullptr, *y = nullptr, *b = nullptr;
    while (!todo.empty()) {
        expr* a = todo.back();
        if (cache.contains(a)) {
            todo.pop_back();
            continue;
        }
        if (!is_app(a)) {
            cache.insert(a, a);
            todo.pop_back();
            continue;
        }
        if (m_sk.is_eq(a, x, y) && cache.contains(x) && cache.contains(y)) {
            x = cache[x];
            y = cache[y];
            result = m.mk_eq(x, y);
            trail.push_back(result);
            cache.insert(a, result);
            todo.pop_back();
            continue;
        }
        if (m_sk.is_pre(a, x, y) && cache.contains(x) && cache.contains(y)) {
            x = cache[x];
            y = cache[y];
            result = m_util.str.mk_substr(x, m_autil.mk_int(0), y);
            trail.push_back(result);
            cache.insert(a, result);
            todo.pop_back();
            continue;
        }
        if (m_sk.is_post(a, x, y) && cache.contains(x) && cache.contains(y)) {
            x = cache[x];
            y = cache[y];
            result = m_util.str.mk_length(x);
            result = m_util.str.mk_substr(x, y, m_autil.mk_sub(result, y));
            trail.push_back(result);
            cache.insert(a, result);
            todo.pop_back();            
            continue;
        }
        if (m_sk.is_tail(a, x, y) && cache.contains(x) && cache.contains(y)) {
            x = cache[x];
            y = cache[y];
            expr_ref y1(m_autil.mk_add(y, m_autil.mk_int(1)), m);
            expr_ref z(m_autil.mk_sub(m_util.str.mk_length(x), y1), m);
            result = m_util.str.mk_substr(x, y1, z);
            trail.push_back(result);
            cache.insert(a, result);
            todo.pop_back();            
            continue;
        }
        if (m_util.str.is_nth_i(a, x, y) && cache.contains(x) && cache.contains(y)) {
            x = cache[x];
            y = cache[y];
            result = m_util.str.mk_nth(x, y);
            trail.push_back(result);
            cache.insert(a, result);
            todo.pop_back();            
            continue;
        }
        if (m_sk.is_unit_inv(a, x) && cache.contains(x) && m_util.str.is_unit(cache[x], y)) {
            result = y;
            cache.insert(a, result);
            todo.pop_back();
            continue;            
        }
        if (m_sk.is_first(a, x) && cache.contains(x)) {
            x = cache[x];
            result = m_util.str.mk_substr(x, m_autil.mk_int(0), m_autil.mk_sub(m_util.str.mk_length(x), m_autil.mk_int(1)));
            trail.push_back(result);
            cache.insert(a, result);
            todo.pop_back();
            continue;            
        }
        if (m_sk.is_last(a, x) && cache.contains(x)) {
            x = cache[x];
            result = m_util.str.mk_nth(x, m_autil.mk_sub(m_util.str.mk_length(x), m_autil.mk_int(1)));
            trail.push_back(result);
            cache.insert(a, result);
            todo.pop_back();
            continue;            
        }
        if (m_sk.is_indexof_left(a, x, y) && cache.contains(x) && cache.contains(y)) {
            x = cache[x];
            y = cache[y];
            result = m_util.str.mk_substr(x, m_autil.mk_int(0), m_util.str.mk_index(x, y, m_autil.mk_int(0)));
            trail.push_back(result);
            cache.insert(a, result);
            todo.pop_back();
            continue;                        
        }
        if (m_sk.is_indexof_right(a, x, y) && cache.contains(x) && cache.contains(y)) {
            x = cache[x];
            y = cache[y];
            expr_ref offset(m_autil.mk_add(m_util.str.mk_length(y), m_util.str.mk_index(x, y, m_autil.mk_int(0))), m);
            result = m_util.str.mk_substr(x, offset, m_util.str.mk_length(x));
            trail.push_back(result);
            cache.insert(a, result);
            todo.pop_back();
            continue;                        
        }

        args.reset();
        for (expr* arg : *to_app(a)) {
            if (cache.find(arg, b)) {
                args.push_back(b);
            }
            else {
                todo.push_back(arg);
            }
        }
        if (args.size() < to_app(a)->get_num_args()) {
            continue;
        }

        if (m_util.is_skolem(a)) {
            IF_VERBOSE(0, verbose_stream() << "unhandled skolem " << mk_pp(a, m) << "\n");
            return expr_ref(m.mk_false(), m);
        }

        todo.pop_back();
        result = m.mk_app(to_app(a)->get_decl(), args);
        trail.push_back(result);
        cache.insert(a, result);                
    }
    return expr_ref(cache[e], m);
}

void theory_seq::validate_axiom(literal_vector const& lits) {
    if (get_fparams().m_seq_validate) {
        enode_pair_vector eqs;
        literal_vector _lits;
        for (literal lit : lits) _lits.push_back(~lit);
        expr_ref_vector fmls(m);
        validate_fmls(eqs, _lits, fmls);
    }
}

void theory_seq::validate_conflict(enode_pair_vector const& eqs, literal_vector const& lits) {
    IF_VERBOSE(10, display_deps_smt2(verbose_stream() << "cn ", lits, eqs));
    if (get_fparams().m_seq_validate) {
        expr_ref_vector fmls(m);
        validate_fmls(eqs, lits, fmls);
    }
}

void theory_seq::validate_assign(literal lit, enode_pair_vector const& eqs, literal_vector const& lits) {
    IF_VERBOSE(10, display_deps_smt2(verbose_stream() << "eq ", lits, eqs); display_lit(verbose_stream(), ~lit) << "\n");
    if (get_fparams().m_seq_validate) {
        literal_vector _lits(lits);
        _lits.push_back(~lit);
        expr_ref_vector fmls(m);
        validate_fmls(eqs, _lits, fmls);
    }
}

void theory_seq::validate_assign_eq(enode* a, enode* b, enode_pair_vector const& eqs, literal_vector const& lits) {
    IF_VERBOSE(10, display_deps(verbose_stream() << "; assign-eq\n", lits, eqs);
               verbose_stream() << "(not (= " << mk_bounded_pp(a->get_expr(), m) 
               << " " << mk_bounded_pp(b->get_expr(), m) << "))\n");  
    if (get_fparams().m_seq_validate) {
        expr_ref_vector fmls(m);
        fmls.push_back(m.mk_not(m.mk_eq(a->get_expr(), b->get_expr())));
        validate_fmls(eqs, lits, fmls);
    }
}

void theory_seq::validate_fmls(enode_pair_vector const& eqs, literal_vector const& lits, expr_ref_vector& fmls) {
    smt_params fp;
    fp.m_seq_validate = false;
    fp.m_max_conflicts = 100;
    expr_ref fml(m);
    kernel k(m, fp);
    for (literal lit : lits) {
        ctx.literal2expr(lit, fml);
        fmls.push_back(fml);
    }
    for (auto const& p : eqs) {
        fmls.push_back(m.mk_eq(p.first->get_expr(), p.second->get_expr()));
    }
    TRACE("seq", tout << fmls << "\n";);

    for (unsigned i = 0; i < fmls.size(); ++i) {
        fml = elim_skolem(fmls.get(i));
        fmls[i] = fml;
    }

    for (expr* f : fmls) {
        k.assert_expr(f);
    }
    lbool r = k.check();
    if (r == l_true) {
        model_ref mdl;
        k.get_model(mdl);
        IF_VERBOSE(0, 
                   verbose_stream() << r << "\n" << fmls << "\n";
                   verbose_stream() << *mdl.get() << "\n";
                   k.display(verbose_stream()));
        UNREACHABLE();
    }

}

theory_var theory_seq::mk_var(enode* n) {
    expr* o = n->get_expr();

    if (!m_util.is_seq(o) && !m_util.is_re(o) && !m_util.str.is_nth_u(o))
        return null_theory_var;

    if (is_attached_to_var(n)) 
        return n->get_th_var(get_id());

    theory_var v = theory::mk_var(n);
    m_find.mk_var();
    ctx.attach_th_var(n, this, v);
    ctx.mark_as_relevant(n);
    return v;    
}

bool theory_seq::can_propagate() {
    return m_axioms_head < m_axioms.size() || !m_replay.empty() || m_new_solution || m_regex.can_propagate();
}

bool theory_seq::canonize(expr* e, dependency*& eqs, expr_ref& result) {
    if (!expand(e, eqs, result)) {
        return false;
    }
    TRACE("seq", tout << mk_bounded_pp(e, m, 2) << " expands to\n" << mk_bounded_pp(result, m, 2) << "\n";);
    m_rewrite(result);
    TRACE("seq", tout << mk_bounded_pp(e, m, 2) << " rewrites to\n" << mk_bounded_pp(result, m, 2) << "\n";);
    return true;
}

bool theory_seq::canonize(expr* e, expr_ref_vector& es, dependency*& eqs, bool& change) {
    expr* e1, *e2;
    expr_ref e3(e, m);
    while (true) {
        if (m_util.str.is_concat(e3, e1, e2)) {
            if (!canonize(e1, es, eqs, change)) {
                return false;
            }
            e3 = e2;
            change = true;
        }
        else if (m_util.str.is_empty(e3)) {
            change = true;
            break;
        }
        else {
            expr_ref e4(m);
            if (!expand(e3, eqs, e4)) {
                return false;
            }
            change |= e4 != e3;
            m_util.str.get_concat(e4, es);
            break;
        }
    }
    return true;
}

bool theory_seq::canonize(expr_ref_vector const& es, expr_ref_vector& result, dependency*& eqs, bool& change) {
    for (expr* e : es) {
        if (!canonize(e, result, eqs, change)) 
            return false;
        SASSERT(!m_util.str.is_concat(e) || change);
    }
    return true;
}

bool theory_seq::expand(expr* e, dependency*& eqs, expr_ref& result) {
    unsigned sz = m_expand_todo.size();
    m_expand_todo.push_back(e);
    while (m_expand_todo.size() != sz) {
        expr* e = m_expand_todo.back();
        bool r = expand1(e, eqs, result);
        if (!r) {
            return false; 
        }
        if (result) {
            SASSERT(m_expand_todo.back() == e);
            m_expand_todo.pop_back();
        }
    }
    return true;
}
 
expr_ref theory_seq::try_expand(expr* e, dependency*& eqs){
    expr_ref result(m);
    expr_dep ed;
    if (m_rep.find_cache(e, ed)) {
        if (e != ed.e) {
            eqs = m_dm.mk_join(eqs, ed.d);
        }
        result = ed.e;
    }
    else {
        m_expand_todo.push_back(e);
    }
    return result;
}
bool theory_seq::expand1(expr* e0, dependency*& eqs, expr_ref& result) {
    result = try_expand(e0, eqs);
    if (result) {
        return true;
    }
    dependency* deps = nullptr;
    expr* e = m_rep.find(e0, deps);

    expr* e1, *e2, *e3;
    expr_ref arg1(m), arg2(m);
    if (m_util.str.is_concat(e, e1, e2)) {
        arg1 = try_expand(e1, deps);
        arg2 = try_expand(e2, deps);
        if (!arg1 || !arg2) return true;
        result = mk_concat(arg1, arg2);
    }
    else if (m_util.str.is_empty(e) || m_util.str.is_string(e)) {
        result = e;
    }    
    else if (m_util.str.is_prefix(e, e1, e2)) {
        arg1 = try_expand(e1, deps);
        arg2 = try_expand(e2, deps);
        if (!arg1 || !arg2) return true;
        result = m_util.str.mk_prefix(arg1, arg2);
    }
    else if (m_util.str.is_suffix(e, e1, e2)) {
        arg1 = try_expand(e1, deps);
        arg2 = try_expand(e2, deps);
        if (!arg1 || !arg2) return true;
        result = m_util.str.mk_suffix(arg1, arg2);
    }
    else if (m_util.str.is_contains(e, e1, e2)) {
        arg1 = try_expand(e1, deps);
        arg2 = try_expand(e2, deps);
        if (!arg1 || !arg2) return true;        
        result = m_util.str.mk_contains(arg1, arg2);
    }
    else if (m_util.str.is_unit(e, e1)) {
        arg1 = try_expand(e1, deps);
        if (!arg1) return true;
        result = m_util.str.mk_unit(arg1);
    }
    else if (m_util.str.is_index(e, e1, e2)) {
        arg1 = try_expand(e1, deps);
        arg2 = try_expand(e2, deps);
        if (!arg1 || !arg2) return true;
        result = m_util.str.mk_index(arg1, arg2, m_autil.mk_int(0));
    }
    else if (m_util.str.is_index(e, e1, e2, e3)) {
        arg1 = try_expand(e1, deps);
        arg2 = try_expand(e2, deps);
        if (!arg1 || !arg2) return true;
        result = m_util.str.mk_index(arg1, arg2, e3);
    }
#if 0
    else if (m_util.str.is_nth_i(e, e1, e2)) {
        arg1 = try_expand(e1, deps);
        if (!arg1) return true;
        result = m_util.str.mk_nth_i(arg1, e2);
        // m_rewrite(result);
    }
#endif
    else if (m_util.str.is_last_index(e, e1, e2)) {
        arg1 = try_expand(e1, deps);
        arg2 = try_expand(e2, deps);
        if (!arg1 || !arg2) return true;
        result = m_util.str.mk_last_index(arg1, arg2);
    }
    else if (m.is_ite(e, e1, e2, e3)) {
        literal lit(mk_literal(e1));
        switch (ctx.get_assignment(lit)) {
        case l_true:
            deps = m_dm.mk_join(deps, m_dm.mk_leaf(assumption(lit)));
            result = try_expand(e2, deps);
            if (!result) return true;
            break;
        case l_false:
            deps = m_dm.mk_join(deps, m_dm.mk_leaf(assumption(~lit)));
            result = try_expand(e3, deps);
            if (!result) return true;
            break;
        case l_undef:
            ctx.mark_as_relevant(lit);
            m_new_propagation = true;
            TRACE("seq", tout << "undef: " << mk_bounded_pp(e, m, 2) << "\n";
                  tout << lit << "@ level: " << ctx.get_scope_level() << "\n";);
            return false;
        }
    }
    else {
        result = e;
    }
    if (result == e0) {
        deps = nullptr;
    }
    expr_dep edr(e0, result, deps);
    m_rep.add_cache(edr);
    eqs = m_dm.mk_join(eqs, deps);
    TRACE("seq_verbose", tout << mk_pp(e0, m) << " |--> " << result << "\n";
          if (eqs) display_deps(tout, eqs););
    return true;
}

void theory_seq::add_dependency(dependency*& dep, enode* a, enode* b) {
    if (a != b) {
        dep = m_dm.mk_join(dep, m_dm.mk_leaf(assumption(a, b)));
    }
}


void theory_seq::propagate() {
    if (m_regex.can_propagate())
        m_regex.propagate();
    while (m_axioms_head < m_axioms.size() && !ctx.inconsistent()) {
        expr_ref e(m);
        e = m_axioms.get(m_axioms_head);
        deque_axiom(e);
        ++m_axioms_head;
    }
    while (!m_replay.empty() && !ctx.inconsistent()) {
        TRACE("seq", tout << "replay at level: " << ctx.get_scope_level() << "\n";);
        apply& app = *m_replay[m_replay.size() - 1];
        app(*this);
        m_replay.pop_back();
    }
    if (m_new_solution) {
        simplify_and_solve_eqs();
        m_new_solution = false;
    }
}

void theory_seq::enque_axiom(expr* e) {
    if (!m_axiom_set.contains(e)) {
        TRACE("seq", tout << "add axiom " << mk_bounded_pp(e, m) << "\n";);
        m_axioms.push_back(e);
        m_axiom_set.insert(e);
        m_trail_stack.push(push_back_vector<expr_ref_vector>(m_axioms));
        m_trail_stack.push(insert_obj_trail<expr>(m_axiom_set, e));;
    }
}

void theory_seq::deque_axiom(expr* n) {
    TRACE("seq", tout << "deque: " << mk_bounded_pp(n, m, 2) << "\n";);
    if (m_util.str.is_length(n)) {
        add_length(n);
        m_ax.add_length_axiom(n);
        if (!ctx.at_base_level()) {
            m_trail_stack.push(push_replay(*this, alloc(replay_axiom, m, n)));
        }
    }
    else if (m_util.str.is_empty(n) && !has_length(n) && !m_has_length.empty()) {
        add_length_to_eqc(n);
    }
    else if (m_util.str.is_index(n)) {
        m_ax.add_indexof_axiom(n);
    }
    else if (m_util.str.is_last_index(n)) {
        m_ax.add_last_indexof_axiom(n);
    }
    else if (m_util.str.is_replace(n)) {
        m_ax.add_replace_axiom(n);
    }
    else if (m_util.str.is_extract(n)) {
        m_ax.add_extract_axiom(n);
    }
    else if (m_util.str.is_at(n)) {
        m_ax.add_at_axiom(n);
    }
    else if (m_util.str.is_nth_i(n)) {
        m_ax.add_nth_axiom(n);
    }
    else if (m_util.str.is_string(n)) {
        add_elim_string_axiom(n);
    }
    else if (m_util.str.is_itos(n)) {
        m_ax.add_itos_axiom(n);
        add_length_limit(n, m_max_unfolding_depth, true);
    }
    else if (m_util.str.is_stoi(n)) {
        m_ax.add_stoi_axiom(n);
        add_length_limit(n, m_max_unfolding_depth, true);
    }
    else if (m_util.str.is_lt(n)) {
        m_ax.add_lt_axiom(n);
    }
    else if (m_util.str.is_le(n)) {
        m_ax.add_le_axiom(n);
    }
    else if (m_util.str.is_unit(n)) {
        m_ax.add_unit_axiom(n);
    }
    else if (m_util.str.is_is_digit(n)) {
        m_ax.add_is_digit_axiom(n);        
    }
    else if (m_util.str.is_from_code(n)) {
        m_ax.add_str_from_code_axiom(n);        
    }
    else if (m_util.str.is_to_code(n)) {
        m_ax.add_str_to_code_axiom(n);        
    }
}

expr_ref theory_seq::add_elim_string_axiom(expr* n) {
    zstring s;
    TRACE("seq", tout << mk_pp(n, m) << "\n";);
    VERIFY(m_util.str.is_string(n, s));
    if (s.length() == 0) {
        return expr_ref(n, m);
    }
    expr_ref result(m_util.str.mk_unit(m_util.str.mk_char(s, s.length()-1)), m);
    for (unsigned i = s.length()-1; i-- > 0; ) {
        result = mk_concat(m_util.str.mk_unit(m_util.str.mk_char(s, i)), result);
    }
    add_axiom(mk_eq(n, result, false));
    m_rep.update(n, result, nullptr);
    m_new_solution = true;
    return result;
}

expr_ref theory_seq::mk_sub(expr* a, expr* b) {
    expr_ref result(m_autil.mk_sub(a, b), m);
    m_rewrite(result);
    return result;
}

expr_ref theory_seq::mk_add(expr* a, expr* b) {
    expr_ref result(m_autil.mk_add(a, b), m);
    m_rewrite(result);
    return result;
}

expr_ref theory_seq::mk_len(expr* s) {
    return m_seq_rewrite.mk_length(s);
}


template <class T>
static T* get_th_arith(context& ctx, theory_id afid, expr* e) {
    theory* th = ctx.get_theory(afid);
    if (th && ctx.e_internalized(e)) {
        return dynamic_cast<T*>(th);
    }
    else {
        return nullptr;
    }
}

bool theory_seq::get_num_value(expr* e, rational& val) const {
    return m_arith_value.get_value_equiv(e, val) && val.is_int();
}

bool theory_seq::lower_bound(expr* e, rational& lo) const {
    VERIFY(m_autil.is_int(e));
    bool is_strict = true;
    return m_arith_value.get_lo(e, lo, is_strict) && !is_strict && lo.is_int();
}

bool theory_seq::upper_bound(expr* e, rational& hi) const {
    VERIFY(m_autil.is_int(e));
    bool is_strict = true;
    return m_arith_value.get_up(e, hi, is_strict) && !is_strict && hi.is_int();
}

// The difference with lower_bound function is that since in some cases,
// the lower bound is not updated for all the enodes in the same eqc,
// we have to traverse the eqc to query for the better lower bound.
bool theory_seq::lower_bound2(expr* _e, rational& lo) {
    expr_ref e = mk_len(_e);
    bool is_strict = false;
    return m_arith_value.get_lo_equiv(e, lo, is_strict) && !is_strict;
}

bool theory_seq::get_length(expr* e, rational& val) {
    rational val1;
    expr_ref len(m), len_val(m);
    expr* e1 = nullptr, *e2 = nullptr;
    ptr_vector<expr> todo;
    todo.push_back(e);
    val.reset();
    zstring s;
    while (!todo.empty()) {
        expr* c = todo.back();
        todo.pop_back();
        if (m_util.str.is_concat(c, e1, e2)) {
            todo.push_back(e1);
            todo.push_back(e2);
        }
        else if (m_util.str.is_unit(c)) {
            val += rational(1);
        }
        else if (m_util.str.is_empty(c)) {
            continue;
        }
        else if (m_util.str.is_string(c, s)) {
            val += rational(s.length());
        }
        else if (!has_length(c)) {
            len = mk_len(c);
            add_axiom(mk_literal(m_autil.mk_ge(len, m_autil.mk_int(0))));
            TRACE("seq", tout << "literal has no length " << mk_pp(c, m) << "\n";);
            return false;            
        }
        else {            
            len = mk_len(c);
            if (m_arith_value.get_value(len, val1) && !val1.is_neg()) {
                val += val1;                
            }
            else {
                TRACE("seq", tout << "length has not been internalized " << mk_pp(c, m) << "\n";);
                return false;
            }
        }
    }
    CTRACE("seq", !val.is_int(), tout << "length is not an integer\n";);
    return val.is_int();
}


/*
    lit => s = (nth s 0) ++ (nth s 1) ++ ... ++ (nth s idx) ++ (tail s idx)
*/
void theory_seq::ensure_nth(literal lit, expr* s, expr* idx) {
    TRACE("seq", tout << "ensure-nth: " << lit << " " << mk_bounded_pp(s, m, 2) << " " << mk_bounded_pp(idx, m, 2) << "\n";);
    rational r;
    SASSERT(ctx.get_assignment(lit) == l_true);
    VERIFY(m_autil.is_numeral(idx, r) && r.is_unsigned());
    unsigned _idx = r.get_unsigned();
    expr_ref head(m), tail(m), conc(m), len1(m), len2(m);
    expr_ref_vector elems(m);

    expr* s2 = s;
    for (unsigned j = 0; j <= _idx; ++j) {
        m_sk.decompose(s2, head, tail);
        elems.push_back(head);
        len1 = mk_len(s2);
        len2 = m_autil.mk_add(m_autil.mk_int(1), mk_len(tail));
        propagate_eq(lit, len1, len2, false);
        s2 = tail;
    }
    elems.push_back(s2);
    conc = mk_concat(elems, s->get_sort());
    propagate_eq(lit, s, conc, true);
}

literal theory_seq::mk_simplified_literal(expr * _e) {
    expr_ref e(_e, m);
    m_rewrite(e);
    return mk_literal(e);
}

literal theory_seq::mk_seq_eq(expr* a, expr* b) {
    SASSERT(m_util.is_seq(a));
    return mk_literal(m_sk.mk_eq(a, b));
}


literal theory_seq::mk_eq_empty(expr* _e, bool phase) {
    expr_ref e(_e, m);
    SASSERT(m_util.is_seq(e));
    expr_ref emp(m);
    zstring s;
    if (m_util.str.is_empty(e)) {
        return true_literal;
    }
    expr_ref_vector concats(m);
    m_util.str.get_concat_units(e, concats);
    for (auto c : concats) {
        if (m_util.str.is_unit(c)) {
            return false_literal;
        }
        if (m_util.str.is_string(c, s) && s.length() > 0) {
            return false_literal;
        }
    }
    emp = m_util.str.mk_empty(e->get_sort());

    literal lit = mk_eq(e, emp, false);
    ctx.force_phase(phase?lit:~lit);
    ctx.mark_as_relevant(lit);
    return lit;
}

void theory_seq::add_axiom(literal l1, literal l2, literal l3, literal l4, literal l5) {
    literal_vector lits;
    if (l1 == true_literal || l2 == true_literal || l3 == true_literal || 
        l4 == true_literal || l5 == true_literal) return;
    if (l1 != null_literal && l1 != false_literal) lits.push_back(l1); 
    if (l2 != null_literal && l2 != false_literal) lits.push_back(l2); 
    if (l3 != null_literal && l3 != false_literal) lits.push_back(l3); 
    if (l4 != null_literal && l4 != false_literal) lits.push_back(l4); 
    if (l5 != null_literal && l5 != false_literal) lits.push_back(l5); 
    add_axiom(lits);
}

void theory_seq::add_axiom(literal_vector & lits) {
<<<<<<< HEAD
    TRACE("seq", ctx.display_literals_smt2(tout << "assert:", lits) << "\n";);
=======
    TRACE("seq", ctx.display_literals_verbose(tout << "assert " << lits << " :", lits) << "\n";);
>>>>>>> b5deba84
    for (literal lit : lits)
        ctx.mark_as_relevant(lit);

    IF_VERBOSE(10, verbose_stream() << "ax ";
               for (literal l : lits) ctx.display_literal_smt2(verbose_stream() << " ", l); 
               verbose_stream() << "\n");
    m_new_propagation = true;
    ++m_stats.m_add_axiom;
    
    scoped_trace_stream _sts(*this, lits);
    validate_axiom(lits);
    ctx.mk_th_axiom(get_id(), lits.size(), lits.data());    
}


theory_seq::dependency* theory_seq::mk_join(dependency* deps, literal lit) {
    return m_dm.mk_join(deps, m_dm.mk_leaf(assumption(lit)));
}

theory_seq::dependency* theory_seq::mk_join(dependency* deps, literal_vector const& lits) {
    for (literal l : lits) {
        deps = mk_join(deps, l);
    } 
    return deps;
}

bool theory_seq::propagate_eq(literal lit, expr* e1, expr* e2, bool add_to_eqs) {
    literal_vector lits;
    lits.push_back(lit);
    return propagate_eq(nullptr, lits, e1, e2, add_to_eqs);
}

bool theory_seq::propagate_eq(dependency* deps, literal_vector const& _lits, expr* e1, expr* e2, bool add_to_eqs) {

    enode* n1 = ensure_enode(e1);
    enode* n2 = ensure_enode(e2);
    if (n1->get_root() == n2->get_root()) {
        return false;
    }
    
    ctx.mark_as_relevant(n1);
    ctx.mark_as_relevant(n2);
    
    literal_vector lits(_lits);
    enode_pair_vector eqs;
    linearize(deps, eqs, lits);

    if (add_to_eqs) {
        deps = mk_join(deps, _lits);
        new_eq_eh(deps, n1, n2);
    }
    TRACE("seq_verbose",
          tout << "assert: #" << e1->get_id() << " " << mk_pp(e1, m) << " = " << mk_pp(e2, m) << " <- \n";
          if (!lits.empty()) { ctx.display_literals_verbose(tout, lits) << "\n"; });

    TRACE("seq",
          tout << "assert:" << mk_bounded_pp(e1, m, 2) << " = " << mk_bounded_pp(e2, m, 2) << " <- \n";
          tout << lits << "\n";
          tout << "#" << e1->get_id() << "\n"; 
          );

    justification* js =
        ctx.mk_justification(
            ext_theory_eq_propagation_justification(
                get_id(), ctx.get_region(), lits.size(), lits.data(), eqs.size(), eqs.data(), n1, n2));

    m_new_propagation = true;
    
    std::function<expr*(void)> fn = [&]() { return m.mk_eq(e1, e2); };
    scoped_trace_stream _sts(*this, fn);
    ctx.assign_eq(n1, n2, eq_justification(js));
    validate_assign_eq(n1, n2, eqs, lits);
    return true;
}

void theory_seq::assign_eh(bool_var v, bool is_true) {
    expr* e = ctx.bool_var2expr(v);
    expr* e1 = nullptr, *e2 = nullptr;
    expr_ref f(m);
    literal lit(v, !is_true);
    TRACE("seq", tout << (is_true?"":"not ") << mk_bounded_pp(e, m) << "\n";);
    TRACE("seq", tout << (is_true?"":"not ") << mk_bounded_pp(e, m) << " " << ctx.get_scope_level() << " " << lit << "\n";);

    if (m_util.str.is_prefix(e, e1, e2)) {
        if (is_true) {
            expr_ref se1(e1, m), se2(e2, m);
            m_rewrite(se1);
            m_rewrite(se2);
            f = m_sk.mk_prefix_inv(se1, se2);
            f = mk_concat(se1, f);
            propagate_eq(lit, f, se2, true);
            propagate_eq(lit, mk_len(f), mk_len(se2), false);
        }
        else {
            propagate_not_prefix(e);
        }
    }
    else if (m_util.str.is_suffix(e, e1, e2)) {
        if (is_true) {
            expr_ref se1(e1, m), se2(e2, m);
            m_rewrite(se1);
            m_rewrite(se2);
            f = m_sk.mk_suffix_inv(se1, se2);
            f = mk_concat(f, se1);
            propagate_eq(lit, f, se2, true);
            propagate_eq(lit, mk_len(f), mk_len(se2), false);
        }
        else {
            propagate_not_suffix(e);
        }
    }
    else if (m_util.str.is_contains(e, e1, e2)) {
        // TBD: move this to cover all cases
        if (canonizes(is_true, e)) {
            return;
        }        

        expr_ref se1(e1, m), se2(e2, m);
        m_rewrite(se1);
        m_rewrite(se2);
        if (is_true) {
            expr_ref f1 = m_sk.mk_contains_left(se1, se2);
            expr_ref f2 = m_sk.mk_contains_right(se1, se2);
            f = mk_concat(f1, se2, f2);
            propagate_eq(lit, f, e1, true);
            propagate_eq(lit, mk_len(f), mk_len(e1), false);
        }
        else {
            propagate_non_empty(lit, se2);
            dependency* dep = m_dm.mk_leaf(assumption(lit));
            // |e1| - |e2| <= -1
            literal len_gt = m_ax.mk_le(mk_sub(mk_len(se1), mk_len(se2)), -1);
            ctx.force_phase(len_gt);
            m_ncs.push_back(nc(expr_ref(e, m), len_gt, dep));
        }
    }
    else if (m_sk.is_accept(e)) {
        if (is_true) 
            m_regex.propagate_accept(lit);
    }
    else if (m_sk.is_is_empty(e)) {
        if (is_true)
            m_regex.propagate_is_empty(lit);
    }
    else if (m_sk.is_is_non_empty(e)) {
        if (is_true)
            m_regex.propagate_is_non_empty(lit);
    }
    else if (m_sk.is_eq(e, e1, e2)) {
        if (is_true) {
            propagate_eq(lit, e1, e2, true);
        }
    }
    else if (m_util.str.is_in_re(e)) {
        m_regex.propagate_in_re(lit);
    }
    else if (m_sk.is_digit(e)) {
        // no-op
    }
    else if (m_sk.is_max_unfolding(e)) {
        // no-op
    }
    else if (m_sk.is_length_limit(e)) {
        if (is_true) {
            propagate_length_limit(e);
        }
    }
    else if (m_util.str.is_lt(e) || m_util.str.is_le(e)) {
        m_lts.push_back(e);
    }
    else if (m_util.str.is_nth_i(e) || m_util.str.is_nth_u(e)) {
        // no-op
    }
    else if (m_util.is_skolem(e)) {
        
        // no-op
    }
    else if (m_util.str.is_is_digit(e)) {
	
    }
    else {
        TRACE("seq", tout << mk_pp(e, m) << "\n";);
        UNREACHABLE();
    }
}

void theory_seq::new_eq_eh(theory_var v1, theory_var v2) {
    enode* n1 = get_enode(v1);
    enode* n2 = get_enode(v2);
    expr* o1 = n1->get_expr();
    expr* o2 = n2->get_expr();
    if (!m_util.is_seq(o1) && !m_util.is_re(o1))
        return;
    if (m_util.is_re(o1)) {
        m_regex.propagate_eq(o1, o2);
        return;        
    }

    dependency* deps = m_dm.mk_leaf(assumption(n1, n2));
    new_eq_eh(deps, n1, n2);
}

void theory_seq::new_eq_eh(dependency* deps, enode* n1, enode* n2) {
    expr* e1 = n1->get_expr();
    expr* e2 = n2->get_expr();
    TRACE("seq", tout << mk_bounded_pp(e1, m) << " = " << mk_bounded_pp(e2, m) << "\n";);
    if (n1 != n2 && m_util.is_seq(e1)) {
        theory_var v1 = n1->get_th_var(get_id());
        theory_var v2 = n2->get_th_var(get_id());
        if (v1 == null_theory_var || v2 == null_theory_var)
            return;
        if (m_find.find(v1) == m_find.find(v2)) 
            return;
        
        m_find.merge(v1, v2);
        expr_ref o1(e1, m);
        expr_ref o2(e2, m);
        TRACE("seq", tout << mk_bounded_pp(o1, m) << " = " << mk_bounded_pp(o2, m) << "\n";);
        m_eqs.push_back(mk_eqdep(o1, o2, deps));
        solve_eqs(m_eqs.size()-1);
        enforce_length_coherence(n1, n2);
    }
    else if (n1 != n2 && m_util.is_re(e1)) {
        UNREACHABLE();
    }
}

void theory_seq::new_diseq_eh(theory_var v1, theory_var v2) {
    enode* n1 = get_enode(v1);
    enode* n2 = get_enode(v2);    
    expr_ref e1(n1->get_expr(), m);
    expr_ref e2(n2->get_expr(), m);
    if (n1->get_root() == n2->get_root())
        return;
    if (m_util.is_re(n1->get_expr())) {        
        m_regex.propagate_ne(e1, e2);
        return;
    }
    if (!m_util.is_seq(e1))
        return;
    m_exclude.update(e1, e2);
    expr_ref eq(m.mk_eq(e1, e2), m);
    TRACE("seq", tout << "new disequality " << ctx.get_scope_level() << ": " << mk_bounded_pp(eq, m, 2) << "\n";);
    m_rewrite(eq);
    if (!m.is_false(eq)) {
        literal lit = mk_eq(e1, e2, false);
        ctx.mark_as_relevant(lit);
        if (m_util.str.is_empty(e2)) {
            std::swap(e1, e2);
        }

        dependency* dep = m_dm.mk_leaf(assumption(~lit));
        m_nqs.push_back(ne(e1, e2, dep));
        if (ctx.get_assignment(lit) != l_undef) {
            solve_nqs(m_nqs.size() - 1);
        }
    }
}

void theory_seq::push_scope_eh() {
    theory::push_scope_eh();
    m_rep.push_scope();
    m_exclude.push_scope();
    m_dm.push_scope();
    m_trail_stack.push_scope();
    m_trail_stack.push(value_trail<unsigned>(m_axioms_head));
    m_eqs.push_scope();
    m_nqs.push_scope();
    m_ncs.push_scope();
    m_lts.push_scope();
    m_regex.push_scope();
}

void theory_seq::pop_scope_eh(unsigned num_scopes) {
    m_trail_stack.pop_scope(num_scopes);
    theory::pop_scope_eh(num_scopes);
    m_dm.pop_scope(num_scopes);
    m_rep.pop_scope(num_scopes);
    m_exclude.pop_scope(num_scopes);
    m_eqs.pop_scope(num_scopes);
    m_nqs.pop_scope(num_scopes);
    m_ncs.pop_scope(num_scopes);
    m_lts.pop_scope(num_scopes);
    m_regex.pop_scope(num_scopes);
    m_rewrite.reset();    
    if (ctx.get_base_level() > ctx.get_scope_level() - num_scopes) {
        m_replay.reset();
    }
    m_offset_eq.pop_scope_eh(num_scopes);
}

void theory_seq::restart_eh() {
}

void theory_seq::relevant_eh(app* n) {
    if (m_util.str.is_index(n)   ||
        m_util.str.is_replace(n) ||
        m_util.str.is_extract(n) ||
        m_util.str.is_at(n) ||
        m_util.str.is_nth_i(n) ||
        m_util.str.is_empty(n) ||
        m_util.str.is_string(n) ||
        m_util.str.is_itos(n) || 
        m_util.str.is_stoi(n) ||
        m_util.str.is_lt(n) ||
        m_util.str.is_is_digit(n) ||
        m_util.str.is_from_code(n) ||
        m_util.str.is_to_code(n) ||
        m_util.str.is_unit(n) ||
        m_util.str.is_length(n) || 
        m_util.str.is_le(n)) {
        enque_axiom(n);
    }

    if (m_util.str.is_itos(n) ||
        m_util.str.is_stoi(n)) {
        add_int_string(n);
    }

    if (m_util.str.is_ubv2s(n))
        add_ubv_string(n);

    expr* arg = nullptr;
    if (m_sk.is_tail(n, arg)) {
        add_length_limit(arg, m_max_unfolding_depth, true);
    }

    if (m_util.str.is_length(n, arg) && !has_length(arg) && ctx.e_internalized(arg)) {
        add_length_to_eqc(arg);
    }

    if (m_util.str.is_replace_all(n) ||
        m_util.str.is_replace_re(n) ||
        m_util.str.is_replace_re_all(n)
        ) {
        add_unhandled_expr(n);
    }
}

void theory_seq::add_unhandled_expr(expr* n) {
    if (!m_unhandled_expr) {
        ctx.push_trail(value_trail<expr*>(m_unhandled_expr));
        m_unhandled_expr = n;
    }
}


void theory_seq::add_theory_assumptions(expr_ref_vector & assumptions) {
    if (m_has_seq) {
        TRACE("seq", tout << "add_theory_assumption\n";);
        expr_ref dlimit = m_sk.mk_max_unfolding_depth(m_max_unfolding_depth);
        m_trail_stack.push(value_trail<literal>(m_max_unfolding_lit));
        m_max_unfolding_lit = mk_literal(dlimit);        
        assumptions.push_back(dlimit);
        for (auto const& kv : m_length_limit_map) {
            if (kv.m_value > 0)
                assumptions.push_back(m_sk.mk_length_limit(kv.m_key, kv.m_value));
        }
    }
}

bool theory_seq::should_research(expr_ref_vector & unsat_core) {
    TRACE("seq", tout << unsat_core << " " << m_util.has_re() << "\n";);
    if (!m_has_seq) 
        return false;
    unsigned k_min = UINT_MAX, k = 0, n = 0;
    expr* s_min = nullptr, *s = nullptr;
    bool has_max_unfolding = false;
    for (auto & e : unsat_core) {
        if (m_sk.is_max_unfolding(e)) {
            has_max_unfolding = true;
        }
        else if (m_sk.is_length_limit(e, k, s)) {
            if (k < k_min) {
                k_min = k;
                s_min = s;
                n = 0;
            }
            else if (k == k_min && ctx.get_random_value() % (++n) == 0) {
                s_min = s;                
            }
        }
    }

    if (k_min < UINT_MAX/4) {
        m_max_unfolding_depth++;
        k_min *= 2;
        if (m_util.is_seq(s_min))
            k_min = std::max(m_util.str.min_length(s_min), k_min);
        IF_VERBOSE(1, verbose_stream() << "(smt.seq :increase-length " << mk_pp(s_min, m) << " " << k_min << ")\n");
        add_length_limit(s_min, k_min, false);
        return true;
    }
    else if (has_max_unfolding) {
        m_max_unfolding_depth = (1 + 3*m_max_unfolding_depth)/2;
        IF_VERBOSE(1, verbose_stream() << "(smt.seq :increase-depth " << m_max_unfolding_depth << ")\n");
        return true;
    }
    else if (k_min != UINT_MAX && k_min >= UINT_MAX/4) {
        throw default_exception("reached max unfolding");
    }

    return false;
}


void theory_seq::propagate_length_limit(expr* e) {
    unsigned k = 0;
    expr* s = nullptr;
    VERIFY(m_sk.is_length_limit(e, k, s));
    if (m_util.str.is_stoi(s)) {
        m_ax.add_stoi_axiom(s, k);
    }    
    if (m_util.str.is_itos(s)) {
        m_ax.add_itos_axiom(s, k);
    }
}

/*
  !prefix(e1,e2) => e1 != ""
  !prefix(e1,e2) => len(e1) > len(e2) or e1 = xcy & e2 = xdz & c != d
*/

void theory_seq::propagate_not_prefix(expr* e) {
    expr* e1 = nullptr, *e2 = nullptr;
    VERIFY(m_util.str.is_prefix(e, e1, e2));
    literal lit = ctx.get_literal(e);
    SASSERT(ctx.get_assignment(lit) == l_false);
    dependency * deps = nullptr;
    expr_ref cont(m);
    if (canonize(e, deps, cont) && m.is_true(cont)) {
        propagate_lit(deps, 0, nullptr, lit);
        return;
    }
    propagate_non_empty(~lit, e1);
    m_ax.add_prefix_axiom(e);
}

/*
  !suffix(e1,e2) => e1 != ""
  !suffix(e1,e2) => len(e1) > len(e2) or e1 = ycx & e2 = zdx & c != d
*/

void theory_seq::propagate_not_suffix(expr* e) {
    expr* e1 = nullptr, *e2 = nullptr;
    VERIFY(m_util.str.is_suffix(e, e1, e2));
    literal lit = ctx.get_literal(e);
    SASSERT(ctx.get_assignment(lit) == l_false);

    dependency * deps = nullptr;
    expr_ref cont(m);
    if (canonize(e, deps, cont) && m.is_true(cont)) {
        propagate_lit(deps, 0, nullptr, lit);
        return;
    }
    propagate_non_empty(~lit, e1);
    m_ax.add_suffix_axiom(e);

}

bool theory_seq::canonizes(bool is_true, expr* e) {
    dependency* deps = nullptr;
    expr_ref cont(m);
    if (!canonize(e, deps, cont)) cont = e;
    TRACE("seq", tout << is_true << ": " << mk_bounded_pp(e, m, 2) << " -> " << mk_bounded_pp(cont, m, 2) << "\n";
          if (deps) display_deps(tout, deps););
    if ((m.is_true(cont) && !is_true) ||
        (m.is_false(cont) && is_true)) {
        TRACE("seq", display(tout); tout << ctx.get_assignment(ctx.get_literal(e)) << "\n";);
        literal lit = ctx.get_literal(e);
        if (is_true) lit.neg();
        propagate_lit(deps, 0, nullptr, lit);
        return true;
    }
    if ((m.is_false(cont) && !is_true) ||
        (m.is_true(cont) && is_true)) {
        TRACE("seq", display(tout););
        return true;
    }
    return false;
}


void theory_seq::get_ite_concat(ptr_vector<expr>& concats, ptr_vector<expr>& todo) {
    expr* e1 = nullptr, *e2 = nullptr;
    while (!todo.empty()) {
        expr* e = todo.back();
        todo.pop_back();
        e = m_rep.find(e);
        e = get_ite_value(e);
        e = m_rep.find(e);
        if (m_util.str.is_concat(e, e1, e2)) {
            todo.push_back(e2, e1);
        }        
        else {
            concats.push_back(e);        
        }
    }
}<|MERGE_RESOLUTION|>--- conflicted
+++ resolved
@@ -2869,11 +2869,7 @@
 }
 
 void theory_seq::add_axiom(literal_vector & lits) {
-<<<<<<< HEAD
     TRACE("seq", ctx.display_literals_smt2(tout << "assert:", lits) << "\n";);
-=======
-    TRACE("seq", ctx.display_literals_verbose(tout << "assert " << lits << " :", lits) << "\n";);
->>>>>>> b5deba84
     for (literal lit : lits)
         ctx.mark_as_relevant(lit);
 
