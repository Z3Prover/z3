--- conflicted
+++ resolved
@@ -1275,11 +1275,7 @@
         }
     }
     else {
-<<<<<<< HEAD
-        lenY11 = m_util.str.mk_length(y11);
-=======
         lenY11 = mk_len(y11);
->>>>>>> e026f96e
     }
 
     dependency* dep = e.dep();
@@ -1293,17 +1289,10 @@
     if (ls.size() >= 2 && rs.size() >= 2 && (ls.size() > 2 || rs.size() > 2)) {
         expr_ref len1(m_autil.mk_int(0),m), len2(m_autil.mk_int(0),m);
         for (unsigned i = 2; i < ls.size(); ++i) {
-<<<<<<< HEAD
-            len1 = mk_add(len1, m_util.str.mk_length(ls[i]));
-        }
-        for (unsigned i = 2; i < rs.size(); ++i) {
-            len2 = mk_add(len2, m_util.str.mk_length(rs[i]));
-=======
             len1 = mk_add(len1, mk_len(ls[i]));
         }
         for (unsigned i = 2; i < rs.size(); ++i) {
             len2 = mk_add(len2, mk_len(rs[i]));
->>>>>>> e026f96e
         }
         literal lit2;
         if (!m_autil.is_numeral(len1) && !m_autil.is_numeral(len2)) {
@@ -3094,10 +3083,7 @@
 bool theory_seq::solve_nc(unsigned idx) {
     nc const& n = m_ncs[idx];
     dependency* deps = n.deps();    
-<<<<<<< HEAD
-=======
     literal len_gt = n.len_gt();
->>>>>>> e026f96e
     context& ctx = get_context();
     expr_ref c = canonize(n.contains(), deps);
     expr* a = nullptr, *b = nullptr;
@@ -3115,12 +3101,8 @@
         return true;
     }
 
-<<<<<<< HEAD
-    if (false && ctx.get_assignment(n.len_gt()) == l_true) {
-=======
     if (ctx.get_assignment(len_gt) == l_true) {
         TRACE("seq", tout << len_gt << " is true\n";);
->>>>>>> e026f96e
         return true;
     }
 
@@ -3133,11 +3115,7 @@
     if (m.is_or(c)) {
         for (expr* arg : *to_app(c)) {
             expr_ref ci(arg, m);
-<<<<<<< HEAD
-            m_ncs.push_back(nc(ci, n.len_gt(), deps));
-=======
             m_ncs.push_back(nc(ci, len_gt, deps));
->>>>>>> e026f96e
         }
         m_new_propagation = true;
         return true;
@@ -3166,11 +3144,7 @@
     }
     
     if (c != n.contains()) {
-<<<<<<< HEAD
-        m_ncs.push_back(nc(c, n.len_gt(), deps));
-=======
         m_ncs.push_back(nc(c, len_gt, deps));
->>>>>>> e026f96e
         m_new_propagation = true;
         return true;
     }
@@ -3482,56 +3456,6 @@
     if (m_util.str.is_itos(n)) {
         return false;
     }
-<<<<<<< HEAD
-    if (!m_stoi_axioms.contains(val)) {
-        m_stoi_axioms.insert(val);
-        if (!val.is_minus_one()) {
-            app_ref e1(m_util.str.mk_string(symbol(val.to_string().c_str())), m);            
-            expr_ref n1(arith_util(m).mk_numeral(val, true), m);
-            literal eq1 = mk_preferred_eq(e, n1);
-            literal eq2 = mk_preferred_eq(n, e1);
-            add_axiom(~eq1, eq2);
-            add_axiom(~eq2, eq1);
-            m_trail_stack.push(insert_map<theory_seq, rational_set, rational>(m_stoi_axioms, val));
-            m_trail_stack.push(push_replay(alloc(replay_axiom, m, e)));
-            return true;
-        }
-    }
-    if (upper_bound(n, val) && get_length(n, val) && val.is_pos() && !m_stoi_axioms.contains(val)) {
-        zstring s;
-        SASSERT(val.is_unsigned());
-        unsigned sz = val.get_unsigned();
-        expr_ref len1(m), len2(m), ith_char(m), num(m), coeff(m);
-        expr_ref_vector nums(m);
-        len1 = m_util.str.mk_length(n);
-        len2 = m_autil.mk_int(sz);
-        literal lit = mk_eq(len1, len2, false);
-        literal_vector lits;
-        lits.push_back(~lit);
-        for (unsigned i = 0; i < sz; ++i) {
-            ith_char = mk_nth(n, m_autil.mk_int(i));
-            lits.push_back(~is_digit(ith_char));
-            nums.push_back(digit2int(ith_char));
-        }        
-        rational c(1);
-        for (unsigned i = sz; i-- > 0; c *= rational(10)) {
-            coeff = m_autil.mk_numeral(c, true);
-            nums[i] = m_autil.mk_mul(coeff, nums[i].get());
-        }
-        num = m_autil.mk_add(nums.size(), nums.c_ptr());
-        ctx.get_rewriter()(num);
-        lits.push_back(mk_preferred_eq(e, num));
-        ++m_stats.m_add_axiom;
-        m_new_propagation = true;
-        for (literal lit : lits) {
-            ctx.mark_as_relevant(lit);
-        }
-        TRACE("seq", ctx.display_literals_verbose(tout, lits); tout << "\n";);
-        ctx.mk_th_axiom(get_id(), lits.size(), lits.c_ptr());
-        m_stoi_axioms.insert(val);
-        m_trail_stack.push(insert_map<theory_seq, rational_set, rational>(m_stoi_axioms, val));
-        m_trail_stack.push(push_replay(alloc(replay_axiom, m, e)));
-=======
     enforce_length(n);
 
     if (get_length(n, val) && val.is_pos() && val.is_unsigned() && !m_si_axioms.contains(e)) {
@@ -3539,7 +3463,6 @@
         m_si_axioms.insert(e);
         m_trail_stack.push(push_replay(alloc(replay_is_axiom, m, e)));
         m_trail_stack.push(insert_map<theory_seq, obj_hashtable<expr>, expr*>(m_si_axioms, e));
->>>>>>> e026f96e
         return true;
     }
     
@@ -3557,19 +3480,6 @@
     add_axiom(~lo, ~hi, isd);
     add_axiom(~isd, lo);
     add_axiom(~isd, hi);
-<<<<<<< HEAD
-#if 1
-    for (unsigned i = 0; i < 10; ++i) {
-        expr_ref cnst(bv.mk_numeral(rational('0'+i), bv.mk_sort(8)), m);
-        add_axiom(mk_eq(digit2int(cnst), m_autil.mk_int(i), false));
-    }
-#else
-    for (unsigned i = 0; i < 10; ++i) {
-        add_axiom(~mk_eq(ch, bv.mk_numeral(rational('0'+i), bv.mk_sort(8)), false), mk_preferred_eq(d2i, m_autil.mk_int(i)));
-    }
-#endif
-=======
->>>>>>> e026f96e
     return isd;
 }
 
@@ -5322,14 +5232,9 @@
         else if (!canonizes(false, e)) {
             propagate_non_empty(lit, e2);
             dependency* dep = m_dm.mk_leaf(assumption(lit));
-<<<<<<< HEAD
-            literal len_gt = mk_simplified_literal(m_autil.mk_le(m_autil.mk_sub(m_util.str.mk_length(e1), m_util.str.mk_length(e2)), 
-                                                                 m_autil.mk_int(-1)));
-=======
             literal len_gt = mk_simplified_literal(m_autil.mk_le(mk_sub(mk_len(e1), mk_len(e2)), 
                                                                  m_autil.mk_int(-1)));
             ctx.force_phase(len_gt);
->>>>>>> e026f96e
             m_ncs.push_back(nc(expr_ref(e, m), len_gt, dep));
         }
     }
@@ -5627,51 +5532,6 @@
         lits.push_back(mk_literal(m_autil.mk_le(len, idx)));
         propagate_lit(nullptr, 1, &lit, mk_literal(m_autil.mk_ge(len, idx)));
     }
-<<<<<<< HEAD
-    bool has_undef = false;
-    int start = ctx.get_random_value();
-    TRACE("seq", tout << "moves: " << mvs.size() << "\n";);
-    for (unsigned i = 0; i < mvs.size(); ++i) {
-        unsigned j = (i + start) % mvs.size();
-        eautomaton::move mv = mvs[j];
-        expr_ref nth = mk_nth(e, idx);
-        expr_ref acc = mv.t()->accept(nth);
-        step = mk_step(e, idx, re, src, mv.dst(), acc);
-        lits.push_back(mk_literal(step));
-        switch (ctx.get_assignment(lits.back())) {
-        case l_true:
-            return false;
-        case l_undef:
-            TRACE("seq", tout << "step: " << step << "\n";);
-            //ctx.force_phase(lits.back());
-            //return true;
-            has_undef = true;
-            break;
-        default:
-            break;
-        }
-    }
-    change = true;
-    if (has_undef && mvs.size() == 1) {
-        literal lit = lits.back();
-        lits.pop_back();
-        for (unsigned i = 0; i < lits.size(); ++i) {
-            lits[i].neg();
-        }
-        propagate_lit(nullptr, lits.size(), lits.c_ptr(), lit);
-        return false;
-    }
-    TRACE("seq", ctx.display_literals_verbose(tout, lits) << "\n";);
-
-    if (has_undef) {
-        TRACE("seq", tout << "has undef\n";);
-        ctx.mk_th_axiom(get_id(), lits.size(), lits.c_ptr());
-        return false;
-    }
-    for (unsigned i = 0; i < lits.size(); ++i) {
-        SASSERT(ctx.get_assignment(lits[i]) == l_false);
-        lits[i].neg();
-=======
     else {
         propagate_lit(nullptr, 1, &lit, ~mk_literal(m_autil.mk_le(len, idx)));
     }
@@ -5684,53 +5544,10 @@
         get_context().get_rewriter()(t);
         literal step = mk_literal(mk_step(e, idx, re, src, mv.dst(), t));
         lits.push_back(step);
->>>>>>> e026f96e
     }
     get_context().mk_th_axiom(get_id(), lits.size(), lits.c_ptr());
 }
 
-<<<<<<< HEAD
-
-/**
-   acc(s, idx, re, i) & step(s, idx, re, i, j, t) => acc(s, idx + 1, re, j)
-*/
-
-bool theory_seq::add_step2accept(expr* step, bool& change) {
-    context& ctx = get_context();
-    SASSERT(ctx.get_assignment(step) == l_true);
-    expr* re = nullptr, *_acc = nullptr, *s = nullptr, *idx = nullptr, *i = nullptr, *j = nullptr;
-    VERIFY(is_step(step, s, idx, re, i, j, _acc));
-    literal acc1 = mk_accept(s, idx,  re, i);
-    TRACE("seq", tout << acc1 << " " << ctx.get_assignment(acc1) << "\n";);
-    switch (ctx.get_assignment(acc1)) {
-    case l_false:
-        break;
-    case l_undef:
-        change = true;
-        return true;
-    case l_true: {
-        change = true;
-        rational r;
-        VERIFY(m_autil.is_numeral(idx, r) && r.is_unsigned());
-        expr_ref idx1(m_autil.mk_int(r.get_unsigned() + 1), m);
-        literal acc2 = mk_accept(s, idx1, re, j);
-        literal_vector lits;
-        lits.push_back(acc1);
-        lits.push_back(ctx.get_literal(step));
-        lits.push_back(~acc2);
-        TRACE("seq", tout << acc2 << " " << ctx.get_assignment(acc2) << "\n";);
-        switch (ctx.get_assignment(acc2)) {
-        case l_undef:
-            propagate_lit(nullptr, 2, lits.c_ptr(), acc2);
-            break;
-        case l_true:
-            break;
-        case l_false:
-            set_conflict(nullptr, lits);
-            break;
-        }
-        break;
-=======
 void theory_seq::add_theory_assumptions(expr_ref_vector & assumptions) {
     TRACE("seq", tout << "add_theory_assumption " << m_util.has_re() << "\n";);
     if (m_util.has_re()) {
@@ -5738,7 +5555,6 @@
         m_max_unfolding_lit = mk_literal(dlimit);
         TRACE("seq", tout << "add_theory_assumption " << dlimit << " " << assumptions << "\n";);
         assumptions.push_back(dlimit);
->>>>>>> e026f96e
     }
 }
 
@@ -5815,10 +5631,6 @@
     add_axiom(lit, e1_gt_e2, ~mk_eq(c, d, false));
 }
 
-<<<<<<< HEAD
-=======
-
->>>>>>> e026f96e
 
 bool theory_seq::canonizes(bool sign, expr* e) {
     context& ctx = get_context();
@@ -5840,44 +5652,6 @@
     return false;
 }
 
-<<<<<<< HEAD
-
-bool theory_seq::propagate_automata() {
-    context& ctx = get_context();
-    if (m_atoms_qhead == m_atoms.size()) {
-        return false;
-    }
-    m_trail_stack.push(value_trail<theory_seq, unsigned>(m_atoms_qhead));
-    ptr_vector<expr> re_add;
-    bool change = false;
-    while (m_atoms_qhead < m_atoms.size() && !ctx.inconsistent()) {
-        expr* e = m_atoms[m_atoms_qhead];
-        TRACE("seq", tout << mk_pp(e, m) << "\n";);
-        bool reQ = false;
-        if (is_accept(e)) {
-            reQ = add_accept2step(e, change);
-        }
-        else if (is_reject(e)) {
-            reQ = add_reject2reject(e, change);
-        }
-        else if (is_step(e)) {
-            reQ = add_step2accept(e, change);
-        }
-        else if (m_util.str.is_prefix(e)) {
-            reQ = add_prefix2prefix(e, change);
-        }
-        if (reQ) {
-            re_add.push_back(e);
-            change = true;
-        }
-        ++m_atoms_qhead;
-    }
-    m_atoms.append(re_add);
-    return change || get_context().inconsistent();
-}
-=======
->>>>>>> e026f96e
-
 void theory_seq::get_concat(expr* e, ptr_vector<expr>& concats) {
     expr* e1 = nullptr, *e2 = nullptr;
     while (true) {
