--- conflicted
+++ resolved
@@ -1078,17 +1078,10 @@
         // Optimization
         //
         // -----------------------------------
-<<<<<<< HEAD
-        virtual inf_eps_rational<inf_rational> maximize(theory_var v, expr_ref& blocker, bool& has_shared);
-        virtual inf_eps_rational<inf_rational> value(theory_var v);
-        virtual theory_var add_objective(app* term);
         expr_ref mk_ge(generic_model_converter& fm, theory_var v, inf_numeral const& val);
-=======
         inf_eps_rational<inf_rational> maximize(theory_var v, expr_ref& blocker, bool& has_shared) override;
         inf_eps_rational<inf_rational> value(theory_var v) override;
         theory_var add_objective(app* term) override;
-        expr_ref mk_ge(filter_model_converter& fm, theory_var v, inf_numeral const& val);
->>>>>>> fc719a5e
         void enable_record_conflict(expr* bound);
         void record_conflict(unsigned num_lits, literal const * lits, 
                           unsigned num_eqs, enode_pair const * eqs,
