/*++
  Copyright (c) 2016 Microsoft Corporation

  Module Name:

  theory_lra.cpp

  Abstract:

  <abstract>

  Author:

  Lev Nachmanson (levnach) 2016-25-3
  Nikolaj Bjorner (nbjorner)

  Revision History:


  --*/
#include "util/stopwatch.h"
#include "math/lp/lp_solver.h"
#include "math/lp/lp_primal_simplex.h"
#include "math/lp/lp_dual_simplex.h"
#include "math/lp/indexed_value.h"
#include "math/lp/lar_solver.h"
#include "math/lp/nla_solver.h"
#include "math/lp/lp_types.h"
#include "math/polynomial/algebraic_numbers.h"
#include "math/polynomial/polynomial.h"
#include "util/nat_set.h"
#include "util/optional.h"
#include "util/inf_rational.h"
#include "util/cancel_eh.h"
#include "util/scoped_timer.h"
#include "util/nat_set.h"
#include "ast/ast_pp.h"
#include "model/numeral_factory.h"
#include "smt/smt_theory.h"
#include "smt/smt_context.h"
#include "smt/theory_lra.h"
#include "smt/smt_model_generator.h"
#include "smt/arith_eq_adapter.h"
#include "util/nat_set.h"
#include "tactic/generic_model_converter.h"
#include "ast/ast_pp.h"
#include "ast/ast_ll_pp.h"
#include "util/cancel_eh.h"
#include "util/scoped_timer.h"

typedef lp::var_index lpvar;

namespace lp_api {
enum bound_kind { lower_t, upper_t };

std::ostream& operator<<(std::ostream& out, bound_kind const& k) {
    switch (k) {
    case lower_t: return out << "<=";
    case upper_t: return out << ">=";
    }
    return out;
}

class bound { 
    smt::bool_var    m_bv;
    smt::theory_var  m_var;
    lpvar            m_vi;
    bool             m_is_int;
    rational         m_value;
    bound_kind       m_bound_kind;
    lp::constraint_index m_constraints[2];

public:
    bound(smt::bool_var bv, smt::theory_var v, lpvar vi, bool is_int, rational const & val, bound_kind k, lp::constraint_index ct, lp::constraint_index cf):
        m_bv(bv),
        m_var(v),
        m_vi(vi),
        m_is_int(is_int),
        m_value(val),
        m_bound_kind(k) {
        m_constraints[0] = cf;
        m_constraints[1] = ct;
    }
    virtual ~bound() {}
    smt::theory_var get_var() const { return m_var; }
    lp::tv tv() const { return lp::tv::raw(m_vi); }
    smt::bool_var get_bv() const { return m_bv; }
    bound_kind get_bound_kind() const { return m_bound_kind; }
    bool is_int() const { return m_is_int; }
    rational const& get_value() const { return m_value; }
    lp::constraint_index get_constraint(bool b) const { return m_constraints[b]; }
    inf_rational get_value(bool is_true) const { 
        if (is_true) return inf_rational(m_value);                         // v >= value or v <= value
        if (m_is_int) {
            SASSERT(m_value.is_int());
            if (m_bound_kind == lower_t) return inf_rational(m_value - rational::one()); // v <= value - 1
            return inf_rational(m_value + rational::one());                              // v >= value + 1
        }
        else {
            if (m_bound_kind == lower_t) return inf_rational(m_value, false);  // v <= value - epsilon
            return inf_rational(m_value, true);                                // v >= value + epsilon
        }
    } 
    virtual std::ostream& display(std::ostream& out) const {
        return out << m_value << "  " << get_bound_kind() << " v" << get_var();
    }
};

std::ostream& operator<<(std::ostream& out, bound const& b) {
    return b.display(out);
}

struct stats {
    unsigned m_assert_lower;
    unsigned m_assert_upper;
    unsigned m_bounds_propagations;
    unsigned m_num_iterations;
    unsigned m_num_iterations_with_no_progress;
    unsigned m_need_to_solve_inf;
    unsigned m_fixed_eqs;
    unsigned m_conflicts;
    unsigned m_bound_propagations1;
    unsigned m_bound_propagations2;
    unsigned m_assert_diseq;
    unsigned m_gomory_cuts;
    unsigned m_nla_explanations;
    unsigned m_nla_lemmas;
    unsigned m_nra_calls;
    unsigned m_assume_eqs;
    unsigned m_branch;
    stats() { reset(); }
    void reset() {
        memset(this, 0, sizeof(*this));
    }
};

typedef optional<inf_rational> opt_inf_rational;


}

namespace smt {

typedef ptr_vector<lp_api::bound> lp_bounds;
    
class theory_lra::imp {        

    struct scope {
        unsigned m_bounds_lim;
        unsigned m_idiv_lim;
        unsigned m_asserted_qhead;            
        unsigned m_asserted_atoms_lim;
        unsigned m_underspecified_lim;
        expr*    m_not_handled;
    };

    struct delayed_atom {
        unsigned m_bv;
        bool     m_is_true;
        delayed_atom(unsigned b, bool t): m_bv(b), m_is_true(t) {}
    };

    class resource_limit : public lp::lp_resource_limit {
        imp& m_imp;
    public:
        resource_limit(imp& i): m_imp(i) { }
        bool get_cancel_flag() override { return !m_imp.m.inc(); }
    };


    theory_lra&          th;
    ast_manager&         m;
    arith_util           a;
    arith_eq_adapter     m_arith_eq_adapter;
    vector<rational>     m_columns;
      

    // temporary values kept during internalization
    struct internalize_state {
        expr_ref_vector     m_terms;                     
        vector<rational>    m_coeffs;
        svector<theory_var> m_vars;
        rational            m_offset;
        ptr_vector<expr>    m_to_ensure_enode, m_to_ensure_var;
        internalize_state(ast_manager& m): m_terms(m) {}
        void reset() {
            m_terms.reset();
            m_coeffs.reset();
            m_offset.reset();
            m_vars.reset();
            m_to_ensure_enode.reset();
            m_to_ensure_var.reset();
        }
    };
    ptr_vector<internalize_state> m_internalize_states;
    unsigned                      m_internalize_head;

    class scoped_internalize_state {
        imp& m_imp;
        internalize_state& m_st;

        internalize_state& push_internalize(imp& i) {
            if (i.m_internalize_head == i.m_internalize_states.size()) {
                i.m_internalize_states.push_back(alloc(internalize_state, i.m));
            }
            internalize_state& st = *i.m_internalize_states[i.m_internalize_head++];
            st.reset();
            return st;
        }
    public:
        scoped_internalize_state(imp& i): m_imp(i), m_st(push_internalize(i)) {}
        ~scoped_internalize_state() { --m_imp.m_internalize_head; }
        expr_ref_vector&     terms() { return m_st.m_terms; }                     
        vector<rational>&    coeffs() { return m_st.m_coeffs; }
        svector<theory_var>& vars() { return m_st.m_vars; }
        rational&            offset() { return m_st.m_offset; }
        ptr_vector<expr>&    to_ensure_enode() { return m_st.m_to_ensure_enode; }            
        ptr_vector<expr>&    to_ensure_var() { return m_st.m_to_ensure_var; }            
        void push(expr* e, rational c) { m_st.m_terms.push_back(e); m_st.m_coeffs.push_back(c); }
        void set_back(unsigned i) { 
            if (terms().size() == i + 1) return;
            terms()[i] = terms().back(); 
            coeffs()[i] = coeffs().back();
            terms().pop_back();
            coeffs().pop_back();
        }
    };
       
    typedef vector<std::pair<rational, lpvar>> var_coeffs;

    var_coeffs               m_left_side;              // constraint left side
    mutable std::unordered_map<lpvar, rational> m_variable_values; // current model
    lpvar m_one_var;
    lpvar m_zero_var;
    lpvar m_rone_var;
    lpvar m_rzero_var;

    enum constraint_source {
        inequality_source,
        equality_source,
        definition_source,
        null_source
    };
    svector<constraint_source>                    m_constraint_sources;
    svector<literal>                              m_inequalities;    // asserted rows corresponding to inequality literals.
    svector<enode_pair>                           m_equalities;      // asserted rows corresponding to equalities.
    svector<theory_var>                           m_definitions;     // asserted rows corresponding to definitions

    svector<delayed_atom>  m_asserted_atoms;        
    expr*                  m_not_handled;
    ptr_vector<app>        m_underspecified;
    ptr_vector<expr>       m_idiv_terms;
    vector<ptr_vector<lp_api::bound> > m_use_list;        // bounds where variables are used.

    // attributes for incremental version:
    u_map<lp_api::bound*>      m_bool_var2bound;
    vector<lp_bounds>      m_bounds;
    unsigned_vector        m_unassigned_bounds;
    unsigned_vector        m_bounds_trail;
    unsigned               m_asserted_qhead;

    svector<unsigned>       m_to_check;    // rows that should be checked for theory propagation

    svector<std::pair<theory_var, theory_var> >       m_assume_eq_candidates; 
    unsigned                                          m_assume_eq_head;
    lp::u_set                                         m_tmp_var_set;
    
    unsigned                                          m_num_conflicts;

    // non-linear arithmetic
    scoped_ptr<nla::solver>  m_nla;
    scoped_ptr<scoped_anum>  m_a1, m_a2;

    // integer arithmetic
    scoped_ptr<lp::int_solver> m_lia;


    struct var_value_eq {
        imp & m_th;
        var_value_eq(imp & th):m_th(th) {}
        bool operator()(theory_var v1, theory_var v2) const { 
            if (m_th.is_int(v1) != m_th.is_int(v2)) {
                return false;
            }
            return m_th.is_eq(v1, v2);
        }
    };

    bool use_nra_model() {
        if (m_nla && m_nla->use_nra_model()) {
            if (!m_a1) {
                m_a1 = alloc(scoped_anum, m_nla->am());
                m_a2 = alloc(scoped_anum, m_nla->am());
            }
            return true;
        }
        return false;
    }
    
    struct var_value_hash {
        imp & m_th;
        var_value_hash(imp & th):m_th(th) {}
        unsigned operator()(theory_var v) const { 
            if (m_th.use_nra_model()) {
                return m_th.is_int(v);
            }
            else {
                return (unsigned)std::hash<lp::impq>()(m_th.get_ivalue(v)); 
            }
        }
    };
    int_hashtable<var_value_hash, var_value_eq>   m_model_eqs;


    svector<scope>         m_scopes;
    lp_api::stats          m_stats;
    arith_factory*         m_factory;       
    scoped_ptr<lp::lar_solver> m_solver;
    resource_limit         m_resource_limit;
    lp_bounds              m_new_bounds;
    symbol                 m_farkas;

    context& ctx() const { return th.get_context(); }
    theory_id get_id() const { return th.get_id(); }
    theory_arith_params const& params() const { return ctx().get_fparams(); }
    bool is_int(theory_var v) const {  return is_int(get_enode(v));  }
    bool is_int(enode* n) const { return a.is_int(n->get_owner()); }
    bool is_real(theory_var v) const {  return is_real(get_enode(v));  }
    bool is_real(enode* n) const { return a.is_real(n->get_owner()); }
    enode* get_enode(theory_var v) const { return th.get_enode(v); }
    enode* get_enode(expr* e) const { return ctx().get_enode(e); }
    expr*  get_owner(theory_var v) const { return get_enode(v)->get_owner(); }        

    lp::lar_solver& lp(){ return *m_solver.get(); }
    const lp::lar_solver& lp() const { return *m_solver.get(); }
    
    void init_solver() {
        if (m_solver) return;

        reset_variable_values();
        m_solver = alloc(lp::lar_solver); 

        // initialize 0, 1 variables:
        get_one(true);
        get_one(false);
        get_zero(true);
        get_zero(false);

        smt_params_helper lpar(ctx().get_params());
        lp().settings().set_resource_limit(m_resource_limit);
        lp().settings().simplex_strategy() = static_cast<lp::simplex_strategy_enum>(lpar.arith_simplex_strategy());
        lp().settings().bound_propagation() = BP_NONE != propagation_mode();
        lp().settings().m_enable_hnf = lpar.arith_enable_hnf();
        lp().settings().m_print_external_var_name = lpar.arith_print_ext_var_names();
        lp().set_track_pivoted_rows(lpar.arith_bprop_on_pivoted_rows());
        lp().settings().report_frequency = lpar.arith_rep_freq();
        lp().settings().print_statistics = lpar.arith_print_stats();

        // todo : do not use m_arith_branch_cut_ratio for deciding on cheap cuts
        unsigned branch_cut_ratio = ctx().get_fparams().m_arith_branch_cut_ratio;
        lp().set_cut_strategy(branch_cut_ratio);
        
        lp().settings().m_int_run_gcd_test = ctx().get_fparams().m_arith_gcd_test;
        lp().settings().set_random_seed(ctx().get_fparams().m_random_seed);
        m_lia = alloc(lp::int_solver, *m_solver.get());
        get_one(true);
        get_zero(true);
        get_one(false);
        get_zero(false);
    }

    lpvar add_const(int c, lpvar& var, bool is_int) {
        if (var != UINT_MAX) {
            return var;
        }
        app_ref cnst(a.mk_numeral(rational(c), is_int), m);
        mk_enode(cnst);
        theory_var v = mk_var(cnst);
        var = lp().add_var(v, true);
        lp().push();
        add_def_constraint(lp().add_var_bound(var, lp::GE, rational(c)));
        add_def_constraint(lp().add_var_bound(var, lp::LE, rational(c)));
        TRACE("arith", tout << "add " << cnst << ", var = " << var << "\n";);
        return var;
    }

    lpvar get_one(bool is_int) {
        return add_const(1, is_int ? m_one_var : m_rone_var, is_int);
    }

    lpvar get_zero(bool is_int) {
        return add_const(0, is_int ? m_zero_var : m_rzero_var, is_int);
    }

    void ensure_nla() {
        if (!m_nla) {
            m_nla = alloc(nla::solver, *m_solver.get(), m.limit());
            for (auto const& _s : m_scopes) {
                (void)_s;
                m_nla->push();
            }
            smt_params_helper prms(ctx().get_params());
            m_nla->settings().run_order() =                   prms.arith_nl_order();
            m_nla->settings().run_tangents() =                prms.arith_nl_tangents();
            m_nla->settings().run_horner() =                  prms.arith_nl_horner();
            m_nla->settings().horner_subs_fixed() =           prms.arith_nl_horner_subs_fixed();            
            m_nla->settings().horner_frequency() =            prms.arith_nl_horner_frequency();
            m_nla->settings().horner_row_length_limit() =     prms.arith_nl_horner_row_length_limit();
            m_nla->settings().run_grobner() =                 prms.arith_nl_grobner();
            m_nla->settings().grobner_subs_fixed() =          prms.arith_nl_grobner_subs_fixed();
            m_nla->settings().grobner_eqs_growth() =          prms.arith_nl_grobner_eqs_growth();
            m_nla->settings().grobner_expr_size_growth() =    prms.arith_nl_grobner_expr_size_growth();
            m_nla->settings().grobner_expr_degree_growth() =  prms.arith_nl_grobner_expr_degree_growth();
            m_nla->settings().grobner_max_simplified() =      prms.arith_nl_grobner_max_simplified();
            m_nla->settings().grobner_number_of_conflicts_to_report() = prms.arith_nl_grobner_cnfl_to_report();
            m_nla->settings().grobner_quota() =                         prms.arith_nl_gr_q();
        }
    }

    void found_unsupported(expr* n) {
        ctx().push_trail(value_trail<context, expr*>(m_not_handled));
        TRACE("arith", tout << "unsupported " << mk_pp(n, m) << "\n";);
        m_not_handled = n;    
    }

    void found_underspecified(expr* n) {
        if (is_app(n) && is_underspecified(to_app(n))) {
            TRACE("arith", tout << "Unhandled: " << mk_pp(n, m) << "\n";);
            m_underspecified.push_back(to_app(n));
        }
        expr* e = nullptr;
        if (a.is_div(n)) {                
            e = a.mk_div0(to_app(n)->get_arg(0), to_app(n)->get_arg(1));
        }
        else if (a.is_idiv(n)) {                
            e = a.mk_idiv0(to_app(n)->get_arg(0), to_app(n)->get_arg(1));
        }
        else if (a.is_rem(n)) {                
            e = a.mk_rem0(to_app(n)->get_arg(0), to_app(n)->get_arg(1));
        }
        else if (a.is_mod(n)) {                
            e = a.mk_mod0(to_app(n)->get_arg(0), to_app(n)->get_arg(1));
        }
        else if (a.is_power(n)) {                
            e = a.mk_power0(to_app(n)->get_arg(0), to_app(n)->get_arg(1));
        }
        if (e) {
            literal lit = th.mk_eq(e, n, false);
            ctx().mark_as_relevant(lit);
            ctx().assign(lit, nullptr);
        }

    }

    bool is_numeral(expr* term, rational& r) {
        rational mul(1);
        do {
            if (a.is_numeral(term, r)) {
                r *= mul;
                return true;
            }
            if (a.is_uminus(term, term)) {
                mul.neg();
                continue;
            }
            if (a.is_to_real(term, term)) {
                continue;
            }                
            return false;
        }
        while (false);
        return false;
    }

    void linearize_term(expr* term, scoped_internalize_state& st) {
        st.push(term, rational::one());
        linearize(st);
    } 
        
    void linearize_ineq(expr* lhs, expr* rhs, scoped_internalize_state& st) {
        st.push(lhs, rational::one());
        st.push(rhs, rational::minus_one());
        linearize(st);
    }
        
    void linearize(scoped_internalize_state& st) { 
        expr_ref_vector & terms = st.terms();
        svector<theory_var>& vars = st.vars();
        vector<rational>& coeffs = st.coeffs();
        rational& offset = st.offset();
        rational r;
        expr* n1, *n2;
        unsigned index = 0;
        while (index < terms.size()) {
            SASSERT(index >= vars.size());
            expr* n = terms[index].get();
            st.to_ensure_enode().push_back(n);
            if (a.is_add(n)) {
                for (expr* arg : *to_app(n)) {
                    st.push(arg, coeffs[index]);
                }
                st.set_back(index);
            }
            else if (a.is_sub(n)) {
                unsigned sz = to_app(n)->get_num_args();
                terms[index] = to_app(n)->get_arg(0);                    
                for (unsigned i = 1; i < sz; ++i) {
                    st.push(to_app(n)->get_arg(i), -coeffs[index]);
                }
            }
            else if (a.is_mul(n, n1, n2) && is_numeral(n1, r)) {
                coeffs[index] *= r;
                terms[index] = n2;
                st.to_ensure_enode().push_back(n1);
            }
            else if (a.is_mul(n, n1, n2) && is_numeral(n2, r)) {
                coeffs[index] *= r;
                terms[index] = n1;
                st.to_ensure_enode().push_back(n2);
            }
            else if (a.is_mul(n)) {
                theory_var v = internalize_mul(to_app(n));
                coeffs[vars.size()] = coeffs[index];
                vars.push_back(v);
                ++index;
            }
            else if (a.is_numeral(n, r)) {
                offset += coeffs[index]*r;
                ++index;
            }
            else if (a.is_uminus(n, n1)) {
                coeffs[index].neg();
                terms[index] = n1;
            }
            else if (a.is_to_real(n, n1)) {
                terms[index] = n1;
                if (!ctx().e_internalized(n)) {
                    app* t = to_app(n);
                    VERIFY(internalize_term(to_app(n1)));
                    mk_enode(t);
                    theory_var v = mk_var(n);
                    theory_var w = mk_var(n1);
                    lpvar vj = register_theory_var_in_lar_solver(v);
                    lpvar wj = register_theory_var_in_lar_solver(w);
                    auto lu_constraints = lp().add_equality(vj, wj);
                    add_def_constraint(lu_constraints.first);
                    add_def_constraint(lu_constraints.second);
                }
            }
            else if (is_app(n) && a.get_family_id() == to_app(n)->get_family_id()) {
                bool is_first = !ctx().e_internalized(n);
                app* t = to_app(n);
                internalize_args(t);
                mk_enode(t);
                theory_var v = mk_var(n);
                coeffs[vars.size()] = coeffs[index];
                vars.push_back(v);
                ++index;
                if (!is_first) {
                    // skip recursive internalization
                }
                else if (a.is_to_int(n, n1)) {
                    if (!ctx().relevancy())
                        mk_to_int_axiom(t);
                }
                else if (a.is_idiv(n, n1, n2)) {
                    if (!a.is_numeral(n2, r) || r.is_zero()) found_underspecified(n);
                    m_idiv_terms.push_back(n);
                    app_ref mod(a.mk_mod(n1, n2), m);
                    ctx().internalize(mod, false);
                    if (ctx().relevancy()) ctx().add_relevancy_dependency(n, mod);
                    st.to_ensure_var().push_back(n1);
                    st.to_ensure_var().push_back(n2);
                }
                else if (a.is_mod(n, n1, n2)) {
                    if (!a.is_numeral(n2, r) || r.is_zero()) found_underspecified(n);
                    if (!ctx().relevancy()) mk_idiv_mod_axioms(n1, n2);           
                    st.to_ensure_var().push_back(n1);
                    st.to_ensure_var().push_back(n2);   
                }
                else if (a.is_rem(n, n1, n2)) {
                    if (!a.is_numeral(n2, r) || r.is_zero()) found_underspecified(n);
                    if (!ctx().relevancy()) mk_rem_axiom(n1, n2);                    
                    st.to_ensure_var().push_back(n1);
                    st.to_ensure_var().push_back(n2);
                }
                else if (a.is_div(n, n1, n2)) {
                    if (!a.is_numeral(n2, r) || r.is_zero()) found_underspecified(n);
                    if (!ctx().relevancy()) mk_div_axiom(n1, n2);                    
                    st.to_ensure_var().push_back(n1);
                    st.to_ensure_var().push_back(n2);
                }
                else if (!a.is_div0(n) && !a.is_mod0(n) && !a.is_idiv0(n) && !a.is_rem0(n)) {
                    found_unsupported(n);
                }
                else {
                    // no-op
                }
            }
            else {
                if (is_app(n)) {
                    internalize_args(to_app(n));
                }
                theory_var v = mk_var(n);
                coeffs[vars.size()] = coeffs[index];
                vars.push_back(v);
                ++index;
            }
        }
        for (unsigned i = st.to_ensure_enode().size(); i-- > 0; ) {
            expr* n = st.to_ensure_enode()[i];
            if (is_app(n)) {
                mk_enode(to_app(n));
            }
        }
        st.to_ensure_enode().reset();
        for (unsigned i = st.to_ensure_var().size(); i-- > 0; ) {
            expr* n = st.to_ensure_var()[i];
            if (is_app(n)) {
                internalize_term(to_app(n));
            }
        }
        st.to_ensure_var().reset();
        
    }

    void internalize_args(app* t, bool force = false) {
        if (!force && !reflect(t)) 
            return;
        for (expr* arg : *t) {
            if (!ctx().e_internalized(arg)) {
                ctx().internalize(arg, false);
            }
        }
    }

    theory_var internalize_mul(app* t) {
        SASSERT(a.is_mul(t));
        internalize_args(t, true);
        bool _has_var = has_var(t);
        mk_enode(t);
        theory_var v = mk_var(t);

        if (!_has_var) {
            svector<lpvar> vars;
            for (expr* n : *t) {
                if (is_app(n)) VERIFY(internalize_term(to_app(n)));
                SASSERT(ctx().e_internalized(n));
                theory_var v = mk_var(n);
                vars.push_back(register_theory_var_in_lar_solver(v));
            }
            TRACE("arith", tout << "v" << v << " := " << mk_pp(t, m) << "\n" << vars << "\n";);
            m_solver->register_existing_terms();
            ensure_nla();
            m_nla->add_monic(register_theory_var_in_lar_solver(v), vars.size(), vars.c_ptr());
        }
        return v;
    }

    enode * mk_enode(app * n) {
        TRACE("arith", tout << expr_ref(n, m) << " internalized: " << ctx().e_internalized(n) << "\n";);
        if (ctx().e_internalized(n)) {
            return get_enode(n);
        }
        else {
            return ctx().mk_enode(n, !reflect(n), false, enable_cgc_for(n));       
        }
    }

    bool enable_cgc_for(app * n) const {
        // Congruence closure is not enabled for (+ ...) and (* ...) applications.
        return !(n->get_family_id() == get_id() && (n->get_decl_kind() == OP_ADD || n->get_decl_kind() == OP_MUL));
    }


    void mk_clause(literal l1, literal l2, unsigned num_params, parameter * params) {
        TRACE("arith", literal lits[2]; lits[0] = l1; lits[1] = l2; ctx().display_literals_verbose(tout, 2, lits); tout << "\n";);
        ctx().mk_th_axiom(get_id(), l1, l2, num_params, params);
    }

    void mk_clause(literal l1, literal l2, literal l3, unsigned num_params, parameter * params) {
        TRACE("arith", literal lits[3]; lits[0] = l1; lits[1] = l2; lits[2] = l3; ctx().display_literals_verbose(tout, 3, lits); tout << "\n";);
        ctx().mk_th_axiom(get_id(), l1, l2, l3, num_params, params);
    }

    bool is_underspecified(app* n) const {
        if (n->get_family_id() == get_id()) {
            switch (n->get_decl_kind()) {
            case OP_DIV:
            case OP_IDIV:
            case OP_REM:
            case OP_MOD:
            case OP_DIV0:
            case OP_IDIV0:
            case OP_REM0:
            case OP_MOD0:
                return true;
            default:
                break;
            }
        }
        return false;
    }

    bool reflect(app* n) const {
        return params().m_arith_reflect || is_underspecified(n);          
    }

    bool has_var(expr* n) {
        if (!ctx().e_internalized(n)) {
            return false;
        }
        enode* e = get_enode(n);
        return th.is_attached_to_var(e);
    }

    theory_var mk_var(expr* n) {
        if (!ctx().e_internalized(n)) {
            ctx().internalize(n, false);                
        }
        enode* e = get_enode(n);
        theory_var v;
        if (!th.is_attached_to_var(e)) {
            v = th.mk_var(e);
            TRACE("arith", tout << "fresh var: v" << v << " " << mk_pp(n, m) << "\n";);
            SASSERT(m_bounds.size() <= static_cast<unsigned>(v) || m_bounds[v].empty());
            if (m_bounds.size() <= static_cast<unsigned>(v)) {
                m_bounds.push_back(lp_bounds());
                m_unassigned_bounds.push_back(0);
            }
            ctx().attach_th_var(e, &th, v);
        }
        else {
            v = e->get_th_var(get_id());                
        }
        SASSERT(null_theory_var != v);
        TRACE("arith", tout << mk_pp(n, m) << " " << v << "\n";);
        return v;
    }

    bool const has_int() const { return lp().has_int_var(); }
    
    lpvar register_theory_var_in_lar_solver(theory_var v) {
        lpvar lpv = lp().external_to_local(v);
        if (lpv != lp::null_lpvar)
            return lpv;
        return lp().add_var(v, is_int(v));
    }
        
    void init_left_side(scoped_internalize_state& st) {
        SASSERT(all_zeros(m_columns));
        svector<theory_var> const& vars = st.vars();
        vector<rational> const& coeffs = st.coeffs();
        for (unsigned i = 0; i < vars.size(); ++i) {
            theory_var var = vars[i];
            rational const& coeff = coeffs[i];
            if (m_columns.size() <= static_cast<unsigned>(var)) {
                m_columns.setx(var, coeff, rational::zero());
            }
            else {
                m_columns[var] += coeff;
            }                
        }
        m_left_side.clear();
        // reset the coefficients after they have been used.
        for (unsigned i = 0; i < vars.size(); ++i) {
            theory_var var = vars[i];
            rational const& r = m_columns[var];
            if (!r.is_zero()) {
                m_left_side.push_back(std::make_pair(r, register_theory_var_in_lar_solver(var)));
                m_columns[var].reset();                    
            }
        }
        SASSERT(all_zeros(m_columns));
    }
        
    bool all_zeros(vector<rational> const& v) const {
        for (rational const& r : v) {
            if (!r.is_zero()) {
                return false;
            }
        }
        return true;
    }
        
    void add_eq_constraint(lp::constraint_index index, enode* n1, enode* n2) {
        m_constraint_sources.setx(index, equality_source, null_source);
        m_equalities.setx(index, enode_pair(n1, n2), enode_pair(0, 0));
    }
        
    void add_ineq_constraint(lp::constraint_index index, literal lit) {
        m_constraint_sources.setx(index, inequality_source, null_source);
        m_inequalities.setx(index, lit, null_literal);
    }

    void add_def_constraint(lp::constraint_index index) {
        m_constraint_sources.setx(index, definition_source, null_source);
        m_definitions.setx(index, null_theory_var, null_theory_var);
    }
        
    void add_def_constraint(lp::constraint_index index, theory_var v) {
        m_constraint_sources.setx(index, definition_source, null_source);
        m_definitions.setx(index, v, null_theory_var);
    }


    bool is_infeasible() const {
        return lp().get_status() == lp::lp_status::INFEASIBLE;
    }
    
    void internalize_eq(theory_var v1, theory_var v2) {  
        app_ref term(m.mk_fresh_const("eq", a.mk_real()), m);
        scoped_internalize_state st(*this);
        st.vars().push_back(v1);
        st.vars().push_back(v2);        
        st.coeffs().push_back(rational::one());
        st.coeffs().push_back(rational::minus_one());
        theory_var z = internalize_linearized_def(term, st);      
        lpvar vi = register_theory_var_in_lar_solver(z);
        add_def_constraint(lp().add_var_bound(vi, lp::LE, rational::zero()));
        if (is_infeasible()) {
            IF_VERBOSE(0, verbose_stream() << "infeasible\n";);
        //     process_conflict(); // exit here?
        }
        add_def_constraint(lp().add_var_bound(vi, lp::GE, rational::zero()));
        if (is_infeasible()) {
            IF_VERBOSE(0, verbose_stream() << "infeasible\n";);
        //     process_conflict(); // exit here?
        }
        TRACE("arith", 
              {
                  expr*  o1 = get_enode(v1)->get_owner();
                  expr*  o2 = get_enode(v2)->get_owner();                  
                  tout << "v" << v1 << " = " << "v" << v2 << ": "
                       << mk_pp(o1, m) << " = " << mk_pp(o2, m) << "\n";
              });
    }

    void del_bounds(unsigned old_size) {
        for (unsigned i = m_bounds_trail.size(); i-- > old_size; ) {
            unsigned v = m_bounds_trail[i];
            lp_api::bound* b = m_bounds[v].back();
            // del_use_lists(b);
            dealloc(b);
            m_bounds[v].pop_back();                        
        }
        m_bounds_trail.shrink(old_size);
    }

    void updt_unassigned_bounds(theory_var v, int inc) {
        TRACE("arith", tout << "v" << v << " " << m_unassigned_bounds[v] << " += " << inc << "\n";);
        ctx().push_trail(vector_value_trail<smt::context, unsigned, false>(m_unassigned_bounds, v));
        m_unassigned_bounds[v] += inc;            
    }
       
    bool is_unit_var(scoped_internalize_state& st) {
        return st.offset().is_zero() && st.vars().size() == 1 && st.coeffs()[0].is_one();
    }

    bool is_one(scoped_internalize_state& st) {
        return st.offset().is_one() && st.vars().empty();
    }

    bool is_zero(scoped_internalize_state& st) {
        return st.offset().is_zero() && st.vars().empty();
    }

    theory_var internalize_def(app* term, scoped_internalize_state& st) {
        TRACE("arith", tout << expr_ref(term, m) << "\n";);
        if (ctx().e_internalized(term)) {
            IF_VERBOSE(0, verbose_stream() << "repeated term\n";);
            return mk_var(term);
        }
        linearize_term(term, st);
        if (is_unit_var(st)) {
            return st.vars()[0];
        }
        else {
            theory_var v = mk_var(term);
            SASSERT(null_theory_var != v);
            st.coeffs().resize(st.vars().size() + 1);
            st.coeffs()[st.vars().size()] = rational::minus_one();
            st.vars().push_back(v);
            return v;
        }
    }

    // term - v = 0
    theory_var internalize_def(app* term) {
        scoped_internalize_state st(*this);
        linearize_term(term, st);
        return internalize_linearized_def(term, st);
    }

    lpvar get_lpvar(theory_var v) const {
        return lp().external_to_local(v);
    }

    lp::tv get_tv(theory_var v) const {
        return lp::tv::raw(get_lpvar(v));
    }
    
    theory_var internalize_linearized_def(app* term, scoped_internalize_state& st) {
        theory_var v = mk_var(term);
        TRACE("arith", tout << mk_bounded_pp(term, m) << " v" << v << "\n";);

        if (is_unit_var(st) && v == st.vars()[0]) {
            return st.vars()[0];
        }
        else if (is_one(st) && a.is_numeral(term)) {
            return get_one(a.is_int(term));
        }
        else if (is_zero(st) && a.is_numeral(term)) {
            return get_zero(a.is_int(term));
        }
        else {
            init_left_side(st);
            lpvar vi = get_lpvar(v);
            if (vi == UINT_MAX) {
                if (!st.offset().is_zero()) {
                    m_left_side.push_back(std::make_pair(st.offset(), get_one(a.is_int(term))));
                }
                if (m_left_side.empty()) {
                    vi = lp().add_var(v, a.is_int(term));
                    add_def_constraint(lp().add_var_bound(vi, lp::GE, rational(0)));
                    add_def_constraint(lp().add_var_bound(vi, lp::LE, rational(0)));
                }
                else {
                    vi = lp().add_term(m_left_side, v);
                    SASSERT(lp::tv::is_term(vi));
                    TRACE("arith_verbose", 
                          tout << "v" << v << " := " << mk_pp(term, m) 
                          << " slack: " << vi << " scopes: " << m_scopes.size() << "\n";
                          lp().print_term(lp().get_term(lp::tv::raw(vi)), tout) << "\n";);
                }
            }

            rational val;
            if (a.is_numeral(term, val)) {
                m_fixed_var_table.insert(value_sort_pair(val, is_int(v)), v);
            }
            return v;
        }
    }
        

public:
    imp(theory_lra& th, ast_manager& m): 
        th(th), m(m), 
        a(m), 
        m_arith_eq_adapter(th, a),            
        m_internalize_head(0),
        m_one_var(UINT_MAX),
        m_zero_var(UINT_MAX),
        m_rone_var(UINT_MAX),
        m_rzero_var(UINT_MAX),
        m_not_handled(nullptr),
        m_asserted_qhead(0), 
        m_assume_eq_head(0),
        m_num_conflicts(0),
        m_model_eqs(DEFAULT_HASHTABLE_INITIAL_CAPACITY, var_value_hash(*this), var_value_eq(*this)),
        m_solver(nullptr),
        m_resource_limit(*this),
        m_farkas("farkas") {
    }
        
    ~imp() {
        del_bounds(0);
        std::for_each(m_internalize_states.begin(), m_internalize_states.end(), delete_proc<internalize_state>());
    }

    void init() {
        if (m_solver) return;

        reset_variable_values();
        m_solver = alloc(lp::lar_solver); 

        // initialize 0, 1 variables:
        get_one(true);
        get_one(false);
        get_zero(true);
        get_zero(false);

        smt_params_helper lpar(ctx().get_params());
        lp().settings().set_resource_limit(m_resource_limit);
        lp().settings().simplex_strategy() = static_cast<lp::simplex_strategy_enum>(lpar.arith_simplex_strategy());
        lp().settings().bound_propagation() = BP_NONE != propagation_mode();
        lp().settings().m_enable_hnf = lpar.arith_enable_hnf();
        lp().settings().m_print_external_var_name = lpar.arith_print_ext_var_names();
        lp().set_track_pivoted_rows(lpar.arith_bprop_on_pivoted_rows());
        lp().settings().report_frequency = lpar.arith_rep_freq();
        lp().settings().print_statistics = lpar.arith_print_stats();

        // todo : do not use m_arith_branch_cut_ratio for deciding on cheap cuts
        unsigned branch_cut_ratio = ctx().get_fparams().m_arith_branch_cut_ratio;
        lp().set_cut_strategy(branch_cut_ratio);
        
        lp().settings().m_int_run_gcd_test = ctx().get_fparams().m_arith_gcd_test;
        lp().settings().set_random_seed(ctx().get_fparams().m_random_seed);
        m_lia = alloc(lp::int_solver, *m_solver.get());
        get_one(true);
        get_zero(true);
        get_one(false);
        get_zero(false);
    }
        
    void internalize_is_int(app * n) {
        SASSERT(a.is_is_int(n));
        (void) mk_enode(n);
        if (!ctx().relevancy())
            mk_is_int_axiom(n);        
    }

    bool internalize_atom(app * atom, bool gate_ctx) {
        SASSERT(!ctx().b_internalized(atom));
        expr* n1, *n2;
        rational r;
        lp_api::bound_kind k;
        theory_var v = null_theory_var;
        bool_var bv = ctx().mk_bool_var(atom);
        m_bool_var2bound.erase(bv);
        ctx().set_var_theory(bv, get_id());
        if (a.is_le(atom, n1, n2) && is_numeral(n2, r) && is_app(n1)) {
            v = internalize_def(to_app(n1));
            k = lp_api::upper_t;
        }
        else if (a.is_ge(atom, n1, n2) && is_numeral(n2, r) && is_app(n1)) {
            v = internalize_def(to_app(n1));
            k = lp_api::lower_t;
        }  
        else if (a.is_le(atom, n1, n2) && is_numeral(n1, r) && is_app(n2)) {
            v = internalize_def(to_app(n2));
            k = lp_api::lower_t;
        }
        else if (a.is_ge(atom, n1, n2) && is_numeral(n1, r) && is_app(n2)) {
            v = internalize_def(to_app(n2));
            k = lp_api::upper_t;
        }
        else if (a.is_is_int(atom)) {
            internalize_is_int(atom);
            return true;
        }
        else {
            TRACE("arith", tout << "Could not internalize " << mk_pp(atom, m) << "\n";);
            found_unsupported(atom);
            return true;
        }

        if (is_int(v) && !r.is_int()) {
            r = (k == lp_api::upper_t) ? floor(r) : ceil(r);
        }
        lp_api::bound* b = mk_var_bound(bv, v, k, r);
        m_bounds[v].push_back(b);
        updt_unassigned_bounds(v, +1);
        m_bounds_trail.push_back(v);
        m_bool_var2bound.insert(bv, b);
        TRACE("arith_verbose", tout << "Internalized " << bv << ": " << mk_pp(atom, m) << "\n";);
        mk_bound_axioms(*b);
        //add_use_lists(b);
        return true;
    }
        
    bool internalize_term(app * term) {
        if (ctx().e_internalized(term) && th.is_attached_to_var(ctx().get_enode(term))) {
            // skip
        }
        else {
            internalize_def(term);
        }
        return true;
    }

    bool is_arith(enode* n) {
        return n && n->get_th_var(get_id()) != null_theory_var;
    }
        
    void internalize_eq_eh(app * atom, bool_var) {
        if (!ctx().get_fparams().m_arith_eager_eq_axioms)
            return;
        TRACE("arith_verbose", tout << mk_pp(atom, m) << "\n";);
        expr* lhs = nullptr, *rhs = nullptr;
        VERIFY(m.is_eq(atom, lhs, rhs));
        enode * n1 = get_enode(lhs);
        enode * n2 = get_enode(rhs);
        if (is_arith(n1) && is_arith(n2) && n1 != n2) {
            m_arith_eq_adapter.mk_axioms(n1, n2);
        }
#if 0
        // this is super expensive and not used in the legacy solver.
        // if this is really needed, some other solution has to be possible.

        // internalization of ite expressions produces equalities of the form
        // (= x (ite c x y)) and (= y (ite c x y))
        // this step ensures that a shared enode is attached
        // with the ite expression.
        else {
            if (m.is_ite(lhs) && !is_arith(n1)) {
                internalize_term(to_app(lhs));
            }
            if (m.is_ite(rhs) && !is_arith(n2)) {
                internalize_term(to_app(rhs));
            }
        }
#endif
    }

    void assign_eh(bool_var v, bool is_true) {
        TRACE("arith", tout << mk_pp(ctx().bool_var2expr(v), m) << " " << (is_true?"true":"false") << "\n";);
        m_asserted_atoms.push_back(delayed_atom(v, is_true));
    }

    lbool get_phase(bool_var v) {
        lp_api::bound* b;
        if (!m_bool_var2bound.find(v, b)) {
            return l_undef;
        }
        lp::lconstraint_kind k = lp::EQ;
        switch (b->get_bound_kind()) {
        case lp_api::lower_t:
            k = lp::GE;
            break;
        case lp_api::upper_t:
            k = lp::LE;
            break;
        default:
            break;
        }         
        auto vi = register_theory_var_in_lar_solver(b->get_var());
        if (vi == lp::null_lpvar) {
            return l_undef;
        }
        return m_solver->compare_values(vi, k, b->get_value()) ? l_true : l_false;
    }

    void new_eq_eh(theory_var v1, theory_var v2) {
        TRACE("arith", tout << "eq " << v1 << " == " << v2 << "\n";);
        if (!is_int(v1) && !is_real(v1)) 
            return;
        m_arith_eq_adapter.new_eq_eh(v1, v2);
    }

    bool use_diseqs() const {
        return true;
    }

    void new_diseq_eh(theory_var v1, theory_var v2) {
        TRACE("arith", tout << "v" << v1 << " != " << "v" << v2 << "\n";);
        ++m_stats.m_assert_diseq;
        m_arith_eq_adapter.new_diseq_eh(v1, v2);
    }

    void apply_sort_cnstr(enode* n, sort*) {
        TRACE("arith", tout << "sort constraint: " << mk_pp(n->get_owner(), m) << "\n";);
#if 0
        if (!th.is_attached_to_var(n)) {
            mk_var(n->get_owner());
        }
#endif
    }

    void push_scope_eh() {
        TRACE("arith", tout << "push\n";);
        m_scopes.push_back(scope());
        scope& sc = m_scopes.back();
        sc.m_bounds_lim = m_bounds_trail.size();
        sc.m_asserted_qhead = m_asserted_qhead;
        sc.m_idiv_lim = m_idiv_terms.size();
        sc.m_asserted_atoms_lim = m_asserted_atoms.size();
        sc.m_not_handled = m_not_handled;
        sc.m_underspecified_lim = m_underspecified.size();
        lp().push();
        if (m_nla)
            m_nla->push();

    }

    void pop_scope_eh(unsigned num_scopes) {
        TRACE("arith", tout << "pop " << num_scopes << "\n";);
        if (num_scopes == 0) {
            return;
        }
        unsigned old_size = m_scopes.size() - num_scopes;
        del_bounds(m_scopes[old_size].m_bounds_lim);
        m_idiv_terms.shrink(m_scopes[old_size].m_idiv_lim);
        m_asserted_atoms.shrink(m_scopes[old_size].m_asserted_atoms_lim);
        m_asserted_qhead = m_scopes[old_size].m_asserted_qhead;
        m_underspecified.shrink(m_scopes[old_size].m_underspecified_lim);
        m_not_handled = m_scopes[old_size].m_not_handled;
        m_scopes.resize(old_size);            
        lp().pop(num_scopes);
        // VERIFY(l_false != make_feasible());
        m_new_bounds.reset();
        m_to_check.reset();
        if (m_nla)
            m_nla->pop(num_scopes);
        TRACE("arith", tout << "num scopes: " << num_scopes << " new scope level: " << m_scopes.size() << "\n";);
    }

    void restart_eh() {
        m_arith_eq_adapter.restart_eh();
    }

    void relevant_eh(app* n) {
        TRACE("arith", tout << mk_pp(n, m) << "\n";);
        expr* n1, *n2;
        if (a.is_mod(n, n1, n2)) 
            mk_idiv_mod_axioms(n1, n2);
        else if (a.is_rem(n, n1, n2))
            mk_rem_axiom(n1, n2);
        else if (a.is_div(n, n1, n2)) 
            mk_div_axiom(n1, n2);
        else if (a.is_to_int(n)) 
            mk_to_int_axiom(n);
        else if (a.is_is_int(n))
            mk_is_int_axiom(n);            
    }

    //  n < 0 || rem(a, n) =  mod(a, n)
    // !n < 0 || rem(a, n) = -mod(a, n)
    void mk_rem_axiom(expr* dividend, expr* divisor) {
        expr_ref zero(a.mk_int(0), m);
        expr_ref rem(a.mk_rem(dividend, divisor), m);
        expr_ref mod(a.mk_mod(dividend, divisor), m);
        expr_ref mmod(a.mk_uminus(mod), m);
        expr_ref degz_expr(a.mk_ge(divisor, zero), m);
        literal dgez = mk_literal(degz_expr);
        literal pos = th.mk_eq(rem, mod,  false);
        literal neg = th.mk_eq(rem, mmod, false);
        if (m.has_trace_stream()) {
            app_ref body(m);
            body = m.mk_ite(degz_expr, ctx().bool_var2expr(pos.var()), ctx().bool_var2expr(neg.var()));
            th.log_axiom_instantiation(body);
        }
        mk_axiom(~dgez, pos);
        mk_axiom( dgez, neg);                    
        if (m.has_trace_stream()) m.trace_stream() << "[end-of-instance]\n";
    }

    // q = 0 or q * (p div q) = p
    void mk_div_axiom(expr* p, expr* q) {
        if (a.is_zero(q)) return;
        literal eqz = th.mk_eq(q, a.mk_real(0), false);
        literal eq  = th.mk_eq(a.mk_mul(q, a.mk_div(p, q)), p, false);
        if (m.has_trace_stream()) {
            app_ref body(m);
            body = m.mk_implies(m.mk_not(ctx().bool_var2expr(eqz.var())), ctx().bool_var2expr(eq.var()));
            th.log_axiom_instantiation(body);
        }
        mk_axiom(eqz, eq);
        if (m.has_trace_stream()) m.trace_stream() << "[end-of-instance]\n";
    }

    // to_int (to_real x) = x
    // to_real(to_int(x)) <= x < to_real(to_int(x)) + 1
    void mk_to_int_axiom(app* n) {
        expr* x = nullptr, *y = nullptr;
        VERIFY (a.is_to_int(n, x));            
        if (a.is_to_real(x, y)) {
            if (m.has_trace_stream()) {
                app_ref body(m);
                body = m.mk_eq(n, y);
                th.log_axiom_instantiation(body);
            }
            mk_axiom(th.mk_eq(y, n, false));
            if (m.has_trace_stream()) m.trace_stream() << "[end-of-instance]\n";
        }
        else {
            expr_ref to_r(a.mk_to_real(n), m);
            expr_ref lo(a.mk_le(a.mk_sub(to_r, x), a.mk_real(0)), m);
            expr_ref hi(a.mk_ge(a.mk_sub(x, to_r), a.mk_real(1)), m);
            if (m.has_trace_stream()) th.log_axiom_instantiation(lo);
            mk_axiom(mk_literal(lo));
            if (m.has_trace_stream()) {
                m.trace_stream() << "[end-of-instance]\n";
                expr_ref body(m);
                body = m.mk_not(hi);
                th.log_axiom_instantiation(body);
            }
            mk_axiom(~mk_literal(hi));
            if (m.has_trace_stream()) m.trace_stream() << "[end-of-instance]\n";
        }
    }

    // is_int(x) <=> to_real(to_int(x)) = x
    void mk_is_int_axiom(app* n) {
        expr* x = nullptr;
        VERIFY(a.is_is_int(n, x));
        literal eq = th.mk_eq(a.mk_to_real(a.mk_to_int(x)), x, false);
        literal is_int = ctx().get_literal(n);
        if (m.has_trace_stream()) {
            app_ref body(m);
            body = m.mk_iff(n, ctx().bool_var2expr(eq.var()));
            th.log_axiom_instantiation(body);
        }
        mk_axiom(~is_int, eq);
        mk_axiom(is_int, ~eq);
        if (m.has_trace_stream()) m.trace_stream() << "[end-of-instance]\n";
    }

    // create axiom for 
    //    u = v + r*w,
    ///   abs(r) > r >= 0
    void assert_idiv_mod_axioms(theory_var u, theory_var v, theory_var w, rational const& r) {
        app_ref term(m);
        term = a.mk_sub(get_enode(u)->get_owner(), 
                        a.mk_add(get_enode(v)->get_owner(),
                                 a.mk_mul(a.mk_numeral(r, true), 
                                          get_enode(w)->get_owner())));
        theory_var z = internalize_def(term);
        lpvar zi = register_theory_var_in_lar_solver(z);
        lpvar vi = register_theory_var_in_lar_solver(v);
        add_def_constraint(lp().add_var_bound(zi, lp::GE, rational::zero()));
        add_def_constraint(lp().add_var_bound(zi, lp::LE, rational::zero()));
        add_def_constraint(lp().add_var_bound(vi, lp::GE, rational::zero()));
        add_def_constraint(lp().add_var_bound(vi, lp::LT, abs(r)));
        SASSERT(!is_infeasible());
        TRACE("arith", tout << term << "\n" << lp().constraints(););
    }

    void mk_idiv_mod_axioms(expr * p, expr * q) {
        if (a.is_zero(q)) {
            return;
        }
        TRACE("arith", tout << expr_ref(p, m) << " " << expr_ref(q, m) << "\n";);
        // if q is zero, then idiv and mod are uninterpreted functions.
        expr_ref div(a.mk_idiv(p, q), m);
        expr_ref mod(a.mk_mod(p, q), m);
        expr_ref zero(a.mk_int(0), m);
        literal eq         = th.mk_eq(a.mk_add(a.mk_mul(q, div), mod), p, false);
        literal mod_ge_0   = mk_literal(a.mk_ge(mod, zero));
        literal div_ge_0   = mk_literal(a.mk_ge(div, zero));
        literal div_le_0   = mk_literal(a.mk_le(div, zero));
        literal p_ge_0     = mk_literal(a.mk_ge(p, zero));
        literal p_le_0     = mk_literal(a.mk_le(p, zero));

        rational k(0);
        expr_ref upper(m);

        if (a.is_numeral(q, k)) {
            if (k.is_pos()) { 
                upper = a.mk_numeral(k - 1, true);
            }
            else if (k.is_neg()) {
                upper = a.mk_numeral(-k - 1, true);
            }
        }
        else {
            k = rational::zero();
        }

        context& c = ctx();
        if (!k.is_zero()) {
            mk_axiom(eq);
            mk_axiom(mod_ge_0);
            mk_axiom(mk_literal(a.mk_le(mod, upper)));
            {
                std::function<void(void)> log = [&,this]() {
                    th.log_axiom_unit(m.mk_implies(m.mk_not(m.mk_eq(q, zero)), c.bool_var2expr(eq.var())));
                    th.log_axiom_unit(m.mk_implies(m.mk_not(m.mk_eq(q, zero)), c.bool_var2expr(mod_ge_0.var())));
                    th.log_axiom_unit(m.mk_implies(m.mk_not(m.mk_eq(q, zero)), a.mk_le(mod, upper)));
                };
                if_trace_stream _ts(m, log);
            }

            if (k.is_pos()) {
                mk_axiom(~p_ge_0, div_ge_0);                
                mk_axiom(~p_le_0, div_le_0);
                std::function<void(void)> log = [&,this]() {
                    th.log_axiom_unit(m.mk_implies(m.mk_and(a.mk_gt(q, zero), c.bool_var2expr(p_ge_0.var())), c.bool_var2expr(div_ge_0.var())));
                    th.log_axiom_unit(m.mk_implies(m.mk_and(a.mk_gt(q, zero), c.bool_var2expr(p_le_0.var())), c.bool_var2expr(div_le_0.var())));
                };
                if_trace_stream _ts(m, log);
            }
            else {
                mk_axiom(~p_ge_0, div_le_0);
                mk_axiom(~p_le_0, div_ge_0);
                std::function<void(void)> log = [&,this]() {
                    th.log_axiom_unit(m.mk_implies(m.mk_and(a.mk_lt(q, zero), c.bool_var2expr(p_ge_0.var())), c.bool_var2expr(div_le_0.var())));
                    th.log_axiom_unit(m.mk_implies(m.mk_and(a.mk_lt(q, zero), c.bool_var2expr(p_le_0.var())), c.bool_var2expr(div_ge_0.var())));
                };
                if_trace_stream _ts(m, log);
            }
        }
        else {
            // q >= 0 or p = (p mod q) + q * (p div q)
            // q <= 0 or p = (p mod q) + q * (p div q)
            // q >= 0 or (p mod q) >= 0
            // q <= 0 or (p mod q) >= 0
            // q <= 0 or (p mod q) <  q
            // q >= 0 or (p mod q) < -q
            literal q_ge_0 = mk_literal(a.mk_ge(q, zero));
            literal q_le_0 = mk_literal(a.mk_le(q, zero));

            mk_axiom(q_ge_0, eq);
            mk_axiom(q_le_0, eq);
            mk_axiom(q_ge_0, mod_ge_0);
            mk_axiom(q_le_0, mod_ge_0);
            mk_axiom(q_le_0, ~mk_literal(a.mk_ge(a.mk_sub(mod, q), zero)));            
            mk_axiom(q_ge_0, ~mk_literal(a.mk_ge(a.mk_add(mod, q), zero)));        
            mk_axiom(q_le_0, ~p_ge_0, div_ge_0); 
            mk_axiom(q_le_0, ~p_le_0, div_le_0); 
            mk_axiom(q_ge_0, ~p_ge_0, div_le_0);             
            mk_axiom(q_ge_0, ~p_le_0, div_ge_0);
 
            std::function<void(void)> log = [&,this]() {
                th.log_axiom_unit(m.mk_implies(m.mk_not(m.mk_eq(q, zero)), c.bool_var2expr(eq.var()))); 
                th.log_axiom_unit(m.mk_implies(m.mk_not(m.mk_eq(q, zero)), c.bool_var2expr(mod_ge_0.var()))); 
                th.log_axiom_unit(m.mk_implies(a.mk_lt(q, zero), a.mk_lt(a.mk_sub(mod, q), zero)));
                th.log_axiom_unit(m.mk_implies(a.mk_lt(q, zero), a.mk_lt(a.mk_add(mod, q), zero)));
                th.log_axiom_unit(m.mk_implies(m.mk_and(a.mk_gt(q, zero), c.bool_var2expr(p_ge_0.var())), c.bool_var2expr(div_ge_0.var())));
                th.log_axiom_unit(m.mk_implies(m.mk_and(a.mk_gt(q, zero), c.bool_var2expr(p_le_0.var())), c.bool_var2expr(div_le_0.var())));
                th.log_axiom_unit(m.mk_implies(m.mk_and(a.mk_lt(q, zero), c.bool_var2expr(p_ge_0.var())), c.bool_var2expr(div_le_0.var())));
                th.log_axiom_unit(m.mk_implies(m.mk_and(a.mk_lt(q, zero), c.bool_var2expr(p_le_0.var())), c.bool_var2expr(div_ge_0.var())));
            };
            if_trace_stream _ts(m, log);
        }
        if (params().m_arith_enum_const_mod && k.is_pos() && k < rational(8)) {
            unsigned _k = k.get_unsigned();
            literal_buffer lits;
            expr_ref_vector exprs(m);
            for (unsigned j = 0; j < _k; ++j) {
                literal mod_j = th.mk_eq(mod, a.mk_int(j), false);
                lits.push_back(mod_j);
                exprs.push_back(c.bool_var2expr(mod_j.var()));
                ctx().mark_as_relevant(mod_j);
            }
            if (m.has_trace_stream()) {
                app_ref body(m);
                body = m.mk_or(exprs.size(), exprs.c_ptr());
                th.log_axiom_instantiation(body);
            }
            ctx().mk_th_axiom(get_id(), lits.size(), lits.begin());                
            if (m.has_trace_stream()) m.trace_stream() << "[end-of-instance]\n";
        }            
    }

    void mk_axiom(literal l) {
        if (ctx().relevancy()) {
            ctx().mark_as_relevant(l);
        }
        ctx().mk_th_axiom(get_id(), false_literal, l);
    }

    void mk_axiom(literal l1, literal l2) {
        if (l1 == false_literal) {
            mk_axiom(l2);
            return;
        }
        ctx().mk_th_axiom(get_id(), l1, l2);
        if (ctx().relevancy()) {
            ctx().mark_as_relevant(l1);
            ctx().mark_as_relevant(l2);
        }
    }

    void mk_axiom(literal l1, literal l2, literal l3) {
        ctx().mk_th_axiom(get_id(), l1, l2, l3);
        if (ctx().relevancy()) {
            ctx().mark_as_relevant(l1);
            ctx().mark_as_relevant(l2);
            ctx().mark_as_relevant(l3);
        }
    }

    literal mk_literal(expr* e) {
        expr_ref pinned(e, m);
        TRACE("mk_bool_var", tout << pinned << " " << pinned->get_id() << "\n";);
        if (!ctx().e_internalized(e)) {
            ctx().internalize(e, false);
        }
        return ctx().get_literal(e);
    }


    void init_search_eh() {
        m_arith_eq_adapter.init_search_eh();
        m_num_conflicts = 0;
    }

    bool can_get_value(theory_var v) const {
        return can_get_bound(v) && !m_variable_values.empty();
    }

    bool can_get_bound(theory_var v) const {
        return v != null_theory_var && lp().external_is_used(v);
    }

    bool can_get_ivalue(theory_var v) const {
        return can_get_bound(v);
    }

    void ensure_column(theory_var v) {
        if (!lp().external_is_used(v)) {
            register_theory_var_in_lar_solver(v);
        }
    }

    mutable vector<std::pair<lp::tv, rational>> m_todo_terms;
 
    lp::impq get_ivalue(theory_var v) const {
        SASSERT(can_get_ivalue(v));
        auto t = get_tv(v);
        if (!t.is_term()) 
            return lp().get_column_value(t.id());
        m_todo_terms.push_back(std::make_pair(t, rational::one()));
        lp::impq result(0);
        while (!m_todo_terms.empty()) {
            t = m_todo_terms.back().first;
            rational coeff = m_todo_terms.back().second;
            m_todo_terms.pop_back();
            if (t.is_term()) {
                const lp::lar_term& term = lp().get_term(t);
                for (const auto & i:  term) {
                    m_todo_terms.push_back(std::make_pair(lp().column2tv(i.column()), coeff * i.coeff()));
                }                    
            }
            else {
                result += lp().get_column_value(t.id()) * coeff;
            }
        }
        return result;
    }
        
    rational get_value(theory_var v) const {
        if (v == null_theory_var || !lp().external_is_used(v)) {
            return rational::zero();
        }
            
        auto t = get_tv(v);
        if (m_variable_values.count(t.index()) > 0)
            return m_variable_values[t.index()];
        
        if (!t.is_term()) {
            return rational::zero();
        }
        
        m_todo_terms.push_back(std::make_pair(t, rational::one()));
        rational result(0);
        while (!m_todo_terms.empty()) {
            auto t2 = m_todo_terms.back().first;
            rational coeff = m_todo_terms.back().second;
            m_todo_terms.pop_back();
            if (t2.is_term()) {
                const lp::lar_term& term = lp().get_term(t2);
                for (const auto & i : term) {
                    auto tv = lp().column2tv(i.column());
                    if (m_variable_values.count(tv.index()) > 0) {
                        result += m_variable_values[tv.index()] * coeff * i.coeff();
                    }
                    else {
                        m_todo_terms.push_back(std::make_pair(tv, coeff * i.coeff()));
                    }
                }                    
            }
            else {
                result += m_variable_values[t2.index()] * coeff;
            }
        }
        m_variable_values[t.index()] = result;
        return result;
    }

    void init_variable_values() {
        reset_variable_values();
        if (m.inc() && m_solver.get() && th.get_num_vars() > 0) {            
            TRACE("arith", display(tout << "update variable values\n"););
            lp().get_model(m_variable_values);
        }
    }

    void reset_variable_values() {
        m_variable_values.clear();
    }

    void random_update() {
        if (m_nla)
            return;
        m_tmp_var_set.clear();
        m_tmp_var_set.resize(th.get_num_vars());
        m_model_eqs.reset();
        svector<lpvar> vars;
        theory_var sz = static_cast<theory_var>(th.get_num_vars());
        for (theory_var v = 0; v < sz; ++v) {
            enode * n1 = get_enode(v);
            if (!th.is_relevant_and_shared(n1)) {
                continue;
            }
            ensure_column(v);
            lp::column_index vj = lp().to_column_index(v);
            SASSERT(!vj.is_null());
            theory_var other = m_model_eqs.insert_if_not_there(v);
            if (other == v) {
                continue;
            }
            enode * n2 = get_enode(other);
            if (n1->get_root() == n2->get_root())
                continue;
            if (!lp().is_fixed(vj)) {
                vars.push_back(vj.index());
            }
            else if (!m_tmp_var_set.contains(other) ) {
                lp::column_index other_j = lp().to_column_index(other);
                if (!lp().is_fixed(other_j)) {
                    m_tmp_var_set.insert(other);
                    vars.push_back(other_j.index());
                }
            } 
        }
        TRACE("arith", 
              for (theory_var v = 0; v < sz; ++v) {
                  if (th.is_relevant_and_shared(get_enode(v))) { 
                      tout << "v" << v << " ";
                  }
              }
              tout << "\n"; );
        if (!vars.empty()) {
            lp().random_update(vars.size(), vars.c_ptr());
        }
    }

    bool assume_eqs() {        
        TRACE("arith", display(tout););
        random_update();
        m_model_eqs.reset();
        theory_var sz = static_cast<theory_var>(th.get_num_vars());            
        unsigned old_sz = m_assume_eq_candidates.size();
        unsigned num_candidates = 0;
        int start = ctx().get_random_value();
        for (theory_var i = 0; i < sz; ++i) {
            theory_var v = (i + start) % sz;
            enode* n1 = get_enode(v);
            if (!th.is_relevant_and_shared(n1)) {                    
                continue;
            }
            ensure_column(v);
            if (!can_get_ivalue(v))
                continue;
            theory_var other = m_model_eqs.insert_if_not_there(v);
            TRACE("arith", tout << "insert: v" << v << " := " << get_value(v) << " found: v" << other << "\n";);
            if (other == v) {
                continue;
            }
            enode* n2 = get_enode(other);
            if (n1->get_root() != n2->get_root()) {
                TRACE("arith", tout << mk_pp(n1->get_owner(), m) << " = " << mk_pp(n2->get_owner(), m) << "\n";
                      tout << mk_pp(n1->get_owner(), m) << " = " << mk_pp(n2->get_owner(), m) << "\n";
                      tout << "v" << v << " = " << "v" << other << "\n";);
                m_assume_eq_candidates.push_back(std::make_pair(v, other));
                num_candidates++;
            }
        }
            
        if (num_candidates > 0) {
            ctx().push_trail(restore_size_trail<context, std::pair<theory_var, theory_var>, false>(m_assume_eq_candidates, old_sz));
        }

        return delayed_assume_eqs();
    }

    bool delayed_assume_eqs() {
        if (m_assume_eq_head == m_assume_eq_candidates.size())
            return false;
            
        ctx().push_trail(value_trail<context, unsigned>(m_assume_eq_head));
        while (m_assume_eq_head < m_assume_eq_candidates.size()) {
            std::pair<theory_var, theory_var> const & p = m_assume_eq_candidates[m_assume_eq_head];
            theory_var v1 = p.first;
            theory_var v2 = p.second;
            enode* n1 = get_enode(v1);
            enode* n2 = get_enode(v2);
            m_assume_eq_head++;
            CTRACE("arith", 
                   is_eq(v1, v2) && n1->get_root() != n2->get_root(),
                   tout << "assuming eq: v" << v1 << " = v" << v2 << "\n";);
            if (is_eq(v1, v2) &&  n1->get_root() != n2->get_root() && th.assume_eq(n1, n2)) {
                return true;
            }
        }
        return false;
    }

    bool is_eq(theory_var v1, theory_var v2) {
        if (use_nra_model()) {
            return m_nla->am().eq(nl_value(v1, *m_a1), nl_value(v2, *m_a2));
        }
        else {
            return get_ivalue(v1) == get_ivalue(v2); 
        }
    }

    bool has_delayed_constraints() const {
        return !m_asserted_atoms.empty();
    }

    final_check_status final_check_eh() {
        reset_variable_values();
        IF_VERBOSE(12, verbose_stream() << "final-check " << m_solver->get_status() << "\n");
        lbool is_sat = l_true;
        SASSERT(lp().ax_is_correct());
        if (lp().get_status() != lp::lp_status::OPTIMAL) {
            is_sat = make_feasible();
        }
        final_check_status st = FC_DONE;
        switch (is_sat) {
        case l_true:
                
            TRACE("arith", display(tout););
            switch (check_lia()) {
            case l_true:
                break;
            case l_false:
                return FC_CONTINUE;
            case l_undef:
                TRACE("arith", tout << "check-lia giveup\n";);
                st = FC_CONTINUE;
                break;
            }
            
            switch (check_nla()) {
            case l_true:
                break;
            case l_false:
                return FC_CONTINUE;
            case l_undef:
                TRACE("arith", tout << "check-nra giveup\n";);
                st = FC_GIVEUP;
                break;
            }
            if (delayed_assume_eqs()) {
                ++m_stats.m_assume_eqs;
                return FC_CONTINUE;
            }
            if (assume_eqs()) {
                ++m_stats.m_assume_eqs;
                return FC_CONTINUE;
            }    
            if (m_not_handled != nullptr) {
                TRACE("arith", tout << "unhandled operator " << mk_pp(m_not_handled, m) << "\n";);        
                st = FC_GIVEUP;
            }                
            return st;
        case l_false:
            get_infeasibility_explanation_and_set_conflict();
            return FC_CONTINUE;
        case l_undef:
            TRACE("arith", tout << "check feasiable is undef\n";);
            return m.inc() ? FC_CONTINUE : FC_GIVEUP;
        default:
            UNREACHABLE();
            break;
        }
        TRACE("arith", tout << "default giveup\n";);
        return FC_GIVEUP;
    }

        // create an eq atom representing "term = offset"
    app_ref mk_eq(lp::lar_term const& term, rational const& offset) {
        u_map<rational> coeffs;
        term2coeffs(term, coeffs);
        bool isint = offset.is_int();
        for (auto const& kv : coeffs) isint &= is_int(kv.m_key) && kv.m_value.is_int();
        app_ref t = coeffs2app(coeffs, rational::zero(), isint);
        app_ref s(a.mk_numeral(offset, isint), m);
        if (s == t) {
            return app_ref(m.mk_true(), m);
        }
        else {
            app_ref atom(m.mk_eq(t, s), m);
            ctx().internalize(atom, true);
            ctx().mark_as_relevant(atom.get());
            return atom;
        }
    }
    // create a bound atom representing term >= k is lower_bound is true, and term <= k if it is false
    app_ref mk_bound(lp::lar_term const& term, rational const& k, bool lower_bound) {
        rational offset = k;
        u_map<rational> coeffs;
        term2coeffs(term, coeffs);
        bool is_int = true;
        rational lc = denominator(k);
        for (auto const& kv : coeffs) {
            theory_var w = kv.m_key;
            expr* o = get_enode(w)->get_owner();
            is_int = a.is_int(o);
            if (!is_int) break;
            lc = lcm(lc, denominator(kv.m_value));
        }

        // ensure that coefficients are integers when all variables are integers as well.
        if (is_int && !lc.is_one()) {
            SASSERT(lc.is_pos());
            offset *= lc;
            for (auto& kv : coeffs) kv.m_value *= lc;
        }       

        if (is_int) {
            // 3x + 6y >= 5 -> x + 3y >= 5/3, then x + 3y >= 2
            // 3x + 6y <= 5 -> x + 3y <= 1
            rational g = gcd_reduce(coeffs);
            if (!g.is_one()) {
                if (lower_bound) {
                    TRACE("arith", tout << "lower: " << offset << " / " << g << " = " << offset / g << " >= " << ceil(offset / g) << "\n";);
                    offset = ceil(offset / g);
                }
                else {
                    TRACE("arith", tout << "upper: " << offset << " / " << g << " = " << offset / g << " <= " << floor(offset / g) << "\n";);
                    offset = floor(offset / g);
                }
            }
        }
        if (!coeffs.empty() && coeffs.begin()->m_value.is_neg()) {
            offset.neg();
            lower_bound = !lower_bound;
            for (auto& kv : coeffs) kv.m_value.neg();
        }

        // CTRACE("arith", is_int,
        //        lp().print_term(term, tout << "term: ") << "\n";
        //        tout << "offset: " << offset << " gcd: " << g << "\n";);

        app_ref atom(m);
        app_ref t = coeffs2app(coeffs, rational::zero(), is_int);
        if (lower_bound) {
            atom = a.mk_ge(t, a.mk_numeral(offset, is_int));
        }
        else {
            atom = a.mk_le(t, a.mk_numeral(offset, is_int));
        }

        TRACE("arith", tout << t << ": " << atom << "\n";
              lp().print_term(term, tout << "bound atom: ") << (lower_bound?" >= ":" <= ") << k << "\n";);
        ctx().internalize(atom, true);
        ctx().mark_as_relevant(atom.get());
        return atom;
    }


    /**
     * n = (div p q)
     *
     * (div p q) * q + (mod p q) = p, (mod p q) >= 0
     *
     * 0 < q => (p/q <= v(p)/v(q) => n <= floor(v(p)/v(q)))
     * 0 < q => (v(p)/v(q) <= p/q => v(p)/v(q) - 1 < n) 
     * 
     */

    bool is_bounded(expr* n) {
        expr* x = nullptr, *y = nullptr;
        while (true) {
            if (a.is_idiv(n, x, y) && a.is_numeral(y)) {
                n = x;
            }
            else if (a.is_mod(n, x, y) && a.is_numeral(y)) {
                return true;
            }
            else if (a.is_numeral(n)) {
                return true;
            }
            else {
                return false;
            }
        }
    }

    bool check_idiv_bounds() {
        if (m_idiv_terms.empty()) {
            return true;
        }
        bool all_divs_valid = true; 
        for (unsigned i = 0; i < m_idiv_terms.size(); ++i) {
            expr* n = m_idiv_terms[i];
            expr* p = nullptr, *q = nullptr;
            VERIFY(a.is_idiv(n, p, q));
            theory_var v  = mk_var(n);
            theory_var v1 = mk_var(p);

            if (!can_get_ivalue(v1))
                continue;
            lp::impq r1 = get_ivalue(v1);
            rational r2;

            if (!r1.x.is_int() || r1.x.is_neg() || !r1.y.is_zero()) {
                // TBD
                // r1 = 223/4, r2 = 2, r = 219/8 
                // take ceil(r1), floor(r1), ceil(r2), floor(r2), for floor(r2) > 0
                // then 
                //      p/q <= ceil(r1)/floor(r2) => n <= div(ceil(r1), floor(r2))
                //      p/q >= floor(r1)/ceil(r2) => n >= div(floor(r1), ceil(r2))
                continue;
            }

            if (a.is_numeral(q, r2) && r2.is_pos()) {
                if (!is_bounded(n)) {
                    TRACE("arith", tout << "unbounded " << expr_ref(n, m) << "\n";);
                    continue;
                }
                if (!can_get_ivalue(v))
                    continue;
                lp::impq val_v = get_ivalue(v);
                if (val_v.y.is_zero() && val_v.x == div(r1.x, r2)) continue;
            
                TRACE("arith", tout << get_value(v) << " != " << r1 << " div " << r2 << "\n";);
                rational div_r = div(r1.x, r2);
                // p <= q * div(r1, q) + q - 1 => div(p, q) <= div(r1, r2)
                // p >= q * div(r1, q) => div(r1, q) <= div(p, q)
                rational mul(1);
                rational hi = r2 * div_r + r2 - 1;
                rational lo = r2 * div_r;

                // used to normalize inequalities so they 
                // don't appear as 8*x >= 15, but x >= 2
                expr *n1 = nullptr, *n2 = nullptr;
                if (a.is_mul(p, n1, n2) && is_numeral(n1, mul) && mul.is_pos()) {
                    p = n2;
                    hi = floor(hi/mul);
                    lo = ceil(lo/mul);
                }
                literal p_le_r1  = mk_literal(a.mk_le(p, a.mk_numeral(hi, true)));
                literal p_ge_r1  = mk_literal(a.mk_ge(p, a.mk_numeral(lo, true)));
                literal n_le_div = mk_literal(a.mk_le(n, a.mk_numeral(div_r, true)));
                literal n_ge_div = mk_literal(a.mk_ge(n, a.mk_numeral(div_r, true)));
                if (m.has_trace_stream()) {
                    app_ref body(m);
                    body = m.mk_implies(ctx().bool_var2expr(p_le_r1.var()), ctx().bool_var2expr(n_le_div.var()));
                    th.log_axiom_instantiation(body);
                }
                mk_axiom(~p_le_r1, n_le_div); 
                if (m.has_trace_stream()) m.trace_stream() << "[end-of-instance]\n";
                if (m.has_trace_stream()) {
                    app_ref body(m);
                    body = m.mk_implies(ctx().bool_var2expr(p_ge_r1.var()), ctx().bool_var2expr(n_ge_div.var()));
                    th.log_axiom_instantiation(body);
                }
                mk_axiom(~p_ge_r1, n_ge_div);
                if (m.has_trace_stream()) m.trace_stream() << "[end-of-instance]\n";

                all_divs_valid = false;

                TRACE("arith",
                      tout << r1 << " div " << r2 << "\n";
                      literal_vector lits;
                      lits.push_back(~p_le_r1);
                      lits.push_back(n_le_div);
                      ctx().display_literals_verbose(tout, lits) << "\n\n";
                      lits[0] = ~p_ge_r1;
                      lits[1] = n_ge_div;
                      ctx().display_literals_verbose(tout, lits) << "\n";);                      
                continue;
            }
        }
        
        return all_divs_valid;
    }

    expr_ref var2expr(lpvar v) {
        std::ostringstream name;
        name << "v" << lp().local_to_external(v);
        return expr_ref(m.mk_const(symbol(name.str().c_str()), a.mk_int()), m);
    }

    expr_ref multerm(rational const& r, expr* e) {
        if (r.is_one()) return expr_ref(e, m);
        return expr_ref(a.mk_mul(a.mk_numeral(r, true), e), m);
    }

    expr_ref term2expr(lp::lar_term const& term) {
        expr_ref t(m);
        expr_ref_vector ts(m);
        for (auto const& p : term) {
            auto ti = lp().column2tv(p.column());
            if (ti.is_term()) {
                ts.push_back(multerm(p.coeff(), term2expr(lp().get_term(ti))));
            }
            else {
                ts.push_back(multerm(p.coeff(), var2expr(ti.id())));
            }
        }
        if (ts.size() == 1) {
            t = ts.back();
        }
        else {
            t = a.mk_add(ts.size(), ts.c_ptr());
        }
        return t;
    }

    expr_ref constraint2fml(lp::constraint_index ci) {
        lp::lar_base_constraint const& c = lp().constraints()[ci];
        expr_ref fml(m);
        expr_ref_vector ts(m);
        rational rhs = c.rhs();
        for (auto cv : c.coeffs()) {
            ts.push_back(multerm(cv.first, var2expr(cv.second)));
        }
        switch (c.kind()) {
        case lp::LE: fml = a.mk_le(a.mk_add(ts.size(), ts.c_ptr()), a.mk_numeral(rhs, true)); break;
        case lp::LT: fml = a.mk_lt(a.mk_add(ts.size(), ts.c_ptr()), a.mk_numeral(rhs, true)); break;
        case lp::GE: fml = a.mk_ge(a.mk_add(ts.size(), ts.c_ptr()), a.mk_numeral(rhs, true)); break;
        case lp::GT: fml = a.mk_gt(a.mk_add(ts.size(), ts.c_ptr()), a.mk_numeral(rhs, true)); break;
        case lp::EQ: fml = m.mk_eq(a.mk_add(ts.size(), ts.c_ptr()), a.mk_numeral(rhs, true)); break;
        case lp::NE:
            SASSERT(false); // unexpected
            break;
        }
        return fml;
    }

    void dump_cut_lemma(std::ostream& out, lp::lar_term const& term, lp::mpq const& k, lp::explanation const& ex, bool upper) {
        lp().print_term(term, out << "bound: "); 
        out << (upper?" <= ":" >= ") << k << "\n";
        for (auto const& p : term) {
            auto ti = lp().column2tv(p.column());
            out << p.coeff() << " * ";
            if (ti.is_term()) {
                lp().print_term(lp().get_term(ti), out) << "\n";
            }
            else {
                out << "v" << lp().local_to_external(ti.id()) << "\n";
            }
        }
        for (auto const& ev : ex) {
            lp().constraints().display(out << ev.first << ": ", ev.second);
        }
        expr_ref_vector fmls(m);
        for (auto const& ev : ex) {
            fmls.push_back(constraint2fml(ev.second));
        }        
        expr_ref t(term2expr(term), m);
        if (upper) {
            fmls.push_back(m.mk_not(a.mk_ge(t, a.mk_numeral(k, true))));
        }
        else {
            fmls.push_back(m.mk_not(a.mk_le(t, a.mk_numeral(k, true))));
        }
        ast_pp_util visitor(m);
        visitor.collect(fmls);
        visitor.display_decls(out);
        visitor.display_asserts(out, fmls, true);
        out << "(check-sat)\n";            
    }

    lbool check_lia() {
        TRACE("arith",);
        if (!m.inc()) {
            TRACE("arith", tout << "canceled\n";);
            return l_undef;
        }
        lbool lia_check = l_undef;
        if (!check_idiv_bounds()) {
            return l_false;
        }
        switch (m_lia->check(&m_explanation)) {
        case lp::lia_move::sat:
            lia_check = l_true;
            break;

        case lp::lia_move::branch: {
            TRACE("arith", tout << "branch\n";);
            app_ref b(m);
            bool u = m_lia->is_upper();
            auto const & k = m_lia->get_offset();
            b = mk_bound(m_lia->get_term(), k, !u);
            if (m.has_trace_stream()) {
                app_ref body(m);
                body = m.mk_or(b, m.mk_not(b));
                th.log_axiom_instantiation(body);
                m.trace_stream() << "[end-of-instance]\n";
            }
            IF_VERBOSE(4, verbose_stream() << "branch " << b << "\n";);
            // branch on term >= k + 1
            // branch on term <= k
            // TBD: ctx().force_phase(ctx().get_literal(b));
            // at this point we have a new unassigned atom that the 
            // SAT core assigns a value to
            lia_check = l_false;
            ++m_stats.m_branch;
            break;
        }
        case lp::lia_move::cut: {
            TRACE("arith", tout << "cut\n";);
            ++m_stats.m_gomory_cuts;
            // m_explanation implies term <= k
            reset_evidence();
            for (auto const& ev : m_explanation) {
                if (!ev.first.is_zero()) { 
                    set_evidence(ev.second, m_core, m_eqs);
                }
            }
            // The call mk_bound() can set the m_infeasible_column in lar_solver
            // so the explanation is safer to take before this call.
            app_ref b = mk_bound(m_lia->get_term(), m_lia->get_offset(), !m_lia->is_upper());
            if (m.has_trace_stream()) {
                th.log_axiom_instantiation(b);
                m.trace_stream() << "[end-of-instance]\n";
            }
            IF_VERBOSE(4, verbose_stream() << "cut " << b << "\n");
            TRACE("arith", dump_cut_lemma(tout, m_lia->get_term(), m_lia->get_offset(), m_explanation, m_lia->is_upper()););
            literal lit(ctx().get_bool_var(b), false);
            TRACE("arith", 
                  ctx().display_lemma_as_smt_problem(tout << "new cut:\n", m_core.size(), m_core.c_ptr(), m_eqs.size(), m_eqs.c_ptr(), lit);
                  display(tout););
            assign(lit, m_core, m_eqs, m_params);
            lia_check = l_false;
            break;
        }
        case lp::lia_move::conflict:
            TRACE("arith", tout << "conflict\n";);
            // ex contains unsat core
            set_conflict();
            return l_false;
        case lp::lia_move::undef:
            TRACE("arith", tout << "lia undef\n";);
            lia_check = l_undef;
            break;
        case lp::lia_move::continue_with_check:
            lia_check = l_undef;
            break;
        default:
            UNREACHABLE();
        }
        return lia_check;
    }

    nla::lemma m_lemma;
 
    void false_case_of_check_nla(const nla::lemma & l) {
        m_lemma = l; //todo avoid the copy
        m_explanation = l.expl();
        m_stats.m_nla_explanations += static_cast<unsigned>(l.expl().size());
        literal_vector core;
        for (auto const& ineq : m_lemma.ineqs()) {
            bool is_lower = true, pos = true, is_eq = false;
            switch (ineq.cmp()) {
            case lp::LE: is_lower = false; pos = false;  break;
            case lp::LT: is_lower = true;  pos = true; break;
            case lp::GE: is_lower = true;  pos = false;  break;
            case lp::GT: is_lower = false; pos = true; break;
            case lp::EQ: is_eq = true; pos = false; break;
            case lp::NE: is_eq = true; pos = true; break;
            default: UNREACHABLE();
            }
            TRACE("arith", tout << "is_lower: " << is_lower << " pos " << pos << "\n";);
            app_ref atom(m);
            // TBD utility: lp::lar_term term = mk_term(ineq.m_poly);
            // then term is used instead of ineq.m_term
            if (is_eq) {
                atom = mk_eq(ineq.term(), ineq.rs());
            }
            else {
                // create term >= 0 (or term <= 0)
                atom = mk_bound(ineq.term(), ineq.rs(), is_lower);
            }
            literal lit(ctx().get_bool_var(atom), pos);
            core.push_back(~lit);
        }
        set_conflict_or_lemma(core, false);
    }
    
    lbool check_nla_continue() {
<<<<<<< HEAD
        m_a1 = nullptr; m_a2 = nullptr;
=======
>>>>>>> 16aec328
        lbool r = m_nla->check(m_nla_lemma_vector);
        if (use_nra_model()) m_stats.m_nra_calls ++;
    
        switch (r) {
        case l_false: {
            m_stats.m_nla_lemmas += m_nla_lemma_vector.size();
            for (const nla::lemma & l : m_nla_lemma_vector) {
                false_case_of_check_nla(l);
            }
            break;
        }
        case l_true:
            if (assume_eqs()) {
                return l_false;
            }
            break;
        case l_undef:
            break;
        }
        return r;
    }

    lbool check_nla() {
        if (!m.inc()) {
            TRACE("arith", tout << "canceled\n";);
            return l_undef;
        }
        if (!m_nla) return l_true;
        if (!m_nla->need_check()) return l_true;
        return check_nla_continue();
    }

    /**
       \brief We must redefine this method, because theory of arithmetic contains
       underspecified operators such as division by 0.
       (/ a b) is essentially an uninterpreted function when b = 0.
       Thus, 'a' must be considered a shared var if it is the child of an underspecified operator.

       if merge(a / b, x + y) and a / b is root, then x + y become shared and all z + u in equivalence class of x + y.
                      

       TBD: when the set of underspecified subterms is small, compute the shared variables below it.
       Recompute the set if there are merges that invalidate it.
       Use the set to determine if a variable is shared.
    */
    bool is_shared(theory_var v) const {
        if (m_underspecified.empty()) {
            return false;
        }
        enode * n      = get_enode(v);
        enode * r      = n->get_root();
        unsigned usz   = m_underspecified.size();
        TRACE("shared", tout << ctx().get_scope_level() << " " <<  v << " " << r->get_num_parents() << "\n";);
        if (r->get_num_parents() > 2*usz) {
            for (unsigned i = 0; i < usz; ++i) {
                app* u = m_underspecified[i];
                unsigned sz = u->get_num_args();
                for (unsigned j = 0; j < sz; ++j) {
                    if (ctx().get_enode(u->get_arg(j))->get_root() == r) {
                        return true;
                    }
                }
            }
        }
        else {
            for (enode * parent : r->get_const_parents()) {
                if (is_underspecified(parent->get_owner())) {
                    return true;
                }
            }
        }
        return false;
    }

    bool can_propagate() {
        return m_asserted_atoms.size() > m_asserted_qhead;
    }

    void propagate() {
        flush_bound_axioms();
        if (!can_propagate()) {
            return;
        }
        while (m_asserted_qhead < m_asserted_atoms.size() && !ctx().inconsistent() && m.inc()) {
            bool_var bv = m_asserted_atoms[m_asserted_qhead].m_bv;
            bool is_true = m_asserted_atoms[m_asserted_qhead].m_is_true;
            m_to_check.push_back(bv);
            lp_api::bound* b = nullptr;
            TRACE("arith", tout << "propagate: " << bv << "\n";);
            if (m_bool_var2bound.find(bv, b)) {
                assert_bound(bv, is_true, *b);
            }
            else {
                TRACE("arith", tout << "not found " << bv << "\n";);
            }
            ++m_asserted_qhead;
        }
        if (ctx().inconsistent()) {
            m_to_check.reset();
            return;
        }

        lbool lbl = make_feasible();
        if (!m.inc())
            return;
        
        switch(lbl) {
        case l_false:
            TRACE("arith", tout << "propagation conflict\n";);
            get_infeasibility_explanation_and_set_conflict();
            break;
        case l_true:
            propagate_basic_bounds();
            propagate_bounds_with_lp_solver();
            break;
        case l_undef:
            break;
        }
            
    }

    bool should_propagate() {
        return BP_NONE != propagation_mode();
    }

    // void update_propagation_threshold(bool  made_progress) {
    //      if (made_progress) {
    //         m_propagation_delay = std::max(1u, m_propagation_delay-1u);
    //     }
    //     else {
    //         m_propagation_delay += 2;
    //     }
    // }

    void propagate_bounds_with_lp_solver() {
        if (!should_propagate()) 
            return;
        local_bound_propagator bp(*this);

        lp().propagate_bounds_for_touched_rows(bp);

        if (!m.inc()) {
            return;
        }

        if (is_infeasible()) {
            get_infeasibility_explanation_and_set_conflict();
        }
        else {
            for (unsigned i = 0; m.inc() && !ctx().inconsistent() && i < bp.m_ibounds.size(); ++i) {
                propagate_lp_solver_bound(bp.m_ibounds[i]);
            }
        }
    }

    bool bound_is_interesting(unsigned vi, lp::lconstraint_kind kind, const rational & bval) const {
        theory_var v = lp().local_to_external(vi);
        if (v == null_theory_var) {
            return false;
        }
        if (m_bounds.size() <= static_cast<unsigned>(v) || m_unassigned_bounds[v] == 0) {
            return false;
        }
        for (lp_api::bound* b : m_bounds[v]) {
            if (ctx().get_assignment(b->get_bv()) == l_undef &&
                null_literal != is_bound_implied(kind, bval, *b)) {
                return true;
            }
        }
        return false;
    }

    struct local_bound_propagator: public lp::lp_bound_propagator {
        imp & m_imp;
        local_bound_propagator(imp& i) : lp_bound_propagator(*i.m_solver), m_imp(i) {}

        bool bound_is_interesting(unsigned j, lp::lconstraint_kind kind, const rational & v) override {
            return m_imp.bound_is_interesting(j, kind, v);
        }

        void consume(rational const& v, lp::constraint_index j) override {
            m_imp.set_evidence(j, m_imp.m_core, m_imp.m_eqs);
            m_imp.m_explanation.push_justification(j, v);
        }
    };

        
    void propagate_lp_solver_bound(lp::implied_bound& be) {
        lpvar vi = be.m_j;
        theory_var v = lp().local_to_external(vi);

        if (v == null_theory_var) return;
        TRACE("arith", tout << "v" << v << " " << be.kind() << " " << be.m_bound << "\n";
              // if (m_unassigned_bounds[v] == 0) lp().print_bound_evidence(be, tout);
              );

            
        if (m_unassigned_bounds[v] == 0 || m_bounds.size() <= static_cast<unsigned>(v)) {
            TRACE("arith", tout << "return\n";);
            return;
        }
        lp_bounds const& bounds = m_bounds[v];
        bool first = true;
        for (unsigned i = 0; i < bounds.size(); ++i) {
            lp_api::bound* b = bounds[i];
            if (ctx().get_assignment(b->get_bv()) != l_undef) {
                continue;
            }
            literal lit = is_bound_implied(be.kind(), be.m_bound, *b);
            if (lit == null_literal) {
                continue;
            }
            TRACE("arith", tout << lit << " bound: " << *b << " first: " << first << "\n";);

            lp().settings().stats().m_num_of_implied_bounds ++;
            if (first) {
                first = false;
                reset_evidence();
                m_explanation.clear();
                local_bound_propagator bp(*this);
                lp().explain_implied_bound(be, bp);
            }
            CTRACE("arith", m_unassigned_bounds[v] == 0, tout << "missed bound\n";);
            updt_unassigned_bounds(v, -1);
            TRACE("arith",
                  ctx().display_literals_verbose(tout, m_core);
                  tout << "\n --> ";
                  ctx().display_literal_verbose(tout, lit);
                  tout << "\n";
                  display_evidence(tout, m_explanation);
                  lp().print_implied_bound(be, tout);
                  );
            DEBUG_CODE(
                for (auto& lit : m_core) {
                    VERIFY(ctx().get_assignment(lit) == l_true);
                });
            ++m_stats.m_bound_propagations1;
            assign(lit, m_core, m_eqs, m_params);
      
        }
    }

    literal_vector m_core2;

    void assign(literal lit, literal_vector const& core, svector<enode_pair> const& eqs, vector<parameter> const& params) {
        dump_assign(lit, core, eqs);
        if (core.size() < small_lemma_size() && eqs.empty()) {
            m_core2.reset();
            for (auto const& c : core) {
                m_core2.push_back(~c);
            }
            m_core2.push_back(lit);
            justification * js = nullptr;
            if (proofs_enabled()) {
                js = alloc(theory_lemma_justification, get_id(), ctx(), m_core2.size(), m_core2.c_ptr(),
                           params.size(), params.c_ptr());
            }
            ctx().mk_clause(m_core2.size(), m_core2.c_ptr(), js, CLS_TH_LEMMA, nullptr);
        }
        else {
            ctx().assign(
                lit, ctx().mk_justification(
                    ext_theory_propagation_justification(
                        get_id(), ctx().get_region(), core.size(), core.c_ptr(), 
                        eqs.size(), eqs.c_ptr(), lit, params.size(), params.c_ptr())));            
        }
    }

    literal is_bound_implied(lp::lconstraint_kind k, rational const& value, lp_api::bound const& b) const {
        if ((k == lp::LE || k == lp::LT) && b.get_bound_kind() == lp_api::upper_t && value <= b.get_value()) {
            TRACE("arith", tout << "v <= value <= b.get_value() => v <= b.get_value() \n";);
            return literal(b.get_bv(), false);
        }
        if ((k == lp::GE || k == lp::GT) && b.get_bound_kind() == lp_api::lower_t && b.get_value() <= value) {
            TRACE("arith", tout << "b.get_value() <= value <= v => b.get_value() <= v \n";);
            return literal(b.get_bv(), false);
        }
        if (k == lp::LE && b.get_bound_kind() == lp_api::lower_t && value < b.get_value()) {
            TRACE("arith", tout << "v <= value < b.get_value() => v < b.get_value()\n";);
            return literal(b.get_bv(), true);
        }
        if (k == lp::LT && b.get_bound_kind() == lp_api::lower_t && value <= b.get_value()) {
            TRACE("arith", tout << "v < value <= b.get_value() => v < b.get_value()\n";);
            return literal(b.get_bv(), true);
        }
        if (k == lp::GE && b.get_bound_kind() == lp_api::upper_t && b.get_value() < value) {
            TRACE("arith", tout << "b.get_value() < value <= v => b.get_value() < v\n";);
            return literal(b.get_bv(), true);
        }
        if (k == lp::GT && b.get_bound_kind() == lp_api::upper_t && b.get_value() <= value) {
            TRACE("arith", tout << "b.get_value() <= value < v => b.get_value() < v\n";);
            return literal(b.get_bv(), true);
        }

        return null_literal;
    }

    void mk_bound_axioms(lp_api::bound& b) {
        if (!ctx().is_searching()) {
            //
            // NB. We make an assumption that user push calls propagation 
            // before internal scopes are pushed. This flushes all newly 
            // asserted atoms into the right context.
            //
            m_new_bounds.push_back(&b);
            return;
        }
        theory_var v = b.get_var();
        lp_api::bound_kind kind1 = b.get_bound_kind();
        rational const& k1 = b.get_value();
        lp_bounds & bounds = m_bounds[v];

        lp_api::bound* end = nullptr;
        lp_api::bound* lo_inf = end, *lo_sup = end;
        lp_api::bound* hi_inf = end, *hi_sup = end;
            
        for (lp_api::bound* other : bounds) {
            if (other == &b) continue;
            if (b.get_bv() == other->get_bv()) continue;
            lp_api::bound_kind kind2 = other->get_bound_kind();
            rational const& k2 = other->get_value();
            if (k1 == k2 && kind1 == kind2) {
                // the bounds are equivalent.
                continue;
            }

            SASSERT(k1 != k2 || kind1 != kind2);
            if (kind2 == lp_api::lower_t) {
                if (k2 < k1) {
                    if (lo_inf == end || k2 > lo_inf->get_value()) {
                        lo_inf = other;
                    }
                }
                else if (lo_sup == end || k2 < lo_sup->get_value()) {
                    lo_sup = other;
                }
            }
            else if (k2 < k1) {
                if (hi_inf == end || k2 > hi_inf->get_value()) {
                    hi_inf = other;
                }
            }
            else if (hi_sup == end || k2 < hi_sup->get_value()) {
                hi_sup = other;
            }
        }        
        if (lo_inf != end) mk_bound_axiom(b, *lo_inf);
        if (lo_sup != end) mk_bound_axiom(b, *lo_sup);
        if (hi_inf != end) mk_bound_axiom(b, *hi_inf);
        if (hi_sup != end) mk_bound_axiom(b, *hi_sup);
    }


    void mk_bound_axiom(lp_api::bound& b1, lp_api::bound& b2) {
        literal   l1(b1.get_bv());
        literal   l2(b2.get_bv());
        rational const& k1 = b1.get_value();
        rational const& k2 = b2.get_value();
        lp_api::bound_kind kind1 = b1.get_bound_kind();
        lp_api::bound_kind kind2 = b2.get_bound_kind();
        bool v_is_int = b1.is_int();
        SASSERT(b1.get_var() == b2.get_var());
        if (k1 == k2 && kind1 == kind2) return;
        SASSERT(k1 != k2 || kind1 != kind2);
        parameter coeffs[3] = { parameter(symbol("farkas")), 
                                parameter(rational(1)), parameter(rational(1)) };
            
        if (kind1 == lp_api::lower_t) {
            if (kind2 == lp_api::lower_t) {
                if (k2 <= k1) {
                    mk_clause(~l1, l2, 3, coeffs);
                }
                else {
                    mk_clause(l1, ~l2, 3, coeffs);
                }
            }
            else if (k1 <= k2) {
                // k1 <= k2, k1 <= x or x <= k2
                mk_clause(l1, l2, 3, coeffs);
            }
            else {
                // k1 > hi_inf, k1 <= x => ~(x <= hi_inf)
                mk_clause(~l1, ~l2, 3, coeffs);
                if (v_is_int && k1 == k2 + rational(1)) {
                    // k1 <= x or x <= k1-1
                    mk_clause(l1, l2, 3, coeffs);
                }
            }
        }
        else if (kind2 == lp_api::lower_t) {
            if (k1 >= k2) {
                // k1 >= lo_inf, k1 >= x or lo_inf <= x
                mk_clause(l1, l2, 3, coeffs);
            }
            else {
                // k1 < k2, k2 <= x => ~(x <= k1)
                mk_clause(~l1, ~l2, 3, coeffs); 
                if (v_is_int && k1 == k2 - rational(1)) {
                    // x <= k1 or k1+l <= x
                    mk_clause(l1, l2, 3, coeffs);
                }
                    
            }
        }
        else {
            // kind1 == A_UPPER, kind2 == A_UPPER
            if (k1 >= k2) {
                // k1 >= k2, x <= k2 => x <= k1
                mk_clause(l1, ~l2, 3, coeffs);
            }
            else {
                // k1 <= hi_sup , x <= k1 =>  x <= hi_sup
                mk_clause(~l1, l2, 3, coeffs);
            }
        }        
    }

    typedef lp_bounds::iterator iterator;

    void flush_bound_axioms() {
        CTRACE("arith", !m_new_bounds.empty(), tout << "flush bound axioms\n";);

        while (!m_new_bounds.empty()) {
            lp_bounds atoms;            
            atoms.push_back(m_new_bounds.back());
            m_new_bounds.pop_back();
            theory_var v = atoms.back()->get_var();
            for (unsigned i = 0; i < m_new_bounds.size(); ++i) {
                if (m_new_bounds[i]->get_var() == v) {
                    atoms.push_back(m_new_bounds[i]);
                    m_new_bounds[i] = m_new_bounds.back();
                    m_new_bounds.pop_back();
                    --i;
                }
            }            
            CTRACE("arith_verbose", !atoms.empty(),  
                   for (unsigned i = 0; i < atoms.size(); ++i) {
                       atoms[i]->display(tout); tout << "\n";
                   });
            lp_bounds occs(m_bounds[v]);
                
            std::sort(atoms.begin(), atoms.end(), compare_bounds());
            std::sort(occs.begin(), occs.end(), compare_bounds());
                
            iterator begin1 = occs.begin();
            iterator begin2 = occs.begin();
            iterator end = occs.end();
            begin1 = first(lp_api::lower_t, begin1, end);
            begin2 = first(lp_api::upper_t, begin2, end);
                
            iterator lo_inf = begin1, lo_sup = begin1;
            iterator hi_inf = begin2, hi_sup = begin2;
            bool flo_inf, fhi_inf, flo_sup, fhi_sup;
            ptr_addr_hashtable<lp_api::bound> visited;
            for (unsigned i = 0; i < atoms.size(); ++i) {
                lp_api::bound* a1 = atoms[i];
                iterator lo_inf1 = next_inf(a1, lp_api::lower_t, lo_inf, end, flo_inf);
                iterator hi_inf1 = next_inf(a1, lp_api::upper_t, hi_inf, end, fhi_inf);
                iterator lo_sup1 = next_sup(a1, lp_api::lower_t, lo_sup, end, flo_sup);
                iterator hi_sup1 = next_sup(a1, lp_api::upper_t, hi_sup, end, fhi_sup);
                if (lo_inf1 != end) lo_inf = lo_inf1; 
                if (lo_sup1 != end) lo_sup = lo_sup1; 
                if (hi_inf1 != end) hi_inf = hi_inf1; 
                if (hi_sup1 != end) hi_sup = hi_sup1; 
                if (!flo_inf) lo_inf = end;
                if (!fhi_inf) hi_inf = end;
                if (!flo_sup) lo_sup = end;
                if (!fhi_sup) hi_sup = end;
                visited.insert(a1);
                if (lo_inf1 != end && lo_inf != end && !visited.contains(*lo_inf)) mk_bound_axiom(*a1, **lo_inf);
                if (lo_sup1 != end && lo_sup != end && !visited.contains(*lo_sup)) mk_bound_axiom(*a1, **lo_sup);
                if (hi_inf1 != end && hi_inf != end && !visited.contains(*hi_inf)) mk_bound_axiom(*a1, **hi_inf);
                if (hi_sup1 != end && hi_sup != end && !visited.contains(*hi_sup)) mk_bound_axiom(*a1, **hi_sup);
            }                            
        }
    }

    struct compare_bounds {
        bool operator()(lp_api::bound* a1, lp_api::bound* a2) const { return a1->get_value() < a2->get_value(); }
    };


    lp_bounds::iterator first(
        lp_api::bound_kind kind, 
        iterator it, 
        iterator end) {
        for (; it != end; ++it) {
            lp_api::bound* a = *it;
            if (a->get_bound_kind() == kind) return it;
        }
        return end;
    }

    lp_bounds::iterator next_inf(
        lp_api::bound* a1, 
        lp_api::bound_kind kind, 
        iterator it, 
        iterator end,
        bool& found_compatible) {
        rational const & k1(a1->get_value());
        iterator result = end;
        found_compatible = false;
        for (; it != end; ++it) {
            lp_api::bound * a2 = *it;            
            if (a1 == a2) continue;
            if (a2->get_bound_kind() != kind) continue;
            rational const & k2(a2->get_value());
            found_compatible = true;
            if (k2 <= k1) {
                result = it;
            }
            else {
                break;
            }
        }
        return result;
    }

    lp_bounds::iterator next_sup(
        lp_api::bound* a1, 
        lp_api::bound_kind kind, 
        iterator it, 
        iterator end,
        bool& found_compatible) {
        rational const & k1(a1->get_value());
        found_compatible = false;
        for (; it != end; ++it) {
            lp_api::bound * a2 = *it;            
            if (a1 == a2) continue;
            if (a2->get_bound_kind() != kind) continue;
            rational const & k2(a2->get_value());
            found_compatible = true;
            if (k1 < k2) {
                return it;
            }
        }
        return end;
    }

    void propagate_basic_bounds() {
        for (auto const& bv : m_to_check) {
            lp_api::bound* b = nullptr;
            if (m_bool_var2bound.find(bv, b)) {
                propagate_bound(bv, ctx().get_assignment(bv) == l_true, *b);
                if (ctx().inconsistent()) break;
            }
        }
        m_to_check.reset();
    }
        
    // for glb lo': lo' < lo:
    //   lo <= x -> lo' <= x 
    //   lo <= x -> ~(x <= lo')
    // for lub hi': hi' > hi
    //   x <= hi -> x <= hi'
    //   x <= hi -> ~(x >= hi')

    void propagate_bound(bool_var bv, bool is_true, lp_api::bound& b) {
        if (BP_NONE == propagation_mode()) {
            return;
        }
        lp_api::bound_kind k = b.get_bound_kind();
        theory_var v = b.get_var();
        inf_rational val = b.get_value(is_true);
        lp_bounds const& bounds = m_bounds[v];
        SASSERT(!bounds.empty());
        if (bounds.size() == 1) return;
        if (m_unassigned_bounds[v] == 0) return;
        bool v_is_int = b.is_int();
        literal lit1(bv, !is_true);
        literal lit2 = null_literal;
        bool find_glb = (is_true == (k == lp_api::lower_t));
        TRACE("arith", tout << "find_glb: " << find_glb << " is_true: " << is_true << " k: " << k << " is_lower: " << (k == lp_api::lower_t) << "\n";);
        if (find_glb) {
            rational glb;
            lp_api::bound* lb = nullptr;
            for (lp_api::bound* b2 : bounds) {
                if (b2 == &b) continue;
                rational const& val2 = b2->get_value();
                if (((is_true || v_is_int) ? val2 < val : val2 <= val) && (!lb || glb < val2)) {
                    lb = b2;
                    glb = val2;
                }
            }
            if (!lb) return;
            bool sign = lb->get_bound_kind() != lp_api::lower_t;
            lit2 = literal(lb->get_bv(), sign);                    
        }
        else {
            rational lub;
            lp_api::bound* ub = nullptr;
            for (lp_api::bound* b2 : bounds) {
                if (b2 == &b) continue;
                rational const& val2 = b2->get_value();
                if (((is_true || v_is_int) ? val < val2 : val <= val2) && (!ub || val2 < lub)) {
                    ub = b2;
                    lub = val2;
                }
            }
            if (!ub) return;
            bool sign = ub->get_bound_kind() != lp_api::upper_t;
            lit2 = literal(ub->get_bv(), sign);
        }
        TRACE("arith", 
              ctx().display_literal_verbose(tout, lit1);
              ctx().display_literal_verbose(tout << " => ", lit2);
              tout << "\n";);
        updt_unassigned_bounds(v, -1);
        ++m_stats.m_bound_propagations2;
        reset_evidence();
        m_core.push_back(lit1);
        m_params.push_back(parameter(m_farkas));
        m_params.push_back(parameter(rational(1)));
        m_params.push_back(parameter(rational(1)));
        assign(lit2, m_core, m_eqs, m_params);
        ++m_stats.m_bounds_propagations;
    }

    svector<lp::tv> m_todo_vars;

    void add_use_lists(lp_api::bound* b) {
        theory_var v = b->get_var();
        lpvar vi = register_theory_var_in_lar_solver(v);
        if (!lp::tv::is_term(vi)) {
            return;
        }
        m_todo_vars.push_back(lp::tv::raw(vi));
        while (!m_todo_vars.empty()) {
            auto ti = m_todo_vars.back();
            SASSERT(ti.is_term());
            m_todo_vars.pop_back();
            lp::lar_term const& term = lp().get_term(ti);
            for (auto const& p : term) {
                lp::tv wi = lp().column2tv(p.column());
                if (wi.is_term()) {
                    m_todo_vars.push_back(wi);
                }
                else {
                    unsigned w = lp().local_to_external(wi.id());
                    m_use_list.reserve(w + 1, ptr_vector<lp_api::bound>());
                    m_use_list[w].push_back(b);
                }
            }
        }
    }

    void del_use_lists(lp_api::bound* b) {
        theory_var v = b->get_var();
        lpvar vi = get_lpvar(v);
        if (!lp::tv::is_term(vi)) {
            return;
        }
        m_todo_vars.push_back(lp::tv::raw(vi));
        while (!m_todo_vars.empty()) {
            auto ti = m_todo_vars.back();
            SASSERT(ti.is_term());
            m_todo_vars.pop_back();
            lp::lar_term const& term = lp().get_term(ti);
            for (auto const& coeff : term) {
                auto wi = lp().column2tv(coeff.column());
                if (wi.is_term()) {
                    m_todo_vars.push_back(wi);
                }
                else {
                    unsigned w = lp().local_to_external(wi.id());
                    SASSERT(m_use_list[w].back() == b);
                    m_use_list[w].pop_back();
                }
            }
        }
    }

    //
    // propagate bounds to compound terms
    // The idea is that if bounds on all variables in an inequality ax + by + cz >= k
    // have been assigned we may know the truth value of the inequality by using simple
    // bounds propagation.
    // 
    void propagate_bound_compound(bool_var bv, bool is_true, lp_api::bound& b) {
        theory_var v = b.get_var();
        TRACE("arith", tout << mk_pp(get_owner(v), m) << "\n";);
        if (static_cast<unsigned>(v) >= m_use_list.size()) {
            return;
        }
        for (auto const& vb : m_use_list[v]) {
            if (ctx().get_assignment(vb->get_bv()) != l_undef) {
                TRACE("arith_verbose", display_bound(tout << "assigned ", *vb) << "\n";);
                continue;
            }
            inf_rational r;
            // x + y
            // x >= 0, y >= 1 -> x + y >= 1
            // x <= 0, y <= 2 -> x + y <= 2
            literal lit = null_literal;
            if (lp_api::lower_t == vb->get_bound_kind()) {
                if (get_glb(*vb, r) && r >= vb->get_value()) {        // vb is assigned true
                    lit = literal(vb->get_bv(), false);
                }
                else if (get_lub(*vb, r) && r < vb->get_value()) {    // vb is assigned false
                    lit = literal(vb->get_bv(), true);
                }
            }
            else {                     
                if (get_glb(*vb, r) && r > vb->get_value()) {         // VB <= value < val(VB)
                    lit = literal(vb->get_bv(), true);
                }
                else if (get_lub(*vb, r) && r <= vb->get_value()) {   // val(VB) <= value
                    lit = literal(vb->get_bv(), false);
                }
            }                
                
            // get_glb and get_lub set m_core, m_eqs, m_params
            if (lit != null_literal) {
                TRACE("arith",
                      ctx().display_literals_verbose(tout, m_core);
                      ctx().display_literal_verbose(tout << "\n --> ", lit) << "\n";
                      );
                

                assign(lit, m_core, m_eqs, m_params);
            }
            else {
                TRACE("arith_verbose", display_bound(tout << "skip ", *vb) << "\n";);
            }
        }
    }

    bool get_lub(lp_api::bound const& b, inf_rational& lub) {
        return get_bound(b, lub, true);
    }

    bool get_glb(lp_api::bound const& b, inf_rational& glb) {
        return get_bound(b, glb, false);
    }

    std::ostream& display_bound(std::ostream& out, lp_api::bound const& b) {
        return out << mk_pp(ctx().bool_var2expr(b.get_bv()), m);
    }

    bool get_bound(lp_api::bound const& b, inf_rational& r, bool is_lub) {
        reset_evidence();
        r.reset();
        theory_var v = b.get_var();
        auto ti = get_tv(v);
        SASSERT(ti.is_term());
        lp::lar_term const& term = m_solver->get_term(ti);
        for (auto const mono : term) {
            auto wi = lp().column2tv(mono.column());
            lp::constraint_index ci;
            rational value;
            bool is_strict;
            if (wi.is_term()) {
                return false;
            }
            if (mono.coeff().is_neg() == is_lub) {
                // -3*x ... <= lub based on lower bound for x.
                if (!lp().has_lower_bound(wi.id(), ci, value, is_strict)) {
                    return false;
                }
                if (is_strict) {
                    r += inf_rational(rational::zero(), mono.coeff().is_pos());
                }
            }
            else {
                if (!lp().has_upper_bound(wi.id(), ci, value, is_strict)) {
                    return false;
                }
                if (is_strict) {
                    r += inf_rational(rational::zero(), mono.coeff().is_pos());
                }
            }                
            r += value * mono.coeff();
            set_evidence(ci, m_core, m_eqs);                    
        }
        TRACE("arith_verbose", tout << (is_lub?"lub":"glb") << " is " << r << "\n";);
        return true;
    }

    lp::lconstraint_kind bound2constraint_kind(bool is_int, lp_api::bound_kind bk, bool is_true) {
        switch (bk) {
        case lp_api::lower_t:
            return is_true ? lp::GE : (is_int ? lp::LE : lp::LT);
        case lp_api::upper_t:
            return is_true ? lp::LE : (is_int ? lp::GE : lp::GT);
        }
        UNREACHABLE();
        return lp::EQ;
    }

    void assert_bound(bool_var bv, bool is_true, lp_api::bound& b) {
        lp::constraint_index ci = b.get_constraint(is_true);
        m_solver->activate(ci);
        if (is_infeasible()) {
            return;
        }
        lp::lconstraint_kind k = bound2constraint_kind(b.is_int(), b.get_bound_kind(), is_true);
        if (k == lp::LT || k == lp::LE) {
            ++m_stats.m_assert_lower;
        }
        else {
            ++m_stats.m_assert_upper;
        }
        inf_rational value = b.get_value(is_true);
        if (propagate_eqs() && value.is_rational()) {
            propagate_eqs(b.tv(), ci, k, b, value.get_rational());
        }
    }

    lp_api::bound* mk_var_bound(bool_var bv, theory_var v, lp_api::bound_kind bk, rational const& bound) {
        scoped_internalize_state st(*this);
        st.vars().push_back(v);
        st.coeffs().push_back(rational::one());
        init_left_side(st);
        lp::constraint_index cT, cF;
        bool v_is_int = is_int(v);
        auto vi = register_theory_var_in_lar_solver(v);

        lp::lconstraint_kind kT = bound2constraint_kind(v_is_int, bk, true);
        lp::lconstraint_kind kF = bound2constraint_kind(v_is_int, bk, false);
        
        cT = m_solver->mk_var_bound(vi, kT, bound);
        if (v_is_int) {
            rational boundF = (bk == lp_api::lower_t) ? bound - 1 : bound + 1;
            cF = m_solver->mk_var_bound(vi, kF, boundF);
        }
        else {
            cF = m_solver->mk_var_bound(vi, kF, bound);
        }
        add_ineq_constraint(cT, literal(bv, false));
        add_ineq_constraint(cF, literal(bv, true));

        return alloc(lp_api::bound, bv, v, vi, v_is_int, bound, bk, cT, cF);
    }

    //
    // fixed equalities.
    // A fixed equality is inferred if there are two variables v1, v2 whose
    // upper and lower bounds coincide.
    // Then the equality v1 == v2 is propagated to the core.
    // 

    typedef std::pair<lp::constraint_index, rational> constraint_bound;
    vector<constraint_bound>        m_lower_terms;
    vector<constraint_bound>        m_upper_terms;
    typedef std::pair<rational, bool> value_sort_pair;
    typedef pair_hash<obj_hash<rational>, bool_hash> value_sort_pair_hash;
    typedef map<value_sort_pair, theory_var, value_sort_pair_hash, default_eq<value_sort_pair> > value2var;
    value2var                       m_fixed_var_table;

    void propagate_eqs(lp::tv t, lp::constraint_index ci, lp::lconstraint_kind k, lp_api::bound& b, rational const& value) {
        if (k == lp::GE && set_lower_bound(t, ci, value) && has_upper_bound(t.index(), ci, value)) {
            fixed_var_eh(b.get_var(), value);
        }
        else if (k == lp::LE && set_upper_bound(t, ci, value) && has_lower_bound(t.index(), ci, value)) {
            fixed_var_eh(b.get_var(), value);
        }
    }


    bool dump_lemmas() const { return params().m_arith_dump_lemmas; }

    bool propagate_eqs() const { return params().m_arith_propagate_eqs && m_num_conflicts < params().m_arith_propagation_threshold; }

    bound_prop_mode propagation_mode() const { return m_num_conflicts < params().m_arith_propagation_threshold ? params().m_arith_bound_prop : BP_NONE; }

    unsigned small_lemma_size() const { return params().m_arith_small_lemma_size; }

    bool proofs_enabled() const { return m.proofs_enabled(); }

    bool set_upper_bound(lp::tv t, lp::constraint_index ci, rational const& v) { return set_bound(t, ci, v, false);  }

    bool set_lower_bound(lp::tv t, lp::constraint_index ci, rational const& v) { return set_bound(t, ci, v, true);   }

    vector<constraint_bound> m_history;
    template<typename Ctx, typename T, bool CallDestructors=true>
    class history_trail : public trail<Ctx> {
        vector<T, CallDestructors> & m_dst;
        unsigned                     m_idx;
        vector<T, CallDestructors> & m_hist;
    public:
        history_trail(vector<T, CallDestructors> & v, unsigned idx, vector<T, CallDestructors> & hist):
            m_dst(v),
            m_idx(idx),
            m_hist(hist) {}

        ~history_trail() override {
        }

        void undo(Ctx & ctx) override {
            m_dst[m_idx] = m_hist.back();
            m_hist.pop_back();
        }
    };


    bool set_bound(lp::tv tv, lp::constraint_index ci, rational const& v, bool is_lower) {
        if (tv.is_term()) {
            lpvar ti = tv.id();
            auto& vec = is_lower ? m_lower_terms : m_upper_terms;
            if (vec.size() <= ti) {
                vec.resize(ti + 1, constraint_bound(UINT_MAX, rational()));
            }
            constraint_bound& b = vec[ti];
            if (b.first == UINT_MAX || (is_lower? b.second < v : b.second > v)) {
                TRACE("arith", tout << "tighter bound " << tv.to_string() << "\n";);
                m_history.push_back(vec[ti]);
                ctx().push_trail(history_trail<context, constraint_bound>(vec, ti, m_history));
                b.first = ci;
                b.second = v;
            }
            return true;
        }
        else {
            TRACE("arith", tout << "not a term " << tv.to_string() << "\n";);
            // m_solver already tracks bounds on proper variables, but not on terms.
            bool is_strict = false;
            rational b;
            if (is_lower) {
                return lp().has_lower_bound(tv.id(), ci, b, is_strict) && !is_strict && b == v;
            }
            else {
                return lp().has_upper_bound(tv.id(), ci, b, is_strict) && !is_strict && b == v;
            }            
        }
    }

    bool var_has_bound(lpvar vi, bool is_lower) {
        bool is_strict = false;
        rational b;
        lp::constraint_index ci;
        if (is_lower) {
            return lp().has_lower_bound(vi, ci, b, is_strict);
        }
        else {
            return lp().has_upper_bound(vi, ci, b, is_strict);
        }        
    }

    bool has_upper_bound(lpvar vi, lp::constraint_index& ci, rational const& bound) { return has_bound(vi, ci, bound, false); }

    bool has_lower_bound(lpvar vi, lp::constraint_index& ci, rational const& bound) { return has_bound(vi, ci, bound, true); }
       
    bool has_bound(lpvar vi, lp::constraint_index& ci, rational const& bound, bool is_lower) {
        if (lp::tv::is_term(vi)) {
            theory_var v = lp().local_to_external(vi);
            rational val;
            TRACE("arith", tout << lp().get_variable_name(vi) << " " << v << "\n";);
            if (v != null_theory_var && a.is_numeral(get_owner(v), val) && bound == val) {
                ci = UINT_MAX;
                return bound == val;
            }

            auto& vec = is_lower ? m_lower_terms : m_upper_terms;
            lpvar ti = lp::tv::unmask_term(vi);
            if (vec.size() > ti) {
                constraint_bound& b = vec[ti];
                ci = b.first;
                return ci != UINT_MAX && bound == b.second;
            }
            else {
                return false;
            }
        }
        else {
            bool is_strict = false;
            rational b;
            if (is_lower) {
                return lp().has_lower_bound(vi, ci, b, is_strict) && b == bound && !is_strict;
            }
            else {
                return lp().has_upper_bound(vi, ci, b, is_strict) && b == bound && !is_strict;
            }
        }
    }

    bool is_equal(theory_var x, theory_var y) const { 
        return get_enode(x)->get_root() == get_enode(y)->get_root(); 
    }

    void fixed_var_eh(theory_var v1, rational const& bound) {
        // IF_VERBOSE(0, verbose_stream() << "fix " << mk_bounded_pp(get_owner(v1), m) << " " << bound << "\n");

        theory_var v2;
        value_sort_pair key(bound, is_int(v1));
        if (m_fixed_var_table.find(key, v2)) {
            if (static_cast<unsigned>(v2) < th.get_num_vars() && !is_equal(v1, v2) && is_int(v1) == is_int(v2)) {
                auto vi1 = register_theory_var_in_lar_solver(v1);
                auto vi2 = register_theory_var_in_lar_solver(v2);
                lp::constraint_index ci1, ci2, ci3, ci4;
                
                TRACE("arith",
                      bool hlb = has_lower_bound(vi2, ci3, bound); // has_lower_bound in turn trace "arith"
                      tout << "fixed: " << mk_pp(get_owner(v1), m) << " " << mk_pp(get_owner(v2), m) << " " << bound << " " << hlb << std::endl;);
                if (has_lower_bound(vi2, ci3, bound) && has_upper_bound(vi2, ci4, bound)) {
                    VERIFY (has_lower_bound(vi1, ci1, bound));
                    VERIFY (has_upper_bound(vi1, ci2, bound));
                    ++m_stats.m_fixed_eqs;
                    reset_evidence();
                    set_evidence(ci1, m_core, m_eqs);
                    set_evidence(ci2, m_core, m_eqs);
                    set_evidence(ci3, m_core, m_eqs);
                    set_evidence(ci4, m_core, m_eqs);
                    enode* x = get_enode(v1);
                    enode* y = get_enode(v2);
                    justification* js = 
                        ctx().mk_justification(
                            ext_theory_eq_propagation_justification(
                                get_id(), ctx().get_region(), m_core.size(), m_core.c_ptr(), m_eqs.size(), m_eqs.c_ptr(), x, y, 0, nullptr));

                    TRACE("arith",
                          for (unsigned i = 0; i < m_core.size(); ++i) {
                              ctx().display_detailed_literal(tout, m_core[i]);
                              tout << "\n";
                          } 
                          for (unsigned i = 0; i < m_eqs.size(); ++i) {
                              tout << mk_pp(m_eqs[i].first->get_owner(), m) << " = " << mk_pp(m_eqs[i].second->get_owner(), m) << "\n";
                          } 
                          tout << " ==> ";
                          tout << mk_pp(x->get_owner(), m) << " = " << mk_pp(y->get_owner(), m) << "\n";
                          );

                    // parameters are TBD.
                    //                    SASSERT(validate_eq(x, y));
                    ctx().assign_eq(x, y, eq_justification(js));
                }
            }
            else {
                // bounds on v2 were changed.
                m_fixed_var_table.insert(key, v1);
            }
        }
        else {
            m_fixed_var_table.insert(key, v1);
        }
    }

    lbool make_feasible() {
        TRACE("pcs",  tout << lp().constraints(););
        auto status = lp().find_feasible_solution();
        TRACE("arith_verbose", display(tout););
        switch (status) {
        case lp::lp_status::INFEASIBLE:
            return l_false;
        case lp::lp_status::FEASIBLE:
        case lp::lp_status::OPTIMAL:
            //            SASSERT(lp().all_constraints_hold());
            return l_true;
        case lp::lp_status::TIME_EXHAUSTED:
                
        default:
            TRACE("arith", tout << "status treated as inconclusive: " << status << "\n";);
            // TENTATIVE_UNBOUNDED, UNBOUNDED, TENTATIVE_DUAL_UNBOUNDED, DUAL_UNBOUNDED, 
            // FLOATING_POINT_ERROR, TIME_EXAUSTED, ITERATIONS_EXHAUSTED, EMPTY, UNSTABLE
            return l_undef;
        }
    }
 
    lp::explanation     m_explanation;
    vector<nla::lemma>  m_nla_lemma_vector;
    literal_vector      m_core;
    svector<enode_pair> m_eqs;
    vector<parameter>   m_params;

    void reset_evidence() {
        m_core.reset();
        m_eqs.reset();
        m_params.reset();
    }

    // lp::constraint_index const null_constraint_index = UINT_MAX; // not sure what a correct fix is

    void set_evidence(lp::constraint_index idx, literal_vector& core, svector<enode_pair>& eqs) {
        if (idx == UINT_MAX) {
            return;
        }
        switch (m_constraint_sources[idx]) {
        case inequality_source: {
            literal lit = m_inequalities[idx];
            SASSERT(lit != null_literal);
            core.push_back(lit);
            break;
        }
        case equality_source: {
            SASSERT(m_equalities[idx].first  != nullptr);
            SASSERT(m_equalities[idx].second != nullptr);
            m_eqs.push_back(m_equalities[idx]);          
            break;
        }
        case definition_source: {
            // skip definitions (these are treated as hard constraints)
            break;
        }
        default:
            UNREACHABLE();
            break;
        }
    }

    void get_infeasibility_explanation_and_set_conflict() {
        m_explanation.clear();
        lp().get_infeasibility_explanation(m_explanation);
        set_conflict();
    }

    void set_conflict() {
        literal_vector core;
        set_conflict_or_lemma(core, true);
    }

    void set_conflict_or_lemma(literal_vector const& core, bool is_conflict) {
        reset_evidence();
        for (literal lit : core) {
            m_core.push_back(lit);
        }
        // lp().shrink_explanation_to_minimum(m_explanation); // todo, enable when perf is fixed
        ++m_num_conflicts;
        ++m_stats.m_conflicts;
        TRACE("arith", tout << "scope: " << ctx().get_scope_level() << "\n"; display_evidence(tout, m_explanation); );
        TRACE("arith", display(tout << "is-conflict: " << is_conflict << "\n"););
        for (auto const& ev : m_explanation) {
            if (!ev.first.is_zero()) { 
                set_evidence(ev.second, m_core, m_eqs);
            }
        }
        // SASSERT(validate_conflict(m_core, m_eqs));
        dump_conflict(m_core, m_eqs);
        if (is_conflict) {
            ctx().set_conflict(
                ctx().mk_justification(
                    ext_theory_conflict_justification(
                        get_id(), ctx().get_region(), 
                        m_core.size(), m_core.c_ptr(), 
                        m_eqs.size(), m_eqs.c_ptr(), m_params.size(), m_params.c_ptr())));
        }
        else {
            for (auto const& eq : m_eqs) {
                m_core.push_back(th.mk_eq(eq.first->get_owner(), eq.second->get_owner(), false));
            }
            for (literal & c : m_core) {
                c.neg();
                ctx().mark_as_relevant(c);
            }
            TRACE("arith", ctx().display_literals_verbose(tout, m_core) << "\n";);
            // DEBUG_CODE(
            //     for (literal const& c : m_core) {
            //         if (ctx().get_assignment(c) == l_true) {
            //             TRACE("arith", ctx().display_literal_verbose(tout, c) << " is true\n";);
            //             SASSERT(false);
            //         }
            //     });   // TODO: this check seems to be too strict.
            // The lemmas can come in batches
            // and the same literal can appear in several lemmas in a batch: it becomes l_true
            // in earlier processing, but it was not so when the lemma was produced
            ctx().mk_th_axiom(get_id(), m_core.size(), m_core.c_ptr());
        }
    }

    justification * why_is_diseq(theory_var v1, theory_var v2) {
        return nullptr;
    }

    void reset_eh() {
        m_arith_eq_adapter.reset_eh();
        m_solver = nullptr;
        m_internalize_head = 0;
        m_not_handled = nullptr;
        del_bounds(0);
        m_unassigned_bounds.reset();
        m_asserted_qhead  = 0;
        m_assume_eq_head = 0;
        m_scopes.reset();
        m_stats.reset();
        m_to_check.reset();
        reset_variable_values();
    }

    void init_model(model_generator & mg) {
        init_variable_values();
        m_factory = alloc(arith_factory, m);
        mg.register_factory(m_factory);
        TRACE("arith", display(tout););
    }

    nlsat::anum const& nl_value(theory_var v, scoped_anum& r) {
        SASSERT(use_nra_model());
        auto t = get_tv(v);
        if (t.is_term()) {

            m_todo_terms.push_back(std::make_pair(t, rational::one()));

            TRACE("nl_value", tout << "v" << v << " := w" << t.to_string() << "\n";
                  lp().print_term(lp().get_term(t), tout) << "\n";);

            m_nla->am().set(r, 0);
            while (!m_todo_terms.empty()) {
                rational wcoeff = m_todo_terms.back().second;
                t = m_todo_terms.back().first;
                m_todo_terms.pop_back();
                lp::lar_term const& term = lp().get_term(t);
                TRACE("nl_value", lp().print_term(term, tout) << "\n";);
                scoped_anum r1(m_nla->am());
                rational c1(0);
                m_nla->am().set(r1, c1.to_mpq());
                m_nla->am().add(r, r1, r);                
                for (auto const & arg : term) {
                    auto wi = lp().column2tv(arg.column());
                    c1 = arg.coeff() * wcoeff;
                    if (wi.is_term()) {
                        m_todo_terms.push_back(std::make_pair(wi, c1));
                    }
                    else {
                        m_nla->am().set(r1, c1.to_mpq());
                        m_nla->am().mul(m_nla->am_value(wi.id()), r1, r1);
                        m_nla->am().add(r1, r, r);
                    }
                }
            }
            return r;
        }
        else {
            return m_nla->am_value(t.id());
        }
    }

    model_value_proc * mk_value(enode * n, model_generator & mg) {
        theory_var v = n->get_th_var(get_id());
        expr* o = n->get_owner();
        if (use_nra_model()) {
            anum const& an = nl_value(v, *m_a1);
            if (a.is_int(o) && !m_nla->am().is_int(an)) {
                return alloc(expr_wrapper_proc, a.mk_numeral(rational::zero(), a.is_int(o)));
            }
            return alloc(expr_wrapper_proc, a.mk_numeral(nl_value(v, *m_a1), a.is_int(o)));
        }
        else {
            rational r = get_value(v);
            TRACE("arith", tout << mk_pp(o, m) << " v" << v << " := " << r << "\n";);
            SASSERT("integer variables should have integer values: " && (!a.is_int(o) || r.is_int() || m.limit().get_cancel_flag()));
            if (a.is_int(o) && !r.is_int()) r = floor(r);
            return alloc(expr_wrapper_proc, m_factory->mk_value(r,  m.get_sort(o)));
        }
    }

    bool get_value(enode* n, rational& val) {
        theory_var v = n->get_th_var(get_id());            
        if (!can_get_bound(v)) return false;
        lpvar vi = get_lpvar(v);
        if (lp().has_value(vi, val)) {
            TRACE("arith", tout << expr_ref(n->get_owner(), m) << " := " << val << "\n";);
            if (is_int(n) && !val.is_int()) return false;
            return true;
        }
        else {
            return false;
        }
    }    

    bool get_value(enode* n, expr_ref& r) {
        rational val;
        if (get_value(n, val)) {
            r = a.mk_numeral(val, is_int(n));
            return true;
        }
        else {
            return false;
        }
    }    

    bool include_func_interp(func_decl* f) {
        return 
            a.is_div0(f) ||
            a.is_idiv0(f) ||
            a.is_power0(f) ||
            a.is_rem0(f) ||
            a.is_mod0(f);        
    }

    bool get_lower(enode* n, rational& val, bool& is_strict) {
        theory_var v = n->get_th_var(get_id());
        if (!can_get_bound(v)) {
            TRACE("arith", tout << "cannot get lower for " << v << "\n";);
            return false;
        }
        lpvar vi = get_lpvar(v);
        lp::constraint_index ci;
        return lp().has_lower_bound(vi, ci, val, is_strict);
    }

    bool get_lower(enode* n, expr_ref& r) {
        bool is_strict;
        rational val;
        if (get_lower(n, val, is_strict) && !is_strict) {
            r = a.mk_numeral(val, is_int(n));
            return true;
        }
        return false;
    }

    bool get_upper(enode* n, rational& val, bool& is_strict) {
        theory_var v = n->get_th_var(get_id());
        if (!can_get_bound(v))
            return false;
        lpvar vi = get_lpvar(v);
        lp::constraint_index ci;
        return lp().has_upper_bound(vi, ci, val, is_strict);

    }

    bool get_upper(enode* n, expr_ref& r) {
        bool is_strict;
        rational val;
        if (get_upper(n, val, is_strict) && !is_strict) {
            r = a.mk_numeral(val, is_int(n));
            return true;
        }
        return false;
    }

    // Auxiliary verification utilities.

    struct scoped_arith_mode {
        smt_params& p;
        scoped_arith_mode(smt_params& p) : p(p) {
            p.m_arith_mode = AS_OLD_ARITH;
        }
        ~scoped_arith_mode() {
            p.m_arith_mode = AS_NEW_ARITH;
        }
    };

    void dump_conflict(literal_vector const& core, svector<enode_pair> const& eqs) {
        if (dump_lemmas()) {
            ctx().display_lemma_as_smt_problem(core.size(), core.c_ptr(), eqs.size(), eqs.c_ptr(), false_literal);
        }
    }

    bool validate_conflict(literal_vector const& core, svector<enode_pair> const& eqs) {
        if (params().m_arith_mode != AS_NEW_ARITH) return true;
        scoped_arith_mode _sa(ctx().get_fparams());
        context nctx(m, ctx().get_fparams(), ctx().get_params());
        add_background(nctx);
        cancel_eh<reslimit> eh(m.limit());
        scoped_timer timer(1000, &eh);
        bool result = l_true != nctx.check();
        CTRACE("arith", !result, ctx().display_lemma_as_smt_problem(tout, core.size(), core.c_ptr(), eqs.size(), eqs.c_ptr(), false_literal););
        return result;
    }

    void dump_assign(literal lit, literal_vector const& core, svector<enode_pair> const& eqs) {
        if (dump_lemmas()) {                
            unsigned id = ctx().display_lemma_as_smt_problem(core.size(), core.c_ptr(), eqs.size(), eqs.c_ptr(), lit);
            (void)id;
        }
    }

    bool validate_assign(literal lit, literal_vector const& core, svector<enode_pair> const& eqs) {
        if (params().m_arith_mode != AS_NEW_ARITH) return true;
        scoped_arith_mode _sa(ctx().get_fparams());
        context nctx(m, ctx().get_fparams(), ctx().get_params());
        m_core.push_back(~lit);
        add_background(nctx);
        m_core.pop_back();
        cancel_eh<reslimit> eh(m.limit());
        scoped_timer timer(1000, &eh);
        bool result = l_true != nctx.check();
        CTRACE("arith", !result, ctx().display_lemma_as_smt_problem(tout, core.size(), core.c_ptr(), eqs.size(), eqs.c_ptr(), lit);
               display(tout););   
        return result;
    }

    bool validate_eq(enode* x, enode* y) {
        if (params().m_arith_mode == AS_NEW_ARITH) return true;
        context nctx(m, ctx().get_fparams(), ctx().get_params());
        add_background(nctx);
        nctx.assert_expr(m.mk_not(m.mk_eq(x->get_owner(), y->get_owner())));
        cancel_eh<reslimit> eh(m.limit());
        scoped_timer timer(1000, &eh);
        return l_true != nctx.check();
    }

    void add_background(context& nctx) {
        for (literal c : m_core) {
            expr_ref tmp(m);
            ctx().literal2expr(c, tmp);
            nctx.assert_expr(tmp);
        }
        for (auto const& eq : m_eqs) {
            nctx.assert_expr(m.mk_eq(eq.first->get_owner(), eq.second->get_owner()));
        }
    }        

    theory_lra::inf_eps value(theory_var v) {
        lp::impq ival = get_ivalue(v);
        return inf_eps(rational(0), inf_rational(ival.x, ival.y));
    }

    theory_lra::inf_eps maximize(theory_var v, expr_ref& blocker, bool& has_shared) {
        lp::impq term_max;
        lp::lp_status st;
        lpvar vi = 0;
        if (has_int()) {
            lp().backup_x();
        }
        if (!can_get_bound(v)) {
            TRACE("arith", tout << "cannot get bound for v" << v << "\n";);
            st = lp::lp_status::UNBOUNDED;
        }
        else if (!m.limit().inc()) {
            st = lp::lp_status::UNBOUNDED;
        }
        else {
            vi = get_lpvar(v);
            st = lp().maximize_term(vi, term_max);
            if (has_int() && lp().has_inf_int()) {
                st = lp::lp_status::FEASIBLE;
                lp().restore_x();
            }
                
        }
        switch (st) {
        case lp::lp_status::OPTIMAL: {
            init_variable_values();
            TRACE("arith", display(tout << st << " v" << v << " vi: " << vi << "\n"););
            inf_rational val = get_value(v);
            // inf_rational val(term_max.x, term_max.y);
            blocker = mk_gt(v);
            return inf_eps(rational::zero(), val);
        }
        case lp::lp_status::FEASIBLE: {
            inf_rational val = get_value(v);
            TRACE("arith", display(tout << st << " v" << v << " vi: " << vi << "\n"););
            blocker = mk_gt(v);
            return inf_eps(rational::zero(), val);
        }
        default:
            SASSERT(st == lp::lp_status::UNBOUNDED);
            TRACE("arith", display(tout << st << " v" << v << " vi: " << vi << "\n"););
            has_shared = false;
            blocker = m.mk_false();
            return inf_eps(rational::one(), inf_rational());
        }
    }

    expr_ref mk_gt(theory_var v) {
        lp::impq val = get_ivalue(v);
        expr* obj = get_enode(v)->get_owner();
        rational r = val.x;
        expr_ref e(m);
        if (a.is_int(m.get_sort(obj))) {
            if (r.is_int()) {
                r += rational::one();
            }
            else {
                r = ceil(r);
            }
            e = a.mk_numeral(r, m.get_sort(obj));
            e = a.mk_ge(obj, e);
        }
        else {
            e = a.mk_numeral(r, m.get_sort(obj));
            if (val.y.is_neg()) {
                e = a.mk_ge(obj, e);
            }
            else {
                e = a.mk_gt(obj, e);
            }
        }
        TRACE("opt", tout << "v" << v << " " << val << " " << r << " " << e << "\n";);
        return e;
    }

    theory_var add_objective(app* term) {
        TRACE("opt", tout << expr_ref(term, m) << "\n";);
        theory_var v = internalize_def(term);
        register_theory_var_in_lar_solver(v);
        return v;
    }

    void term2coeffs(lp::lar_term const& term, u_map<rational>& coeffs) {
        term2coeffs(term, coeffs, rational::one());
    }

    void term2coeffs(lp::lar_term const& term, u_map<rational>& coeffs, rational const& coeff) {
        TRACE("arith", lp().print_term(term, tout) << "\n";);
        for (const auto & ti : term) {
            theory_var w;
            auto tv = lp().column2tv(ti.column());
            if (tv.is_term()) {
                lp::lar_term const& term1 = lp().get_term(tv);
                rational coeff2 = coeff * ti.coeff();
                term2coeffs(term1, coeffs, coeff2);
                continue;
            }
            else {
                w = lp().local_to_external(tv.id());
                SASSERT(w >= 0);
                TRACE("arith", tout << (tv.id()) << ": " << w << "\n";);
            }
            rational c0(0);
            coeffs.find(w, c0);
            coeffs.insert(w, c0 + ti.coeff() * coeff);
        }
    }

    app_ref coeffs2app(u_map<rational> const& coeffs, rational const& offset, bool is_int) {
        expr_ref_vector args(m);
        for (auto const& kv : coeffs) {
            theory_var w = kv.m_key;
            expr* o = get_enode(w)->get_owner();
            if (kv.m_value.is_zero()) {
                // continue
            }
            else if (kv.m_value.is_one()) {
                args.push_back(o);
            }
            else {
                args.push_back(a.mk_mul(a.mk_numeral(kv.m_value, is_int), o));                
            }
        }
        if (!offset.is_zero()) {
            args.push_back(a.mk_numeral(offset, is_int));
        }
        switch (args.size()) {
        case 0:
            return app_ref(a.mk_numeral(rational::zero(), is_int), m);
        case 1:
            return app_ref(to_app(args[0].get()), m);
        default:
            return app_ref(a.mk_add(args.size(), args.c_ptr()), m);
        }
    }

    app_ref mk_term(lp::lar_term const& term, bool is_int) {     
        u_map<rational> coeffs;
        term2coeffs(term, coeffs);
        return coeffs2app(coeffs, rational::zero(), is_int);
    }

    rational gcd_reduce(u_map<rational>& coeffs) {
        rational g(0);
        for (auto const& kv : coeffs) {
            g = gcd(g, kv.m_value);
        }
        if (g.is_zero())
            return rational::one();
        if (!g.is_one()) {
            for (auto& kv : coeffs) {
                kv.m_value /= g;
            }             
        }
        return g;
    }

    app_ref mk_obj(theory_var v) {
        auto t = get_tv(v);
        bool is_int = a.is_int(get_enode(v)->get_owner());
        if (t.is_term()) {
            return mk_term(lp().get_term(t), is_int);
        }
        else {
            // theory_var w = lp().external_to_local(vi);
            return app_ref(get_enode(v)->get_owner(), m);
        }
    }

    expr_ref mk_ge(generic_model_converter& fm, theory_var v, inf_rational const& val) {
        rational r = val.get_rational();
        bool is_strict =  val.get_infinitesimal().is_pos();
        app_ref b(m);
        bool is_int = a.is_int(get_enode(v)->get_owner());
        TRACE("arith", display(tout << "v" << v << "\n"););
        if (is_strict) {
            b = a.mk_le(mk_obj(v), a.mk_numeral(r, is_int));
        }
        else {
            b = a.mk_ge(mk_obj(v), a.mk_numeral(r, is_int));
        }
        if (!ctx().b_internalized(b)) {
            fm.hide(b->get_decl());
            bool_var bv =  ctx().mk_bool_var(b);
            m_bool_var2bound.erase(bv);
            ctx().set_var_theory(bv, get_id());
            // ctx().set_enode_flag(bv, true);
            lp_api::bound_kind bkind = lp_api::bound_kind::lower_t;
            if (is_strict) bkind = lp_api::bound_kind::upper_t;
            lp_api::bound* a = mk_var_bound(bv, v, bkind, r);
            mk_bound_axioms(*a);
            updt_unassigned_bounds(v, +1);
            m_bounds[v].push_back(a);
            m_bounds_trail.push_back(v);
            m_bool_var2bound.insert(bv, a);
            TRACE("arith", tout << "internalized " << bv << ": " << mk_pp(b, m) << "\n";);
        }
        if (is_strict) {
            b = m.mk_not(b);
        }
        TRACE("arith", tout << b << "\n";);
        return expr_ref(b, m);
            
    }


    void display(std::ostream & out) {
        if (m_solver) {
            out << lp().constraints();
            lp().print_terms(out);
            // the tableau
            lp().pp(out).print();
            for (unsigned j = 0; j < lp().number_of_vars(); j++) {
                lp().print_column_info(j, out);
            }
        }
        if (m_nla) {
            m_nla->display(out);
        }
        unsigned nv = th.get_num_vars();
        for (unsigned v = 0; v < nv; ++v) {
            auto t = get_tv(v);
            if (!ctx().is_relevant(get_enode(v))) out << "irr: ";
            out << "v" << v << " ";
            if (t.is_null()) out << "null"; else out << (t.is_term() ? "t":"j") << t.id();
            if (use_nra_model() && can_get_ivalue(v)) m_nla->am().display(out << " = ", nl_value(v, *m_a1));
            else if (can_get_value(v)) out << " = " << get_value(v); 
            if (is_int(v)) out << ", int";
            if (ctx().is_shared(get_enode(v))) out << ", shared";
            out << " := "; th.display_var_flat_def(out, v) << "\n";
        }
    }

    void display_evidence(std::ostream& out, lp::explanation const& evidence) {
        for (auto const& ev : evidence) {
            expr_ref e(m);
            SASSERT(!ev.first.is_zero()); 
            if (ev.first.is_zero()) { 
                continue;
            }
            unsigned idx = ev.second;
            switch (m_constraint_sources.get(idx, null_source)) {
            case inequality_source: {
                literal lit = m_inequalities[idx];
                ctx().literal2expr(lit, e);
                out << e << " " << ctx().get_assignment(lit) << "\n";
                break;
            }
            case equality_source: 
                out << mk_pp(m_equalities[idx].first->get_owner(), m) << " = " 
                    << mk_pp(m_equalities[idx].second->get_owner(), m) << "\n"; 
                break;
            case definition_source: {
                theory_var v = m_definitions[idx];
                if (v != null_theory_var) 
                    out << "def: v" << v << " := " << mk_pp(th.get_enode(v)->get_owner(), m) << "\n";
                break;
            }
            case null_source:                    
                out << idx << " null";
                break;
            default:
                UNREACHABLE();
                break; 
            }
        }
        for (auto const& ev : evidence) {
            lp().constraints().display(out << ev.first << ": ", ev.second); 
        }
    }

    void collect_statistics(::statistics & st) const {
        m_arith_eq_adapter.collect_statistics(st);
        st.update("arith-lower", m_stats.m_assert_lower);
        st.update("arith-upper", m_stats.m_assert_upper);
        st.update("arith-propagations", m_stats.m_bounds_propagations);
        st.update("arith-iterations", m_stats.m_num_iterations);
        st.update("arith-factorizations", lp().settings().stats().m_num_factorizations);
        st.update("arith-pivots", m_stats.m_need_to_solve_inf);
        st.update("arith-plateau-iterations", m_stats.m_num_iterations_with_no_progress);
        st.update("arith-fixed-eqs", m_stats.m_fixed_eqs);
        st.update("arith-conflicts", m_stats.m_conflicts);
        st.update("arith-bound-propagations-lp", m_stats.m_bound_propagations1);
        st.update("arith-bound-propagations-cheap", m_stats.m_bound_propagations2);
        st.update("arith-diseq", m_stats.m_assert_diseq);
        st.update("arith-make-feasible", lp().settings().stats().m_make_feasible);
        st.update("arith-max-columns", lp().settings().stats().m_max_cols);
        st.update("arith-max-rows", lp().settings().stats().m_max_rows);
        st.update("arith-gcd-calls", lp().settings().stats().m_gcd_calls);
        st.update("arith-gcd-conflict", lp().settings().stats().m_gcd_conflicts);
        st.update("arith-cube-calls", lp().settings().stats().m_cube_calls);
        st.update("arith-cube-success", lp().settings().stats().m_cube_success);
        st.update("arith-patches", lp().settings().stats().m_patches);
        st.update("arith-patches-success", lp().settings().stats().m_patches_success);
        st.update("arith-hnf-calls", lp().settings().stats().m_hnf_cutter_calls);
        st.update("arith-horner-calls", lp().settings().stats().m_horner_calls);
        st.update("arith-horner-conflicts", lp().settings().stats().m_horner_conflicts);
        st.update("arith-horner-cross-nested-forms", lp().settings().stats().m_cross_nested_forms);
        st.update("arith-grobner-calls", lp().settings().stats().m_grobner_calls);
        st.update("arith-grobner-conflicts", lp().settings().stats().m_grobner_conflicts);
        st.update("arith-nla-explanations", m_stats.m_nla_explanations);
        st.update("arith-nla-lemmas", m_stats.m_nla_lemmas);
        st.update("arith-nra-calls", m_stats.m_nra_calls);
        st.update("arith-gomory-cuts", m_stats.m_gomory_cuts);
        st.update("arith-assume-eqs", m_stats.m_assume_eqs);
        st.update("arith-branch", m_stats.m_branch);
    }        
};
    
theory_lra::theory_lra(context& ctx):
    theory(ctx, ctx.get_manager().get_family_id("arith")) {
    m_imp = alloc(imp, *this, ctx.get_manager());
}    
theory_lra::~theory_lra() {
    dealloc(m_imp);
}   
theory* theory_lra::mk_fresh(context* new_ctx) {
    return alloc(theory_lra, *new_ctx);
}
void theory_lra::init() {
    m_imp->init();
}
    
bool theory_lra::internalize_atom(app * atom, bool gate_ctx) {
    return m_imp->internalize_atom(atom, gate_ctx);
}
bool theory_lra::internalize_term(app * term) {
    return m_imp->internalize_term(term);
}
void theory_lra::internalize_eq_eh(app * atom, bool_var v) {
    m_imp->internalize_eq_eh(atom, v);
}
void theory_lra::assign_eh(bool_var v, bool is_true) {
    m_imp->assign_eh(v, is_true);
}
lbool theory_lra::get_phase(bool_var v) {
    return m_imp->get_phase(v);
}
void theory_lra::new_eq_eh(theory_var v1, theory_var v2) {
    m_imp->new_eq_eh(v1, v2);
}
bool theory_lra::use_diseqs() const {
    return m_imp->use_diseqs();
}
void theory_lra::new_diseq_eh(theory_var v1, theory_var v2) {
    m_imp->new_diseq_eh(v1, v2);
}
void theory_lra::apply_sort_cnstr(enode* n, sort* s) {
    m_imp->apply_sort_cnstr(n, s);
}
void theory_lra::push_scope_eh() {
    theory::push_scope_eh();
    m_imp->push_scope_eh();
}
void theory_lra::pop_scope_eh(unsigned num_scopes) {
    m_imp->pop_scope_eh(num_scopes);
    theory::pop_scope_eh(num_scopes);
}
void theory_lra::restart_eh() {
    m_imp->restart_eh();
}
void theory_lra::relevant_eh(app* e) {
    m_imp->relevant_eh(e);
}
void theory_lra::init_search_eh() {
    m_imp->init_search_eh();
}
final_check_status theory_lra::final_check_eh() {
    return m_imp->final_check_eh();
}
bool theory_lra::is_shared(theory_var v) const {
    return m_imp->is_shared(v);
}
bool theory_lra::can_propagate() {
    return m_imp->can_propagate();
}
void theory_lra::propagate() {
    m_imp->propagate();
}
justification * theory_lra::why_is_diseq(theory_var v1, theory_var v2) {
    return m_imp->why_is_diseq(v1, v2);
}
void theory_lra::reset_eh() {
    m_imp->reset_eh();
}
void theory_lra::init_model(model_generator & m) {
    m_imp->init_model(m);
}
model_value_proc * theory_lra::mk_value(enode * n, model_generator & mg) {
    return m_imp->mk_value(n, mg);
}
bool theory_lra::get_value(enode* n, rational& r) {
    return m_imp->get_value(n, r);
}
bool theory_lra::get_value(enode* n, expr_ref& r) {
    return m_imp->get_value(n, r);
}
bool theory_lra::include_func_interp(func_decl* f) {
    return m_imp->include_func_interp(f);
}
bool theory_lra::get_lower(enode* n, expr_ref& r) {
    return m_imp->get_lower(n, r);
}
bool theory_lra::get_upper(enode* n, expr_ref& r) {
    return m_imp->get_upper(n, r);
}
bool theory_lra::get_lower(enode* n, rational& r, bool& is_strict) {
    return m_imp->get_lower(n, r, is_strict);
}
bool theory_lra::get_upper(enode* n, rational& r, bool& is_strict) {
    return m_imp->get_upper(n, r, is_strict);
}
void theory_lra::display(std::ostream & out) const {
    m_imp->display(out);
}
void theory_lra::collect_statistics(::statistics & st) const {
    m_imp->collect_statistics(st);
}
theory_lra::inf_eps theory_lra::value(theory_var v) {
    return m_imp->value(v);
}
theory_lra::inf_eps theory_lra::maximize(theory_var v, expr_ref& blocker, bool& has_shared) {
    return m_imp->maximize(v, blocker, has_shared);
}
theory_var theory_lra::add_objective(app* term) {
    return m_imp->add_objective(term);
}
expr_ref theory_lra::mk_ge(generic_model_converter& fm, theory_var v, inf_rational const& val) {
    return m_imp->mk_ge(fm, v, val);
}



}<|MERGE_RESOLUTION|>--- conflicted
+++ resolved
@@ -2158,10 +2158,7 @@
     }
     
     lbool check_nla_continue() {
-<<<<<<< HEAD
         m_a1 = nullptr; m_a2 = nullptr;
-=======
->>>>>>> 16aec328
         lbool r = m_nla->check(m_nla_lemma_vector);
         if (use_nra_model()) m_stats.m_nra_calls ++;
     
