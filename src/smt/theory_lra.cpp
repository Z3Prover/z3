/*++
  Copyright (c) 2016 Microsoft Corporation

  Module Name:

  theory_lra.cpp

  Abstract:

  <abstract>

  Author:

  Lev Nachmanson (levnach) 2016-25-3
  Nikolaj Bjorner (nbjorner)

  Revision History:


  --*/
#include "util/stopwatch.h"
#include "math/lp/indexed_value.h"
#include "math/lp/lar_solver.h"
#include "math/lp/nla_solver.h"
#include "math/lp/lp_types.h"
#include "math/lp/lp_api.h"
#include "math/polynomial/algebraic_numbers.h"
#include "math/polynomial/polynomial.h"
#include "util/nat_set.h"
#include "util/optional.h"
#include "util/inf_rational.h"
#include "util/cancel_eh.h"
#include "util/scoped_timer.h"
#include "util/nat_set.h"
#include "ast/ast_pp.h"
#include "model/numeral_factory.h"
#include "smt/smt_theory.h"
#include "smt/smt_context.h"
#include "smt/theory_lra.h"
#include "smt/smt_model_generator.h"
#include "smt/arith_eq_adapter.h"
#include "util/nat_set.h"
#include "ast/converters/generic_model_converter.h"
#include "ast/ast_pp.h"
#include "ast/ast_ll_pp.h"
#include "util/cancel_eh.h"
#include "util/scoped_timer.h"
#include "util/distribution.h"

typedef lp::lpvar lpvar;


namespace smt {

    typedef lp_api::bound<literal> api_bound;

    typedef ptr_vector<api_bound> lp_bounds;
    
class theory_lra::imp {        

    struct scope {
        unsigned m_bounds_lim;
        unsigned m_asserted_qhead;            
        unsigned m_asserted_atoms_lim;
    };

    struct delayed_atom {
        unsigned m_bv;
        bool     m_is_true;
        delayed_atom(unsigned b, bool t): m_bv(b), m_is_true(t) {}
    };

    class resource_limit : public lp::lp_resource_limit {
        imp& m_imp;
    public:
        resource_limit(imp& i): m_imp(i) { }
        bool get_cancel_flag() override { return !m_imp.m.inc(); }
    };

    theory_lra&                  th;
    ast_manager&                 m;
    arith_util                   a;
    arith_eq_adapter             m_arith_eq_adapter;
    vector<rational>             m_columns;
      

    // temporary values kept during internalization
    struct internalize_state {
        expr_ref_vector     m_terms;                     
        vector<rational>    m_coeffs;
        svector<theory_var> m_vars;
        ptr_vector<expr>    m_to_ensure_enode, m_to_ensure_var;
        internalize_state(ast_manager& m): m_terms(m) {}
        void reset() {
            m_terms.reset();
            m_coeffs.reset();
            m_vars.reset();
            m_to_ensure_enode.reset();
            m_to_ensure_var.reset();
        }
    };
    ptr_vector<internalize_state> m_internalize_states;
    unsigned                      m_internalize_head;

    class scoped_internalize_state {
        imp& m_imp;
        internalize_state& m_st;

        internalize_state& push_internalize(imp& i) {
            if (i.m_internalize_head == i.m_internalize_states.size()) {
                i.m_internalize_states.push_back(alloc(internalize_state, i.m));
            }
            internalize_state& st = *i.m_internalize_states[i.m_internalize_head++];
            st.reset();
            return st;
        }
    public:
        scoped_internalize_state(imp& i): m_imp(i), m_st(push_internalize(i)) {}
        ~scoped_internalize_state() { --m_imp.m_internalize_head; }
        expr_ref_vector&     terms() { return m_st.m_terms; }                     
        vector<rational>&    coeffs() { return m_st.m_coeffs; }
        svector<theory_var>& vars() { return m_st.m_vars; }
        ptr_vector<expr>&    to_ensure_enode() { return m_st.m_to_ensure_enode; }            
        ptr_vector<expr>&    to_ensure_var() { return m_st.m_to_ensure_var; }            
        void push(expr* e, rational c) { m_st.m_terms.push_back(e); m_st.m_coeffs.push_back(c); }
        void set_back(unsigned i) { 
            if (terms().size() == i + 1) return;
            terms()[i] = terms().back(); 
            coeffs()[i] = coeffs().back();
            terms().pop_back();
            coeffs().pop_back();
        }
    };
       
    typedef vector<std::pair<rational, lpvar>> var_coeffs;

    var_coeffs               m_left_side;              // constraint left side
    lpvar m_one_var;
    lpvar m_zero_var;
    lpvar m_rone_var;
    lpvar m_rzero_var;

    enum constraint_source {
        inequality_source,
        equality_source,
        definition_source,
        null_source
    };
    svector<constraint_source>                    m_constraint_sources;
    svector<literal>                              m_inequalities;    // asserted rows corresponding to inequality literals.
    svector<enode_pair>                           m_equalities;      // asserted rows corresponding to equalities.
    svector<theory_var>                           m_definitions;     // asserted rows corresponding to definitions

    svector<delayed_atom>  m_asserted_atoms;        
    ptr_vector<expr>       m_not_handled;
    ptr_vector<app>        m_underspecified;
    ptr_vector<app>        m_bv_terms;
    ptr_vector<expr>       m_mul_defs; // fresh multiplication definition vars
    vector<ptr_vector<api_bound> > m_use_list;        // bounds where variables are used.

    // attributes for incremental version:
    u_map<api_bound*>      m_bool_var2bound;
    vector<lp_bounds>      m_bounds;
    unsigned_vector        m_unassigned_bounds;
    unsigned_vector        m_bounds_trail;
    unsigned               m_asserted_qhead;

    svector<unsigned>       m_bv_to_propagate;      // Boolean variables that can be propagated
    
    svector<std::pair<theory_var, theory_var> >       m_assume_eq_candidates; 
    unsigned                                          m_assume_eq_head;
    indexed_uint_set                                         m_tmp_var_set;
    
    unsigned                                          m_num_conflicts;

    // non-linear arithmetic
    scoped_ptr<nla::solver>  m_nla;

    // integer arithmetic
    scoped_ptr<lp::int_solver> m_lia;

    // temporary lemma storage
    nla::lemma m_lemma;


    struct var_value_eq {
        imp & m_th;
        var_value_eq(imp & th):m_th(th) {}
        bool operator()(theory_var v1, theory_var v2) const { 
            return m_th.is_int(v1) == m_th.is_int(v2) && m_th.is_eq(v1, v2);
        }
    };

    bool use_nra_model() const {
        return m_nla && m_nla->use_nra_model();
    }
    
    struct var_value_hash {
        imp & m_th;
        var_value_hash(imp & th):m_th(th) {}
        unsigned operator()(theory_var v) const { 
            if (m_th.use_nra_model()) 
                return m_th.is_int(v);
            else 
                return (unsigned)std::hash<lp::impq>()(m_th.get_ivalue(v)); 
        }
    };
    int_hashtable<var_value_hash, var_value_eq>   m_model_eqs;


    svector<scope>               m_scopes;
    lp_api::stats                m_stats;
    arith_factory*               m_factory;       
    scoped_ptr<lp::lar_solver>   m_solver;
    resource_limit               m_resource_limit;
    lp_bounds                    m_new_bounds;
    symbol                       m_farkas;
    vector<parameter>            m_bound_params;
    std_vector<lp::implied_bound>   m_implied_bounds;
    lp::lp_bound_propagator<imp> m_bp;

    context& ctx() const { return th.get_context(); }
    theory_id get_id() const { return th.get_id(); }
    theory_arith_params const& params() const { return ctx().get_fparams(); }
    bool is_int(theory_var v) const {  return is_int(get_enode(v));  }
    bool is_int(enode* n) const { return a.is_int(n->get_expr()); }
    bool is_real(theory_var v) const {  return is_real(get_enode(v));  }
    bool is_real(enode* n) const { return a.is_real(n->get_expr()); }
    enode* get_enode(theory_var v) const { return th.get_enode(v); }
    enode* get_enode(expr* e) const { return ctx().get_enode(e); }
    expr*  get_owner(theory_var v) const { return get_enode(v)->get_expr(); }
    enode_pp pp(enode* n) const { return enode_pp(n, ctx()); }
    enode_pp pp(theory_var v) const { return pp(get_enode(v)); }
    mk_bounded_pp bpp(expr* e) { return mk_bounded_pp(e, m); }

    lpvar add_const(int c, lpvar& var, bool is_int) {
        if (var != UINT_MAX) 
            return var;
        app_ref cnst(a.mk_numeral(rational(c), is_int), m);
        mk_enode(cnst);
        theory_var v = mk_var(cnst);
        var = lp().add_var(v, is_int);
        lp().push();
        add_def_constraint_and_equality(var, lp::GE, rational(c));
        add_def_constraint_and_equality(var, lp::LE, rational(c));
        TRACE(arith, tout << "add " << cnst << ", var = " << var << "\n";);
        return var;
    }

    lpvar get_one(bool is_int) {
        return add_const(1, is_int ? m_one_var : m_rone_var, is_int);
    }

    lpvar get_zero(bool is_int) {
        return add_const(0, is_int ? m_zero_var : m_rzero_var, is_int);
    }

    void ensure_nla() {
        if (!m_nla) {
            m_nla = alloc(nla::solver, *m_solver.get(), ctx().get_params(), m.limit());
            for (auto const& _s : m_scopes) {
                (void)_s;
                m_nla->push();
            }
            std::function<bool(lpvar)> is_relevant = [&](lpvar v) {
                theory_var u = lp().local_to_external(v);
                return ctx().is_relevant(th.get_enode(u));
            };
            m_nla->set_relevant(is_relevant);
<<<<<<< HEAD
            // install hook for creating multiplication definitions from nra_solver
            m_nla->get_core().set_add_mul_def_hook([&](unsigned sz, lpvar const* vs) { return add_mul_def(sz, vs); });

=======
            m_nla->updt_params(ctx().get_params());
>>>>>>> 429771e5
        }
    }

    lpvar add_mul_def(unsigned sz, lpvar const* vs) {
        bool is_int = true;
        for (unsigned i = 0; i < sz; ++i) {
            theory_var tv = lp().local_to_external(vs[i]);
            is_int &= this->is_int(tv);
        }
        sort* srt = is_int ? a.mk_int() : a.mk_real();
        app_ref c(m.mk_fresh_const("mul!", srt), m);
        mk_enode(c);
        theory_var v = mk_var(c);
        ctx().push_trail(push_back_vector<ptr_vector<expr>>(m_mul_defs));
        m_mul_defs.push_back(c);
        return register_theory_var_in_lar_solver(v);
    }

    void found_unsupported(expr* n) {
        ctx().push_trail(push_back_vector<ptr_vector<expr>>(m_not_handled));
        TRACE(arith, tout << "unsupported " << mk_pp(n, m) << "\n");
        m_not_handled.push_back(n);
    } 

    void found_underspecified(expr* n) {
        if (a.is_underspecified(n)) {
            TRACE(arith, tout << "Unhandled: " << mk_pp(n, m) << "\n";);
            ctx().push_trail(push_back_vector<ptr_vector<app>>(m_underspecified));
            m_underspecified.push_back(to_app(n));
        }
        expr* e = nullptr, *x = nullptr, *y = nullptr;
        if (a.is_div(n, x, y)) {                
            e = a.mk_div0(x, y);
        }
        else if (a.is_idiv(n, x, y)) {                
            e = a.mk_idiv0(x, y);
        }
        else if (a.is_rem(n, x, y)) {
            n = a.mk_rem(x, a.mk_int(0));
            e = a.mk_rem0(x, a.mk_int(0));
        }
        else if (a.is_mod(n, x, y)) {                
            n = a.mk_mod(x, a.mk_int(0));
            e = a.mk_mod0(x, a.mk_int(0));
        }
        else if (a.is_power(n, x, y)) {                
            e = a.mk_power0(x, y);
        }
        if (e) {
            literal lit = th.mk_eq(e, n, false);
            ctx().mark_as_relevant(lit);
            ctx().assign(lit, nullptr);
        }

    }

    void linearize_term(expr* term, scoped_internalize_state& st) {
        st.push(term, rational::one());
        linearize(st);
    } 
        
    void linearize_ineq(expr* lhs, expr* rhs, scoped_internalize_state& st) {
        st.push(lhs, rational::one());
        st.push(rhs, rational::minus_one());
        linearize(st);
    }

    theory_var internalize_numeral(app* n, rational const& val) {

        if (!ctx().e_internalized(n))
            mk_enode(n);
        theory_var v = mk_var(n);
        lpvar vi = get_lpvar(v);
        if (vi == UINT_MAX) {
            vi = lp().add_var(v, a.is_int(n));
            add_def_constraint_and_equality(vi, lp::GE, val);
            add_def_constraint_and_equality(vi, lp::LE, val);
            register_fixed_var(v, val);
        }
        return v;
    }

        
    void linearize(scoped_internalize_state& st) { 
        expr_ref_vector & terms = st.terms();
        svector<theory_var>& vars = st.vars();
        vector<rational>& coeffs = st.coeffs();
        rational r;
        expr* n1, *n2;
        unsigned index = 0;
        while (index < terms.size()) {
            SASSERT(index >= vars.size());
            expr* n = terms.get(index);
            st.to_ensure_enode().push_back(n);
            if (a.is_add(n)) {
                for (expr* arg : *to_app(n)) {
                    st.push(arg, coeffs[index]);
                }
                st.set_back(index);
            }
            else if (a.is_sub(n)) {
                unsigned sz = to_app(n)->get_num_args();
                terms[index] = to_app(n)->get_arg(0);                    
                for (unsigned i = 1; i < sz; ++i) {
                    st.push(to_app(n)->get_arg(i), -coeffs[index]);
                }
            }
            else if (a.is_mul(n, n1, n2) && a.is_extended_numeral(n1, r)) {
                coeffs[index] *= r;
                terms[index] = n2;
                st.to_ensure_enode().push_back(n1);
            }
            else if (a.is_mul(n, n1, n2) && a.is_extended_numeral(n2, r)) {
                coeffs[index] *= r;
                terms[index] = n1;
                st.to_ensure_enode().push_back(n2);
            }
            else if (a.is_mul(n)) {
                theory_var v = internalize_mul(to_app(n));
                coeffs[vars.size()] = coeffs[index];
                vars.push_back(v);
                ++index;
            }
            else if (a.is_power(n, n1, n2) && is_app(n1) && a.is_extended_numeral(n2, r) && r.is_unsigned() && r.is_pos() && r <= 10) {
                theory_var v = internalize_power(to_app(n), to_app(n1), r.get_unsigned());
                coeffs[vars.size()] = coeffs[index];
                vars.push_back(v);
                ++index;
            }
            else if (a.is_numeral(n, r)) {
                theory_var v = internalize_numeral(to_app(n), r);
                coeffs[vars.size()] = coeffs[index];
                vars.push_back(v);
                ++index;
            }
            else if (a.is_uminus(n, n1)) {
                coeffs[index].neg();
                terms[index] = n1;
            }
            else if (a.is_to_real(n, n1)) {
                terms[index] = n1;
                if (!ctx().e_internalized(n)) {
                    app* t = to_app(n);
                    VERIFY(internalize_term(to_app(n1)));
                    mk_enode(t);
                    theory_var v = mk_var(n);
                    theory_var w = mk_var(n1);
                    lpvar vj = register_theory_var_in_lar_solver(v);
                    lpvar wj = register_theory_var_in_lar_solver(w);
                    auto lu_constraints = lp().add_equality(vj, wj);
                    add_def_constraint(lu_constraints.first);
                    add_def_constraint(lu_constraints.second);
                }
            }
            else if (is_app(n) && a.get_family_id() == to_app(n)->get_family_id()) {
                bool is_first = !ctx().e_internalized(n);
                app* t = to_app(n);
                internalize_args(t);
                mk_enode(t);
                theory_var v = mk_var(n);
                coeffs[vars.size()] = coeffs[index];
                vars.push_back(v);
                ++index;
                if (!is_first) {
                    // skip recursive internalization
                }
                else if (a.is_to_int(n, n1)) {
                    if (!ctx().relevancy())
                        mk_to_int_axiom(t);
                }
                else if (a.is_idiv(n, n1, n2)) {
                    if (!a.is_numeral(n2, r) || r.is_zero()) found_underspecified(n);
                    app_ref mod(a.mk_mod(n1, n2), m);
                    ctx().internalize(mod, false);
                    if (ctx().relevancy()) ctx().add_relevancy_dependency(n, mod);
                    if (m_nla && !a.is_numeral(n2)) {
                        // shortcut to create non-linear division axioms.
                        internalize_term(to_app(n));
                        internalize_term(to_app(n1));
                        internalize_term(to_app(n2));
                        theory_var q = mk_var(n);
                        theory_var x = mk_var(n1);
                        theory_var y = mk_var(n2);
                        m_nla->add_idivision(register_theory_var_in_lar_solver(q), register_theory_var_in_lar_solver(x), register_theory_var_in_lar_solver(y));
                    }
                    if (a.is_numeral(n2) && a.is_bounded(n1)) {
                        ensure_nla();
                        internalize_term(to_app(n));
                        internalize_term(to_app(n1));
                        internalize_term(to_app(n2));
                        theory_var q = mk_var(n);
                        theory_var x = mk_var(n1);
                        theory_var y = mk_var(n2);
                        m_nla->add_bounded_division(register_theory_var_in_lar_solver(q), register_theory_var_in_lar_solver(x), register_theory_var_in_lar_solver(y));
                    }
                }
                else if (a.is_mod(n, n1, n2)) {
                    if (!a.is_numeral(n2, r) || r.is_zero()) found_underspecified(n);
                    if (!ctx().relevancy()) mk_idiv_mod_axioms(n1, n2);    
                }
                else if (a.is_rem(n, n1, n2)) {
                    if (!a.is_numeral(n2, r) || r.is_zero()) found_underspecified(n);
                    if (!ctx().relevancy()) mk_rem_axiom(n1, n2);                    
                }
                else if (a.is_div(n, n1, n2)) {
                    if (!a.is_numeral(n2, r) || r.is_zero()) found_underspecified(n);
                    if (!ctx().relevancy()) mk_div_axiom(n1, n2);                    
                    st.to_ensure_var().push_back(n1);
                    st.to_ensure_var().push_back(n2);
                }
                else if (a.is_idiv0(n, n1, n2) || a.is_mod0(n, n1, n2)) {
                    st.to_ensure_var().push_back(n1);
                    st.to_ensure_var().push_back(n2);       
                }
                else if (a.is_power(n, n1, n2)) { 
                    ensure_nla();
                    found_unsupported(n);
                    if (!ctx().relevancy()) mk_power_axiom(n, n1, n2);
                    st.to_ensure_var().push_back(n1);
                    st.to_ensure_var().push_back(n2);
                }
                else if (a.is_band(n) || a.is_shl(n) || a.is_ashr(n) || a.is_lshr(n)) {
                    m_bv_terms.push_back(to_app(n));
                    ctx().push_trail(push_back_vector(m_bv_terms));
                    mk_bv_axiom(to_app(n));
                    for (expr* arg : *to_app(n))
                        st.to_ensure_var().push_back(arg);                    
                }
                else if (!a.is_div0(n)) {
                    found_unsupported(n);
                }
                else {
                    // no-op
                }
            }
            else {
                if (is_app(n)) {
                    internalize_args(to_app(n));
                }
                if (m.is_ite(n)) {
                    if (!ctx().relevancy()) mk_ite_axiom(n);
                }
                theory_var v = mk_var(n);
                coeffs[vars.size()] = coeffs[index];
                vars.push_back(v);
                ++index;
            }
        }
        for (unsigned i = st.to_ensure_enode().size(); i-- > 0; ) {
            expr* n = st.to_ensure_enode()[i];
            if (is_app(n)) {
                mk_enode(to_app(n));
            }
        }
        st.to_ensure_enode().reset();
        for (unsigned i = st.to_ensure_var().size(); i-- > 0; ) {
            expr* n = st.to_ensure_var()[i];
            if (is_app(n)) {
                internalize_term(to_app(n));
            }
        }
        st.to_ensure_var().reset();
        
    }

    void internalize_args(app* t, bool force = false) {
        if (!force && !reflect(t)) 
            return;
        for (expr* arg : *t) {
            if (!ctx().e_internalized(arg)) {
                ctx().internalize(arg, false);
            }
        }
    }

    theory_var internalize_power(app* t, app* n, unsigned p) {
        internalize_args(t, true);
        bool _has_var = has_var(t);
        mk_enode(t);
        theory_var v = mk_var(t);
        if (_has_var)
            return v;
        VERIFY(internalize_term(n));
        theory_var w = mk_var(n);
        svector<lpvar> vars;
        for (unsigned i = 0; i < p; ++i) 
            vars.push_back(register_theory_var_in_lar_solver(w));
        ensure_nla();
        m_solver->register_existing_terms();
        m_nla->add_monic(register_theory_var_in_lar_solver(v), vars.size(), vars.data());
        return v;
    }

    theory_var internalize_mul(app* t) {
        SASSERT(a.is_mul(t));
        internalize_args(t, true);
        bool _has_var = has_var(t);
        mk_enode(t);
        theory_var v = mk_var(t);

        if (!_has_var) {
            svector<lpvar> vars;
            for (expr* n : *t) {
                if (is_app(n)) VERIFY(internalize_term(to_app(n)));
                SASSERT(ctx().e_internalized(n));
                theory_var v = mk_var(n);
                vars.push_back(register_theory_var_in_lar_solver(v));
            }
            TRACE(arith, tout << "v" << v << " := " << bpp(t) << "\n" << vars << "\n";);
            m_solver->register_existing_terms();
            ensure_nla();
            m_nla->add_monic(register_theory_var_in_lar_solver(v), vars.size(), vars.data());
        }
        return v;
    }

    enode * mk_enode(app * n) {
        TRACE(arith_verbose, tout << bpp(n) << " internalized: " << ctx().e_internalized(n) << "\n";);
        if (reflect(n))
            for (expr* arg : *n)
                if (!ctx().e_internalized(arg))
                    th.ensure_enode(arg);
        if (ctx().e_internalized(n)) {
            return get_enode(n);
        }
        else {
            return ctx().mk_enode(n, !reflect(n), false, enable_cgc_for(n));       
        }
    }

    bool enable_cgc_for(app * n) const {
        // Congruence closure is not enabled for (+ ...) and (* ...) applications.
        return !(n->get_family_id() == get_id() && (n->get_decl_kind() == OP_ADD || n->get_decl_kind() == OP_MUL));
    }


    void mk_clause(literal l1, literal l2, unsigned num_params, parameter * params) {
        TRACE(arith, literal lits[2]; lits[0] = l1; lits[1] = l2; ctx().display_literals_verbose(tout, 2, lits); tout << "\n";);
        ctx().mk_th_axiom(get_id(), l1, l2, num_params, params);
    }

    void mk_clause(literal l1, literal l2, literal l3, unsigned num_params, parameter * params) {
        TRACE(arith, literal lits[3]; lits[0] = l1; lits[1] = l2; lits[2] = l3; ctx().display_literals_smt2(tout, 3, lits); tout << "\n";);
        ctx().mk_th_axiom(get_id(), l1, l2, l3, num_params, params);
    }

    void mk_clause(literal l1, literal l2, literal l3, literal l4, unsigned num_params, parameter* params) {
        literal clause[4] = { l1, l2, l3, l4 };
        TRACE(arith, ctx().display_literals_smt2(tout, 4, clause); tout << "\n";);
        ctx().mk_th_axiom(get_id(), 4, clause, num_params, params);
    }


    bool reflect(app* n) const {
        return params().m_arith_reflect || a.is_underspecified(n);          
    }

    bool has_var(expr* n) {
        return ctx().e_internalized(n) && th.is_attached_to_var(get_enode(n));
    }

    void reserve_bounds(theory_var v) {
        while (m_bounds.size() <= static_cast<unsigned>(v)) {
            m_bounds.push_back(lp_bounds());
            m_unassigned_bounds.push_back(0);
        }
    }

    theory_var mk_var(expr* n) {
        if (!ctx().e_internalized(n)) 
            ctx().internalize(n, false);                
        enode* e = get_enode(n);
        theory_var v;
        if (th.is_attached_to_var(e))
            v = e->get_th_var(get_id());
        else {
            v = th.mk_var(e);
            SASSERT(m_bounds.size() <= static_cast<unsigned>(v) || m_bounds[v].empty());
            reserve_bounds(v);
            ctx().attach_th_var(e, &th, v);
        }
        SASSERT(null_theory_var != v);
        return v;
    }

    bool has_int() const { return lp().has_int_var(); }
    
    lpvar register_theory_var_in_lar_solver(theory_var v) {
        lpvar lpv = lp().external_to_local(v);
        if (lpv != lp::null_lpvar)
            return lpv;
        return lp().add_var(v, is_int(v));
    }
        
    void init_left_side(scoped_internalize_state& st) {
        SASSERT(all_zeros(m_columns));
        svector<theory_var> const& vars = st.vars();
        vector<rational> const& coeffs = st.coeffs();
        for (unsigned i = 0; i < vars.size(); ++i) {
            theory_var var = vars[i];
            rational const& coeff = coeffs[i];
            if (m_columns.size() <= static_cast<unsigned>(var)) 
                m_columns.setx(var, coeff, rational::zero());
            else 
                m_columns[var] += coeff;
        }
        m_left_side.clear();
        // reset the coefficients after they have been used.
        for (unsigned i = 0; i < vars.size(); ++i) {
            theory_var var = vars[i];
            rational const& r = m_columns[var];
            if (!r.is_zero()) {
                m_left_side.push_back({r, register_theory_var_in_lar_solver(var)});
                m_columns[var].reset();                    
            }
        }
        SASSERT(all_zeros(m_columns));
    }
        
    bool all_zeros(vector<rational> const& v) const {
        return all_of(v, [](rational const& r) { return r.is_zero(); });
    }
        
    void add_eq_constraint(lp::constraint_index index, enode* n1, enode* n2) {
        m_constraint_sources.setx(index, equality_source, null_source);
        m_equalities.setx(index, enode_pair(n1, n2), enode_pair(0, 0));
    }
        
    void add_ineq_constraint(lp::constraint_index index, literal lit) {
        m_constraint_sources.setx(index, inequality_source, null_source);
        m_inequalities.setx(index, lit, null_literal);
    }

    void add_def_constraint(lp::constraint_index index) {
        m_constraint_sources.setx(index, definition_source, null_source);
        m_definitions.setx(index, null_theory_var, null_theory_var);
    }
        
    void add_def_constraint(lp::constraint_index index, theory_var v) {
        m_constraint_sources.setx(index, definition_source, null_source);
        m_definitions.setx(index, v, null_theory_var);
    }

    bool is_infeasible() const {
        return lp().get_status() == lp::lp_status::INFEASIBLE;
    }

    vector<rational>     m_fixed_values;
    map<rational, theory_var, rational::hash_proc, rational::eq_proc> m_value2var;
    struct undo_value : public trail {
        imp& s;
        undo_value(imp& s):s(s) {}
        void undo() override {
            s.m_value2var.erase(s.m_fixed_values.back());
            s.m_fixed_values.pop_back();
        }
    };

    void register_fixed_var(theory_var v, rational const& value) {
        if (m_value2var.contains(value)) 
            return;
        m_fixed_values.push_back(value);
        m_value2var.insert(value, v);
        ctx().push_trail(undo_value(*this));
    }

    void add_def_constraint_and_equality(lpvar vi, lp::lconstraint_kind kind,
                                         const rational& bound) {
        lpvar vi_equal;
        lp::constraint_index ci = lp().add_var_bound_check_on_equal(vi, kind, bound, vi_equal);
        add_def_constraint(ci);
        if (vi_equal != lp::null_lpvar) 
            report_equality_of_fixed_vars(vi, vi_equal);
        m_new_def = true;
    }


    void del_bounds(unsigned old_size) {
        for (unsigned i = m_bounds_trail.size(); i-- > old_size; ) {
            unsigned v = m_bounds_trail[i];
            api_bound* b = m_bounds[v].back();
            // del_use_lists(b);
            dealloc(b);
            m_bounds[v].pop_back();                        
        }
        m_bounds_trail.shrink(old_size);
    }

    void updt_unassigned_bounds(theory_var v, int inc) {
        TRACE(arith_verbose, tout << "v" << v << " " << m_unassigned_bounds[v] << " += " << inc << "\n";);
        ctx().push_trail(vector_value_trail<unsigned, false>(m_unassigned_bounds, v));
        m_unassigned_bounds[v] += inc;            
    }
       
    bool is_unit_var(scoped_internalize_state& st) {
        return st.vars().size() == 1 && st.coeffs()[0].is_one();
    }


    theory_var internalize_def(app* term, scoped_internalize_state& st) {
        TRACE(arith, tout << expr_ref(term, m) << "\n";);
        if (ctx().e_internalized(term)) {
            IF_VERBOSE(0, verbose_stream() << "repeated term\n";);
            return mk_var(term);
        }
        linearize_term(term, st);
        if (is_unit_var(st)) {
            return st.vars()[0];
        }
        else {
            theory_var v = mk_var(term);
            SASSERT(null_theory_var != v);
            st.coeffs().resize(st.vars().size() + 1);
            st.coeffs()[st.vars().size()] = rational::minus_one();
            st.vars().push_back(v);
            return v;
        }
    }

    // term - v = 0
    theory_var internalize_def(app* term) {
        scoped_internalize_state st(*this);
        linearize_term(term, st);
        return internalize_linearized_def(term, st);
    }

    lpvar get_lpvar(expr* e) {
        theory_var v = mk_var(e);
        m_solver->register_existing_terms();
        return register_theory_var_in_lar_solver(v);
    }

    lpvar get_lpvar(enode* n)  {
        return get_lpvar(n->get_expr());
    }

    lpvar get_lpvar(theory_var v) const {
        return v == null_theory_var ? lp::null_lpvar : lp().external_to_local(v);
    }

    theory_var internalize_linearized_def(app* term, scoped_internalize_state& st) {
        theory_var v = mk_var(term);
        TRACE(arith_internalize, tout << "v" << v << " " << bpp(term) << "\n";);

        if (is_unit_var(st) && v == st.vars()[0]) 
            return st.vars()[0];

        init_left_side(st);
        lpvar vi = get_lpvar(v);
        
        if (vi == UINT_MAX) {
            if (m_left_side.empty()) {
                vi = lp().add_var(v, a.is_int(term));
                add_def_constraint_and_equality(vi, lp::GE, rational(0));
                add_def_constraint_and_equality(vi, lp::LE, rational(0));
            }
            else {
                vi = lp().add_term(m_left_side, v);
                SASSERT(lp().column_has_term(vi));
                TRACE(arith_verbose, 
                      tout << "v" << v << " := " << mk_pp(term, m) 
                      << " slack: " << vi << " scopes: " << m_scopes.size() << "\n";
                      lp().print_term(lp().get_term(vi), tout) << "\n";);
            }
        }

        return v;
    }
        

public:
    imp(theory_lra& th, ast_manager& m): 
        th(th), m(m), 
        a(m), 
        m_arith_eq_adapter(th, a),            
        m_internalize_head(0),
        m_one_var(UINT_MAX),
        m_zero_var(UINT_MAX),
        m_rone_var(UINT_MAX),
        m_rzero_var(UINT_MAX),
        m_asserted_qhead(0), 
        m_assume_eq_head(0),
        m_num_conflicts(0),
        m_model_eqs(DEFAULT_HASHTABLE_INITIAL_CAPACITY, var_value_hash(*this), var_value_eq(*this)),
        m_solver(nullptr),
        m_resource_limit(*this),
        m_farkas("farkas"),
        m_bp(*this, m_implied_bounds),
        m_bounded_range_idx(0),
        m_bounded_range_lit(null_literal),
        m_bound_terms(m),
        m_bound_predicate(m)
    {
        m_bound_params.push_back(parameter(m_farkas));
        m_bound_params.push_back(parameter(rational(1)));
        m_bound_params.push_back(parameter(rational(1)));

    }
        
    ~imp() {
        del_bounds(0);
        std::for_each(m_internalize_states.begin(), m_internalize_states.end(), delete_proc<internalize_state>());
    }

    lp::lar_solver& lp(){ return *m_solver.get(); }
    const lp::lar_solver& lp() const { return *m_solver.get(); }    
 
    void init() {
        if (m_solver) return;

        m_model_is_initialized = false;
        m_solver = alloc(lp::lar_solver); 
        // initialize 0, 1 variables:
        get_one(true);
        get_one(false);
        get_zero(true);
        get_zero(false);

        lp().updt_params(ctx().get_params());
        lp().settings().set_resource_limit(m_resource_limit);
        lp().settings().bound_propagation() = bound_prop_mode::BP_NONE != propagation_mode();

        // todo : do not use m_arith_branch_cut_ratio for deciding on cheap cuts
        unsigned branch_cut_ratio = ctx().get_fparams().m_arith_branch_cut_ratio;
        lp().set_cut_strategy(branch_cut_ratio);
        
        lp().settings().set_run_gcd_test(ctx().get_fparams().m_arith_gcd_test);
        lp().settings().set_random_seed(ctx().get_fparams().m_random_seed);
        m_lia = alloc(lp::int_solver, *m_solver.get());
    }
        
    void internalize_is_int(app * n) {
        SASSERT(a.is_is_int(n));
        (void) mk_enode(n);
        if (!ctx().relevancy())
            mk_is_int_axiom(n);        
    }

    bool internalize_atom(app * atom, bool gate_ctx) {
        TRACE(arith_internalize, tout << bpp(atom) << "\n";);
        SASSERT(!ctx().b_internalized(atom));
        expr* n1, *n2;
        rational r;
        lp_api::bound_kind k;
        theory_var v = null_theory_var;
        bool_var bv = ctx().mk_bool_var(atom);
        m_bool_var2bound.erase(bv);
        ctx().set_var_theory(bv, get_id());
        if (a.is_le(atom, n1, n2) && a.is_extended_numeral(n2, r) && is_app(n1)) {
            v = internalize_def(to_app(n1));
            k = lp_api::upper_t;
        }
        else if (a.is_ge(atom, n1, n2) && a.is_extended_numeral(n2, r) && is_app(n1)) {
            v = internalize_def(to_app(n1));
            k = lp_api::lower_t;
        }  
        else if (a.is_le(atom, n1, n2) && a.is_extended_numeral(n1, r) && is_app(n2)) {
            v = internalize_def(to_app(n2));
            k = lp_api::lower_t;
        }
        else if (a.is_ge(atom, n1, n2) && a.is_extended_numeral(n1, r) && is_app(n2)) {
            v = internalize_def(to_app(n2));
            k = lp_api::upper_t;
        }
        else if (a.is_is_int(atom)) {
            internalize_is_int(atom);
            return true;
        }
        else {
            TRACE(arith, tout << "Could not internalize " << mk_pp(atom, m) << "\n";);
            found_unsupported(atom);
            return true;
        }

        if (is_int(v) && !r.is_int()) 
            r = (k == lp_api::upper_t) ? floor(r) : ceil(r);
        
        api_bound* b = mk_var_bound(bv, v, k, r);
        m_bounds[v].push_back(b);
        updt_unassigned_bounds(v, +1);
        m_bounds_trail.push_back(v);
        m_bool_var2bound.insert(bv, b);
        mk_bound_axioms(*b);
        TRACE(arith_internalize, tout << "Internalized " << bv << ": " << bpp(atom) << "\n";);
        return true;
    }
        
    bool internalize_term(app * term) {
        if (ctx().e_internalized(term) && th.is_attached_to_var(ctx().get_enode(term))) {
            // skip
        }
        else {
            internalize_def(term);
        }
        return true;
    }

    bool is_arith(enode* n) {
        return n && n->get_th_var(get_id()) != null_theory_var;
    }
        
    void internalize_eq_eh(app * atom, bool_var) {
        if (!ctx().get_fparams().m_arith_eager_eq_axioms)
            return;
        expr* lhs = nullptr, *rhs = nullptr;
        VERIFY(m.is_eq(atom, lhs, rhs));
        enode * n1 = get_enode(lhs);
        enode * n2 = get_enode(rhs);

        if (is_arith(n1) && is_arith(n2) && n1 != n2) 
            m_arith_eq_adapter.mk_axioms(n1, n2);
    }

    void assign_eh(bool_var v, bool is_true) {
        TRACE(arith, tout << "assign p" << literal(v, !is_true) << ": " << bpp(ctx().bool_var2expr(v)) << "\n";);
        m_asserted_atoms.push_back(delayed_atom(v, is_true));
    }

    lbool get_phase(bool_var v) {
        api_bound* b;
        if (!m_bool_var2bound.find(v, b)) {
            return l_undef;
        }
        lp::lconstraint_kind k = lp::EQ;
        switch (b->get_bound_kind()) {
        case lp_api::lower_t:
            k = lp::GE;
            break;
        case lp_api::upper_t:
            k = lp::LE;
            break;
        default:
            break;
        }         
        auto vi = register_theory_var_in_lar_solver(b->get_var());
        if (vi == lp::null_lpvar) {
            return l_undef;
        }
        return lp().compare_values(vi, k, b->get_value()) ? l_true : l_false;
    }

    void initialize_value(expr* var, expr* value) {
        rational r;
        if (!a.is_numeral(value, r)) {
            IF_VERBOSE(5, verbose_stream() << "numeric constant expected in initialization " << mk_pp(var, m) << " := " << mk_pp(value, m) << "\n");
            return;
        }
        lp().move_lpvar_to_value(get_lpvar(var), r);
    }

    void new_eq_eh(theory_var v1, theory_var v2) {
        TRACE(arith, tout << "eq " << v1 << " == " << v2 << "\n";);
        if (!is_int(v1) && !is_real(v1)) 
            return;
        m_arith_eq_adapter.new_eq_eh(v1, v2);
    }

    bool use_diseqs() const {
        return true;
    }

    void new_diseq_eh(theory_var v1, theory_var v2) {
        TRACE(arith, tout << "v" << v1 << " != " << "v" << v2 << "\n";);
        ++m_stats.m_assert_diseq;
        m_arith_eq_adapter.new_diseq_eh(v1, v2);
    }

    void apply_sort_cnstr(enode* n, sort*) {
        TRACE(arith, tout << "sort constraint: " << pp(n) << "\n";);
#if 0
        if (!th.is_attached_to_var(n)) 
            mk_var(n->get_owner());
#endif
    }

    void push_scope_eh() {
        m_scopes.push_back(scope());
        scope& sc = m_scopes.back();
        sc.m_bounds_lim = m_bounds_trail.size();
        sc.m_asserted_qhead = m_asserted_qhead;
        sc.m_asserted_atoms_lim = m_asserted_atoms.size();
        lp().push();
        if (m_nla)
            m_nla->push();
    }

    void pop_scope_eh(unsigned num_scopes) {
        if (num_scopes == 0) 
            return;
        unsigned old_size = m_scopes.size() - num_scopes;
        del_bounds(m_scopes[old_size].m_bounds_lim);
        m_asserted_atoms.shrink(m_scopes[old_size].m_asserted_atoms_lim);
        m_asserted_qhead = m_scopes[old_size].m_asserted_qhead;
        m_scopes.resize(old_size);            
        lp().pop(num_scopes);
        // VERIFY(l_false != make_feasible());
        m_new_bounds.reset();
        m_bv_to_propagate.reset();
        if (m_nla)
            m_nla->pop(num_scopes);
        TRACE(arith, tout << "num scopes: " << num_scopes << " new scope level: " << m_scopes.size() << "\n";);
    }

    void restart_eh() {
        m_arith_eq_adapter.restart_eh();
#if 1
        // experiment
        if (m_lia) {
            std::function<bool(unsigned)> is_root = [&](unsigned j) {
                theory_var v = lp().local_to_external(j);
                if (v < 0)
                    return false;
                auto* n = get_enode(v);
                if (!th.is_relevant_and_shared(n))
                    return false;
                if (n->is_root())
                    return true;
                theory_var w = n->get_root()->get_th_var(get_id());
                return w == v;
            };
            m_lia->simplify(is_root);
            for (auto const& [i, j, e] : m_lia->equalities())
                add_eq(i, j, e, false);
        }
#endif
        if (m_nla)
            m_nla->simplify();
    }

    void relevant_eh(app* n) {
        expr* n1, *n2;
        if (a.is_mod(n, n1, n2)) 
            mk_idiv_mod_axioms(n1, n2);
        else if (a.is_rem(n, n1, n2))
            mk_rem_axiom(n1, n2);
        else if (a.is_div(n, n1, n2)) 
            mk_div_axiom(n1, n2);
        else if (a.is_to_int(n)) 
            mk_to_int_axiom(n);
        else if (a.is_is_int(n))
            mk_is_int_axiom(n);            
        else if (m.is_ite(n))
            mk_ite_axiom(n);
        else if (a.is_power(n, n1, n2))
            mk_power_axiom(n, n1, n2);
    }

    void mk_power_axiom(expr* p, expr* x, expr* y) {
        rational r;
        // r > 0 => r^y > 0
        if (a.is_extended_numeral(x, r) && r > 0) {
            expr_ref zero(a.mk_real(0), m);
            mk_axiom(~mk_literal(a.mk_le(p, zero)));
        }
        if (a.is_extended_numeral(y, r) && r > 0) {
            // r is 1/n then x >= 0 => x = p^n
            if (numerator(r) == 1 && denominator(r) > 1) {
                expr_ref x_ge_0(a.mk_ge(x, a.mk_real(0)), m);
                expr_ref x_eq_pn(a.mk_eq(x, a.mk_power(p, a.mk_real(denominator(r)))), m);
                mk_axiom(~mk_literal(x_ge_0), mk_literal(x_eq_pn));
            }
        }
        bool can_be_underspecified = false;
        if (a.is_numeral(x, r) && r == 0 && (!a.is_numeral(y, r) || r == 0))
            can_be_underspecified = true;
        if (!a.is_extended_numeral(x, r) && 
            !a.is_extended_numeral(y, r)) 
            can_be_underspecified = true;
        if (can_be_underspecified) {
            literal lit = th.mk_eq(p, a.mk_power0(x, y), false);
            ctx().mark_as_relevant(lit);
            ctx().assign(lit, nullptr);
        }
    }

    //  n < 0 || rem(a, n) =  mod(a, n)
    // !n < 0 || rem(a, n) = -mod(a, n)
    void mk_rem_axiom(expr* dividend, expr* divisor) {
        expr_ref zero(a.mk_int(0), m);
        expr_ref rem(a.mk_rem(dividend, divisor), m);
        expr_ref mod(a.mk_mod(dividend, divisor), m);
        expr_ref mmod(a.mk_uminus(mod), m);
        expr_ref degz_expr(a.mk_ge(divisor, zero), m);
        literal dgez = mk_literal(degz_expr);
        literal pos = th.mk_eq(rem, mod,  false);
        literal neg = th.mk_eq(rem, mmod, false);
        {
            scoped_trace_stream ts(th, ~dgez, pos);
            mk_axiom(~dgez, pos);
        }
        {
            scoped_trace_stream ts(th, dgez, neg);
            mk_axiom( dgez, neg);
        }
    }

    // q = 0 or q * (p div q) = p
    void mk_div_axiom(expr* p, expr* q) {
        if (a.is_zero(q)) return;
        literal eqz = th.mk_eq(q, a.mk_real(0), false);
        literal eq  = th.mk_eq(a.mk_mul(q, a.mk_div(p, q)), p, false);
        scoped_trace_stream ts(th, eqz, eq);
        mk_axiom(eqz, eq);
    }

    // to_int (to_real x) = x
    // to_real(to_int(x)) <= x < to_real(to_int(x)) + 1
    void mk_to_int_axiom(app* n) {
        expr* x = nullptr, *y = nullptr;
        VERIFY (a.is_to_int(n, x));            
        if (a.is_to_real(x, y)) {
            literal eq = th.mk_eq(y, n, false);
            scoped_trace_stream ts(th, eq);
            mk_axiom(eq);
        }
        else {
            expr_ref to_r(a.mk_to_real(n), m);
            expr_ref lo(a.mk_le(a.mk_sub(to_r, x), a.mk_real(0)), m);
            expr_ref hi(a.mk_ge(a.mk_sub(x, to_r), a.mk_real(1)), m);
            literal llo = mk_literal(lo);
            literal lhi = mk_literal(hi);
            {
                scoped_trace_stream ts(th, llo);
                mk_axiom(llo);
            }
            {
                scoped_trace_stream ts(th, lhi);
                mk_axiom(~lhi);
            }
        }
    }

    void mk_ite_axiom(expr* n) {
        return;
        expr* c = nullptr, *t = nullptr, *e = nullptr;
        rational b1, b2;
        VERIFY(m.is_ite(n, c, t, e));
        if (!a.is_numeral(t, b1) || !a.is_numeral(e, b2))
            return;
        auto v = mk_var(n);
        auto vi = register_theory_var_in_lar_solver(v);
        add_def_constraint_and_equality(vi, lp::GE, std::min(b1, b2)); 
        add_def_constraint_and_equality(vi, lp::LE, std::max(b1, b2)); 
    }

    // is_int(x) <=> to_real(to_int(x)) = x
    void mk_is_int_axiom(app* n) {
        expr* x = nullptr;
        VERIFY(a.is_is_int(n, x));
        literal eq = th.mk_eq(a.mk_to_real(a.mk_to_int(x)), x, false);
        literal is_int = ctx().get_literal(n);
        scoped_trace_stream _sts1(th, ~is_int, eq);
        scoped_trace_stream _sts2(th, is_int, ~eq);
        mk_axiom(~is_int, eq);
        mk_axiom(is_int, ~eq);

    }

    // create axiom for 
    //    u = v + r*w,
    ///   abs(r) > r >= 0
    void assert_idiv_mod_axioms(theory_var u, theory_var v, theory_var w, rational const& r) {
        app_ref term(m);
        term = a.mk_mul(a.mk_numeral(r, true), get_enode(w)->get_expr());
        term = a.mk_add(get_enode(v)->get_expr(), term);
        term = a.mk_sub(get_enode(u)->get_expr(), term);
        theory_var z = internalize_def(term);
        lpvar zi = register_theory_var_in_lar_solver(z);
        lpvar vi = register_theory_var_in_lar_solver(v);
        add_def_constraint_and_equality(zi, lp::GE, rational::zero());
        add_def_constraint_and_equality(zi, lp::LE, rational::zero());
        add_def_constraint_and_equality(vi, lp::GE, rational::zero());
        add_def_constraint_and_equality(vi, lp::LT, abs(r));
        SASSERT(!is_infeasible());
        TRACE(arith, tout << term << "\n" << lp().constraints(););
    }

    void mk_idiv_mod_axioms(expr * p, expr * q) {
        if (a.is_zero(q)) {
            return;
        }
        TRACE(arith, tout << expr_ref(p, m) << " " << expr_ref(q, m) << "\n";);
        // if q is zero, then idiv and mod are uninterpreted functions.
        expr_ref div(a.mk_idiv(p, q), m);
        expr_ref mod(a.mk_mod(p, q), m);
        expr_ref zero(a.mk_int(0), m);
        if (a.is_zero(p)) {
            // q != 0 => (= (div 0 q) 0)
            // q != 0 => (= (mod 0 q) 0)
            literal q_ge_0 = mk_literal(a.mk_ge(q, zero));
            literal q_le_0 = mk_literal(a.mk_le(q, zero));
            literal d_ge_0 = mk_literal(a.mk_ge(div, zero));
            literal d_le_0 = mk_literal(a.mk_le(div, zero));
            literal m_ge_0 = mk_literal(a.mk_ge(mod, zero));
            literal m_le_0 = mk_literal(a.mk_le(mod, zero));
            mk_axiom(q_ge_0, d_ge_0);
            mk_axiom(q_ge_0, d_le_0);
            mk_axiom(q_ge_0, m_ge_0);
            mk_axiom(q_ge_0, m_le_0);
            mk_axiom(q_le_0, d_ge_0);
            mk_axiom(q_le_0, d_le_0);
            mk_axiom(q_le_0, m_ge_0);
            mk_axiom(q_le_0, m_le_0);
            return;
        }
        expr_ref mod_r(a.mk_add(a.mk_mul(q, div), mod), m);
        expr_ref eq_r(th.mk_eq_atom(mod_r, p), m);
        ctx().internalize(eq_r, false);
        literal eq = ctx().get_literal(eq_r);

        rational k(0);
        expr_ref upper(m);

        if (!a.is_numeral(q, k)) 
            ;
        else if (k.is_pos())  
            upper = a.mk_numeral(k - 1, true);
        else if (k.is_neg()) 
            upper = a.mk_numeral(-k - 1, true);

        context& c = ctx();
        if (!k.is_zero()) {
            mk_axiom(eq);
            m_arith_eq_adapter.mk_axioms(th.ensure_enode(mod_r), th.ensure_enode(p));
            mk_axiom(mk_literal(a.mk_ge(mod, zero)));
            mk_axiom(mk_literal(a.mk_le(mod, upper)));
            
            {
                std::function<void(void)> log = [&,this]() {
                    th.log_axiom_unit(m.mk_implies(m.mk_not(m.mk_eq(q, zero)), c.bool_var2expr(eq.var())));
                    th.log_axiom_unit(m.mk_implies(m.mk_not(m.mk_eq(q, zero)), a.mk_ge(mod, zero)));
                    th.log_axiom_unit(m.mk_implies(m.mk_not(m.mk_eq(q, zero)), a.mk_le(mod, upper)));
                };
                if_trace_stream _ts(m, log);
            }
        }
        else {

            expr_ref mone(a.mk_int(-1), m);
            expr_ref minus_q(a.mk_mul(mone, q), m);
            literal eqz = mk_literal(m.mk_eq(q, zero));
            literal mod_ge_0 = mk_literal(a.mk_ge(mod, zero));

            
            // q = 0 or p = (p mod q) + q * (p div q)
            // q = 0 or (p mod q) >= 0
            // q >= 0 or (p mod q) + q <= -1
            // q <= 0 or (p mod q) - q <= -1            

            mk_axiom(eqz, eq);
            mk_axiom(eqz, mod_ge_0);
            mk_axiom(mk_literal(a.mk_le(q, zero)), mk_literal(a.mk_le(a.mk_add(mod, minus_q), mone)));
            mk_axiom(mk_literal(a.mk_ge(q, zero)), mk_literal(a.mk_le(a.mk_add(mod, q), mone)));

                
            expr* x = nullptr, * y = nullptr;
            if (false && !(a.is_mul(q, x, y) && mone == x))
                mk_axiom(mk_literal(m.mk_eq(mod, a.mk_mod(p, a.mk_mul(mone, q)))));
            
            m_arith_eq_adapter.mk_axioms(th.ensure_enode(mod_r), th.ensure_enode(p));

            if (a.is_zero(p)) {
                mk_axiom(eqz, mk_literal(m.mk_eq(div, zero)));
                mk_axiom(eqz, mk_literal(m.mk_eq(mod, zero)));
            }
            // (or (= y 0)  (<= (* y (div x y)) x))
            else if (!a.is_numeral(q)) {
                expr_ref div_ge(m);
                div_ge = a.mk_ge(a.mk_sub(p, a.mk_mul(q, div)), zero);
                ctx().get_rewriter()(div_ge);
                mk_axiom(eqz, mk_literal(div_ge));
                TRACE(arith, tout << eqz << " " << div_ge << "\n");
            }


#if 0
            
            /*literal div_ge_0   = */ mk_literal(a.mk_ge(div, zero));
            /*literal div_le_0   = */ mk_literal(a.mk_le(div, zero));
            /*literal p_ge_0     = */ mk_literal(a.mk_ge(p, zero));
            /*literal p_le_0     = */ mk_literal(a.mk_le(p, zero));

            // q >= 0 or p = (p mod q) + q * (p div q)
            // q <= 0 or p = (p mod q) + q * (p div q)
            // q >= 0 or (p mod q) >= 0
            // q <= 0 or (p mod q) >= 0
            // q <= 0 or (p mod q) <  q
            // q >= 0 or (p mod q) < -q            
            literal q_ge_0 = mk_literal(a.mk_ge(q, zero));
            literal q_le_0 = mk_literal(a.mk_le(q, zero));
            literal mod_ge_0 = mk_literal(a.mk_ge(mod, zero));

            mk_axiom(q_ge_0, eq);
            mk_axiom(q_le_0, eq);
            mk_axiom(q_ge_0, mod_ge_0);
            mk_axiom(q_le_0, mod_ge_0);
            mk_axiom(q_le_0, ~mk_literal(a.mk_ge(a.mk_sub(mod, q), zero)));            
            mk_axiom(q_ge_0, ~mk_literal(a.mk_ge(a.mk_add(mod, q), zero)));        
#endif

#if 0
            // seem expensive
            
            mk_axiom(q_le_0, ~p_ge_0, div_ge_0); 
            mk_axiom(q_le_0, ~p_le_0, div_le_0); 
            mk_axiom(q_ge_0, ~p_ge_0, div_le_0);             
            mk_axiom(q_ge_0, ~p_le_0, div_ge_0);

            mk_axiom(q_le_0, p_ge_0, ~div_ge_0); 
            mk_axiom(q_le_0, p_le_0, ~div_le_0); 
            mk_axiom(q_ge_0, p_ge_0, ~div_le_0);             
            mk_axiom(q_ge_0, p_le_0, ~div_ge_0);
#endif
 
#if 0
            std::function<void(void)> log = [&,this]() {
                th.log_axiom_unit(m.mk_implies(m.mk_not(m.mk_eq(q, zero)), c.bool_var2expr(eq.var()))); 
                th.log_axiom_unit(m.mk_implies(m.mk_not(m.mk_eq(q, zero)), c.bool_var2expr(mod_ge_0.var()))); 
                th.log_axiom_unit(m.mk_implies(a.mk_lt(q, zero), a.mk_lt(a.mk_sub(mod, q), zero)));
                th.log_axiom_unit(m.mk_implies(a.mk_lt(q, zero), a.mk_lt(a.mk_add(mod, q), zero)));
            };
            if_trace_stream _ts(m, log);
#endif
#if 0
                th.log_axiom_unit(m.mk_implies(m.mk_and(a.mk_gt(q, zero), c.bool_var2expr(p_ge_0.var())), c.bool_var2expr(div_ge_0.var())));
                th.log_axiom_unit(m.mk_implies(m.mk_and(a.mk_gt(q, zero), c.bool_var2expr(p_le_0.var())), c.bool_var2expr(div_le_0.var())));
                th.log_axiom_unit(m.mk_implies(m.mk_and(a.mk_lt(q, zero), c.bool_var2expr(p_ge_0.var())), c.bool_var2expr(div_le_0.var())));
                th.log_axiom_unit(m.mk_implies(m.mk_and(a.mk_lt(q, zero), c.bool_var2expr(p_le_0.var())), c.bool_var2expr(div_ge_0.var())));
#endif
        }
        if (params().m_arith_enum_const_mod && k.is_pos() && k < rational(8)) {
            unsigned _k = k.get_unsigned();
            literal_buffer lits;
            expr_ref_vector exprs(m);
            for (unsigned j = 0; j < _k; ++j) {
                literal mod_j = th.mk_eq(mod, a.mk_int(j), false);
                lits.push_back(mod_j);
                exprs.push_back(c.bool_var2expr(mod_j.var()));
                ctx().mark_as_relevant(mod_j);
            }
            scoped_trace_stream _st(th, lits);
            ctx().mk_th_axiom(get_id(), lits.size(), lits.begin());                
        }            
    }

    void mk_axiom(literal l) {
        ctx().mk_th_axiom(get_id(), false_literal, l);
        if (ctx().relevancy()) {
            ctx().mark_as_relevant(l);
        }
    }

    void mk_axiom(literal l1, literal l2) {
        if (l1 == false_literal) {
            mk_axiom(l2);
            return;
        }
        mk_clause(l1, l2, 0, nullptr);
        if (ctx().relevancy()) {
            ctx().mark_as_relevant(l1);
            ctx().add_rel_watch(~l1, ctx().bool_var2expr(l2.var())); // mark consequent as relevant if antecedent is false.
        }
    }

    void mk_axiom(literal l1, literal l2, literal l3) {
        mk_clause(l1, l2, l3, 0, nullptr);
        if (ctx().relevancy()) {
            ctx().mark_as_relevant(l1);
            ctx().mark_as_relevant(l2);
            ctx().mark_as_relevant(l3);
        }
    }

    void mk_axiom(literal l1, literal l2, literal l3, literal l4) {
        mk_clause(l1, l2, l3, l4, 0, nullptr);
        if (ctx().relevancy()) {
            ctx().mark_as_relevant(l1);
            ctx().mark_as_relevant(l2);
            ctx().mark_as_relevant(l3);
            ctx().mark_as_relevant(l4);
        }
    }

    literal mk_literal(expr* e) {
        expr_ref pinned(e, m);
        TRACE(mk_bool_var, tout << pinned << " " << pinned->get_id() << "\n";);
        if (!ctx().e_internalized(e)) 
            ctx().internalize(e, false);        
        return ctx().get_literal(e);
    }


    void init_search_eh() {
        m_arith_eq_adapter.init_search_eh();
        m_num_conflicts = 0;
    }

    bool can_get_value(theory_var v) const {
        return is_registered_var(v) && m_model_is_initialized;
    }

    bool is_registered_var(theory_var v) const {
        return v != null_theory_var && lp().external_is_used(v);
    }

    void ensure_column(enode* n) {
        ensure_column(n->get_th_var(get_id()));
    }

    void ensure_column(theory_var v) {
        if (!lp().external_is_used(v) && v != null_theory_var) 
            register_theory_var_in_lar_solver(v);
    }

    mutable vector<std::pair<lp::lpvar, rational>> m_todo_terms;

    lp::impq get_ivalue(theory_var v) const {
        SASSERT(is_registered_var(v));       
        return lp().get_column_value(get_lpvar(v));
    }
        
    rational get_value(theory_var v) const {
        return is_registered_var(v) ? lp().get_value(get_lpvar(v)) : rational::zero();        
    }    

    bool m_model_is_initialized{ false };
    
    void init_variable_values() {
        m_model_is_initialized = false;
        if (m.inc() && m_solver.get() && th.get_num_vars() > 0) {   
            ctx().push_trail(value_trail<bool>(m_model_is_initialized));
            m_model_is_initialized = lp().init_model();
            TRACE(arith, display(tout << "update variable values " << m_model_is_initialized << "\n"););            
        }
    }
    
    void random_update() {
        if (m_nla && m_nla->need_check())
            return;
        m_tmp_var_set.reset();
        m_model_eqs.reset();
        svector<lpvar> vars;
        theory_var sz = static_cast<theory_var>(th.get_num_vars());
        for (theory_var v = 0; v < sz; ++v) {
            enode * n1 = get_enode(v);
            if (!th.is_relevant_and_shared(n1)) {
                continue;
            }
            ensure_column(v);
            lp::lpvar vj = lp().external_to_local(v);
            SASSERT(vj != lp::null_lpvar);
            theory_var other = m_model_eqs.insert_if_not_there(v);
            if (other == v) {
                continue;
            }
            enode * n2 = get_enode(other);
            if (n1->get_root() == n2->get_root())
                continue;
            if (!lp().column_is_fixed(vj)) {
                vars.push_back(vj);
            }
            else if (!m_tmp_var_set.contains(other) ) {
                lp::lpvar other_j = lp().external_to_local(other);
                if (!lp().column_is_fixed(other_j)) {
                    m_tmp_var_set.insert(other);
                    vars.push_back(other_j);
                }
            } 
        }
        TRACE(arith, 
              for (theory_var v = 0; v < sz; ++v) 
                  if (th.is_relevant_and_shared(get_enode(v)))  
                      tout << "v" << v << " ";
              tout << "\n"; );
        if (!vars.empty()) {
            lp().random_update(vars.size(), vars.data());
        }
    }

    bool assume_eqs() {

        if (delayed_assume_eqs())
            return true;
        
        TRACE(arith_verbose, display(tout););
        random_update();
        m_model_eqs.reset();
        
        theory_var sz = static_cast<theory_var>(th.get_num_vars());            
        unsigned old_sz = m_assume_eq_candidates.size();
        unsigned num_candidates = 0;
        int start = ctx().get_random_value();
        for (theory_var i = 0; i < sz; ++i) {
            theory_var v = (i + start) % sz;
            enode* n1 = get_enode(v);
            if (!th.is_relevant_and_shared(n1))                   
                continue;
            ensure_column(v);
            if (!is_registered_var(v))
                continue;            
            theory_var other = m_model_eqs.insert_if_not_there(v);
            if (other == v) 
                continue;
            enode* n2 = get_enode(other);
            if (n1->get_root() == n2->get_root())
                continue;
            m_assume_eq_candidates.push_back({v, other});
            num_candidates++;            
        }
            
        if (num_candidates > 0) 
            ctx().push_trail(restore_vector(m_assume_eq_candidates, old_sz));

        return delayed_assume_eqs();
    }

    bool delayed_assume_eqs() {
        if (m_assume_eq_head == m_assume_eq_candidates.size())
            return false;
            
        ctx().push_trail(value_trail<unsigned>(m_assume_eq_head));
        while (m_assume_eq_head < m_assume_eq_candidates.size()) {
            auto const [v1, v2] = m_assume_eq_candidates[m_assume_eq_head];
            enode* n1 = get_enode(v1);
            enode* n2 = get_enode(v2);
            m_assume_eq_head++;
            CTRACE(arith, 
                   is_eq(v1, v2) && n1->get_root() != n2->get_root(),
                   tout << "assuming eq: v" << v1 << " = v" << v2 << "\n";);
            if (is_eq(v1, v2) &&  n1->get_root() != n2->get_root() && th.assume_eq(n1, n2)) {
                ++m_stats.m_assume_eqs;
                return true;
            }
        }
        return false;
    }

    bool is_eq(theory_var v1, theory_var v2) {
        if (use_nra_model()) 
            return m_nla->am().eq(nl_value(v1, m_nla->tmp1()), nl_value(v2, m_nla->tmp2()));
        else 
            return get_ivalue(v1) == get_ivalue(v2); 
    }

    bool has_delayed_constraints() const {
        return !m_asserted_atoms.empty();
    }

    final_check_status eval_power(expr* e) {
        expr* x = nullptr, * y = nullptr;
        rational r;
        VERIFY(a.is_power(e, x, y));
        if (a.is_numeral(x, r) && r == 0 && a.is_numeral(y, r) && r == 0)
            return FC_DONE;
        if (!m_nla)
            return FC_GIVEUP;
        switch (m_nla->check_power(get_lpvar(e), get_lpvar(x), get_lpvar(y))) {
        case l_true:
            return FC_DONE;
        case l_false:
            add_lemmas();
            return FC_CONTINUE;
        case l_undef:
            return FC_GIVEUP;
        default:
            break;
        }
        return FC_GIVEUP;
    }

    final_check_status eval_unsupported(expr* e) {
        if (a.is_power(e)) 
            return eval_power(e);        
        if (a.is_power0(e)) 
            return FC_DONE;
        return FC_GIVEUP;
    }
    
    final_check_status final_check_eh(unsigned level) {
        if (propagate_core())
            return FC_CONTINUE;
        m_model_is_initialized = false;
        IF_VERBOSE(12, verbose_stream() << "final-check " << lp().get_status() << "\n");
        lbool is_sat = l_true;
        SASSERT(lp().ax_is_correct());
        if (!lp().is_feasible() || lp().has_changed_columns()) 
            is_sat = make_feasible();
        final_check_status st = FC_DONE;
        bool int_undef = false;
        switch (is_sat) {
        case l_true:
            TRACE(arith, display(tout));            
                
            switch (check_lia()) {
            case FC_DONE:
                break;
            case FC_CONTINUE:
                return FC_CONTINUE;
            case FC_GIVEUP:
                int_undef = true;
                TRACE(arith, tout << "check-lia giveup\n";);
                if (ctx().get_fparams().m_arith_ignore_int)
                    st = FC_CONTINUE;
                break;
            }

            switch (check_nla(level)) {
            case FC_DONE:
                break;
            case FC_CONTINUE:
                return FC_CONTINUE;
            case FC_GIVEUP:
                TRACE(arith, tout << "check-nra giveup\n";);
                st = FC_GIVEUP;
                break;
            }                        
                        
            if (assume_eqs()) {
                ++m_stats.m_assume_eqs;
                return FC_CONTINUE;
            }

            if (!int_undef && !check_bv_terms())
                return FC_CONTINUE;
            
            if (!m_not_handled.empty())
                init_variable_values();
            for (expr* e : m_not_handled) {
                if (!ctx().is_relevant(e))
                    continue;
                switch (eval_unsupported(e)) {
                case FC_CONTINUE:
                    st = FC_CONTINUE;
                    break;
                case FC_GIVEUP:
                    TRACE(arith, tout << "give up " << mk_pp(e, m) << "\n");
                    if (st != FC_CONTINUE) 
                        st = FC_GIVEUP;
                    break;
                default:
                    break;
                }
                if (st == FC_CONTINUE)
                    break;
            }
            return st;
        case l_false:
            get_infeasibility_explanation_and_set_conflict();
            return FC_CONTINUE;
        case l_undef:
            TRACE(arith, tout << "check feasible is undef\n";);
            return m.inc() ? FC_CONTINUE : FC_GIVEUP;
        default:
            UNREACHABLE();
            break;
        }
        TRACE(arith, tout << "default giveup\n";);
        return FC_GIVEUP;
    }

        // create an eq atom representing "term = offset"
    app_ref mk_eq(lp::lar_term const& term, rational const& offset) {
        u_map<rational> coeffs;
        term2coeffs(term, coeffs);
        bool isint = offset.is_int();
        for (auto const& kv : coeffs) isint &= is_int(kv.m_key) && kv.m_value.is_int();
        app_ref t = coeffs2app(coeffs, rational::zero(), isint);
        app_ref s(a.mk_numeral(offset, isint), m);
        if (s == t) {
            return app_ref(m.mk_true(), m);
        }
        else {
            app_ref atom(m.mk_eq(t, s), m);
            ctx().internalize(atom, true);
            ctx().mark_as_relevant(atom.get());
            return atom;
        }
    }
    // create a bound atom representing term >= k is lower_bound is true, and term <= k if it is false
    expr_ref mk_bound(lp::lar_term const& term, rational const& k, bool lower_bound) {
        rational offset;
        expr_ref t(m);
        return mk_bound(term, k, lower_bound, offset, t);
    }

    expr_ref mk_bound(lp::lar_term const& term, rational const& k, bool lower_bound, rational& offset, expr_ref& t) {
        offset = k;
        u_map<rational> coeffs;
        term2coeffs(term, coeffs);
        bool is_int = true;
        rational lc = denominator(k);
        for (auto const& kv : coeffs) {
            theory_var w = kv.m_key;
            expr* o = get_enode(w)->get_expr();
            is_int = a.is_int(o);
            if (!is_int) break;
            lc = lcm(lc, denominator(kv.m_value));
        }

        // ensure that coefficients are integers when all variables are integers as well.
        if (is_int && !lc.is_one()) {
            SASSERT(lc.is_pos());
            offset *= lc;
            for (auto& kv : coeffs) kv.m_value *= lc;
        }       

        if (is_int) {
            // 3x + 6y >= 5 -> x + 3y >= 5/3, then x + 3y >= 2
            // 3x + 6y <= 5 -> x + 3y <= 1
            rational g = gcd_reduce(coeffs);
            if (!g.is_one()) {
                if (lower_bound) {
                    TRACE(arith, tout << "lower: " << offset << " / " << g << " = " << offset / g << " >= " << ceil(offset / g) << "\n";);
                    offset = ceil(offset / g);
                }
                else {
                    TRACE(arith, tout << "upper: " << offset << " / " << g << " = " << offset / g << " <= " << floor(offset / g) << "\n";);
                    offset = floor(offset / g);
                }
            }
        }
        if (!coeffs.empty() && coeffs.begin()->m_value.is_neg()) {
            offset.neg();
            lower_bound = !lower_bound;
            for (auto& kv : coeffs) kv.m_value.neg();
        }

        // CTRACE(arith, is_int,
        //        lp().print_term(term, tout << "term: ") << "\n";
        //        tout << "offset: " << offset << " gcd: " << g << "\n";);

        expr_ref atom(m);
        t = coeffs2app(coeffs, rational::zero(), is_int);
        if (lower_bound) 
            atom = a.mk_ge(t, a.mk_numeral(offset, is_int));
        else 
            atom = a.mk_le(t, a.mk_numeral(offset, is_int));        

        // ctx().get_rewriter()(atom);
        // Note: it is not safe to rewrite atom because the rewriter can
        // destroy structure, such as (div x 24) >= 0 becomes x >= 0 and the internal variable
        // corresponding to (div x 24) is not constrained.
        TRACE(arith, tout << t << ": " << atom << "\n";
              lp().print_term(term, tout << "bound atom: ") << (lower_bound?" >= ":" <= ") << k << "\n";);
        ctx().internalize(atom, true);
        ctx().mark_as_relevant(atom.get());
        return atom;
    }


    /**
     * n = (div p q)
     *
     * (div p q) * q + (mod p q) = p, (mod p q) >= 0
     *
     * 0 < q => (p/q <= v(p)/v(q) => n <= floor(v(p)/v(q)))
     * 0 < q => (v(p)/v(q) <= p/q => v(p)/v(q) - 1 < n) 
     * 
     */

    bool check_idiv_bounds() {
        if (!m_nla)
            return true;
        m_nla->check_bounded_divisions();
        add_lemmas();
        return m_nla->lemmas().empty();
    }

    expr_ref var2expr(lpvar v) {
        std::ostringstream name;
        name << "v" << lp().local_to_external(v);
        return expr_ref(m.mk_const(symbol(name.str()), a.mk_int()), m);
    }

    expr_ref multerm(rational const& r, expr* e) {
        if (r.is_one()) return expr_ref(e, m);
        return expr_ref(a.mk_mul(a.mk_numeral(r, true), e), m);
    }

    expr_ref term2expr(lp::lar_term const& term) {
        expr_ref t(m);
        expr_ref_vector ts(m);
        for (lp::lar_term::ival p : term) {
            auto ti = p.j();
            if (lp().column_has_term(ti)) {
                ts.push_back(multerm(p.coeff(), term2expr(lp().get_term(ti))));
            }
            else {
                ts.push_back(multerm(p.coeff(), var2expr(ti)));
            }
        }
        if (ts.size() == 1) {
            t = ts.back();
        }
        else {
            t = a.mk_add(ts.size(), ts.data());
        }
        return t;
    }

    expr_ref constraint2fml(lp::constraint_index ci) {
        lp::lar_base_constraint const& c = lp().constraints()[ci];
        expr_ref fml(m);
        expr_ref_vector ts(m);
        rational rhs = c.rhs();
        for (auto cv : c.coeffs()) {
            ts.push_back(multerm(cv.first, var2expr(cv.second)));
        }
        switch (c.kind()) {
        case lp::LE: fml = a.mk_le(a.mk_add(ts.size(), ts.data()), a.mk_numeral(rhs, true)); break;
        case lp::LT: fml = a.mk_lt(a.mk_add(ts.size(), ts.data()), a.mk_numeral(rhs, true)); break;
        case lp::GE: fml = a.mk_ge(a.mk_add(ts.size(), ts.data()), a.mk_numeral(rhs, true)); break;
        case lp::GT: fml = a.mk_gt(a.mk_add(ts.size(), ts.data()), a.mk_numeral(rhs, true)); break;
        case lp::EQ: fml = m.mk_eq(a.mk_add(ts.size(), ts.data()), a.mk_numeral(rhs, true)); break;
        case lp::NE:
            SASSERT(false); // unexpected
            break;
        }
        return fml;
    }

    void dump_cut_lemma(std::ostream& out, lp::lar_term const& term, lp::mpq const& k, lp::explanation const& ex, bool upper) {
        lp().print_term(term, out << "bound: "); 
        out << (upper?" <= ":" >= ") << k << "\n";
        for (lp::lar_term::ival p : term) {
            auto ti = p.j();
            out << p.coeff() << " * ";
            if (lp().column_has_term(ti)) {
                lp().print_term(lp().get_term(ti), out) << "\n";
            }
            else {
                out << "v" << lp().local_to_external(ti) << "\n";
            }
        }
        for (auto ev : ex) {
            lp().constraints().display(out << ev.coeff() << ": ", ev.ci());
        }
        expr_ref_vector fmls(m);
        for (auto ev : ex) {
            fmls.push_back(constraint2fml(ev.ci()));
        }        
        expr_ref t(term2expr(term), m);
        if (upper) {
            fmls.push_back(m.mk_not(a.mk_ge(t, a.mk_numeral(k, true))));
        }
        else {
            fmls.push_back(m.mk_not(a.mk_le(t, a.mk_numeral(k, true))));
        }
        ast_pp_util visitor(m);
        visitor.collect(fmls);
        visitor.display_decls(out);
        visitor.display_asserts(out, fmls, true);
        out << "(check-sat)\n";            
    }
    
    final_check_status check_lia() {
        TRACE(arith,);
        if (!m.inc()) {
            TRACE(arith, tout << "canceled\n";);
            return FC_CONTINUE;
        }
        auto cr = m_lia->check(&m_explanation);
        if (cr != lp::lia_move::sat && ctx().get_fparams().m_arith_ignore_int) 
            return FC_GIVEUP;

        switch (cr) {
        case lp::lia_move::sat:
            break;

        case lp::lia_move::branch: {
            TRACE(arith, tout << "branch\n";);
            bool u = m_lia->is_upper();
            auto const & k = m_lia->offset();
            rational offset;
            expr_ref t(m);
            expr_ref b = mk_bound(m_lia->get_term(), k, !u, offset, t);
            if (m.has_trace_stream()) {
                app_ref body(m);
                body = m.mk_or(b, m.mk_not(b));
                th.log_axiom_instantiation(body);
                m.trace_stream() << "[end-of-instance]\n";
            }
            IF_VERBOSE(4, verbose_stream() << "branch " << b << "\n";);
            // branch on term >= k + 1
            // branch on term <= k
            // TBD: ctx().force_phase(ctx().get_literal(b));
            // at this point we have a new unassigned atom that the 
            // SAT core assigns a value to
            ++m_stats.m_branch;
            return FC_CONTINUE;
        }
        case lp::lia_move::cut: {
            if (ctx().get_fparams().m_arith_ignore_int) 
                return FC_GIVEUP;
            TRACE(arith, tout << "cut\n";);
            // m_explanation implies term <= k
            reset_evidence();
            for (auto ev : m_explanation) {
                set_evidence(ev.ci(), m_core, m_eqs);
            }
            // The call mk_bound() can set the m_infeasible_column in lar_solver
            // so the explanation is safer to take before this call.
            expr_ref b = mk_bound(m_lia->get_term(), m_lia->offset(), !m_lia->is_upper());
            if (m.has_trace_stream()) {
                th.log_axiom_instantiation(b);
                m.trace_stream() << "[end-of-instance]\n";
            }
            IF_VERBOSE(4, verbose_stream() << "cut " << b << "\n");
            TRACE(arith, dump_cut_lemma(tout, m_lia->get_term(), m_lia->offset(), m_explanation, m_lia->is_upper()););
            literal lit(ctx().get_bool_var(b), false);
            TRACE(arith, 
                  ctx().display_lemma_as_smt_problem(tout << "new cut:\n", m_core.size(), m_core.data(), m_eqs.size(), m_eqs.data(), lit);
                  display(tout););
            assign(lit, m_core, m_eqs, m_params);
            return FC_CONTINUE;
        }
        case lp::lia_move::conflict:
            TRACE(arith, tout << "conflict\n";);
            // ex contains unsat core
            set_conflict();
            return FC_CONTINUE;
        case lp::lia_move::undef:
            TRACE(arith, tout << "lia undef\n";);
            return FC_CONTINUE;
        case lp::lia_move::continue_with_check:
            return FC_CONTINUE;
        default:
            UNREACHABLE();
        }
        if (!check_idiv_bounds())
            return FC_CONTINUE;
        
        return FC_DONE;
    }

    literal mk_literal(nla::ineq const& ineq) {
        bool is_lower = true, pos = true, is_eq = false;
        switch (ineq.cmp()) {
        case lp::LE:
            is_lower = false;
            pos = false;
            break;
        case lp::LT:
            is_lower = true;
            pos = true;
            break;
        case lp::GE:
            is_lower = true;
            pos = false;
            break;
        case lp::GT:
            is_lower = false;
            pos = true;
            break;
        case lp::EQ:
            is_eq = true;
            pos = false;
            break;
        case lp::NE:
            is_eq = true;
            pos = true;
            break;
        default:
            UNREACHABLE();
        }
        TRACE(arith, tout << "is_lower: " << is_lower << " pos " << pos << "\n";);
        expr_ref atom(m);
        // TBD utility: lp::lar_term term = mk_term(ineq.m_poly);
        // then term is used instead of ineq.m_term
        if (is_eq) 
            atom = mk_eq(ineq.term(), ineq.rs());
        else 
            // create term >= 0 (or term <= 0)
            atom = mk_bound(ineq.term(), ineq.rs(), is_lower);
        return literal(ctx().get_bool_var(atom), pos);
    }    

    void false_case_of_check_nla(const nla::lemma & l) {
        m_lemma = l; //todo avoid the copy
        m_explanation = l.expl();
        literal_vector core;
        SASSERT(!m_lemma.is_empty());
        for (auto const& ineq : m_lemma.ineqs()) {
            auto lit = mk_literal(ineq);
            core.push_back(~lit);
        }
        set_conflict_or_lemma(core, false);
    }

    void assume_literal(nla::ineq const& i) {
        auto lit = mk_literal(i);
        ctx().mark_as_relevant(lit);
        ctx().set_true_first_flag(lit.var());
    }
    
    final_check_status check_nla_continue(unsigned level) {
#if Z3DEBUG
        flet f(lp().validate_blocker(), true);
#endif
        lbool r = m_nla->check(level);
        switch (r) {
        case l_false:
            add_lemmas();
            return FC_CONTINUE;
        case l_true:
            return FC_DONE;
        default:
            return FC_GIVEUP;
        }
    }

    final_check_status check_nla(unsigned level) {
        // TODO - enable or remove if found useful internals are corrected:
        // lp::lar_solver::scoped_auxiliary _sa(lp()); // new atoms are auxilairy and are not used in nra_solver
        if (!m.inc()) {
            TRACE(arith, tout << "canceled\n";);
            return FC_GIVEUP;            
        }
        CTRACE(arith,!m_nla, tout << "no nla\n";);
        if (!m_nla)            
            return FC_DONE;        
        if (!m_nla->need_check()) 
            return FC_DONE;
        return check_nla_continue(level);
    }

    /**
       \brief We must redefine this method, because theory of arithmetic contains
       underspecified operators such as division by 0.
       (/ a b) is essentially an uninterpreted function when b = 0.
       Thus, 'a' must be considered a shared var if it is the child of an underspecified operator.

       if merge(a / b, x + y) and a / b is root, then x + y become shared and all z + u in equivalence class of x + y.
                      

       TBD: when the set of underspecified subterms is small, compute the shared variables below it.
       Recompute the set if there are merges that invalidate it.
       Use the set to determine if a variable is shared.
    */
    bool is_shared(theory_var v) const {
        if (m_underspecified.empty()) 
            return false;
        enode * n      = get_enode(v);
        enode * r      = n->get_root();
        unsigned usz   = m_underspecified.size();
        TRACE(shared, tout << ctx().get_scope_level() << " " <<  enode_pp(n, ctx()) << " " << v << " underspecified " << usz << " parents " << r->get_num_parents() << "\n";);
        if (r->get_num_parents() > 2*usz) {
            for (unsigned i = 0; i < usz; ++i) {
                app* u = m_underspecified[i];
                unsigned sz = u->get_num_args();
                for (unsigned j = 0; j < sz; ++j) 
                    if (ctx().get_enode(u->get_arg(j))->get_root() == r) 
                        return true;
            }
        }
        else {
            for (enode * parent : r->get_const_parents()) 
                if (a.is_underspecified(parent->get_expr())) 
                    return true;
        }
        return false;
    }

    bool m_new_def = false ;

    bool adaptive() const { return ctx().get_fparams().m_arith_adaptive; }
    double adaptive_assertion_threshold() const { return ctx().get_fparams().m_arith_adaptive_assertion_threshold; }

    bool process_atoms() const {
        if (!adaptive())
            return true;
        unsigned total_conflicts = ctx().get_num_conflicts();
        if (total_conflicts < 10)
            return true;
        double f = static_cast<double>(m_num_conflicts)/static_cast<double>(total_conflicts);
        return f >= adaptive_assertion_threshold();
    }

    bool can_propagate() {
        return process_atoms() && can_propagate_core();
    }
    
    bool can_propagate_core() {
        return m_asserted_atoms.size() > m_asserted_qhead || m_new_def || lp().has_changed_columns();
    }

    bool propagate() {
        return process_atoms() && propagate_core();
    }

    bool propagate_core() {
        m_model_is_initialized = false;
        flush_bound_axioms();
        propagate_nla(); 
        if (ctx().inconsistent())
            return true;
        if (!can_propagate_core()) 
            return false;
        
        m_new_def = false;        
        while (m_asserted_qhead < m_asserted_atoms.size() && !ctx().inconsistent() && m.inc()) {
            auto [bv, is_true] = m_asserted_atoms[m_asserted_qhead];
                        
            api_bound* b = nullptr;
            TRACE(arith, tout << "propagate: " << literal(bv, !is_true) << "\n";
                  if (!m_bool_var2bound.contains(bv)) tout << "not found\n");
            if (m_bool_var2bound.find(bv, b) && !assert_bound(bv, is_true, *b)) {
                get_infeasibility_explanation_and_set_conflict();
                return true;
            }
            ++m_asserted_qhead;
        }
        if (ctx().inconsistent()) 
            return true;

        lbool lbl = make_feasible();
        if (!m.inc())
            return true;
        
        switch(lbl) {
        case l_false:
            TRACE(arith, tout << "propagation conflict\n";);
            get_infeasibility_explanation_and_set_conflict();
            break;
        case l_true:
            propagate_bounds_with_lp_solver();
            break;
        case l_undef:
            UNREACHABLE();
            break;
        }
        return true;            
    }

    void propagate_nla() {
        if (m_nla) {
            m_nla->propagate();
            add_lemmas();
            lp().collect_more_rows_for_lp_propagation();
        }
    }

    void add_equality(lpvar j, rational const& k, lp::explanation const& exp) {
        TRACE(arith, tout << "equality " << j << " " << k << "\n");
        theory_var v;
        if (k == 1)
            v = m_one_var;
        else if (k == 0)
            v = m_zero_var;
        else if (!m_value2var.find(k, v))
            return;
        theory_var w = lp().local_to_external(j);
        if (w < 0)
            return;
        lpvar i = register_theory_var_in_lar_solver(v);
        add_eq(i, j, exp, true);
    }

    void add_lemmas() {
        if (m_nla->should_check_feasible()) {
            auto is_sat = make_feasible();
            if (l_false == is_sat) {
                get_infeasibility_explanation_and_set_conflict();
                return;
            }
        }
        for (const nla::ineq& i : m_nla->literals())
            assume_literal(i); 
        for (const nla::lemma & l : m_nla->lemmas()) 
            false_case_of_check_nla(l);
        if (!propagate_eqs())
            return;
        for (auto const& [v, k, e] : m_nla->fixed_equalities())
            add_equality(v, k, e);
        for (auto const& [i, j, e] : m_nla->equalities())
            add_eq(i, j, e, false);
    }

    bool should_propagate() const {
        return bound_prop_mode::BP_NONE != propagation_mode();
    }

    bool should_refine_bounds() const {
        return bound_prop_mode::BP_REFINE == propagation_mode() && ctx().at_search_level();
    }

    void consume(rational const& v, lp::constraint_index j) {
        set_evidence(j, m_core, m_eqs);
        m_explanation.add_pair(j, v);
    }
    
    void propagate_bounds_with_lp_solver() {
        if (!should_propagate()) 
            return;

        m_bp.init();
        lp().propagate_bounds_for_touched_rows(m_bp);

        if (!m.inc()) 
            return;
        if (is_infeasible()) {
            get_infeasibility_explanation_and_set_conflict();
        }
        else {
            for (auto& ib : m_bp.ibounds()) {
                m.inc();
                if (ctx().inconsistent())
                    break;
                propagate_lp_solver_bound(ib);
            }
        }
    }

    bool bound_is_interesting(unsigned vi, lp::lconstraint_kind kind, const rational & bval) const {
        theory_var v = lp().local_to_external(vi);
        if (v == null_theory_var) 
            return false;

        if (should_refine_bounds()) 
            return true;

        if (static_cast<unsigned>(v) < m_bounds.size()) 
            for (api_bound* b : m_bounds[v]) 
                if (ctx().get_assignment(b->get_lit()) == l_undef &&
                    null_literal != is_bound_implied(kind, bval, *b)) 
                    return true;

        return false;
    }

#if 0
    unsigned propagate_lp_solver_bound_dry_run(const lp::implied_bound& be) {
        lpvar vi = be.m_j;
        theory_var v = lp().local_to_external(vi);

        if (v == null_theory_var) 
            return 0;

        TRACE(arith, tout << "v" << v << " " << be.kind() << " " << be.m_bound << "\n";);

        reserve_bounds(v);
            
        if (m_unassigned_bounds[v] == 0 && !should_refine_bounds()) {
            TRACE(arith, tout << "return\n";);
            return 0;
        }
        lp_bounds const& bounds = m_bounds[v];
        bool first = true;
        unsigned count = 0;
        for (unsigned i = 0; i < bounds.size(); ++i) {
            api_bound* b = bounds[i];
            if (ctx().get_assignment(b->get_lit()) != l_undef) 
                continue;
            literal lit = is_bound_implied(be.kind(), be.m_bound, *b);
            if (lit == null_literal) 
                continue;
            TRACE(arith, tout << lit << " bound: " << *b << " first: " << first << "\n";);
            ctx().display_literal_verbose(verbose_stream() << "miss ", lit) << "\n";
            display(verbose_stream());
            TRACE(arith, ctx().display_literal_verbose(tout << "miss ", lit) << "\n");
            exit(0);
            
            ++count;
        }
        return count;
    }
#endif
    
    unsigned propagate_lp_solver_bound(const lp::implied_bound& be) {
        lpvar vi = be.m_j;
        theory_var v = lp().local_to_external(vi);

        if (v == null_theory_var) 
            return 0;

        TRACE(arith, tout << "v" << v << " " << be.kind() << " " << be.m_bound << "\n";);

        reserve_bounds(v);
            
        if (m_unassigned_bounds[v] == 0 && !should_refine_bounds()) {
            TRACE(arith, tout << "return\n";);
            return 0;
        }
        lp_bounds const& bounds = m_bounds[v];
        bool first = true;
        unsigned count = 0;
        for (unsigned i = 0; i < bounds.size(); ++i) {
            api_bound* b = bounds[i];
            if (ctx().get_assignment(b->get_lit()) != l_undef) 
                continue;
            literal lit = is_bound_implied(be.kind(), be.m_bound, *b);
            if (lit == null_literal) 
                continue;
            TRACE(arith, tout << lit << " bound: " << *b << " first: " << first << "\n";);

            ++count;

            lp().settings().stats().m_num_of_implied_bounds ++;
            if (first) {
                first = false;
                reset_evidence();
                m_explanation.clear();
                lp().explain_implied_bound(be, m_bp);
            }
            CTRACE(arith, m_unassigned_bounds[v] == 0, tout << "missed bound\n";);
            updt_unassigned_bounds(v, -1);
            TRACE(arith,
                  ctx().display_literals_verbose(tout, m_core);
                  tout << "\n --> ";
                  ctx().display_literal_verbose(tout, lit);
                  tout << "\n";
                  display_evidence(tout, m_explanation);
                  lp().print_implied_bound(be, tout);
                  );


            DEBUG_CODE(
                for (auto& lit : m_core) {
                    VERIFY(ctx().get_assignment(lit) == l_true);
                });
            ++m_stats.m_bound_propagations1;
            assign(lit, m_core, m_eqs, m_params);      
        }
        
        if (should_refine_bounds() && first) 
            refine_bound(v, be);

        return count;
    }

    void refine_bound(theory_var v, const lp::implied_bound& be) {
        lpvar vi = be.m_j;
        if (lp().column_has_term(vi))
            return;
        expr_ref w(get_enode(v)->get_expr(), m);
        if (a.is_add(w) || a.is_numeral(w) || m.is_ite(w))
            return;
        literal bound = null_literal;
        switch (be.kind()) {
        case lp::LE: 
            if (is_int(v) && (lp().column_has_lower_bound(vi) || !lp().column_has_upper_bound(vi)))
                bound = mk_literal(a.mk_le(w, a.mk_numeral(floor(be.m_bound), a.is_int(w)))); 
            if (is_real(v) && !lp().column_has_upper_bound(vi))
                bound = mk_literal(a.mk_le(w, a.mk_numeral(be.m_bound, a.is_int(w))));                 
            break;
        case lp::GE: 
            if (is_int(v) && (lp().column_has_upper_bound(vi) || !lp().column_has_lower_bound(vi)))
                bound = mk_literal(a.mk_ge(w, a.mk_numeral(ceil(be.m_bound), a.is_int(w)))); 
            if (is_real(v) && !lp().column_has_lower_bound(vi))
                bound = mk_literal(a.mk_ge(w, a.mk_numeral(be.m_bound, a.is_int(w))));                 
            break;
        default: 
            break;
        }
        if (bound == null_literal)
            return;
        if (ctx().get_assignment(bound) == l_true)
            return;
        
        ++m_stats.m_bound_propagations1;
        reset_evidence();
        m_explanation.clear();
        lp().explain_implied_bound(be, m_bp);                       
        ctx().mark_as_relevant(bound);
        assign(bound, m_core, m_eqs, m_params);              
    }

    bool add_eq(lpvar u, lpvar v, lp::explanation const& e, bool is_fixed) {
        if (ctx().inconsistent())
            return false;
        theory_var uv = lp().local_to_external(u); // variables that are returned should have external representations
        theory_var vv = lp().local_to_external(v); // so maybe better to have them already transformed to external form
        if (uv == null_theory_var)
            return false;
        if (vv == null_theory_var)
            return false;
        enode* n1 = get_enode(uv);
        enode* n2 = get_enode(vv);

        TRACE(arith, tout << "add-eq " << pp(n1) << " == " << pp(n2) << "\n";);
        if (n1->get_root() == n2->get_root())
            return false;
        expr* e1 = n1->get_expr();
        expr* e2 = n2->get_expr();
        if (e1->get_sort() != e2->get_sort())
            return false;
        if (!is_fixed && !a.is_numeral(e1) && !a.is_numeral(e2) && (m.is_ite(e1) || m.is_ite(e2))) 
            return false;
        reset_evidence();
        for (auto ev : e) 
            set_evidence(ev.ci(), m_core, m_eqs);
        assign_eq(uv, vv);
        return true;
    }

    literal_vector m_core2;

    void assign(literal lit, literal_vector const& core, svector<enode_pair> const& eqs, vector<parameter> const& ps) {
        if (params().m_arith_validate)
            VERIFY(validate_assign(lit));
        if (params().m_arith_dump_lemmas)
            dump_assign_lemma(lit);
        if (false && core.size() < small_lemma_size() && eqs.empty()) {
            m_core2.reset();
            for (auto const& c : core) {
                m_core2.push_back(~c);
            }
            m_core2.push_back(lit);
            justification * js = nullptr;
            if (proofs_enabled()) {
                js = alloc(theory_lemma_justification, get_id(), ctx(), m_core2.size(), m_core2.data(),
                           ps.size(), ps.data());
            }
            ctx().mk_clause(m_core2.size(), m_core2.data(), js, CLS_TH_LEMMA, nullptr);
        }
        else {
            ctx().assign(
                lit, ctx().mk_justification(
                    ext_theory_propagation_justification(
                        get_id(), ctx(), core.size(), core.data(), 
                        eqs.size(), eqs.data(), lit, ps.size(), ps.data())));            
        }
    }

    literal is_bound_implied(lp::lconstraint_kind k, rational const& value, api_bound const& b) const {
        if ((k == lp::LE || k == lp::LT) && b.get_bound_kind() == lp_api::upper_t && value <= b.get_value()) {
            return b.get_lit();
        }
        if ((k == lp::GE || k == lp::GT) && b.get_bound_kind() == lp_api::lower_t && b.get_value() <= value) {
            return b.get_lit();
        }
        if (k == lp::LE && b.get_bound_kind() == lp_api::lower_t && value < b.get_value()) {
            return ~b.get_lit();
        }
        if (k == lp::LT && b.get_bound_kind() == lp_api::lower_t && value <= b.get_value()) {
            return ~b.get_lit();
        }
        if (k == lp::GE && b.get_bound_kind() == lp_api::upper_t && b.get_value() < value) {
            return ~b.get_lit();
        }
        if (k == lp::GT && b.get_bound_kind() == lp_api::upper_t && b.get_value() <= value) {
            return ~b.get_lit();
        }

        return null_literal;
    }

    bool check_bv_terms() {
        for (app* n : m_bv_terms) {
            if (!check_bv_term(n)) {
                ++m_stats.m_bv_axioms;
                return false;
            }
        }
        return true;
    }


    bool check_bv_term(app* n) {
        unsigned sz = 0;
        expr* _x = nullptr, * _y = nullptr;
        if (!ctx().is_relevant(ctx().get_enode(n)))
            return true;
        expr_ref vx(m), vy(m),vn(m);
        rational valn, valx, valy;
        bool is_int;
        VERIFY(a.is_band(n, sz, _x, _y) || a.is_shl(n, sz, _x, _y) || a.is_ashr(n, sz, _x, _y) || a.is_lshr(n, sz, _x, _y));
        if (!get_value(ctx().get_enode(_x), vx) || !get_value(ctx().get_enode(_y), vy) || !get_value(ctx().get_enode(n), vn)) {
            IF_VERBOSE(2, verbose_stream() << "could not get value of " << mk_pp(n, m) << "\n");
            found_unsupported(n);
            return true;
        }
        if (!a.is_numeral(vn, valn, is_int) || !is_int || !a.is_numeral(vx, valx, is_int) || !is_int || !a.is_numeral(vy, valy, is_int) || !is_int) {
            IF_VERBOSE(2, verbose_stream() << "could not get value of " << mk_pp(n, m) << "\n");
            found_unsupported(n);
            return true;
        }
        rational N = rational::power_of_two(sz);
        valx = mod(valx, N);
        valy = mod(valy, N);
        expr_ref x(a.mk_mod(_x, a.mk_int(N)), m);
        expr_ref y(a.mk_mod(_y, a.mk_int(N)), m);
        SASSERT(0 <= valn && valn < N);
        
        // x mod 2^{i + 1} >= 2^i means the i'th bit is 1.
        auto bitof = [&](expr* x, unsigned i) { 
            expr_ref r(m);
            r = a.mk_ge(a.mk_mod(x, a.mk_int(rational::power_of_two(i+1))), a.mk_int(rational::power_of_two(i)));
            return mk_literal(r);
        };

        if (a.is_band(n)) {
            IF_VERBOSE(2, verbose_stream() << "band: " << mk_bounded_pp(n, m) << " " << valn << " := " << valx << "&" << valy << "\n");
            for (unsigned i = 0; i < sz; ++i) {
                bool xb = valx.get_bit(i);
                bool yb = valy.get_bit(i);
                bool nb = valn.get_bit(i);
                if (xb && yb && !nb)
                    ctx().mk_th_axiom(get_id(), ~bitof(x, i), ~bitof(y, i), bitof(n, i));
                else if (nb && !xb)
                    ctx().mk_th_axiom(get_id(), ~bitof(n, i), bitof(x, i));
                else if (nb && !yb)
                    ctx().mk_th_axiom(get_id(), ~bitof(n, i), bitof(y, i));
                else
                    continue;
                return false;
            }
        }
        if (a.is_shl(n)) {
            SASSERT(valy >= 0);
            if (valy >= sz || valy == 0)
                return true;
            unsigned k = valy.get_unsigned();
            sat::literal eq = th.mk_eq(n, a.mk_mod(a.mk_mul(_x, a.mk_int(rational::power_of_two(k))), a.mk_int(N)), false);
            if (ctx().get_assignment(eq) == l_true)
                return true;            
            ctx().mk_th_axiom(get_id(), ~th.mk_eq(y, a.mk_int(k), false), eq);
            IF_VERBOSE(2, verbose_stream() << "shl: " << mk_bounded_pp(n, m) << " " << valn << " := " << valx << " << " << valy << "\n");
            return false;
        }
        if (a.is_lshr(n)) {
            SASSERT(valy >= 0);
            if (valy >= sz || valy == 0)
                return true;
            unsigned k = valy.get_unsigned();
            sat::literal eq = th.mk_eq(n, a.mk_idiv(x, a.mk_int(rational::power_of_two(k))), false);
            if (ctx().get_assignment(eq) == l_true)
                return true;            
            ctx().mk_th_axiom(get_id(), ~th.mk_eq(y, a.mk_int(k), false), eq);
            IF_VERBOSE(2, verbose_stream() << "lshr: " << mk_bounded_pp(n, m) << " " << valn << " := " << valx << " >>l " << valy << "\n");
            return false;
        }
        if (a.is_ashr(n)) {
            SASSERT(valy >= 0);
            if (valy >= sz || valy == 0)
                return true;
            unsigned k = valy.get_unsigned();
            sat::literal signx = mk_literal(a.mk_ge(x, a.mk_int(N/2)));
            sat::literal eq;
            expr* xdiv2k;
            switch (ctx().get_assignment(signx)) {
            case l_true:
                // x < 0 & y = k -> n = (x div 2^k - 2^{N-k}) mod 2^N
                xdiv2k = a.mk_idiv(x, a.mk_int(rational::power_of_two(k)));
                eq = th.mk_eq(n, a.mk_mod(a.mk_add(xdiv2k, a.mk_int(-rational::power_of_two(sz - k))), a.mk_int(N)), false);
                if (ctx().get_assignment(eq) == l_true)
                    return true;
                break;
            case l_false:
                // x >= 0 & y = k -> n = x div 2^k
                xdiv2k = a.mk_idiv(x, a.mk_int(rational::power_of_two(k)));
                eq = th.mk_eq(n, xdiv2k, false);
                if (ctx().get_assignment(eq) == l_true)
                    return true;
                break;
            case l_undef:
                ctx().mark_as_relevant(signx);
                return false;
            }
            ctx().mk_th_axiom(get_id(), ~th.mk_eq(y, a.mk_int(k), false), ~signx, eq); 
            return false;
        }
        return true;
    }

    expr_ref mk_le(expr* x, expr* y) {
        if (a.is_numeral(y))
            return expr_ref(a.mk_le(x, y), m);
        if (a.is_numeral(x))
            return expr_ref(a.mk_ge(y, x), m);
        return expr_ref(a.mk_le(a.mk_sub(x, y), a.mk_numeral(rational(0), x->get_sort())), m);
    }

    void mk_bv_axiom(app* n) {
        unsigned sz = 0;
        expr* _x = nullptr, * _y = nullptr;
        VERIFY(a.is_band(n, sz, _x, _y) || a.is_shl(n, sz, _x, _y) || a.is_ashr(n, sz, _x, _y) || a.is_lshr(n, sz, _x, _y));
        rational N = rational::power_of_two(sz);
        expr_ref x(a.mk_mod(_x, a.mk_int(N)), m);
        expr_ref y(a.mk_mod(_y, a.mk_int(N)), m);

        // 0 <= n < 2^sz
        
        ctx().mk_th_axiom(get_id(), mk_literal(a.mk_ge(n, a.mk_int(0))));
        ctx().mk_th_axiom(get_id(), mk_literal(a.mk_le(n, a.mk_int(N - 1))));

        if (a.is_band(n)) {
                       
            // 0 <= x => x&y <= x
            // 0 <= y => x&y <= y
            // TODO? x = y => x&y = x

            ctx().mk_th_axiom(get_id(), ~mk_literal(a.mk_ge(x, a.mk_int(0))), mk_literal(a.mk_le(n, x)));
            ctx().mk_th_axiom(get_id(), ~mk_literal(a.mk_ge(y, a.mk_int(0))), mk_literal(a.mk_le(n, y)));
        }
        else if (a.is_shl(n)) {
            // y >= sz => n = 0
            // y = 0 => n = x
            ctx().mk_th_axiom(get_id(), ~mk_literal(a.mk_ge(y, a.mk_int(sz))), mk_literal(m.mk_eq(n, a.mk_int(0))));
            ctx().mk_th_axiom(get_id(), ~mk_literal(a.mk_eq(y, a.mk_int(0))), mk_literal(m.mk_eq(n, x)));
        }
        else if (a.is_lshr(n)) {
            // y >= sz => n = 0
            // y = 0 => n = x
            ctx().mk_th_axiom(get_id(), ~mk_literal(a.mk_ge(y, a.mk_int(sz))), mk_literal(m.mk_eq(n, a.mk_int(0))));
            ctx().mk_th_axiom(get_id(), ~mk_literal(a.mk_eq(y, a.mk_int(0))), mk_literal(m.mk_eq(n, x)));
        }
        else if (a.is_ashr(n)) {
            // y >= sz & x < 2^{sz-1} => n = 0
            // y >= sz & x >= 2^{sz-1} => n = -1
            // y = 0 => n = x
            auto signx = mk_literal(a.mk_ge(x, a.mk_int(N/2)));
            ctx().mk_th_axiom(get_id(), ~mk_literal(a.mk_ge(a.mk_mod(y, a.mk_int(N)), a.mk_int(sz))), signx, mk_literal(m.mk_eq(n, a.mk_int(0))));
            ctx().mk_th_axiom(get_id(), ~mk_literal(a.mk_ge(a.mk_mod(y, a.mk_int(N)), a.mk_int(sz))), ~signx, mk_literal(m.mk_eq(n, a.mk_int(N-1))));
            ctx().mk_th_axiom(get_id(), ~mk_literal(a.mk_eq(a.mk_mod(y, a.mk_int(N)), a.mk_int(0))), mk_literal(m.mk_eq(n, x)));            
        }
        else
            UNREACHABLE();
    }


    void mk_bound_axioms(api_bound& b) {
        if (!ctx().is_searching()) {
            //
            // NB. We make an assumption that user push calls propagation 
            // before internal scopes are pushed. This flushes all newly 
            // asserted atoms into the right context.
            //
            m_new_bounds.push_back(&b);
            return;
        }
        theory_var v = b.get_var();
        lp_api::bound_kind kind1 = b.get_bound_kind();
        rational const& k1 = b.get_value();
        lp_bounds & bounds = m_bounds[v];

        api_bound* end = nullptr;
        api_bound* lo_inf = end, *lo_sup = end;
        api_bound* hi_inf = end, *hi_sup = end;
            
        for (api_bound* other : bounds) {
            if (other == &b) continue;
            if (b.get_lit() == other->get_lit()) continue;
            lp_api::bound_kind kind2 = other->get_bound_kind();
            rational const& k2 = other->get_value();
            if (k1 == k2 && kind1 == kind2) {
                // the bounds are equivalent.
                continue;
            }

            SASSERT(k1 != k2 || kind1 != kind2);
            if (kind2 == lp_api::lower_t) {
                if (k2 < k1) {
                    if (lo_inf == end || k2 > lo_inf->get_value()) {
                        lo_inf = other;
                    }
                }
                else if (lo_sup == end || k2 < lo_sup->get_value()) {
                    lo_sup = other;
                }
            }
            else if (k2 < k1) {
                if (hi_inf == end || k2 > hi_inf->get_value()) {
                    hi_inf = other;
                }
            }
            else if (hi_sup == end || k2 < hi_sup->get_value()) {
                hi_sup = other;
            }
        }        
        if (lo_inf != end) mk_bound_axiom(b, *lo_inf);
        if (lo_sup != end) mk_bound_axiom(b, *lo_sup);
        if (hi_inf != end) mk_bound_axiom(b, *hi_inf);
        if (hi_sup != end) mk_bound_axiom(b, *hi_sup);
    }


    void mk_bound_axiom(api_bound& b1, api_bound& b2) {
        literal   l1 = b1.get_lit();
        literal   l2 = b2.get_lit();
        rational const& k1 = b1.get_value();
        rational const& k2 = b2.get_value();
        lp_api::bound_kind kind1 = b1.get_bound_kind();
        lp_api::bound_kind kind2 = b2.get_bound_kind();
        bool v_is_int = b1.is_int();
        SASSERT(b1.get_var() == b2.get_var());
        if (k1 == k2 && kind1 == kind2) return;
        SASSERT(k1 != k2 || kind1 != kind2);
        parameter coeffs[3] = { parameter(symbol("farkas")), 
                                parameter(rational(1)), parameter(rational(1)) };
            
        if (kind1 == lp_api::lower_t) {
            if (kind2 == lp_api::lower_t) {
                if (k2 <= k1) {
                    mk_clause(~l1, l2, 3, coeffs);
                }
                else {
                    mk_clause(l1, ~l2, 3, coeffs);
                }
            }
            else if (k1 <= k2) {
                // k1 <= k2, k1 <= x or x <= k2
                mk_clause(l1, l2, 3, coeffs);
            }
            else {
                // k1 > hi_inf, k1 <= x => ~(x <= hi_inf)
                mk_clause(~l1, ~l2, 3, coeffs);
                if (v_is_int && k1 == k2 + rational(1)) {
                    // k1 <= x or x <= k1-1
                    mk_clause(l1, l2, 3, coeffs);
                }
            }
        }
        else if (kind2 == lp_api::lower_t) {
            if (k1 >= k2) {
                // k1 >= lo_inf, k1 >= x or lo_inf <= x
                mk_clause(l1, l2, 3, coeffs);
            }
            else {
                // k1 < k2, k2 <= x => ~(x <= k1)
                mk_clause(~l1, ~l2, 3, coeffs); 
                if (v_is_int && k1 == k2 - rational(1)) {
                    // x <= k1 or k1+l <= x
                    mk_clause(l1, l2, 3, coeffs);
                }
                    
            }
        }
        else {
            // kind1 == A_UPPER, kind2 == A_UPPER
            if (k1 >= k2) {
                // k1 >= k2, x <= k2 => x <= k1
                mk_clause(l1, ~l2, 3, coeffs);
            }
            else {
                // k1 <= hi_sup , x <= k1 =>  x <= hi_sup
                mk_clause(~l1, l2, 3, coeffs);
            }
        }        
    }

    typedef lp_bounds::iterator iterator;

    void flush_bound_axioms() {
        
        CTRACE(arith, !m_new_bounds.empty(), tout << "flush bound axioms\n";);

        while (!m_new_bounds.empty()) {
            lp_bounds atoms;            
            atoms.push_back(m_new_bounds.back());
            m_new_bounds.pop_back();
            theory_var v = atoms.back()->get_var();
            for (unsigned i = 0; i < m_new_bounds.size(); ++i) {
                if (m_new_bounds[i]->get_var() == v) {
                    atoms.push_back(m_new_bounds[i]);
                    m_new_bounds[i] = m_new_bounds.back();
                    m_new_bounds.pop_back();
                    --i;
                }
            }            
            CTRACE(arith, atoms.size() > 1, 
                   for (auto* a : atoms) a->display(tout) << "\n";);
            lp_bounds occs(m_bounds[v]);
            
            std::sort(atoms.begin(), atoms.end(), compare_bounds());
            std::sort(occs.begin(), occs.end(), compare_bounds());
                
            iterator begin1 = occs.begin();
            iterator begin2 = occs.begin();
            iterator end = occs.end();
            begin1 = first(lp_api::lower_t, begin1, end);
            begin2 = first(lp_api::upper_t, begin2, end);
                
            iterator lo_inf = begin1, lo_sup = begin1;
            iterator hi_inf = begin2, hi_sup = begin2;
            bool flo_inf, fhi_inf, flo_sup, fhi_sup;
            ptr_addr_hashtable<api_bound> visited;
            for (unsigned i = 0; i < atoms.size(); ++i) {
                api_bound* a1 = atoms[i];
                iterator lo_inf1 = next_inf(a1, lp_api::lower_t, lo_inf, end, flo_inf);
                iterator hi_inf1 = next_inf(a1, lp_api::upper_t, hi_inf, end, fhi_inf);
                iterator lo_sup1 = next_sup(a1, lp_api::lower_t, lo_sup, end, flo_sup);
                iterator hi_sup1 = next_sup(a1, lp_api::upper_t, hi_sup, end, fhi_sup);
                if (lo_inf1 != end) lo_inf = lo_inf1; 
                if (lo_sup1 != end) lo_sup = lo_sup1; 
                if (hi_inf1 != end) hi_inf = hi_inf1; 
                if (hi_sup1 != end) hi_sup = hi_sup1; 
                if (!flo_inf) lo_inf = end;
                if (!fhi_inf) hi_inf = end;
                if (!flo_sup) lo_sup = end;
                if (!fhi_sup) hi_sup = end;
                visited.insert(a1);
                if (lo_inf1 != end && lo_inf != end && !visited.contains(*lo_inf)) mk_bound_axiom(*a1, **lo_inf);
                if (lo_sup1 != end && lo_sup != end && !visited.contains(*lo_sup)) mk_bound_axiom(*a1, **lo_sup);
                if (hi_inf1 != end && hi_inf != end && !visited.contains(*hi_inf)) mk_bound_axiom(*a1, **hi_inf);
                if (hi_sup1 != end && hi_sup != end && !visited.contains(*hi_sup)) mk_bound_axiom(*a1, **hi_sup);
            }                            
        }
    }

    struct compare_bounds {
        bool operator()(api_bound* a1, api_bound* a2) const { return a1->get_value() < a2->get_value(); }
    };


    lp_bounds::iterator first(
        lp_api::bound_kind kind, 
        iterator it, 
        iterator end) {
        for (; it != end; ++it) {
            api_bound* a = *it;
            if (a->get_bound_kind() == kind) return it;
        }
        return end;
    }

    lp_bounds::iterator next_inf(
        api_bound* a1, 
        lp_api::bound_kind kind, 
        iterator it, 
        iterator end,
        bool& found_compatible) {
        rational const & k1(a1->get_value());
        iterator result = end;
        found_compatible = false;
        for (; it != end; ++it) {
            api_bound * a2 = *it;            
            if (a1 == a2) continue;
            if (a2->get_bound_kind() != kind) continue;
            rational const & k2(a2->get_value());
            found_compatible = true;
            if (k2 <= k1) {
                result = it;
            }
            else {
                break;
            }
        }
        return result;
    }

    lp_bounds::iterator next_sup(
        api_bound* a1, 
        lp_api::bound_kind kind, 
        iterator it, 
        iterator end,
        bool& found_compatible) {
        rational const & k1(a1->get_value());
        found_compatible = false;
        for (; it != end; ++it) {
            api_bound * a2 = *it;            
            if (a1 == a2) continue;
            if (a2->get_bound_kind() != kind) continue;
            rational const & k2(a2->get_value());
            found_compatible = true;
            if (k1 < k2) {
                return it;
            }
        }
        return end;
    }
        
    // for glb lo': lo' < lo:
    //   lo <= x -> lo' <= x 
    //   lo <= x -> ~(x <= lo')
    // for lub hi': hi' > hi
    //   x <= hi -> x <= hi'
    //   x <= hi -> ~(x >= hi')

    void propagate_bound(bool_var bv, bool is_true, api_bound& b) {
        if (bound_prop_mode::BP_NONE == propagation_mode()) {
            return;
        }
        lp_api::bound_kind k = b.get_bound_kind();
        theory_var v = b.get_var();
        inf_rational val = b.get_value(is_true);
        lp_bounds const& bounds = m_bounds[v];
        SASSERT(!bounds.empty());
        if (bounds.size() == 1) return;
        if (m_unassigned_bounds[v] == 0) return;
        bool v_is_int = b.is_int();
        literal lit1(bv, !is_true);
        literal lit2 = null_literal;
        bool find_glb = (is_true == (k == lp_api::lower_t));
        TRACE(arith_verbose, tout << "v" << v << " find_glb: " << find_glb << " is_true: " << is_true << " k: " << k << " is_lower: " << (k == lp_api::lower_t) << "\n";);
        if (find_glb) {
            rational glb;
            api_bound* lb = nullptr;
            for (api_bound* b2 : bounds) {
                if (b2 == &b) continue;
                rational const& val2 = b2->get_value();
                if (((is_true || v_is_int) ? val2 < val : val2 <= val) && (!lb || glb < val2)) {
                    lb = b2;
                    glb = val2;
                }
            }
            if (!lb) return;
            bool sign = lb->get_bound_kind() != lp_api::lower_t;
            lit2 = lb->get_lit();
            if (sign)
                lit2.neg();                
        }
        else {
            rational lub;
            api_bound* ub = nullptr;
            for (api_bound* b2 : bounds) {
                if (b2 == &b) continue;
                rational const& val2 = b2->get_value();
                if (((is_true || v_is_int) ? val < val2 : val <= val2) && (!ub || val2 < lub)) {
                    ub = b2;
                    lub = val2;
                }
            }
            if (!ub) return;
            bool sign = ub->get_bound_kind() != lp_api::upper_t;
            lit2 = ub->get_lit();
            if (sign)
                lit2.neg();
        }
        updt_unassigned_bounds(v, -1);
        ++m_stats.m_bound_propagations2;
        reset_evidence();
        m_core.push_back(lit1);
        TRACE(arith, 
              ctx().display_literals_verbose(tout, m_core);
              ctx().display_literal_verbose(tout << " => ", lit2);
              tout << "\n";);
        assign(lit2, m_core, m_eqs, m_bound_params);
        ++m_stats.m_bounds_propagations;
    }

    svector<lp::lpvar> m_todo_vars;

    void add_use_lists(api_bound* b) {
        theory_var v = b->get_var();
        lpvar vi = register_theory_var_in_lar_solver(v);
        if (!lp().column_has_term(vi)) {
            return;
        }
        m_todo_vars.push_back(vi);
        while (!m_todo_vars.empty()) {
            auto ti = m_todo_vars.back();
            SASSERT(lp().column_has_term(ti));
            m_todo_vars.pop_back();
            lp::lar_term const& term = lp().get_term(ti);
            for (auto p : term) {
                lp::lpvar wi = p.j();
                if (lp().column_has_term(wi)) {
                    m_todo_vars.push_back(wi);
                }
                else {
                    unsigned w = lp().local_to_external(wi);
                    m_use_list.reserve(w + 1, ptr_vector<api_bound>());
                    m_use_list[w].push_back(b);
                }
            }
        }
    }

    void del_use_lists(api_bound* b) {
        theory_var v = b->get_var();
        lpvar vi = get_lpvar(v);
        if (!lp().column_has_term(vi)) {
            return;
        }
        m_todo_vars.push_back(vi);
        while (!m_todo_vars.empty()) {
            auto ti = m_todo_vars.back();
            SASSERT(lp().column_has_term(ti));
            m_todo_vars.pop_back();
            lp::lar_term const& term = lp().get_term(ti);
            for (auto coeff : term) {
                auto wi = coeff.j();
                if (lp().column_has_term(wi)) {
                    m_todo_vars.push_back(wi);
                }
                else {
                    unsigned w = lp().local_to_external(wi);
                    SASSERT(m_use_list[w].back() == b);
                    m_use_list[w].pop_back();
                }
            }
        }
    }

    //
    // propagate bounds to compound terms
    // The idea is that if bounds on all variables in an inequality ax + by + cz >= k
    // have been assigned we may know the truth value of the inequality by using simple
    // bounds propagation.
    // 
    void propagate_bound_compound(bool_var bv, bool is_true, api_bound& b) {
        theory_var v = b.get_var();
        TRACE(arith, tout << pp(v) << "\n";);
        if (static_cast<unsigned>(v) >= m_use_list.size()) {
            return;
        }
        for (auto const& vb : m_use_list[v]) {
            if (ctx().get_assignment(vb->get_lit()) != l_undef) {
                TRACE(arith_verbose, display_bound(tout << "assigned ", *vb) << "\n";);
                continue;
            }
            inf_rational r;
            // x + y
            // x >= 0, y >= 1 -> x + y >= 1
            // x <= 0, y <= 2 -> x + y <= 2
            literal lit = null_literal;
            if (lp_api::lower_t == vb->get_bound_kind()) {
                if (get_glb(*vb, r) && r >= vb->get_value()) {        // vb is assigned true
                    lit = vb->get_lit(); 
                }
                else if (get_lub(*vb, r) && r < vb->get_value()) {    // vb is assigned false
                    lit = ~vb->get_lit();
                }
            }
            else {                     
                if (get_glb(*vb, r) && r > vb->get_value()) {         // VB <= value < val(VB)
                    lit = ~vb->get_lit();
                }
                else if (get_lub(*vb, r) && r <= vb->get_value()) {   // val(VB) <= value
                    lit = vb->get_lit();
                }
            }                
                
            // get_glb and get_lub set m_core, m_eqs, m_params
            if (lit != null_literal) {
                TRACE(arith,
                      ctx().display_literals_verbose(tout, m_core);
                      ctx().display_literal_verbose(tout << "\n --> ", lit) << "\n";
                      );
                

                assign(lit, m_core, m_eqs, m_params);
            }
            else {
                TRACE(arith_verbose, display_bound(tout << "skip ", *vb) << "\n";);
            }
        }
    }

    bool get_lub(api_bound const& b, inf_rational& lub) {
        return get_bound(b, lub, true);
    }

    bool get_glb(api_bound const& b, inf_rational& glb) {
        return get_bound(b, glb, false);
    }

    std::ostream& display_bound(std::ostream& out, api_bound const& b) {
        return out << mk_pp(ctx().bool_var2expr(b.get_lit().var()), m);
    }

    bool get_bound(api_bound const& b, inf_rational& r, bool is_lub) {
        reset_evidence();
        r.reset();
        theory_var v = b.get_var();
        lp::lpvar ti = get_lpvar(v);
        SASSERT(lp().column_has_term(ti));
        lp::lar_term const& term = lp().get_term(ti);
        for (auto const mono : term) {
            auto wi = mono.j();
            u_dependency* ci = nullptr;
            rational value;
            bool is_strict;
            if (lp().column_has_term(wi)) {
                return false;
            }
            if (mono.coeff().is_neg() == is_lub) {
                // -3*x ... <= lub based on lower bound for x.
                if (!lp().has_lower_bound(wi, ci, value, is_strict)) {
                    return false;
                }
                if (is_strict) {
                    r += inf_rational(rational::zero(), mono.coeff().is_pos());
                }
            }
            else {
                if (!lp().has_upper_bound(wi, ci, value, is_strict)) {
                    return false;
                }
                if (is_strict) {
                    r += inf_rational(rational::zero(), mono.coeff().is_pos());
                }
            }                
            r += value * mono.coeff();
            set_evidence(ci, m_core, m_eqs);                    
        }
        TRACE(arith_verbose, tout << (is_lub?"lub":"glb") << " is " << r << "\n";);
        return true;
    }

    lp::lconstraint_kind bound2constraint_kind(bool is_int, lp_api::bound_kind bk, bool is_true) {
        switch (bk) {
        case lp_api::lower_t:
            return is_true ? lp::GE : (is_int ? lp::LE : lp::LT);
        case lp_api::upper_t:
            return is_true ? lp::LE : (is_int ? lp::GE : lp::GT);
        }
        UNREACHABLE();
        return lp::EQ;
    }

    bool assert_bound(bool_var bv, bool is_true, api_bound& b) {
        TRACE(arith, tout << b << "\n";);
        lp::constraint_index ci = b.get_constraint(is_true);
        lp().activate(ci);
        if (is_infeasible()) 
            return false;
        lp::lconstraint_kind k = bound2constraint_kind(b.is_int(), b.get_bound_kind(), is_true);
        if (k == lp::LT || k == lp::LE) {
            ++m_stats.m_assert_lower;
        }
        else {
            ++m_stats.m_assert_upper;
        }
        inf_rational value = b.get_value(is_true);
        if (propagate_eqs() && value.is_rational()) 
            propagate_eqs(b.column_index(), ci, k, b, value.get_rational());
        return true;
#if 0
        if (should_propagate())
            lp().add_column_rows_to_touched_rows(b.tv().id());
#endif
    }

    api_bound* mk_var_bound(bool_var bv, theory_var v, lp_api::bound_kind bk, rational const& bound) {
        scoped_internalize_state st(*this);
        st.vars().push_back(v);
        st.coeffs().push_back(rational::one());
        init_left_side(st);
        lp::constraint_index cT, cF;
        bool v_is_int = is_int(v);
        auto vi = register_theory_var_in_lar_solver(v);

        lp::lconstraint_kind kT = bound2constraint_kind(v_is_int, bk, true);
        lp::lconstraint_kind kF = bound2constraint_kind(v_is_int, bk, false);
        
        cT = lp().mk_var_bound(vi, kT, bound);
        if (v_is_int) {
            rational boundF = (bk == lp_api::lower_t) ? bound - 1 : bound + 1;
            cF = lp().mk_var_bound(vi, kF, boundF);
        }
        else {
            cF = lp().mk_var_bound(vi, kF, bound);
        }
        add_ineq_constraint(cT, literal(bv, false));
        add_ineq_constraint(cF, literal(bv, true));

        return alloc(api_bound, literal(bv, false), v, vi, v_is_int, bound, bk, cT, cF);
    }

    //
    // fixed equalities.
    // A fixed equality is inferred if there are two variables v1, v2 whose
    // upper and lower bounds coincide.
    // Then the equality v1 == v2 is propagated to the core.
    // 

    typedef std::pair<lp::constraint_index, rational> constraint_bound;
    vector<constraint_bound>        m_lower_terms;
    vector<constraint_bound>        m_upper_terms;
    
    void propagate_eqs(lp::lpvar t, lp::constraint_index ci1, lp::lconstraint_kind k, api_bound& b, rational const& value) {
        u_dependency* ci2 = nullptr;
        auto pair = [&]() { return lp().dep_manager().mk_join(lp().dep_manager().mk_leaf(ci1), ci2);  };
        if (k == lp::GE && set_lower_bound(t, ci1, value) && has_upper_bound(t, ci2, value)) {
            fixed_var_eh(b.get_var(), t, pair(), value);
        }
        else if (k == lp::LE && set_upper_bound(t, ci1, value) && has_lower_bound(t, ci2, value)) {
            fixed_var_eh(b.get_var(), t, pair(), value);
        }
    }


    bool propagate_eqs() const { return params().m_arith_propagate_eqs && m_num_conflicts < params().m_arith_propagation_threshold; }

    bound_prop_mode propagation_mode() const { return m_num_conflicts < params().m_arith_propagation_threshold ? params().m_arith_bound_prop : bound_prop_mode::BP_NONE; }

    unsigned small_lemma_size() const { return params().m_arith_small_lemma_size; }

    bool proofs_enabled() const { return m.proofs_enabled(); }

    bool set_upper_bound(lp::lpvar t, lp::constraint_index ci, rational const& v) { return set_bound(t, ci, v, false);  }

    bool set_lower_bound(lp::lpvar t, lp::constraint_index ci, rational const& v) { return set_bound(t, ci, v, true);   }

    vector<constraint_bound> m_history;

    bool set_bound(lp::lpvar tv, lp::constraint_index ci, rational const& v, bool is_lower) {
        if (lp().column_has_term(tv)) {
            auto& vec = is_lower ? m_lower_terms : m_upper_terms;
            if (vec.size() <= tv) {
                vec.resize(tv + 1, constraint_bound(UINT_MAX, rational()));
            }
            constraint_bound& b = vec[tv];
            if (b.first == UINT_MAX || (is_lower? b.second < v : b.second > v)) {
                TRACE(arith, tout << "tighter bound " << tv << "\n";);
                m_history.push_back(vec[tv]);
                ctx().push_trail(history_trail<constraint_bound>(vec, tv, m_history));
                b.first = ci;
                b.second = v;
            }
            return true;
        }
        else {
            // m_solver already tracks bounds on proper variables, but not on terms.
            bool is_strict = false;
            rational b;
            u_dependency* dep = nullptr;
            if (is_lower) {
                return lp().has_lower_bound(tv, dep, b, is_strict) && !is_strict && b == v;
            }
            else {
                return lp().has_upper_bound(tv, dep, b, is_strict) && !is_strict && b == v;
            }            
        }
    }

    bool var_has_bound(lpvar vi, bool is_lower) {
        bool is_strict = false;
        rational b;
        u_dependency* dep;
        if (is_lower) {
            return lp().has_lower_bound(vi, dep, b, is_strict);
        }
        else {
            return lp().has_upper_bound(vi, dep, b, is_strict);
        }        
    }

    bool has_upper_bound(lpvar vi, u_dependency*& ci, rational const& bound) { return has_bound(vi, ci, bound, false); }

    bool has_lower_bound(lpvar vi, u_dependency*& ci, rational const& bound) { return has_bound(vi, ci, bound, true); }
       
    bool has_bound(lpvar vi, u_dependency*& dep, rational const& bound, bool is_lower) {
        if (lp().column_has_term(vi)) {
            theory_var v = lp().local_to_external(vi);
            rational val;
            TRACE(arith, tout << lp().get_variable_name(vi) << " " << v << "\n";);
            if (v != null_theory_var && a.is_numeral(get_owner(v), val) && bound == val) {
                dep = nullptr;
                return bound == val;
            }

            auto& vec = is_lower ? m_lower_terms : m_upper_terms;
            if (vec.size() > vi) {
                auto const& [ci, coeff] = vec[vi];
                if (ci == UINT_MAX)
                    return false;
                dep = lp().dep_manager().mk_leaf(ci);
                return bound == coeff;
            }
            else {
                return false;
            }
        }
        else {
            bool is_strict = false;
            rational b;
            if (is_lower) {
                return lp().has_lower_bound(vi, dep, b, is_strict) && b == bound && !is_strict;
            }
            else {
                return lp().has_upper_bound(vi, dep, b, is_strict) && b == bound && !is_strict;
            }
        }
    }

    bool is_equal(theory_var x, theory_var y) const { 
        return get_enode(x)->get_root() == get_enode(y)->get_root(); 
    }

    unsigned get_num_vars() const { return th.get_num_vars(); }

    void report_equality_of_fixed_vars(unsigned vi1, unsigned vi2) {
        rational bound(0);
        u_dependency* ci1 = nullptr, *ci2 = nullptr, *ci3 = nullptr, *ci4 = nullptr;
        theory_var v1 = lp().local_to_external(vi1);
        theory_var v2 = lp().local_to_external(vi2);
        TRACE(arith, tout << "fixed: " << pp(v1) << " " << pp(v2) << "\n";);
        // we expect lp() to ensure that none of these returns happen.
        if (is_equal(v1, v2))
            return;
        if (is_int(v1) != is_int(v2))
            return;
        if (!has_lower_bound(vi1, ci1, bound))
            return;
        if (!has_upper_bound(vi1, ci2, bound))
            return;
        if (!has_lower_bound(vi2, ci3, bound))
            return;
        if (!has_upper_bound(vi2, ci4, bound))
            return;
        
        reset_evidence();
        set_evidence(ci1, m_core, m_eqs);
        set_evidence(ci2, m_core, m_eqs);
        set_evidence(ci3, m_core, m_eqs);
        set_evidence(ci4, m_core, m_eqs);
        ++m_stats.m_fixed_eqs;
        assign_eq(v1, v2);
    }

    void assign_eq(theory_var v1, theory_var v2) {
        enode* x = get_enode(v1);
        enode* y = get_enode(v2);
        justification* js = 
            ctx().mk_justification(
                ext_theory_eq_propagation_justification(
                    get_id(), ctx(), m_core.size(), m_core.data(), m_eqs.size(), m_eqs.data(), x, y));
        
        TRACE(arith,
              for (auto c : m_core) 
                  ctx().display_detailed_literal(tout << ctx().get_assign_level(c.var()) << " " << c << " ", c) << "\n";              
              for (auto e : m_eqs) 
                  tout << pp(e.first) << " = " << pp(e.second) << "\n";
              tout << " ==> " << pp(x) << " = " << pp(y) << "\n";
              );
        
        std::function<expr*(void)> fn = [&]() { return m.mk_eq(x->get_expr(), y->get_expr()); };
        scoped_trace_stream _sts(th, fn);

        if (params().m_arith_validate)
            VERIFY(validate_eq(x, y));
        ctx().assign_eq(x, y, eq_justification(js));
    }
    
    void fixed_var_eh(theory_var v, lp::lpvar t, u_dependency* dep, rational const& bound) {
        theory_var w = null_theory_var;
        enode* x = get_enode(v);
        if (m_value2var.find(bound, w)) 
            ;
        else if (bound.is_zero()) 
            w = lp().local_to_external(get_zero(a.is_int(x->get_expr())));
        else if (bound.is_one())
            w = lp().local_to_external(get_one(a.is_int(x->get_expr())));
        else
            return;
        enode* y = get_enode(w);
        TRACE(arith, tout << pp(x) << " == " << pp(y) << "\n");
        if (x->get_sort() != y->get_sort())
            return;
        if (x->get_root() == y->get_root())
            return;
        reset_evidence();
        set_evidence(dep, m_core, m_eqs);
        ++m_stats.m_fixed_eqs;
        assign_eq(v, w);                    
    }

    lbool make_feasible() {
        TRACE(pcs,  tout << lp().constraints(););
        TRACE(arith_verbose, tout << "before calling lp().find_feasible_solution()\n"; display(tout););
        auto status = lp().find_feasible_solution();
        TRACE(arith_verbose, display(tout););
        if (lp().is_feasible())
            return l_true;
        if (status == lp::lp_status::INFEASIBLE)  
            return l_false;
        TRACE(arith, tout << "status treated as inconclusive: " << status << "\n";);
            // TENTATIVE_UNBOUNDED, UNBOUNDED, TENTATIVE_DUAL_UNBOUNDED, DUAL_UNBOUNDED, 
            // TIME_EXAUSTED, EMPTY, UNSTABLE
        return l_undef;
    }
 
    lp::explanation     m_explanation;
    literal_vector      m_core;
    svector<enode_pair> m_eqs;
    vector<parameter>   m_params;

    void reset_evidence() {
        m_core.reset();
        m_eqs.reset();
        m_params.reset();
    }

    // lp::constraint_index const null_constraint_index = UINT_MAX; // not sure what a correct fix is

    void set_evidence(u_dependency* dep, literal_vector& core, svector<enode_pair>& eqs) {
        for (auto ci : lp().flatten(dep))
            set_evidence(ci, core, eqs);
    }

    void set_evidence(lp::constraint_index idx, literal_vector& core, svector<enode_pair>& eqs) {
        if (idx == UINT_MAX) 
            return;        
        switch (m_constraint_sources[idx]) {
        case inequality_source: {
            literal lit = m_inequalities[idx];
            SASSERT(lit != null_literal);
            core.push_back(lit);
            break;
        }
        case equality_source: {
            SASSERT(m_equalities[idx].first  != nullptr);
            SASSERT(m_equalities[idx].second != nullptr);
            m_eqs.push_back(m_equalities[idx]);          
            break;
        }
        case definition_source: {
            // skip definitions (these are treated as hard constraints)
            break;
        }
        default:
            UNREACHABLE();
            break;
        }
    }

    void get_infeasibility_explanation_and_set_conflict() {
        m_explanation.clear();
        lp().get_infeasibility_explanation(m_explanation);
        set_conflict();
    }

    void set_conflict() {
        literal_vector core;
        set_conflict_or_lemma(core, true);
    }

    void set_conflict_or_lemma(literal_vector const& core, bool is_conflict) {
        reset_evidence();
        for (literal lit : core) {
            m_core.push_back(lit);
        }
        // lp().shrink_explanation_to_minimum(m_explanation); // todo, enable when perf is fixed
        ++m_num_conflicts;
        ++m_stats.m_conflicts;
        TRACE(arith_conflict,
              tout << "@" << ctx().get_scope_level() << (is_conflict ? " conflict":" lemma");
              for (auto const& p : m_params) tout << " " << p;
              tout << "\n";
              display_evidence(tout << core << " ", m_explanation););
        for (auto ev : m_explanation) 
            set_evidence(ev.ci(), m_core, m_eqs);


        if (params().m_arith_validate)
            VERIFY(validate_conflict());
        if (params().m_arith_dump_lemmas)
            dump_conflict();

        if (is_conflict) {
            ctx().set_conflict(
                ctx().mk_justification(
                    ext_theory_conflict_justification(
                        get_id(), ctx(),  
                        m_core.size(), m_core.data(), 
                        m_eqs.size(), m_eqs.data(), m_params.size(), m_params.data())));
        }
        else {
            for (auto const& eq : m_eqs) {
                m_core.push_back(th.mk_eq(eq.first->get_expr(), eq.second->get_expr(), false));
            }
            for (literal & c : m_core) {
                c.neg();
                ctx().mark_as_relevant(c);
                if (ctx().get_assignment(c) == l_true)
                    return;
            }
            TRACE(arith, ctx().display_literals_verbose(tout, m_core) << "\n";);
            ctx().mk_th_axiom(get_id(), m_core.size(), m_core.data());
        }
    }

    justification * why_is_diseq(theory_var v1, theory_var v2) {
        return nullptr;
    }

    void reset_eh() {
        m_arith_eq_adapter.reset_eh();
        m_solver = nullptr;
        m_internalize_head = 0;
        m_not_handled.reset();
        del_bounds(0);
        m_unassigned_bounds.reset();
        m_asserted_qhead  = 0;
        m_assume_eq_head = 0;
        m_scopes.reset();
        m_stats.reset();
        m_model_is_initialized = false;
    }

    void init_model(model_generator & mg) {
        init_variable_values();
        m_factory = alloc(arith_factory, m);
        mg.register_factory(m_factory);
        if (m_model_is_initialized) {
            expr_ref val(m);
            unsigned nv = th.get_num_vars();
            for (unsigned v = 0; v < nv; ++v) 
                if (get_value(get_enode(v), val))
                    m_factory->register_value(val);

        }
        TRACE(arith, display(tout););
    }

    nlsat::anum const& nl_value(theory_var v, scoped_anum& r) const {
        SASSERT(use_nra_model());
        auto t = get_lpvar(v);
        if (!lp().column_has_term(t))
            m_nla->am().set(r, m_nla->am_value(t));            
        else {

            m_todo_terms.push_back({t, rational::one()});
            TRACE(nl_value, tout << "v" << v << " " << t << "\n";);
            TRACE(nl_value, tout << "v" << v << " := w" << t << "\n";
                  lp().print_term(lp().get_term(t), tout) << "\n";);

            m_nla->am().set(r, 0);
            while (!m_todo_terms.empty()) {
                rational wcoeff = m_todo_terms.back().second;
                t = m_todo_terms.back().first;                
                m_todo_terms.pop_back();
                lp::lar_term const& term = lp().get_term(t);
                TRACE(nl_value, lp().print_term(term, tout) << "\n";);
                scoped_anum r1(m_nla->am());
                rational c1(0);
                m_nla->am().set(r1, c1.to_mpq());
                m_nla->am().add(r, r1, r);                
                for (lp::lar_term::ival arg : term) {
                    auto wi = arg.j();
                    c1 = arg.coeff() * wcoeff;
                    if (lp().column_has_term(wi)) {
                        m_todo_terms.push_back({wi, c1});
                    }
                    else {
                        m_nla->am().set(r1, c1.to_mpq());
                        m_nla->am().mul(m_nla->am_value(wi), r1, r1);
                        m_nla->am().add(r1, r, r);
                    }
                }
            }
        }
        return r;
    }

    model_value_proc * mk_value(enode * n, model_generator & mg) {
        theory_var v = n->get_th_var(get_id());
        expr* o = n->get_expr();
        if (use_nra_model() && lp().external_to_local(v) != lp::null_lpvar) {
            anum const& an = nl_value(v, m_nla->tmp1());
            if (a.is_int(o) && !m_nla->am().is_int(an)) {
                return alloc(expr_wrapper_proc, a.mk_numeral(rational::zero(), a.is_int(o)));
            }
            return alloc(expr_wrapper_proc, a.mk_numeral(m_nla->am(), nl_value(v, m_nla->tmp1()), a.is_int(o)));
        }
        else {
            rational r = get_value(v);
            TRACE(arith, tout << mk_pp(o, m) << " v" << v << " := " << r << "\n";);
            SASSERT("integer variables should have integer values: " && (!a.is_int(o) || r.is_int() || m.limit().is_canceled()));
            if (a.is_int(o) && !r.is_int()) r = floor(r);
            return alloc(expr_wrapper_proc, m_factory->mk_value(r,  o->get_sort()));
        }
    }

    bool get_value(enode* n, rational& val) {
        theory_var v = n->get_th_var(get_id());            
        if (!is_registered_var(v)) return false;
        lpvar vi = get_lpvar(v);
        if (lp().has_value(vi, val)) {
            TRACE(arith, tout << expr_ref(n->get_expr(), m) << " := " << val << "\n";);
            if (is_int(n) && !val.is_int()) return false;
            return true;
        }
        else {
            return false;
        }
    }    

    bool get_value(enode* n, expr_ref& r) {
        rational val;
        if (get_value(n, val)) {
            r = a.mk_numeral(val, is_int(n));
            return true;
        }
        else {
            return false;
        }
    }    

    bool include_func_interp(func_decl* f) {
        return 
            a.is_div0(f) ||
            a.is_idiv0(f) ||
            a.is_power0(f) ||
            a.is_rem0(f) ||
            a.is_mod0(f);        
    }

    bool include_func_interp(enode* n) {
        return include_func_interp(n->get_decl());
    }

    bool get_lower(enode* n, rational& val, bool& is_strict) {
        theory_var v = n->get_th_var(get_id());
        if (!is_registered_var(v)) 
            return false;        
        lpvar vi = get_lpvar(v);
        u_dependency* ci;
        return lp().has_lower_bound(vi, ci, val, is_strict);
    }

    bool get_lower(enode* n, expr_ref& r) {
        bool is_strict;
        rational val;
        if (get_lower(n, val, is_strict) && !is_strict) {
            r = a.mk_numeral(val, is_int(n));
            return true;
        }
        return false;
    }

    bool get_upper(enode* n, rational& val, bool& is_strict) {
        theory_var v = n->get_th_var(get_id());
        if (!is_registered_var(v))
            return false;
        lpvar vi = get_lpvar(v);
        u_dependency* dep = nullptr;
        return lp().has_upper_bound(vi, dep, val, is_strict);
    }

    void solve_fixed(enode* n, lpvar j, expr_ref& term, expr_ref& guard) {
        term = a.mk_numeral(lp().get_value(j), a.is_int(n->get_expr()));
        reset_evidence();
        add_explain(j);
        guard = mk_and(extract_explain());
    }

    void add_explain(unsigned j) {
        auto d = lp().get_bound_constraint_witnesses_for_column(j);
        set_evidence(d, m_core, m_eqs);
    }

    expr_ref_vector extract_explain() {
        expr_ref_vector es(m);
        for (auto [l, r] : m_eqs)
            es.push_back(a.mk_eq(l->get_expr(), r->get_expr()));
        for (auto l : m_core)
            es.push_back(ctx().literal2expr(l));
        // remove duplicats from es:        
        std::stable_sort(es.data(), es.data() + es.size());
        unsigned j = 0;
        for (unsigned i = 0; i < es.size(); ++i) {
            if (i > 0 && es.get(i) == es.get(i - 1))
                continue;
            es[j++] = es.get(i);
        }
        es.shrink(j);
        return es;
    }

    void solve_term(enode* n, lp::lar_term & lt, expr_ref& term, expr_ref& guard) {
        bool is_int = a.is_int(n->get_expr());
        bool all_int = is_int;
        lp::lar_term t;
        rational coeff(0), lc(1);
        expr_ref_vector guards(m);
        reset_evidence();
        // extract coeff
        for (auto const& cv : lt) {
            all_int &= lp().column_is_int(cv.j());
            if (lp().column_is_fixed(cv.j())) {
                coeff += lp().get_value(cv.j()) * cv.coeff();
                add_explain(cv.j());
            }
            else {
                t.add_monomial(cv.coeff(), cv.j());
                lc = lcm(denominator(cv.coeff()), lc);
            }
        }
        // extract lc
        lc = lcm(lc, denominator(coeff));
        
        guards.append(extract_explain());
        if (lc != 1)
            t *= lc, coeff *= lc;
        term = mk_term(t, is_int);
        if (coeff != 0)
            term = a.mk_add(term, a.mk_numeral(coeff, is_int));

        if (lc == 1) {
            guard = mk_and(guards);
            return;
        }
        expr_ref lce(a.mk_numeral(lc, is_int), m);
        if (all_int) 
            guards.push_back(m.mk_eq(a.mk_mod(term, lce), a.mk_int(0)));
        else if (is_int) 
            guards.push_back(a.mk_is_int(a.mk_div(term, lce)));
        if (is_int)
            term = a.mk_idiv(term, lce);
        else
            term = a.mk_div(term, lce);
        guard = mk_and(guards);
    }

    void solve_for(vector<solution>& solutions) {
        unsigned_vector vars;
        unsigned j = 0;
        for (auto [e, t, g] : solutions) {
            if (!ctx().e_internalized(e))
                continue;
            auto n = get_enode(e);
            if (!n) {
                solutions[j++] = { e, t, g };
                continue;
            }

            theory_var v = n->get_th_var(get_id());
            if (!is_registered_var(v))
                solutions[j++] = { e, t, g };
            else
                vars.push_back(get_lpvar(v));
        }
        solutions.shrink(j);

        expr_ref term(m), guard(m);
        vector<lp::lar_solver::solution> sols;
        lp().solve_for(vars, sols);
        uint_set seen;
        for (auto& s : sols) {
            auto n = get_enode(lp().local_to_external(s.j));
            if (lp().column_is_fixed(s.j)) 
                solve_fixed(n, s.j, term, guard);            
            else 
                solve_term(n, s.t, term, guard);
            solutions.push_back({ n->get_expr(), term, guard});
            seen.insert(s.j);
        }
        for (auto j : vars) {
            if (seen.contains(j) || !lp().column_is_fixed(j))
                continue;
            auto n = get_enode(lp().local_to_external(j));
            solve_fixed(n, j, term, guard);
            solutions.push_back({ n->get_expr(), term, guard });
        }
    }    
    
    bool get_upper(enode* n, expr_ref& r) {
        bool is_strict;
        rational val;
        if (get_upper(n, val, is_strict) && !is_strict) {
            r = a.mk_numeral(val, is_int(n));
            return true;
        }
        return false;
    }

    // Auxiliary verification utilities.

    struct scoped_arith_mode {
        smt_params& p;
        scoped_arith_mode(smt_params& p) : p(p) {
            p.m_arith_mode = arith_solver_id::AS_OLD_ARITH;
        }
        ~scoped_arith_mode() {
            p.m_arith_mode = arith_solver_id::AS_NEW_ARITH;
        }
    };

    unsigned m_num_dumped_lemmas = 0;

    void dump_assign_lemma(literal lit) {
        std::cout << "(echo \"assign lemma " << (m_num_dumped_lemmas++) << "\")\n";
        ctx().display_lemma_as_smt_problem(std::cout, m_core.size(), m_core.data(), m_eqs.size(), m_eqs.data(), lit);
        std::cout << "(reset)\n";
    }

    void dump_conflict() {
        std::cout << "(echo \"conflict " << (m_num_dumped_lemmas++) << "\")\n";
        ctx().display_lemma_as_smt_problem(std::cout, m_core.size(), m_core.data(), m_eqs.size(), m_eqs.data());
        std::cout << "(reset)\n";
    }

    void dump_eq(enode* x, enode* y) {
        std::cout << "(echo \"equality propagation " << (m_num_dumped_lemmas++) << "\")\n";
        ctx().display_lemma_as_smt_problem(std::cout, m_core.size(), m_core.data(), m_eqs.size(), m_eqs.data(), false_literal, symbol::null, x, y);
        std::cout << "(reset)\n";
    }
 

    bool validate_conflict() {
        if (params().m_arith_mode != arith_solver_id::AS_NEW_ARITH) return true;

        VERIFY(!m_core.empty() || !m_eqs.empty());
        scoped_arith_mode _sa(ctx().get_fparams());
        context nctx(m, ctx().get_fparams(), ctx().get_params());
        add_background(nctx);
        cancel_eh<reslimit> eh(m.limit());
        scoped_timer timer(1000, &eh);
        bool result = l_true != nctx.check();
        CTRACE(arith, !result, ctx().display_lemma_as_smt_problem(tout, m_core.size(), m_core.data(), m_eqs.size(), m_eqs.data(), false_literal););        
        return result;
    }

    bool validate_assign(literal lit) {
        if (params().m_arith_mode != arith_solver_id::AS_NEW_ARITH) return true;
        scoped_arith_mode _sa(ctx().get_fparams());
        context nctx(m, ctx().get_fparams(), ctx().get_params());
        m_core.push_back(~lit);
        add_background(nctx);
        m_core.pop_back();
        cancel_eh<reslimit> eh(m.limit());
        scoped_timer timer(1000, &eh);
        bool result = l_true != nctx.check();
        CTRACE(arith, !result, ctx().display_lemma_as_smt_problem(tout, m_core.size(), m_core.data(), m_eqs.size(), m_eqs.data(), lit);
               display(tout););   
        return result;
    }

    bool validate_eq(enode* x, enode* y) {
        static bool s_validating = false;
        if (s_validating)
            return true;
        flet<bool> _svalid(s_validating, true);
        context nctx(m, ctx().get_fparams(), ctx().get_params());
        add_background(nctx);
        expr_ref neq(m.mk_not(m.mk_eq(x->get_expr(), y->get_expr())), m);
        nctx.assert_expr(neq);
        cancel_eh<reslimit> eh(m.limit());
        scoped_timer timer(1000, &eh);
        lbool r = nctx.check();
        if (r == l_true) {
            nctx.display_asserted_formulas(std::cout);
            std::cout.flush();
        }
        return l_true != r;
    }

    void add_background(context& nctx) {
        for (literal c : m_core) {
            expr_ref tmp(m);
            ctx().literal2expr(c, tmp);
            nctx.assert_expr(tmp);
        }
        for (auto const& eq : m_eqs) {
            nctx.assert_expr(m.mk_eq(eq.first->get_expr(), eq.second->get_expr()));
        }
    }        

    theory_lra::inf_eps value(theory_var v) {
        lp::impq ival = get_ivalue(v);
        return inf_eps(rational(0), inf_rational(ival.x, ival.y));
    }

    theory_lra::inf_eps maximize(theory_var v, expr_ref& blocker, bool& has_shared) {
        unsigned level = 2;
        lp::impq term_max;
        lp::lp_status st;
        lpvar vi = 0;
        if (has_int()) {
            lp().backup_x();
        }
        if (!is_registered_var(v)) {
            TRACE(arith, tout << "cannot get bound for v" << v << "\n";);
            st = lp::lp_status::UNBOUNDED;
        }
        else if (!m.limit().inc()) {
            st = lp::lp_status::UNBOUNDED;
        }
        else {
            if (!lp().is_feasible() || lp().has_changed_columns())
                make_feasible();
            
            vi = get_lpvar(v);
            
            st = lp().maximize_term(vi, term_max);

            if (has_int() && lp().has_inf_int()) {
                st = lp::lp_status::FEASIBLE;
                lp().restore_x();
            }
            if (m_nla && (st == lp::lp_status::OPTIMAL || st == lp::lp_status::UNBOUNDED)) {
                switch (check_nla(level)) {
                case FC_DONE:
                    st = lp::lp_status::FEASIBLE;
                    break;
                case FC_GIVEUP:
                case FC_CONTINUE:
                    st = lp::lp_status::UNBOUNDED;
                    break;
                }                
                lp().restore_x();
            }                
        }
        switch (st) {
        case lp::lp_status::OPTIMAL: {
            init_variable_values();
            TRACE(arith, display(tout << st << " v" << v << " vi: " << vi << "\n"););
            auto val = value(v);
            blocker = mk_gt(v);
            return val;
        }
        case lp::lp_status::FEASIBLE: {
            auto val = value(v);
            TRACE(arith, display(tout << st << " v" << v << " vi: " << vi << "\n"););
            blocker = mk_gt(v);
            return val;
        }
        default:
            SASSERT(st == lp::lp_status::UNBOUNDED);
            TRACE(arith, display(tout << st << " v" << v << " vi: " << vi << "\n"););
            has_shared = false;
            blocker = m.mk_false();
            return inf_eps(rational::one(), inf_rational());
        }
    }

    expr_ref mk_gt(theory_var v) {
        lp::impq val = get_ivalue(v);
        expr* obj = get_enode(v)->get_expr();
        rational r = val.x;
        expr_ref e(m);
        if (a.is_int(obj->get_sort())) {
            if (r.is_int()) 
                r += rational::one();
            else 
                r = ceil(r);
            e = a.mk_numeral(r, obj->get_sort());
            e = a.mk_ge(obj, e);
        }
        else {
            e = a.mk_numeral(r, obj->get_sort());
            if (val.y.is_neg()) 
                e = a.mk_ge(obj, e);
            else 
                e = a.mk_gt(obj, e);
        }
        TRACE(opt, tout << "v" << v << " " << val << " " << r << " " << e << "\n";);
        return e;
    }

    theory_var add_objective(app* term) {
        TRACE(opt, tout << expr_ref(term, m) << "\n";);
        theory_var v = internalize_def(term);
        register_theory_var_in_lar_solver(v);
        return v;
    }

    void term2coeffs(lp::lar_term const& term, u_map<rational>& coeffs) {
        term2coeffs(term, coeffs, rational::one());
    }

    void term2coeffs(lp::lar_term const& term, u_map<rational>& coeffs, rational const& coeff) {
        TRACE(arith, lp().print_term(term, tout) << "\n";);
        for (lp::lar_term::ival ti : term) {
            theory_var w;
            auto tv = ti.j();
            if (lp().column_has_term(tv)) {
                lp::lar_term const& term1 = lp().get_term(tv);
                rational coeff2 = coeff * ti.coeff();
                term2coeffs(term1, coeffs, coeff2);
                continue;
            }
            else {
                w = lp().local_to_external(tv);
                SASSERT(w >= 0);
                TRACE(arith, tout << tv << ": " << w << "\n";);
            }
            rational c0(0);
            coeffs.find(w, c0);
            coeffs.insert(w, c0 + ti.coeff() * coeff);
        }
    }

    app_ref coeffs2app(u_map<rational> const& coeffs, rational const& offset, bool is_int) {
        expr_ref_vector args(m);
        for (auto const& [w, coeff] : coeffs) {
            expr* o = get_enode(w)->get_expr();
            if (coeff.is_zero()) {
                // continue
            }
            else if (coeff.is_one()) {
                args.push_back(o);
            }
            else {
                args.push_back(a.mk_mul(a.mk_numeral(coeff, is_int), o));                
            }
        }
        if (!offset.is_zero()) {
            args.push_back(a.mk_numeral(offset, is_int));
        }
        switch (args.size()) {
        case 0:
            return app_ref(a.mk_numeral(rational::zero(), is_int), m);
        case 1:
            return app_ref(to_app(args[0].get()), m);
        default:
            return app_ref(a.mk_add(args.size(), args.data()), m);
        }
    }

    app_ref mk_term(lp::lar_term const& term, bool is_int) {     
        u_map<rational> coeffs;
        term2coeffs(term, coeffs);
        return coeffs2app(coeffs, rational::zero(), is_int);
    }

    rational gcd_reduce(u_map<rational>& coeffs) {
        rational g(0);
        for (auto const& kv : coeffs) {
            g = gcd(g, kv.m_value);
        }
        if (g.is_zero())
            return rational::one();
        if (!g.is_one()) {
            for (auto& kv : coeffs) {
                kv.m_value /= g;
            }             
        }
        return g;
    }

    app_ref mk_obj(theory_var v) {
        auto t = get_lpvar(v);
        bool is_int = a.is_int(get_enode(v)->get_expr());
        if (lp().column_has_term(t)) {
            return mk_term(lp().get_term(t), is_int);
        }
        else {
            // theory_var w = lp().external_to_local(vi);
            return app_ref(get_enode(v)->get_expr(), m);
        }
    }

    expr_ref mk_ge(generic_model_converter& fm, theory_var v, inf_rational const& val) {
        rational r = val.get_rational();
        bool is_strict =  val.get_infinitesimal().is_pos();
        app_ref b(m);
        bool is_int = a.is_int(get_enode(v)->get_expr());
        TRACE(arith, display(tout << "v" << v << "\n"););
        if (is_strict) {
            b = a.mk_le(mk_obj(v), a.mk_numeral(r, is_int));
        }
        else {
            b = a.mk_ge(mk_obj(v), a.mk_numeral(r, is_int));
        }
        if (!ctx().b_internalized(b)) {
            fm.hide(b->get_decl());
            bool_var bv =  ctx().mk_bool_var(b);
            m_bool_var2bound.erase(bv);
            ctx().set_var_theory(bv, get_id());
            // ctx().set_enode_flag(bv, true);
            lp_api::bound_kind bkind = lp_api::bound_kind::lower_t;
            if (is_strict) bkind = lp_api::bound_kind::upper_t;
            api_bound* a = mk_var_bound(bv, v, bkind, r);
            mk_bound_axioms(*a);
            updt_unassigned_bounds(v, +1);
            m_bounds[v].push_back(a);
            m_bounds_trail.push_back(v);
            m_bool_var2bound.insert(bv, a);

            TRACE(arith, tout << "internalized " << bv << ": " << mk_pp(b, m) << "\n";);
        }
        if (is_strict) {
            b = m.mk_not(b);
        }
        TRACE(arith, tout << b << "\n";);
        return expr_ref(b, m);            
    }


    void display(std::ostream & out) const {
        out << "Theory arithmetic:\n";
        if (m_solver) {
            m_solver->display(out);
        }
        if (m_nla) {
            m_nla->display(out);
        }
        unsigned nv = th.get_num_vars();
        for (unsigned v = 0; v < nv; ++v) {
            auto vi = get_lpvar(v);
            if (!ctx().is_relevant(get_enode(v))) out << "irr: ";
            out << "v" << v << " ";
            if (vi == lp::null_lpvar) out << "null"; else out << (lp().column_has_term(vi) ? "t":"j") << vi;
            if (use_nra_model() && is_registered_var(v)) m_nla->am().display(out << " = ", nl_value(v, m_nla->tmp1()));
            else if (can_get_value(v)) out << " = " << get_value(v); 
            if (is_int(v)) out << ", int";
            if (ctx().is_shared(get_enode(v))) out << ", shared";
            out << " := " << pp(v) << "\n";
        }
    }

    void display_evidence(std::ostream& out, lp::explanation const& evidence) {
        for (auto ev : evidence) {
            expr_ref e(m);
            SASSERT(!ev.coeff().is_zero()); 
            if (ev.coeff().is_zero()) { 
                continue;
            }
            unsigned idx = ev.ci();
            switch (m_constraint_sources.get(idx, null_source)) {
            case inequality_source: {
                literal lit = m_inequalities[idx];
                ctx().literal2expr(lit, e);
                out << bpp(e) << " " << ctx().get_assignment(lit) << "\n";
                break;
            }
            case equality_source: 
                out << pp(m_equalities[idx].first) << " = " 
                    << pp(m_equalities[idx].second) << "\n"; 
                break;
            case definition_source: {
                theory_var v = m_definitions[idx];
                if (v != null_theory_var) 
                    out << "def: v" << v << " := " << pp(th.get_enode(v)) << "\n";
                break;
            }
            case null_source:                    
                out << idx << " null";
                break;
            default:
                UNREACHABLE();
                break; 
            }
        }
        for (lp::explanation::cimpq ev : evidence) 
            lp().constraints().display(out << ev.coeff() << ": ", ev.ci()); 
    }

    void collect_statistics(::statistics & st) const {
        m_arith_eq_adapter.collect_statistics(st);
        m_stats.collect_statistics(st);
        lp().settings().stats().collect_statistics(st);
    }        

    /*
     * Facility to put a small box around integer variables used in branch and bounds.
     */

    unsigned                  m_bounded_range_idx;  // current size of bounded range.
    literal                   m_bounded_range_lit;  // current bounded range literal
    expr_ref_vector           m_bound_terms; // predicates used for bounds
    expr_ref                  m_bound_predicate;

    unsigned init_range() const { return 5; }
    unsigned max_range() const { return 20; }
    

    void setup() {
        m_bounded_range_lit = null_literal;
        m_bound_terms.reset();
        m_bound_predicate = nullptr;
    }


    void validate_model(proto_model& mdl) {

        rational r1, r2;
        expr_ref res(m);
        if (!m_model_is_initialized)
            return;
        for (unsigned v = 0; v < th.get_num_vars(); ++v) {
            if (!is_registered_var(v))
                continue;
            enode* n = get_enode(v);
            if (!n)
                continue;
            if (!th.is_relevant_and_shared(n))
                continue;
            rational r1 = get_value(v);
            if (!mdl.eval(n->get_expr(), res, false))
                continue;
            if (!a.is_numeral(res, r2))
                continue;
            if (r1 != r2)
                IF_VERBOSE(1, verbose_stream() << enode_pp(n, ctx()) << " evaluates to " << r2 << " but arith solver has " << r1 << "\n"); 
        }
    }

};
    
theory_lra::theory_lra(context& ctx):
    theory(ctx, ctx.get_manager().get_family_id("arith")) {
    m_imp = alloc(imp, *this, ctx.get_manager());
}    
theory_lra::~theory_lra() {
    dealloc(m_imp);
}   
theory* theory_lra::mk_fresh(context* new_ctx) {
    return alloc(theory_lra, *new_ctx);
}
void theory_lra::init() {
    m_imp->init();
}    
bool theory_lra::internalize_atom(app * atom, bool gate_ctx) {
    return m_imp->internalize_atom(atom, gate_ctx);
}
bool theory_lra::internalize_term(app * term) {
    return m_imp->internalize_term(term);
}
void theory_lra::internalize_eq_eh(app * atom, bool_var v) {
    m_imp->internalize_eq_eh(atom, v);
}
void theory_lra::assign_eh(bool_var v, bool is_true) {
    m_imp->assign_eh(v, is_true);
}
lbool theory_lra::get_phase(bool_var v) {
    return m_imp->get_phase(v);
}
void theory_lra::initialize_value(expr* var, expr* value) {
    m_imp->initialize_value(var, value);
}
void theory_lra::new_eq_eh(theory_var v1, theory_var v2) {
    m_imp->new_eq_eh(v1, v2);
}
bool theory_lra::use_diseqs() const {
    return m_imp->use_diseqs();
}
void theory_lra::new_diseq_eh(theory_var v1, theory_var v2) {
    m_imp->new_diseq_eh(v1, v2);
}
void theory_lra::apply_sort_cnstr(enode* n, sort* s) {
    m_imp->apply_sort_cnstr(n, s);
}
void theory_lra::push_scope_eh() {
    theory::push_scope_eh();
    m_imp->push_scope_eh();
}
void theory_lra::pop_scope_eh(unsigned num_scopes) {
    m_imp->pop_scope_eh(num_scopes);
    theory::pop_scope_eh(num_scopes);
}
void theory_lra::restart_eh() {
    m_imp->restart_eh();
}
void theory_lra::relevant_eh(app* e) {
    m_imp->relevant_eh(e);
}
void theory_lra::init_search_eh() {
    m_imp->init_search_eh();
}
final_check_status theory_lra::final_check_eh(unsigned level) {
    return m_imp->final_check_eh(level);
}
bool theory_lra::is_shared(theory_var v) const {
    return m_imp->is_shared(v);
}    
bool theory_lra::can_propagate() {
    return m_imp->can_propagate();
}
void theory_lra::propagate() {
    m_imp->propagate();
}
justification * theory_lra::why_is_diseq(theory_var v1, theory_var v2) {
    return m_imp->why_is_diseq(v1, v2);
}
void theory_lra::reset_eh() {
    m_imp->reset_eh();
}
void theory_lra::init_model(model_generator & m) {
    m_imp->init_model(m);
}
model_value_proc * theory_lra::mk_value(enode * n, model_generator & mg) {
    return m_imp->mk_value(n, mg);
}
bool theory_lra::get_value(enode* n, rational& r) {
    return m_imp->get_value(n, r);
}
bool theory_lra::get_value(enode* n, expr_ref& r) {
    return m_imp->get_value(n, r);
}
bool theory_lra::include_func_interp(func_decl* f) {
    return m_imp->include_func_interp(f);
}
bool theory_lra::get_lower(enode* n, expr_ref& r) {
    return m_imp->get_lower(n, r);
}
bool theory_lra::get_upper(enode* n, expr_ref& r) {
    return m_imp->get_upper(n, r);
}
bool theory_lra::get_lower(enode* n, rational& r, bool& is_strict) {
    return m_imp->get_lower(n, r, is_strict);
}
bool theory_lra::get_upper(enode* n, rational& r, bool& is_strict) {
    return m_imp->get_upper(n, r, is_strict);
}

void theory_lra::solve_for(vector<solution>& sol) {
    m_imp->solve_for(sol);
}

void theory_lra::display(std::ostream & out) const {
    m_imp->display(out);
}
void theory_lra::collect_statistics(::statistics & st) const {
    m_imp->collect_statistics(st);
}
theory_lra::inf_eps theory_lra::value(theory_var v) {
    return m_imp->value(v);
}
theory_lra::inf_eps theory_lra::maximize(theory_var v, expr_ref& blocker, bool& has_shared) {
    return m_imp->maximize(v, blocker, has_shared);
}
theory_var theory_lra::add_objective(app* term) {
    return m_imp->add_objective(term);
}
expr_ref theory_lra::mk_ge(generic_model_converter& fm, theory_var v, inf_rational const& val) {
    return m_imp->mk_ge(fm, v, val);
}

void theory_lra::setup() {
    m_imp->setup();
}

void theory_lra::validate_model(proto_model& mdl) {
    m_imp->validate_model(mdl);
}

}
template  class lp::lp_bound_propagator<smt::theory_lra::imp>;
template void lp::lar_solver::propagate_bounds_for_touched_rows<smt::theory_lra::imp>(lp::lp_bound_propagator<smt::theory_lra::imp>&);
template void lp::lar_solver::check_missed_propagations<smt::theory_lra::imp>(lp::lp_bound_propagator<smt::theory_lra::imp>&);
template void lp::lar_solver::explain_implied_bound<smt::theory_lra::imp>(const lp::implied_bound&, lp::lp_bound_propagator<smt::theory_lra::imp>&);
template unsigned lp::lar_solver::calculate_implied_bounds_for_row<smt::theory_lra::imp>(unsigned, lp::lp_bound_propagator<smt::theory_lra::imp>&);<|MERGE_RESOLUTION|>--- conflicted
+++ resolved
@@ -267,13 +267,8 @@
                 return ctx().is_relevant(th.get_enode(u));
             };
             m_nla->set_relevant(is_relevant);
-<<<<<<< HEAD
-            // install hook for creating multiplication definitions from nra_solver
+            m_nla->updt_params(ctx().get_params());
             m_nla->get_core().set_add_mul_def_hook([&](unsigned sz, lpvar const* vs) { return add_mul_def(sz, vs); });
-
-=======
-            m_nla->updt_params(ctx().get_params());
->>>>>>> 429771e5
         }
     }
 
