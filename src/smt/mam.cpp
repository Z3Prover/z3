--- conflicted
+++ resolved
@@ -2002,31 +2002,19 @@
             TRACE("trigger_bug", tout << "execute for code tree:\n"; t->display(tout););
             init(t);
             if (t->filter_candidates()) {
-<<<<<<< HEAD
                 for (enode* app : t->get_candidates()) {
-=======
-                for (enode * app : t->get_candidates()) {
->>>>>>> bba00515
                     if (!app->is_marked() && app->is_cgr()) {
                         execute_core(t, app);
                         app->set_mark();
                     }
                 }
-<<<<<<< HEAD
                 for (enode* app : t->get_candidates()) {
-=======
-                for (enode * app : t->get_candidates()) {
->>>>>>> bba00515
                     if (app->is_marked())
                         app->unset_mark();
                 }
             }
             else {
-<<<<<<< HEAD
                 for (enode* app : t->get_candidates()) {
-=======
-                for (enode * app : t->get_candidates()) {
->>>>>>> bba00515
                     TRACE("trigger_bug", tout << "candidate\n" << mk_ismt2_pp(app->get_owner(), m_ast_manager) << "\n";);
                     if (app->is_cgr()) {
                         TRACE("trigger_bug", tout << "is_cgr\n";);
@@ -2813,11 +2801,7 @@
 
     void display_trees(std::ostream & out, const ptr_vector<code_tree> & trees) {
         unsigned lbl = 0;
-<<<<<<< HEAD
         for (code_tree * tree : trees) {
-=======
-        for (code_tree* tree : trees) {
->>>>>>> bba00515
             if (tree) {
                 out << "tree for f" << lbl << "\n";
                 out << *tree;
