/*++
Copyright (c) 2020 Microsoft Corporation

Module Name:

    smt_parallel.h

Abstract:

    Parallel SMT, portfolio loop specialized to SMT core.

Author:

    Ilana 2025

Revision History:

--*/
#pragma once

#include "smt/smt_context.h"
#include <thread>
#include <map>

namespace smt {

    class parallel {
        context& ctx;
        unsigned num_threads;

        struct shared_clause {
            unsigned source_worker_id;
            expr_ref clause;
        };

        struct parameter_state {
            std::vector<std::pair<unsigned, double>> m_value_scores; // bounded number of values with scores.
            std::vector<std::pair<double, std::function<void(void)>>> m_weighted_moves; // possible moves weighted by how well they did
        };

        class batch_manager {        
            enum state {
                is_running,
                is_sat,
                is_unsat,
                is_exception_msg,
                is_exception_code
            };
            struct config {
                unsigned m_max_cube_depth = 20;
                bool m_frugal_cube_only = false;
                bool m_never_cube = false; 
<<<<<<< HEAD
                bool m_frugal_depth_splitting_only = false;
=======
                bool m_frugal_deepest_cube_only = false;
>>>>>>> 5db6571a
            };
            struct stats {
                unsigned m_max_cube_depth = 0;
                unsigned m_num_cubes = 0;
            };

            ast_manager& m;
            parallel& p;
            std::mutex mux;
            state m_state = state::is_running;
            config m_config;
            stats m_stats;
            expr_ref_vector m_split_atoms; // atoms to split on
            vector<expr_ref_vector> m_cubes;
            std::map<unsigned, vector<expr_ref_vector>> m_cubes_depth_sets; // map<vec<cube>> contains sets of cubes, key is depth/size of cubes in the set
            unsigned m_max_batch_size = 10;
            unsigned m_exception_code = 0;
            std::string m_exception_msg;
            vector<shared_clause> shared_clause_trail; // store all shared clauses with worker IDs
            obj_hashtable<expr> shared_clause_set; // for duplicate filtering on per-thread clause expressions
            vector<parameter_state> m_parameters_state;

            // called from batch manager to cancel other workers if we've reached a verdict
            void cancel_workers() {
                IF_VERBOSE(1, verbose_stream() << "Canceling workers\n");
                for (auto& w : p.m_workers) 
                    w->cancel();
            }

            void init_parameters_state();

        public:
            batch_manager(ast_manager& m, parallel& p) : m(m), p(p), m_split_atoms(m) { }

            void initialize();

            void set_unsat(ast_translation& l2g, expr_ref_vector const& unsat_core);
            void set_sat(ast_translation& l2g, model& m);
            void set_exception(std::string const& msg);
            void set_exception(unsigned error_code);

            //
            // worker threads ask the batch manager for a supply of cubes to check.
            // they pass in a translation function from the global context to local context (ast-manager). It is called g2l.
            // The batch manager returns a list of cubes to solve.
            //
            void get_cubes(ast_translation& g2l, vector<expr_ref_vector>& cubes);

            //
            // worker threads return unprocessed cubes to the batch manager together with split literal candidates.
            // the batch manager re-enqueues unprocessed cubes and optionally splits them using the split_atoms returned by this and workers.
            // 
            void return_cubes(ast_translation& l2g, vector<expr_ref_vector>const& cubes, expr_ref_vector const& split_atoms);
            void report_assumption_used(ast_translation& l2g, expr* assumption);
            void collect_clause(ast_translation& l2g, unsigned source_worker_id, expr* e);
            expr_ref_vector return_shared_clauses(ast_translation& g2l, unsigned& worker_limit, unsigned worker_id);

            void collect_statistics(::statistics& st) const;
            lbool get_result() const;
        };

        class worker {
            struct config {
                unsigned m_threads_max_conflicts = 1000;
                unsigned m_max_conflicts = 10000000;
                bool m_relevant_units_only = true;
                bool m_never_cube = false;
                bool m_share_conflicts = true;
                bool m_share_units = true;
                double m_max_conflict_mul = 1.5;
                bool m_share_units_initial_only = false;
                bool m_cube_initial_only = false;
                bool m_max_greedy_cubes = 1000;
                unsigned m_num_split_lits = 2;
            };

            unsigned id; // unique identifier for the worker
            parallel& p;
            batch_manager& b;
            ast_manager m;
            expr_ref_vector asms;
            smt_params m_smt_params;
            config m_config;
            scoped_ptr<context> ctx;
            ast_translation m_g2l, m_l2g;
            unsigned m_num_shared_units = 0;
            unsigned m_num_initial_atoms = 0;
            unsigned m_shared_clause_limit = 0; // remembers the index into shared_clause_trail marking the boundary between "old" and "new" clauses to share
            void share_units(ast_translation& l2g);
            lbool check_cube(expr_ref_vector const& cube);
            void update_max_thread_conflicts() {
                m_config.m_threads_max_conflicts = (unsigned)(m_config.m_max_conflict_mul * m_config.m_threads_max_conflicts);
            } // allow for backoff scheme of conflicts within the thread for cube timeouts.

            expr_ref_vector find_backbone_candidates();
            void test_backbone_candidates(expr_ref_vector const& candidates);
        public:
            worker(unsigned id, parallel& p, expr_ref_vector const& _asms);
            void run();
            expr_ref_vector get_split_atoms();
            void collect_shared_clauses(ast_translation& g2l);

            void cancel();
            void collect_statistics(::statistics& st) const;

            reslimit& limit() {
                return m.limit();
            }
        };

        obj_hashtable<expr> m_assumptions_used; // assumptions used in unsat cores, to be used in final core
        batch_manager m_batch_manager;
        ptr_vector<worker> m_workers;

    public:
        parallel(context& ctx) : 
            ctx(ctx),
            num_threads(std::min(
                (unsigned)std::thread::hardware_concurrency(),
                ctx.get_fparams().m_threads)),
            m_batch_manager(ctx.m, *this) {}

        lbool operator()(expr_ref_vector const& asms);
    };

}<|MERGE_RESOLUTION|>--- conflicted
+++ resolved
@@ -50,11 +50,7 @@
                 unsigned m_max_cube_depth = 20;
                 bool m_frugal_cube_only = false;
                 bool m_never_cube = false; 
-<<<<<<< HEAD
                 bool m_frugal_depth_splitting_only = false;
-=======
-                bool m_frugal_deepest_cube_only = false;
->>>>>>> 5db6571a
             };
             struct stats {
                 unsigned m_max_cube_depth = 0;
