--- conflicted
+++ resolved
@@ -106,12 +106,7 @@
     // get closest cube to current by getting a random sibling of current (if current was UNSAT and we removed it from the tree)
     // or by descending randomly to a leaf (if we split the current node) to get the newest cube split fromthe current
     // we descend randomly to a leaf instead of just taking a random child because it's possible another thread made more descendants
-<<<<<<< HEAD
     CubeNode* get_next_cube(CubeNode* current, std::vector<CubeNode*>& frontier_roots) {
-=======
-    CubeNode* get_next_cube(CubeNode* current) {
-
->>>>>>> 26ad2da4
         IF_VERBOSE(1, verbose_stream() << "CubeTree: current cube is null: " << (current == nullptr) << "\n");
         if (!current) return nullptr;
 
