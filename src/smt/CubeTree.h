#include "ast/ast_translation.h"
#include "ast/ast_ll_pp.h"

#include <vector>
#include <cstdlib>   // rand()
#include <ctime>

// forward declare
struct CubeNode;

typedef expr_ref_vector Cube;  // shorthand

struct CubeNode {
    Cube cube;
    CubeNode* parent;
    std::vector<CubeNode*> children;
    bool active = true;

    CubeNode(const Cube& c, CubeNode* p = 0) 
        : cube(c), parent(p) {}

    bool is_leaf() const { return children.empty(); }
};

class CubeTree {
public:
    CubeTree(ast_manager& m) {
        Cube root_cube(m);             // empty cube
        root = nullptr;
        std::srand((unsigned)std::time(0)); // is seeding the pseudo-random number generator used by std::rand()
    }

    ~CubeTree() {
        clear();
    }

    void clear() {
        delete_subtree(root); // actually delete all nodes
        root = nullptr;
    }

    bool empty() const {
        return root == nullptr;
    }

    CubeNode* get_root() { return root; } // if root is nullptr, tree is empty

    std::pair<CubeNode*, CubeNode*> add_children(CubeNode* parent,
                      const Cube& left_cube,
                      const Cube& right_cube) {
        IF_VERBOSE(1, verbose_stream() << "CubeTree: adding children of sizes " << left_cube.size() << " and " << right_cube.size() << " under parent of size " << (parent ? parent->cube.size() : 0) << "\n");
        CubeNode* left  = new CubeNode(left_cube, parent);
        CubeNode* right = new CubeNode(right_cube, parent);
        parent->children.push_back(left);
        parent->children.push_back(right);

        return {left, right}; // return the newly created children
    }

    // Add a new node under an existing parent
    void add_node(CubeNode* node, CubeNode* parent) {
        IF_VERBOSE(1, verbose_stream() << "CubeTree: adding node of size " << (node ? node->cube.size() : 0) << " under parent of size " << (parent ? parent->cube.size() : 0) << "\n");
        if (!node) return;

        // If no parent is specified, assume it's the root
        if (!parent) {
            root = node;
            node->parent = nullptr;
        } else {
            parent->children.push_back(node);
            node->parent = parent;
        }
    }

    // mark node as inactive and propagate upward if parent becomes a leaf (all children inactive)
    // return pointer to last affected ancestor (or nullptr if none) so we can select one of its siblings as the next cube
    CubeNode* remove_node_and_propagate(CubeNode* node) {
        if (!node || node == root || !node->is_leaf()) return nullptr; // error, root, or not a leaf

        CubeNode* parent = node->parent;
        CubeNode* last_marked = node;

        // mark this node as inactive
        node->active = false;

        // propagate upward if parent became a "leaf" (all children inactive)
        while (parent && parent != root) {
            bool all_inactive = true;
            for (CubeNode* child : parent->children) {
                if (child->active) {
                    all_inactive = false;
                    break;
                }
            }

            if (!all_inactive) break;  // stop propagating

            SASSERT(parent->active); // parent must not be currently worked on
            last_marked = parent;     // track the last ancestor we mark
            parent->active = false;   // mark parent inactive
            parent = parent->parent;
        }

        return last_marked;
    }



    // get closest cube to current by getting a random sibling of current (if current was UNSAT and we removed it from the tree)
    // or by descending randomly to a leaf (if we split the current node) to get the newest cube split fromthe current
    // we descend randomly to a leaf instead of just taking a random child because it's possible another thread made more descendants
<<<<<<< HEAD
    CubeNode* get_next_cube(CubeNode* current, std::vector<CubeNode*>& frontier_roots, ast_manager& m, unsigned worker_id) {
        print_tree(m);
=======

    CubeNode* get_next_cube(CubeNode* current, std::vector<CubeNode*>& frontier_roots, ast_manager& m, unsigned worker_id) {
        print_tree(m);

>>>>>>> 163b086b
        IF_VERBOSE(1, verbose_stream() << "CubeTree: current cube is null: " << (current == nullptr) << "\n");
        if (!current) return nullptr;

        IF_VERBOSE(1, verbose_stream() << "CubeTree: getting next cube from current of size " << current->cube.size() << "\n");

        // lambda to find any active leaf in the subtree (explore all branches)
        std::function<CubeNode*(CubeNode*)> find_active_leaf = [&](CubeNode* node) -> CubeNode* {
            if (!node) return nullptr;
            if (node->is_leaf() && node->active) return node;
            for (CubeNode* child : node->children) {
                CubeNode* active_leaf = find_active_leaf(child);
                if (active_leaf) return active_leaf;
            }
            return nullptr;
        };

        CubeNode* node = current;
        std::vector<CubeNode*> remaining_frontier_roots = frontier_roots;
        bool is_unexplored_frontier = frontier_roots.size() > 0 && current->cube.size() < frontier_roots[0]->cube.size(); // i.e. current is above the frontier (which always happens when we start with the empty cube!!)
        IF_VERBOSE(1, verbose_stream() << "CubeTree: current cube is " << (is_unexplored_frontier ? "above" : "within") << " the frontier. Current cube has the following children: \n");
        for (auto* child : current->children) {
            IF_VERBOSE(1, verbose_stream() << "  Child cube size: " << child->cube.size() << " Active: " << child->active << " Cube: ");
            for (auto* e : child->cube) {
                IF_VERBOSE(1, verbose_stream() << mk_bounded_pp(e, m, 3) << " ");
            }
            IF_VERBOSE(1, verbose_stream() << "\n");
        }

        // if current is above the frontier, start searching from the first frontier root
        if (is_unexplored_frontier && !frontier_roots.empty()) {
            IF_VERBOSE(1, verbose_stream() << "CubeTree: Worker " << worker_id << " starting search from first frontier root. Frontier roots are:\n");
            for (auto* x : frontier_roots) {
                IF_VERBOSE(1, verbose_stream() << "  Cube size: " << x->cube.size() << " Active: " << x->active << " Cube: ");
                for (auto* e : x->cube) {
                    IF_VERBOSE(1, verbose_stream() << mk_bounded_pp(e, m, 3) << " ");
                }
                IF_VERBOSE(1, verbose_stream() << "\n");
            }
            node = frontier_roots[0];
            IF_VERBOSE(1, verbose_stream() << "CubeTree: Worker " << worker_id << " selected frontier root: ");
            for (auto* e : node->cube) {
                IF_VERBOSE(1, verbose_stream() << mk_bounded_pp(e, m, 3) << " ");
            }
            IF_VERBOSE(1, verbose_stream() << "\n");
            IF_VERBOSE(1, verbose_stream() << "This frontier root has children:\n");
            for (auto* child : node->children) {
                IF_VERBOSE(1, verbose_stream() << "  Child cube size: " << child->cube.size() << " Active: " << child->active << " Cube: ");
                for (auto* e : child->cube) {
                    IF_VERBOSE(1, verbose_stream() << mk_bounded_pp(e, m, 3) << " ");
                }
                IF_VERBOSE(1, verbose_stream() << "\n");
            }
        }


        while (node) {
            // check active leaf descendants
            CubeNode* leaf_descendant = nullptr;
            leaf_descendant = find_active_leaf(node);
<<<<<<< HEAD
            
=======

>>>>>>> 163b086b
            if (leaf_descendant) {
                IF_VERBOSE(1, {verbose_stream() << "CubeTree: Worker " << worker_id << " found active leaf descendant under node (which could be the node itself): "; 
                    for (auto* e : node->cube) {
                        verbose_stream() << mk_bounded_pp(e, m, 3) << " ";
                    }
                    verbose_stream() << "\n  Active leaf descendant is: ";
                    for (auto* e : leaf_descendant->cube) {
                        verbose_stream() << mk_bounded_pp(e, m, 3) << " ";
                    }
                    verbose_stream() << "\n";
                });
                return leaf_descendant;
            }

            IF_VERBOSE(1, {verbose_stream() << "CubeTree: Worker " << worker_id << " found no active leaf descendants found under node: "; 
                for (auto* e : node->cube) {
                        verbose_stream() << mk_bounded_pp(e, m, 3) << " ";
                    }
                    verbose_stream() << "\n";
            });
<<<<<<< HEAD
=======

>>>>>>> 163b086b

            // DO NOT NEED to check siblings and their active leaf descendants
            // since this is handled by the recusion up the tree!! 
            // and checking siblings here is unsafe if we adhere to thread frontier optimizations

            // see if we're at a boundary of the frontier (i.e. we hit one of the frontier roots)
            auto it = std::find(remaining_frontier_roots.begin(), remaining_frontier_roots.end(), node);
            // get the index of the node in remaining_frontier_roots
            unsigned curr_root_idx = std::distance(remaining_frontier_roots.begin(), it);
            if (it != remaining_frontier_roots.end()) { // i.e. the node is in the list of remaining_frontier_roots
                IF_VERBOSE(1, verbose_stream() << "CubeTree: hit frontier root " << node << "\n");

                if (!remaining_frontier_roots.empty()) {
                    IF_VERBOSE(1, verbose_stream() << "CubeTree: picking next frontier root to search from.\n");
                    // pick the next frontier root (wrap around if at end)
                    // we do this so we either move onto the next split atom in the frontier (if we just processed neg(atom))
                    // or we get the negation of the atom we just processed (if we just processed pos(atom))
                    // since the other the splits are added is [pos, neg, ...] for each split atom
                    node = remaining_frontier_roots[curr_root_idx + 1 < remaining_frontier_roots.size() ? curr_root_idx + 1 : 0];
                    
                    // Remove exhausted frontier root
                    remaining_frontier_roots.erase(it);
                } else {
                    IF_VERBOSE(1, verbose_stream() << "CubeTree: resetting frontier after exhausting\n");
                    // Frontier exhausted: reset frontier_roots for next iteration
                    frontier_roots.clear();

                    // Start "global" search from current node
                    node = node->parent;
                }

                continue;
            }

            // Move up in the current frontier
            node = node->parent;
        }

        IF_VERBOSE(1, verbose_stream() << "CubeTree: no active cube found\n");
        return nullptr;
    }

    // Pretty-print the entire cube tree
    void print_tree(ast_manager& m) const {
        IF_VERBOSE(1, verbose_stream() << "=== CubeTree Dump ===\n");
        print_subtree(m, root, 0);
        IF_VERBOSE(1, verbose_stream() << "=== End Dump ===\n");
    }

private:
    CubeNode* root;

    // mark leaf as inactive instead of deleting it
    void mark_leaf_inactive(CubeNode* node) {
        if (!node || !node->active) return;

        // must be a leaf
        SASSERT(node->children.empty());

        // just mark inactive
        node->active = false;
    }

    void delete_subtree(CubeNode* node) {
        if (!node) return;
        for (CubeNode* child : node->children) {
            delete_subtree(child);
        }
        delete node;
    }

    void print_subtree(ast_manager& m, CubeNode* node, int indent) const {
        if (!node) return;

        // indent according to depth
        for (int i = 0; i < indent; i++) IF_VERBOSE(1, verbose_stream() << "  ");

        IF_VERBOSE(1, verbose_stream() << "Node@" << node
                         << " size=" << node->cube.size()
                         << " active=" << node->active
                         << " cube={ ");

        for (expr* e : node->cube) {
            IF_VERBOSE(1, verbose_stream() << mk_bounded_pp(e, m, 3) << " ");
        }
        IF_VERBOSE(1, verbose_stream() << "}\n");

        for (CubeNode* child : node->children) {
            print_subtree(m, child, indent + 1);
        }
    }
};<|MERGE_RESOLUTION|>--- conflicted
+++ resolved
@@ -109,15 +109,9 @@
     // get closest cube to current by getting a random sibling of current (if current was UNSAT and we removed it from the tree)
     // or by descending randomly to a leaf (if we split the current node) to get the newest cube split fromthe current
     // we descend randomly to a leaf instead of just taking a random child because it's possible another thread made more descendants
-<<<<<<< HEAD
     CubeNode* get_next_cube(CubeNode* current, std::vector<CubeNode*>& frontier_roots, ast_manager& m, unsigned worker_id) {
         print_tree(m);
-=======
-
-    CubeNode* get_next_cube(CubeNode* current, std::vector<CubeNode*>& frontier_roots, ast_manager& m, unsigned worker_id) {
-        print_tree(m);
-
->>>>>>> 163b086b
+        
         IF_VERBOSE(1, verbose_stream() << "CubeTree: current cube is null: " << (current == nullptr) << "\n");
         if (!current) return nullptr;
 
@@ -177,11 +171,7 @@
             // check active leaf descendants
             CubeNode* leaf_descendant = nullptr;
             leaf_descendant = find_active_leaf(node);
-<<<<<<< HEAD
             
-=======
-
->>>>>>> 163b086b
             if (leaf_descendant) {
                 IF_VERBOSE(1, {verbose_stream() << "CubeTree: Worker " << worker_id << " found active leaf descendant under node (which could be the node itself): "; 
                     for (auto* e : node->cube) {
@@ -202,10 +192,6 @@
                     }
                     verbose_stream() << "\n";
             });
-<<<<<<< HEAD
-=======
-
->>>>>>> 163b086b
 
             // DO NOT NEED to check siblings and their active leaf descendants
             // since this is handled by the recusion up the tree!! 
