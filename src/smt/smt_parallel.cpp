/*++
Copyright (c) 2020 Microsoft Corporation

Module Name:

    smt_parallel.cpp

Abstract:

    Parallel SMT, portfolio loop specialized to SMT core.

Author:

    nbjorner 2020-01-31

--*/


#include "util/scoped_ptr_vector.h"
#include "ast/ast_util.h"
#include "ast/ast_pp.h"
#include "ast/ast_ll_pp.h"
#include "ast/ast_translation.h"
#include "smt/smt_parallel.h"
#include "smt/smt_lookahead.h"

#ifdef SINGLE_THREAD

namespace smt {
    
    lbool parallel::operator()(expr_ref_vector const& asms) {
        return l_undef;
    }
}

#else

#include <thread>
#include <cassert>

namespace smt {

    void parallel::worker::run() {
        ast_translation g2l(p.ctx.m, m); // global to local context -- MUST USE p.ctx.m, not ctx->m, AS GLOBAL MANAGER!!!
        ast_translation l2g(m, p.ctx.m); // local to global context
        while (m.inc()) {
            IF_VERBOSE(0, verbose_stream() << "Worker " << id << " checking cubes\n");
            vector<expr_ref_vector> cubes;
            b.get_cubes(g2l, cubes);
            if (cubes.empty())
                return;
            for (auto& cube : cubes) {
                if (!m.inc()) {
                    b.set_exception("context cancelled");
                    return; // stop if the main context (i.e. parent thread) is cancelled                
                }
                switch (check_cube(cube)) {
                    case l_undef: {
                        // return unprocessed cubes to the batch manager
                        // add a split literal to the batch manager.
                        // optionally process other cubes and delay sending back unprocessed cubes to batch manager.
                        vector<expr_ref_vector> returned_cubes;
                        returned_cubes.push_back(cube);
                        auto split_atoms = get_split_atoms();
                        b.return_cubes(l2g, returned_cubes, split_atoms);
                        break;
                    }
                    case l_true: {
                        IF_VERBOSE(0, verbose_stream() << "Worker " << id << " found sat cube: " << mk_and(cube) << "\n");
                        model_ref mdl;
                        ctx->get_model(mdl);
                        b.set_sat(l2g, *mdl);
                        return;
                    }
                    case l_false: {
                        // if unsat core only contains (external) assumptions (i.e. all the unsat core are asms), then unsat and return as this does NOT depend on cubes
                        // otherwise, extract lemmas that can be shared (units (and unsat core?)).
                        // share with batch manager.
                        // process next cube.
                        expr_ref_vector const& unsat_core = ctx->unsat_core();
                        // If the unsat core only contains assumptions, 
                        // unsatisfiability does not depend on the current cube and the entire problem is unsat.
                        if (all_of(unsat_core, [&](expr* e) { return asms.contains(e); })) {
                            IF_VERBOSE(0, verbose_stream() << "Worker " << id << " determined formula unsat");
                            b.set_unsat(l2g, unsat_core);
                            return;
                        }
                        // TODO: can share lemmas here, such as new units and not(and(unsat_core)), binary clauses, etc.
                        // TODO: remember assumptions used in core so that they get used for the final core.
                        IF_VERBOSE(0, verbose_stream() << "Worker " << id << " found unsat cube: " << mk_pp(mk_and(cube), m) << "\n");
                        b.share_lemma(l2g, mk_not(mk_and(unsat_core)));
                        // share_units();
                        break;
                    }
                }
            }
        }
    }

    parallel::worker::worker(unsigned id, parallel& p, expr_ref_vector const& _asms): id(id), p(p), b(p.m_batch_manager), m_smt_params(p.ctx.get_fparams()), asms(m) {
        ast_translation g2l(p.ctx.m, m);
        for (auto e : _asms) 
            asms.push_back(g2l(e));
        IF_VERBOSE(0, verbose_stream() << "Worker " << id << " created with " << asms.size() << " assumptions\n");        
        m_smt_params.m_preprocess = false;
        ctx = alloc(context, m, m_smt_params, p.ctx.get_params());
        context::copy(p.ctx, *ctx, true);
        ctx->set_random_seed(id + m_smt_params.m_random_seed);
    }

    void parallel::worker::share_units() {
        //     obj_hashtable<expr> unit_set;
    //     expr_ref_vector unit_trail(ctx.m);
    //     unsigned_vector unit_lim;
    //     for (unsigned i = 0; i < num_threads; ++i) unit_lim.push_back(0);

    //     // we just want to share lemmas and have a way of remembering how they are shared -- this is the next step
    //     // (this needs to be reworked)
    //     std::function<void(void)> collect_units = [&,this]() {
    //         //return; -- has overhead
    //         for (unsigned i = 0; i < num_threads; ++i) {
    //             context& pctx = *pctxs[i];
    //             pctx.pop_to_base_lvl();
    //             ast_translation tr(pctx.m, ctx.m);
    //             unsigned sz = pctx.assigned_literals().size();
    //             for (unsigned j = unit_lim[i]; j < sz; ++j) {
    //                 literal lit = pctx.assigned_literals()[j];
    //                 //IF_VERBOSE(0, verbose_stream() << "(smt.thread " << i << " :unit " << lit << " " << pctx.is_relevant(lit.var()) << ")\n";);
    //                 if (!pctx.is_relevant(lit.var()))
    //                     continue;
    //                 expr_ref e(pctx.bool_var2expr(lit.var()), pctx.m);
    //                 if (lit.sign()) e = pctx.m.mk_not(e);
    //                 expr_ref ce(tr(e.get()), ctx.m);
    //                 if (!unit_set.contains(ce)) {
    //                     unit_set.insert(ce);
    //                     unit_trail.push_back(ce);
    //                 }
    //             }
    //         }

    //         unsigned sz = unit_trail.size();
    //         for (unsigned i = 0; i < num_threads; ++i) {
    //             context& pctx = *pctxs[i];
    //             ast_translation tr(ctx.m, pctx.m);
    //             for (unsigned j = unit_lim[i]; j < sz; ++j) {
    //                 expr_ref src(ctx.m), dst(pctx.m);
    //                 dst = tr(unit_trail.get(j));
    //                 pctx.assert_expr(dst); // Assert that the conjunction of the assumptions in this unsat core is not satisfiable — prune it from future search
    //             }
    //             unit_lim[i] = pctx.assigned_literals().size();
    //         }
    //         IF_VERBOSE(1, verbose_stream() << "(smt.thread :units " << sz << ")\n");
    //     };
    }

    void parallel::batch_manager::share_lemma(ast_translation& l2g, expr* lemma) {
        std::scoped_lock lock(mux);
        expr_ref g_lemma(l2g(lemma), l2g.to());
        p.ctx.assert_expr(g_lemma); // QUESTION: where does this get shared with the local thread contexts? -- doesn't right now, we will build the scaffolding for this later!  
    }


    // PUT THE LOGIC FOR LEARNING FROM UNSAT CORE HERE IF THE CUBE INTERSECTS WITH IT!!!
    // THERE IS AN EDGE CASE: IF ALL THE CUBES ARE UNSAT, BUT DEPEND ON NONEMPTY ASSUMPTIONS, NEED TO TAKE THE UNION OF THESE ASMS WHEN LEARNING FROM UNSAT CORE
    // DON'T CODE THIS CASE YET: WE ARE JUST TESTING WITH EMPTY ASMS FOR NOW (I.E. WE ARE NOT PASSING IN ASMS). THIS DOES NOT APPLY TO THE INTERNAL "LEARNED" UNSAT CORE
    lbool parallel::worker::check_cube(expr_ref_vector const& cube) {
        for (auto& atom : cube) 
            asms.push_back(atom);                
        lbool r = l_undef;
        try {
            r = ctx->check(asms.size(), asms.data());
        }
        catch (z3_error& err) {
            b.set_exception(err.error_code());
        }
        catch (z3_exception& ex) {
            b.set_exception(ex.what());
        }
        catch (...) {
            b.set_exception("unknown exception");
        }
        asms.shrink(asms.size() - cube.size());
        return r;
    }

    void parallel::batch_manager::get_cubes(ast_translation& g2l, vector<expr_ref_vector>& cubes) {
        std::scoped_lock lock(mux);
        if (m_cubes.size() == 1 && m_cubes[0].size() == 0) {
            // special initialization: the first cube is emtpy, have the worker work on an empty cube.
            cubes.push_back(expr_ref_vector(g2l.to()));
            return;
        }

        for (unsigned i = 0; i < std::min(m_max_batch_size / p.num_threads, (unsigned)m_cubes.size()) && !m_cubes.empty(); ++i) {
            auto& cube = m_cubes.back();
            expr_ref_vector l_cube(g2l.to());
            for (auto& e : cube) {
                l_cube.push_back(g2l(e));
            }
            cubes.push_back(l_cube);
            m_cubes.pop_back();
        }
    }

    void parallel::batch_manager::set_sat(ast_translation& l2g, model& m) {
        std::scoped_lock lock(mux);
        if (m_state != state::is_running)
            return;
        m_state = state::is_sat;
        p.ctx.set_model(m.translate(l2g));
        cancel_workers();
    }

    void parallel::batch_manager::set_unsat(ast_translation& l2g, expr_ref_vector const& unsat_core) {
        std::scoped_lock lock(mux);
        if (m_state != state::is_running)
            return;
        m_state = state::is_unsat;    
        p.ctx.m_unsat_core.reset();
        for (expr* e : unsat_core)
            p.ctx.m_unsat_core.push_back(l2g(e));
        cancel_workers();
    }

    void parallel::batch_manager::set_exception(unsigned error_code) {
        std::scoped_lock lock(mux);
        if (m_state != state::is_running)
            return;
        m_state = state::is_exception_code;
        m_exception_code = error_code;
        cancel_workers();
    }

    void parallel::batch_manager::set_exception(std::string const& msg) {
        std::scoped_lock lock(mux);
        if (m_state != state::is_running || m.limit().is_canceled())
            return;
        m_state = state::is_exception_msg;
        m_exception_msg = msg;
        cancel_workers();
    }

    lbool parallel::batch_manager::get_result() const {
        if (m.limit().is_canceled())
            return l_undef; // the main context was cancelled, so we return undef.
        switch (m_state) {
            case state::is_running: // batch manager is still running, but all threads have processed their cubes, which means all cubes were unsat
                if (!m_cubes.empty())
                    throw default_exception("inconsistent end state");
                // TODO collect unsat core from assumptions, if any. -- this is for the version where asms are passed in (currently, asms are empty)
                return l_false;
            case state::is_unsat:
                return l_false;
            case state::is_sat:
                return l_true;
            case state::is_exception_msg:
                throw default_exception(m_exception_msg.c_str());
            case state::is_exception_code:
                throw z3_error(m_exception_code);
            default:
                UNREACHABLE();
                return l_undef;
        }
    }

    /*
    Batch manager maintains C_batch, A_batch.
    C_batch - set of cubes 
    A_batch - set of split atoms.
    return_cubes is called with C_batch A_batch C A.
    C_worker - one or more cubes
    A_worker - split atoms form the worker thread.
    
    Assumption: A_worker does not occur in C_worker.
    
    ------------------------------------------------------------------------------------------------------------------------------------------------------------
    Greedy strategy:
    For each returned cube c from the worker, you split it on all split atoms not in it (i.e., A_batch \ atoms(c)), plus any new atoms from A_worker.
    For each existing cube in the batch, you also split it on the new atoms from A_worker.
    
    return_cubes C_batch A_batch C_worker A_worker:
            C_batch <- { cube * 2^(A_worker u (A_batch \ atoms(cube)) | cube in C_worker } u
                       { cube * 2^(A_worker \ A_batch) | cube in C_batch }
                    = 
                        let C_batch' = C_batch u { cube * 2^(A_batch \ atoms(cube)) | cube in C_worker }
                        in { cube * 2^(A_worker \ A_batch) | cube in C_batch' }
            A_batch <- A_batch u A_worker
    
    ------------------------------------------------------------------------------------------------------------------------------------------------------------
    Frugal strategy: only split on worker cubes
    
    case 1: thread returns no cubes, just atoms: just create 2^k cubes from all combinations of atoms so far.
    return_cubes C_batch A_batch [[]] A_worker:
            C_batch <- C_batch u 2^(A_worker u A_batch), 
            A_batch <- A_batch u A_worker
    
    case 2: thread returns both cubes and atoms
    Only the returned cubes get split by the newly discovered atoms (A_worker). Existing cubes are not touched.
    return_cubes C_batch A_batch C_worker A_worker:
           C_batch <- C_batch u { cube * 2^A_worker | cube in C_worker }.
           A_batch <- A_batch u A_worker
    
    This means:
    Only the returned cubes get split by the newly discovered atoms (A_worker).
    Existing cubes are not touched.
    
    ------------------------------------------------------------------------------------------------------------------------------------------------------------
    Hybrid: Between Frugal and Greedy: (generalizes the first case of empty cube returned by worker) -- don't focus on this approach
            i.e. Expand only the returned cubes, but allow them to be split on both new and old atoms not already in them.
    
            C_batch <- C_batch u { cube * 2^(A_worker u (A_batch \ atoms(cube)) | cube in C_worker }
            A_batch <- A_batch u A_worker
    
    ------------------------------------------------------------------------------------------------------------------------------------------------------------
    Final thought (do this!): use greedy strategy by a policy when C_batch, A_batch, A_worker are "small". -- want to do this. switch to frugal strategy after reaching size limit
    */

    // currenly, the code just implements the greedy strategy
    void parallel::batch_manager::return_cubes(ast_translation& l2g, vector<expr_ref_vector>const& C_worker, expr_ref_vector const& A_worker) {
        auto atom_in_cube = [&](expr_ref_vector const& cube, expr* atom) {
            return any_of(cube, [&](expr* e) { return e == atom || (m.is_not(e, e) && e == atom); });
        };

        auto add_split_atom = [&](expr* atom, unsigned start) {
            unsigned stop = m_cubes.size();
            for (unsigned i = start; i < stop; ++i) {
                m_cubes.push_back(m_cubes[i]);
                m_cubes.back().push_back(m.mk_not(atom));
                m_cubes[i].push_back(atom);
            }
        };

        std::scoped_lock lock(mux);
        unsigned max_cubes = 1000;
        bool greedy_mode = (m_cubes.size() <= max_cubes);
        unsigned initial_m_cubes_size = m_cubes.size(); // cubes present before processing this batch

        // --- Phase 1: Add worker cubes from C_worker and split each new cube on the existing atoms in A_batch (m_split_atoms) that aren't already in the new cube ---
        for (auto& c : C_worker) {
            expr_ref_vector g_cube(l2g.to());
            for (auto& atom : c)
                g_cube.push_back(l2g(atom));

            unsigned start = m_cubes.size();
            m_cubes.push_back(g_cube); // continuously update the start idx so we're just processing the single most recent cube

            if (greedy_mode) {
                // Split new cube all existing m_split_atoms (i.e. A_batch) that aren't already in the cube
                for (auto g_atom : m_split_atoms) {
                    if (!atom_in_cube(g_cube, g_atom)) {
                        add_split_atom(g_atom, start);
                        if (m_cubes.size() > max_cubes) {
                            greedy_mode = false;
                            break; // stop splitting on older atoms, switch to frugal mode
                        }
                    }
                }
            }
        }

        unsigned a_worker_start_idx = 0;

        // --- Phase 2: Process split atoms from A_worker ---
        if (greedy_mode) {
            // Start as greedy: split all cubes on new atoms
            for (; a_worker_start_idx < A_worker.size(); ++a_worker_start_idx) {
<<<<<<< HEAD
                expr_ref g_atom(l2g(A_worker[a_worker_start_idx]), l2g.to());
=======
                expr_ref g_atom(A_worker[a_worker_start_idx], l2g.to());
>>>>>>> 2169364b
                if (m_split_atoms.contains(g_atom))
                    continue;
                m_split_atoms.push_back(g_atom);

                add_split_atom(g_atom, 0);
                if (m_cubes.size() > max_cubes) {
                    greedy_mode = false;
                    ++a_worker_start_idx; // Record where to start processing the remaining atoms for frugal processing, so there's no redundant splitting
                    break;
                }
            }
        }

        // --- Phase 3: Frugal fallback ---
        if (!greedy_mode) {
            // Split only cubes added in *this call* on the new A_worker atoms (starting where we left off from the initial greedy phase)
            for (unsigned i = a_worker_start_idx; i < A_worker.size(); ++i) {
<<<<<<< HEAD
                expr_ref g_atom(l2g(A_worker[i]), l2g.to());
=======
                expr_ref g_atom(A_worker[i], l2g.to());
>>>>>>> 2169364b
                if (!m_split_atoms.contains(g_atom))
                    m_split_atoms.push_back(g_atom);
                add_split_atom(g_atom, initial_m_cubes_size); // start from the initial size of m_cubes to ONLY split the NEW worker cubes
            }
        }
    }

    expr_ref_vector parallel::worker::get_split_atoms() {
        unsigned k = 2;

        auto candidates = ctx->m_pq_scores.get_heap();
        
        std::sort(candidates.begin(), candidates.end(),
                [](const auto& a, const auto& b) { return a.priority > b.priority; });

        expr_ref_vector top_lits(m);
        for (const auto& node : candidates) {
            if (ctx->get_assignment(node.key) != l_undef) 
                continue;

            expr* e = ctx->bool_var2expr(node.key);
            if (!e) 
                continue;

            top_lits.push_back(expr_ref(e, m));
            if (top_lits.size() >= k) 
                break;
        }
        return top_lits;
    }

    void parallel::batch_manager::initialize() {
        m_state = state::is_running;
        m_cubes.reset();
        m_cubes.push_back(expr_ref_vector(m)); // push empty cube
        m_split_atoms.reset();
    }

    lbool parallel::operator()(expr_ref_vector const& asms) {
        ast_manager& m = ctx.m;

        if (m.has_trace_stream())
            throw default_exception("trace streams have to be off in parallel mode");

        {
            m_batch_manager.initialize();
            m_workers.reset();
            scoped_limits sl(m.limit());
            flet<unsigned> _nt(ctx.m_fparams.m_threads, 1);
            SASSERT(num_threads > 1);
            for (unsigned i = 0; i < num_threads; ++i)
                m_workers.push_back(alloc(worker, i, *this, asms)); // i.e. "new worker(i, *this, asms)"
                
            // THIS WILL ALLOW YOU TO CANCEL ALL THE CHILD THREADS
            // within the lexical scope of the code block, creates a data structure that allows you to push children
            // objects to the limit object, so if someone cancels the parent object, the cancellation propagates to the children
            // and that cancellation has the lifetime of the scope
            for (auto w : m_workers)
                sl.push_child(&(w->limit()));

            // Launch threads
            vector<std::thread> threads(num_threads);
            for (unsigned i = 0; i < num_threads; ++i) {
                threads[i] = std::thread([&, i]() {
                    m_workers[i]->run();
                });
            }

            // Wait for all threads to finish
            for (auto& th : threads)
                th.join();

            for (auto w : m_workers) 
                w->collect_statistics(ctx.m_aux_stats);            
        }

        m_workers.clear();
        return m_batch_manager.get_result(); // i.e. all threads have finished all of their cubes -- so if state::is_running is still true, means the entire formula is unsat (otherwise a thread would have returned l_undef)        
    }

}
#endif<|MERGE_RESOLUTION|>--- conflicted
+++ resolved
@@ -364,11 +364,7 @@
         if (greedy_mode) {
             // Start as greedy: split all cubes on new atoms
             for (; a_worker_start_idx < A_worker.size(); ++a_worker_start_idx) {
-<<<<<<< HEAD
                 expr_ref g_atom(l2g(A_worker[a_worker_start_idx]), l2g.to());
-=======
-                expr_ref g_atom(A_worker[a_worker_start_idx], l2g.to());
->>>>>>> 2169364b
                 if (m_split_atoms.contains(g_atom))
                     continue;
                 m_split_atoms.push_back(g_atom);
@@ -386,11 +382,7 @@
         if (!greedy_mode) {
             // Split only cubes added in *this call* on the new A_worker atoms (starting where we left off from the initial greedy phase)
             for (unsigned i = a_worker_start_idx; i < A_worker.size(); ++i) {
-<<<<<<< HEAD
                 expr_ref g_atom(l2g(A_worker[i]), l2g.to());
-=======
-                expr_ref g_atom(A_worker[i], l2g.to());
->>>>>>> 2169364b
                 if (!m_split_atoms.contains(g_atom))
                     m_split_atoms.push_back(g_atom);
                 add_split_atom(g_atom, initial_m_cubes_size); // start from the initial size of m_cubes to ONLY split the NEW worker cubes
