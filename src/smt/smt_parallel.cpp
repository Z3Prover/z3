/*++
Copyright (c) 2020 Microsoft Corporation

Module Name:

    smt_parallel.cpp

Abstract:

    Parallel SMT, portfolio loop specialized to SMT core.

Author:

    nbjorner 2020-01-31
    Ilana Shapiro 2025

--*/

#include "util/scoped_ptr_vector.h"
#include "ast/ast_util.h"
#include "ast/ast_pp.h"
#include "ast/ast_ll_pp.h"
#include "ast/ast_translation.h"
#include "ast/simplifiers/then_simplifier.h"
#include "smt/smt_parallel.h"
#include "smt/smt_lookahead.h"
#include "solver/solver_preprocess.h"

#include <cmath>
#include <mutex>

class bounded_pp_exprs {
    expr_ref_vector const &es;

public:
    bounded_pp_exprs(expr_ref_vector const &es) : es(es) {}

    std::ostream &display(std::ostream &out) const {
        for (auto e : es)
            out << mk_bounded_pp(e, es.get_manager()) << "\n";
        return out;
    }
};

inline std::ostream &operator<<(std::ostream &out, bounded_pp_exprs const &pp) {
    return pp.display(out);
}

#ifdef SINGLE_THREAD

namespace smt {

    lbool parallel::operator()(expr_ref_vector const &asms) {
        return l_undef;
    }
}  // namespace smt

#else

#include <thread>

#define LOG_WORKER(lvl, s) IF_VERBOSE(lvl, verbose_stream() << "Worker " << id << s)

namespace smt {

    void parallel::worker::run() {
        search_tree::node<cube_config> *node = nullptr;
        expr_ref_vector cube(m);
        while (true) {

            if (!b.get_cube(m_g2l, id, cube, node)) {
                LOG_WORKER(1, " no more cubes\n");
                return;
            }
            collect_shared_clauses();

        check_cube_start:
            LOG_WORKER(1, " CUBE SIZE IN MAIN LOOP: " << cube.size() << "\n");
            lbool r = check_cube(cube);

            if (!m.inc()) {
                b.set_exception("context cancelled");
                return;
            }

            switch (r) {
            case l_undef: {
                update_max_thread_conflicts();
                LOG_WORKER(1, " found undef cube\n");
                if (m_config.m_max_cube_depth <= cube.size())
                    goto check_cube_start;

                auto atom = get_split_atom();
                if (!atom)
                    goto check_cube_start;
                b.split(m_l2g, id, node, atom);
                simplify();
                break;
            }
            case l_true: {
                LOG_WORKER(1, " found sat cube\n");
                model_ref mdl;
                ctx->get_model(mdl);
                b.set_sat(m_l2g, *mdl);
                return;
            }
            case l_false: {
                expr_ref_vector const &unsat_core = ctx->unsat_core();
                LOG_WORKER(2, " unsat core:\n";
                           for (auto c : unsat_core) verbose_stream() << mk_bounded_pp(c, m, 3) << "\n");
                // If the unsat core only contains external assumptions,
                // unsatisfiability does not depend on the current cube and the entire problem is unsat.
                if (all_of(unsat_core, [&](expr *e) { return asms.contains(e); })) {
                    LOG_WORKER(1, " determined formula unsat\n");
                    b.set_unsat(m_l2g, unsat_core);
                    return;
                }

                LOG_WORKER(1, " found unsat cube\n");
                b.backtrack(m_l2g, unsat_core, node);
                break;
            }
            }
            if (m_config.m_share_units)
                share_units();
        }
    }

    parallel::worker::worker(unsigned id, parallel &p, expr_ref_vector const &_asms)
        : id(id), p(p), b(p.m_batch_manager), m_smt_params(p.ctx.get_fparams()), asms(m), m_g2l(p.ctx.m, m),
          m_l2g(m, p.ctx.m) {
        for (auto e : _asms)
            asms.push_back(m_g2l(e));
        LOG_WORKER(1, " created with " << asms.size() << " assumptions\n");
        m_smt_params.m_preprocess = false;
        ctx = alloc(context, m, m_smt_params, p.ctx.get_params());
        context::copy(p.ctx, *ctx, true);
        ctx->set_random_seed(id + m_smt_params.m_random_seed);
        // don't share initial units
        ctx->pop_to_base_lvl();
        m_num_shared_units = ctx->assigned_literals().size();
        m_num_initial_atoms = ctx->get_num_bool_vars();
    }

    void parallel::worker::share_units() {
        // Collect new units learned locally by this worker and send to batch manager
        ctx->pop_to_base_lvl();
        unsigned sz = ctx->assigned_literals().size();
        for (unsigned j = m_num_shared_units; j < sz; ++j) {  // iterate only over new literals since last sync
            literal lit = ctx->assigned_literals()[j];
            if (!ctx->is_relevant(lit.var()) && m_config.m_share_units_relevant_only)
                continue;

            if (m_config.m_share_units_initial_only && lit.var() >= m_num_initial_atoms) {
                LOG_WORKER(2, " Skipping non-initial unit: " << lit.var() << "\n");
                continue;  // skip non-iniial atoms if configured to do so
            }

            expr_ref e(ctx->bool_var2expr(lit.var()), ctx->m);  // turn literal into a Boolean expression
            if (m.is_and(e) || m.is_or(e))
                continue;

            if (lit.sign())
                e = m.mk_not(e);  // negate if literal is negative
            b.collect_clause(m_l2g, id, e);
        }
        m_num_shared_units = sz;
    }

    void parallel::worker::simplify() {
        if (!m.inc())
            return;
        // first attempt: one-shot simplification of the context.
        // a precise schedule of repeated simplification is TBD.
        // also, the in-processing simplifier should be applied to
        // a current set of irredundant clauses that may be reduced by
        // unit propagation. By including the units we are effectively
        // repeating unit propagation, but potentially not subsumption or
        // Boolean simplifications that a solver could perform (smt_context doesnt really)
        // Integration of inprocssing simplifcation here or in sat/smt solver could
        // be based on taking the current clause set instead of the asserted formulas.
        if (!m_config.m_inprocessing)
            return;
        if (m_config.m_inprocessing_delay > 0) {
            --m_config.m_inprocessing_delay;
            return;
        }
        ctx->pop_to_base_lvl();
        if (ctx->m_base_lvl > 0)
            return;                       // simplification only at base level
        m_config.m_inprocessing = false;  // initial strategy is to immediately disable inprocessing for future calls.
        dependent_expr_simplifier *s = ctx->m_simplifier.get();
        if (!s) {
            // create a simplifier if none exists
            // initialize it to a default pre-processing simplifier.
            ctx->m_fmls = alloc(base_dependent_expr_state, m);
            auto then_s = alloc(then_simplifier, m, ctx->get_params(), *ctx->m_fmls);
            s = then_s;
            ctx->m_simplifier = s;
            init_preprocess(m, ctx->get_params(), *then_s, *ctx->m_fmls);
        }

        dependent_expr_state &fmls = *ctx->m_fmls.get();
        // extract assertions from ctx.
        // it is possible to track proof objects here if wanted.
        // feed them to the simplifier
        ptr_vector<expr> assertions;
        expr_ref_vector units(m);
        ctx->get_assertions(assertions);
        ctx->get_units(units);
        for (expr *e : assertions)
            fmls.add(dependent_expr(m, e, nullptr, nullptr));
        for (expr *e : units)
            fmls.add(dependent_expr(m, e, nullptr, nullptr));

        // run in-processing on the assertions
        s->reduce();

        scoped_ptr<context> new_ctx = alloc(context, m, m_smt_params, p.ctx.get_params());
        // extract simplified assertions from the simplifier
        // create a new context with the simplified assertions
        // update ctx with the new context.
        for (unsigned i = 0; i < fmls.qtail(); ++i) {
            auto const &de = fmls[i];
            new_ctx->assert_expr(de.fml());
        }

        asserted_formulas &src_af = ctx->m_asserted_formulas;
        asserted_formulas &dst_af = new_ctx->m_asserted_formulas;
        src_af.get_macro_manager().copy_to(dst_af.get_macro_manager());
        new_ctx->copy_user_propagator(*ctx, true);
        ctx = new_ctx.detach();
        ctx->setup_context(true);
        ctx->internalize_assertions();
        auto old_atoms = m_num_initial_atoms;
        m_num_shared_units = ctx->assigned_literals().size();
        m_num_initial_atoms = ctx->get_num_bool_vars();
        LOG_WORKER(1, " inprocess " << old_atoms << " -> " << m_num_initial_atoms << "\n");
    }

    void parallel::worker::collect_statistics(::statistics &st) const {
        ctx->collect_statistics(st);
    }

    void parallel::worker::cancel() {
        LOG_WORKER(1, " canceling\n");
        m.limit().cancel();
    }

    void parallel::batch_manager::backtrack(ast_translation &l2g, expr_ref_vector const &core,
                                            search_tree::node<cube_config> *node) {
        std::scoped_lock lock(mux);
        IF_VERBOSE(1, verbose_stream() << "Batch manager backtracking.\n");
        if (m_state != state::is_running)
            return;
        vector<cube_config::literal> g_core;
        for (auto c : core) {
            expr_ref g_c(l2g(c), m);
            g_core.push_back(expr_ref(l2g(c), m));
        }
        m_search_tree.backtrack(node, g_core);

        IF_VERBOSE(1, m_search_tree.display(verbose_stream() << bounded_pp_exprs(core) << "\n"););
        if (m_search_tree.is_closed()) {
            m_state = state::is_unsat;
            cancel_workers();
        }
    }

    void parallel::batch_manager::split(ast_translation &l2g, unsigned source_worker_id,
                                        search_tree::node<cube_config> *node, expr *atom) {
        std::scoped_lock lock(mux);
        expr_ref lit(m), nlit(m);
        lit = l2g(atom);
        nlit = mk_not(m, lit);
        IF_VERBOSE(1, verbose_stream() << "Batch manager splitting on literal: " << mk_bounded_pp(lit, m, 3) << "\n");
        if (m_state != state::is_running)
            return;
        // optional heuristic:
        // node->get_status() == status::active
        // and depth is 'high' enough
        // then ignore split, and instead set the status of node to open.
        m_search_tree.split(node, lit, nlit);
    }

    void parallel::batch_manager::collect_clause(ast_translation &l2g, unsigned source_worker_id, expr *clause) {
        std::scoped_lock lock(mux);
        expr *g_clause = l2g(clause);
        if (!shared_clause_set.contains(g_clause)) {
            shared_clause_set.insert(g_clause);
            shared_clause sc{source_worker_id, expr_ref(g_clause, m)};
            shared_clause_trail.push_back(sc);
        }
    }

    void parallel::worker::collect_shared_clauses() {
        expr_ref_vector new_clauses = b.return_shared_clauses(m_g2l, m_shared_clause_limit, id);
        // iterate over new clauses and assert them in the local context
        for (expr *e : new_clauses) {
            ctx->assert_expr(e);
            LOG_WORKER(2, " asserting shared clause: " << mk_bounded_pp(e, m, 3) << "\n");
        }
    }

    expr_ref_vector parallel::batch_manager::return_shared_clauses(ast_translation &g2l, unsigned &worker_limit,
                                                                   unsigned worker_id) {
        std::scoped_lock lock(mux);
        expr_ref_vector result(g2l.to());
        for (unsigned i = worker_limit; i < shared_clause_trail.size(); ++i) {
            if (shared_clause_trail[i].source_worker_id != worker_id)
                result.push_back(g2l(shared_clause_trail[i].clause.get()));
        }
        worker_limit = shared_clause_trail.size();  // update the worker limit to the end of the current trail
        return result;
    }

    lbool parallel::worker::check_cube(expr_ref_vector const &cube) {
        for (auto &atom : cube)
            asms.push_back(atom);
        lbool r = l_undef;

        ctx->get_fparams().m_max_conflicts = std::min(m_config.m_threads_max_conflicts, m_config.m_max_conflicts);
        IF_VERBOSE(1, verbose_stream() << " Checking cube\n"
                                       << bounded_pp_exprs(cube)
                                       << "with max_conflicts: " << ctx->get_fparams().m_max_conflicts << "\n";);
        try {
            r = ctx->check(asms.size(), asms.data());
        } catch (z3_error &err) {
            b.set_exception(err.error_code());
        } catch (z3_exception &ex) {
            b.set_exception(ex.what());
        } catch (...) {
            b.set_exception("unknown exception");
        }
        asms.shrink(asms.size() - cube.size());
        LOG_WORKER(1, " DONE checking cube " << r << "\n";);
        return r;
    }

    expr_ref parallel::worker::get_split_atom() {
        expr_ref result(m);
        double score = 0;
        unsigned n = 0;
        ctx->pop_to_search_lvl();
        for (bool_var v = 0; v < ctx->get_num_bool_vars(); ++v) {
            if (ctx->get_assignment(v) != l_undef)
                continue;
            expr *e = ctx->bool_var2expr(v);
            if (!e)
                continue;

            double new_score = ctx->m_lit_scores[0][v] * ctx->m_lit_scores[1][v];

            ctx->m_lit_scores[0][v] /= 2;
            ctx->m_lit_scores[1][v] /= 2;

            if (new_score > score || !result || (new_score == score && m_rand(++n) == 0)) {
                score = new_score;
                result = e;
            }
        }
        return result;
    }

    void parallel::batch_manager::set_sat(ast_translation &l2g, model &m) {
        std::scoped_lock lock(mux);
        IF_VERBOSE(1, verbose_stream() << "Batch manager setting SAT.\n");
        if (m_state != state::is_running)
            return;
        m_state = state::is_sat;
        p.ctx.set_model(m.translate(l2g));
        cancel_workers();
    }

    void parallel::batch_manager::set_unsat(ast_translation &l2g, expr_ref_vector const &unsat_core) {
        std::scoped_lock lock(mux);
        IF_VERBOSE(1, verbose_stream() << "Batch manager setting UNSAT.\n");
        if (m_state != state::is_running)
            return;
        m_state = state::is_unsat;

        // each call to check_sat needs to have a fresh unsat core
        SASSERT(p.ctx.m_unsat_core.empty());
        for (expr *e : unsat_core)
            p.ctx.m_unsat_core.push_back(l2g(e));
        cancel_workers();
    }

    void parallel::batch_manager::set_exception(unsigned error_code) {
        std::scoped_lock lock(mux);
        IF_VERBOSE(1, verbose_stream() << "Batch manager setting exception code: " << error_code << ".\n");
        if (m_state != state::is_running)
            return;
        m_state = state::is_exception_code;
        m_exception_code = error_code;
        cancel_workers();
    }

    void parallel::batch_manager::set_exception(std::string const &msg) {
        std::scoped_lock lock(mux);
        IF_VERBOSE(1, verbose_stream() << "Batch manager setting exception msg: " << msg << ".\n");
        if (m_state != state::is_running)
            return;
        m_state = state::is_exception_msg;
        m_exception_msg = msg;
        cancel_workers();
    }

    lbool parallel::batch_manager::get_result() const {
        if (m.limit().is_canceled())
            return l_undef;  // the main context was cancelled, so we return undef.
        switch (m_state) {
        case state::is_running:  // batch manager is still running, but all threads have processed their cubes, which
                                 // means all cubes were unsat
<<<<<<< HEAD
            if (!m_search_tree.is_closed())
                throw default_exception("inconsistent end state");

            // case when all cubes were unsat, but depend on nonempty asms, so we need to add these asms to final unsat core
            // these asms are stored in the cube tree, at the root node
            if (p.ctx.m_unsat_core.empty()) {
                SASSERT(root && root->is_closed());
                for (auto a : m_search_tree.get_core_from_root())
                    p.ctx.m_unsat_core.push_back(a);
            }
            return l_false;
=======
            throw default_exception("inconsistent end state");
>>>>>>> c5d65cde
        case state::is_unsat:
            return l_false;
        case state::is_sat:
            return l_true;
        case state::is_exception_msg:
            throw default_exception(m_exception_msg.c_str());
        case state::is_exception_code:
            throw z3_error(m_exception_code);
        default:
            UNREACHABLE();
            return l_undef;
        }
    }

    bool parallel::batch_manager::get_cube(ast_translation &g2l, unsigned id, expr_ref_vector &cube, node *&n) {
        cube.reset();
        std::unique_lock<std::mutex> lock(mux);
        if (m_search_tree.is_closed()) {
            IF_VERBOSE(1, verbose_stream() << "all done\n";);
            return false;
        }
        if (m_state != state::is_running) {
            IF_VERBOSE(1, verbose_stream() << "aborting get_cube\n";);
            return false;
        }
        node *t = m_search_tree.activate_node(n);
        if (!t)
            t = m_search_tree.find_active_node();
        if (!t)
            return false;
        IF_VERBOSE(1, m_search_tree.display(verbose_stream()); verbose_stream() << "\n";);
        n = t;
        while (t) {
            if (cube_config::literal_is_null(t->get_literal()))
                break;
            expr_ref lit(g2l.to());
            lit = g2l(t->get_literal().get());
            cube.push_back(lit);
            t = t->parent();
        }
        return true;
    }

    void parallel::batch_manager::initialize() {
        m_state = state::is_running;
        m_search_tree.reset();
    }

    void parallel::batch_manager::collect_statistics(::statistics &st) const {
        st.update("parallel-num_cubes", m_stats.m_num_cubes);
        st.update("parallel-max-cube-size", m_stats.m_max_cube_depth);
    }

    lbool parallel::operator()(expr_ref_vector const &asms) {
        ast_manager &m = ctx.m;

        if (m.has_trace_stream())
            throw default_exception("trace streams have to be off in parallel mode");

        struct scoped_clear {
            parallel &p;
            scoped_clear(parallel &p) : p(p) {}
            ~scoped_clear() {
                p.m_workers.reset();
            }
        };
        scoped_clear clear(*this);

        m_batch_manager.initialize();
        m_workers.reset();
        scoped_limits sl(m.limit());
        flet<unsigned> _nt(ctx.m_fparams.m_threads, 1);
        SASSERT(num_threads > 1);
        for (unsigned i = 0; i < num_threads; ++i)
            m_workers.push_back(alloc(worker, i, *this, asms));

        for (auto w : m_workers)
            sl.push_child(&(w->limit()));

        // Launch threads
        vector<std::thread> threads(num_threads);
        for (unsigned i = 0; i < num_threads; ++i) {
            threads[i] = std::thread([&, i]() { m_workers[i]->run(); });
        }

        // Wait for all threads to finish
        for (auto &th : threads)
            th.join();

        for (auto w : m_workers)
            w->collect_statistics(ctx.m_aux_stats);
        m_batch_manager.collect_statistics(ctx.m_aux_stats);

        return m_batch_manager.get_result();
    }

}  // namespace smt
#endif<|MERGE_RESOLUTION|>--- conflicted
+++ resolved
@@ -412,21 +412,7 @@
         switch (m_state) {
         case state::is_running:  // batch manager is still running, but all threads have processed their cubes, which
                                  // means all cubes were unsat
-<<<<<<< HEAD
-            if (!m_search_tree.is_closed())
-                throw default_exception("inconsistent end state");
-
-            // case when all cubes were unsat, but depend on nonempty asms, so we need to add these asms to final unsat core
-            // these asms are stored in the cube tree, at the root node
-            if (p.ctx.m_unsat_core.empty()) {
-                SASSERT(root && root->is_closed());
-                for (auto a : m_search_tree.get_core_from_root())
-                    p.ctx.m_unsat_core.push_back(a);
-            }
-            return l_false;
-=======
             throw default_exception("inconsistent end state");
->>>>>>> c5d65cde
         case state::is_unsat:
             return l_false;
         case state::is_sat:
