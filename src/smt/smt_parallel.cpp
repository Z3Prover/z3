/*++
Copyright (c) 2020 Microsoft Corporation

Module Name:

    smt_parallel.cpp

Abstract:

    Parallel SMT, portfolio loop specialized to SMT core.

Author:

    nbjorner 2020-01-31

--*/


#include "util/scoped_ptr_vector.h"
#include "ast/ast_util.h"
#include "ast/ast_pp.h"
#include "ast/ast_ll_pp.h"
#include "ast/ast_translation.h"
#include "smt/smt_parallel.h"
#include "smt/smt_lookahead.h"
#include "params/smt_parallel_params.hpp"

#include <cmath>

#ifdef SINGLE_THREAD

namespace smt {
    
    lbool parallel::operator()(expr_ref_vector const& asms) {
        return l_undef;
    }
}

#else

#include <thread>
#include <cassert>

#define LOG_WORKER(lvl, s) IF_VERBOSE(lvl, verbose_stream() << "Worker " << id << s)

namespace smt {

    double parallel::worker::naive_hardness() {
        return ctx->m_stats.m_num_decisions / std::max(1u, ctx->m_stats.m_num_conflicts);
    }

    double parallel::worker::explicit_hardness(expr_ref_vector const& cube) {
        double overall_hardness = 0.0;
        // LOG_WORKER(1, " CUBE SIZE IN EXPLICIT HARDNESS: " << cube.size() << "\n");      

        // Build a set of bool_vars corresponding to the cube literals
        svector<bool_var> cube_vars;
        for (auto& e : cube) {
            // LOG_WORKER(1, " PROCESSING CUBE\n");
            bool_var v = ctx->get_bool_var(e);
            // LOG_WORKER(1, " Cube contains var " << v << "\n");
            if (v != null_bool_var) cube_vars.push_back(v);
        }

        for (auto* cp : ctx->m_aux_clauses) {
            auto& clause = *cp;
            unsigned n_false  = 0;
            bool satisfied = false;
            unsigned sz = 0;

            // LOG_WORKER(1, " Clause has num literals: " << clause.get_num_literals() << "\n");
            for (literal l : clause) {
                // LOG_WORKER(1, " Processing literal " << l << " with val: " << ctx->get_assignment(l) << "\n");
                bool_var v = l.var();

<<<<<<< HEAD
                // Only include assignments made after the base scope level (i.e. those made by specifically assuming the cube)
                // LOG_WORKER(1, " Literal " << l << " at level " << lvl << " is below scope level " << ctx->get_search_level() << ": " << bool(lvl < ctx->get_search_level()) << "\n");
                unsigned lvl = ctx->get_assign_level(l);
                if (lvl < ctx->get_search_level()) continue;

                lbool val = ctx->get_assignment(l);
=======
                lbool val = ctx->get_assignment(l);
                if (val == l_undef) continue; 

                unsigned lvl = ctx->get_assign_level(l);

                // Only include assignments made after the base scope level (i.e. those made by specifically assuming the cube)
                // LOG_WORKER(1, " Literal " << l << " at level " << lvl << " is below scope level " << ctx->get_search_level() << ": " << bool(lvl < ctx->get_search_level()) << "\n");
                if (lvl < ctx->get_search_level()) continue;

>>>>>>> 2a272e15
                if (val == l_true) { satisfied = true; break; }
                if (val == l_false) n_false++;
                sz++;
            }
            
<<<<<<< HEAD
            if (satisfied || sz == 0) continue; 
            // LOG_WORKER(1, " Clause of size " << sz << " has " << n_false << " false literals in cube. Is satisfied: " << satisfied << "\n");

            // double reduction_ratio = static_cast<double>(sz) / std::max(1u, sz - n_false); // n_false/sz -> higher value=easier //std::max(1u, reduction);
            double reduction_ratio = pow(0.5, sz) * (1.0 / std::max(1u, sz - n_false));
=======
            if (satisfied || n_false == 0) continue; // meaning, the clause is true (at least 1 true atom), or we had no true OR false atoms so the whole thing is undefined
            
            unsigned sz = clause.get_num_literals();
            // LOG_WORKER(1, " Clause of size " << sz << " has " << n_false << " false literals in cube. Is satisfied: " << satisfied << "\n");

            // double reduction_ratio = static_cast<double>(sz) / n_false; // n_false/sz -> higher value=easier //std::max(1u, reduction);
            double reduction_ratio = pow(0.5, sz) * (1 / n_false);
>>>>>>> 2a272e15
            // LOG_WORKER(1, " Clause contributes " << reduction_ratio << " to hardness metric. n_false: " << n_false << "\n");
            overall_hardness += reduction_ratio;
        }

        return overall_hardness;
    }

    void parallel::worker::run() {
        while (m.inc()) { // inc: increase the limit and check if it is canceled, vs m.limit().is_canceled() is readonly. the .limit() is also not necessary (m.inc() etc provides a convenience wrapper)
<<<<<<< HEAD
            expr_ref_vector cube = b.get_cube(m_g2l);
            collect_shared_clauses(m_g2l);
            if (!m.inc()) {
                b.set_exception("context cancelled");
                return;
            }
            
            LOG_WORKER(1, " CUBE SIZE IN MAIN LOOP: " << cube.size() << "\n");
            lbool r = check_cube(cube);

            if (m.limit().is_canceled()) {
                LOG_WORKER(1, " cancelled\n");
                return;
            }
            
            switch (r) {
                case l_undef: {
                    LOG_WORKER(1, " found undef cube\n");
                    // return unprocessed cubes to the batch manager
                    // add a split literal to the batch manager.
                    // optionally process other cubes and delay sending back unprocessed cubes to batch manager.
                    if (!m_config.m_never_cube) {
                        // vector<expr_ref_vector> returned_cubes;
                        // returned_cubes.push_back(cube); 
                        auto split_atoms = get_split_atoms();

                        // let's automatically do iterative deepening for beam search.
                        // when using more advanced metrics like explicit_hardness etc: need one of two things: (1) split if greater than OR EQUAL TO than avg hardness, or (3) enter this branch only when cube.size() > 0, or else we get stuck in a loop of never deepening.
                        if (m_config.m_iterative_deepening || m_config.m_beam_search) { 
                            LOG_WORKER(1, " applying iterative deepening\n");
                            
                            double cube_hardness;
                            if (m_config.m_explicit_hardness) {
                                cube_hardness = explicit_hardness(cube);
                                // LOG_WORKER(1, " explicit hardness: " << cube_hardness << "\n");    
                            } else { // default to naive hardness
                                cube_hardness = naive_hardness();
                                // LOG_WORKER(1, " naive hardness: " << cube_hardness << "\n");
                            }

                            const double avg_hardness = b.update_avg_cube_hardness(cube_hardness);
                            const double factor = 1.5;  // can tune for multiple of avg hardness later
                            bool should_split = cube_hardness >= avg_hardness * factor; // must be >= otherwise we never deepen
                            
                            LOG_WORKER(1, " cube hardness: " << cube_hardness << " avg: " << avg_hardness << " avg*factor: " << avg_hardness * factor << " should-split: " << should_split << "\n");
                            // we still need to call return_cubes, even if we don't split, since we need to re-enqueue the current unsolved cube to the batch manager!
                            // should_split tells return_cubes whether to further split the unsolved cube.
                            b.return_cubes(m_l2g, cube, split_atoms, should_split, cube_hardness);
                        } else {
                            b.return_cubes(m_l2g, cube, split_atoms);
                        }
                    }
                    if (m_config.m_backbone_detection) {
                        expr_ref_vector backbone_candidates = find_backbone_candidates();
                        expr_ref_vector backbones = get_backbones_from_candidates(backbone_candidates);
                        if (!backbones.empty()) { // QUESTION: how do we avoid splitting on backbones???? 
                            for (expr* bb : backbones) {
                                ctx->assert_expr(bb);              // local pruning
                                b.collect_clause(m_l2g, id, bb);   // share globally // QUESTION: gatekeep this behind share_units param???? 
                            }
                        }
                    }
                    update_max_thread_conflicts();
                    break;
                }
                case l_true: {
                    LOG_WORKER(1, " found sat cube\n");
                    model_ref mdl;
                    ctx->get_model(mdl);
                    b.set_sat(m_l2g, *mdl);
                    return;
                }
                case l_false: {
                    // if unsat core only contains (external) assumptions (i.e. all the unsat core are asms), then unsat and return as this does NOT depend on cubes
                    // otherwise, extract lemmas that can be shared (units (and unsat core?)).
                    // share with batch manager.
                    // process next cube.
                    expr_ref_vector const& unsat_core = ctx->unsat_core();
                    LOG_WORKER(2, " unsat core:\n"; for (auto c : unsat_core) verbose_stream() << mk_bounded_pp(c, m, 3) << "\n");
                    // If the unsat core only contains assumptions, 
                    // unsatisfiability does not depend on the current cube and the entire problem is unsat.
                    if (all_of(unsat_core, [&](expr* e) { return asms.contains(e); })) {
                        LOG_WORKER(1, " determined formula unsat\n");
                        b.set_unsat(m_l2g, unsat_core);
=======
            vector<expr_ref_vector> cubes;
            b.get_cubes(m_g2l, cubes);
            if (cubes.empty())
                return;
            collect_shared_clauses(m_g2l);
            for (auto& cube : cubes) {
                if (!m.inc()) {
                    b.set_exception("context cancelled");
                    return;
                }
                
                LOG_WORKER(1, " CUBE SIZE IN MAIN LOOP: " << cube.size() << "\n");
                lbool r = check_cube(cube);

                if (m.limit().is_canceled()) {
                    LOG_WORKER(1, " cancelled\n");
                    return;
                }
                
                switch (r) {
                    case l_undef: {
                        LOG_WORKER(1, " found undef cube\n");
                        // return unprocessed cubes to the batch manager
                        // add a split literal to the batch manager.
                        // optionally process other cubes and delay sending back unprocessed cubes to batch manager.
                        if (!m_config.m_never_cube) {
                            // vector<expr_ref_vector> returned_cubes;
                            // returned_cubes.push_back(cube); 
                            auto split_atoms = get_split_atoms();

                            // let's automatically do iterative deepening for beam search.
                            // when using more advanced metrics like explicit_hardness etc: need one of two things: (1) split if greater than OR EQUAL TO than avg hardness, or (3) enter this branch only when cube.size() > 0, or else we get stuck in a loop of never deepening.
                            if (m_config.m_iterative_deepening || m_config.m_beam_search) { 
                                LOG_WORKER(1, " applying iterative deepening\n");
                                
                                double cube_hardness;
                                if (m_config.m_explicit_hardness) {
                                    cube_hardness = explicit_hardness(cube);
                                    // LOG_WORKER(1, " explicit hardness: " << cube_hardness << "\n");    
                                } else { // default to naive hardness
                                    cube_hardness = naive_hardness();
                                    // LOG_WORKER(1, " naive hardness: " << cube_hardness << "\n");
                                }

                                const double avg_hardness = b.update_avg_cube_hardness(cube_hardness);
                                const double factor = 1;  // can tune for multiple of avg hardness later
                                bool should_split = cube_hardness >= avg_hardness * factor;
                                
                                LOG_WORKER(1, " cube hardness: " << cube_hardness << " avg: " << avg_hardness << " avg*factor: " << avg_hardness * factor << " should-split: " << should_split << "\n");
                                // we still need to call return_cubes, even if we don't split, since we need to re-enqueue the current unsolved cube to the batch manager!
                                // should_split tells return_cubes whether to further split the unsolved cube.
                                b.return_cubes(m_l2g, cube, split_atoms, should_split);
                            } else {
                                b.return_cubes(m_l2g, cube, split_atoms);
                            }
                        }
                        if (m_config.m_backbone_detection) {
                            expr_ref_vector backbone_candidates = find_backbone_candidates();
                            expr_ref_vector backbones = get_backbones_from_candidates(backbone_candidates);
                            if (!backbones.empty()) { // QUESTION: how do we avoid splitting on backbones???? 
                                for (expr* bb : backbones) {
                                    ctx->assert_expr(bb);              // local pruning
                                    b.collect_clause(m_l2g, id, bb);   // share globally // QUESTION: gatekeep this behind share_units param???? 
                                }
                            }
                        }
                        update_max_thread_conflicts();
                        break;
                    }
                    case l_true: {
                        LOG_WORKER(1, " found sat cube\n");
                        model_ref mdl;
                        ctx->get_model(mdl);
                        b.set_sat(m_l2g, *mdl);
>>>>>>> 2a272e15
                        return;
                    }
                    for (expr* e : unsat_core)
                        if (asms.contains(e))
                            b.report_assumption_used(m_l2g, e); // report assumptions used in unsat core, so they can be used in final core

                    LOG_WORKER(1, " found unsat cube\n");
                    if (m_config.m_share_conflicts)
                        b.collect_clause(m_l2g, id, mk_not(mk_and(unsat_core)));
                    break;
                }
            }    
            if (m_config.m_share_units)
                share_units(m_l2g);
        }
    }

    parallel::worker::worker(unsigned id, parallel& p, expr_ref_vector const& _asms): 
        id(id), p(p), b(p.m_batch_manager), m_smt_params(p.ctx.get_fparams()), asms(m),
        m_g2l(p.ctx.m, m),
        m_l2g(m, p.ctx.m) {
        for (auto e : _asms) 
            asms.push_back(m_g2l(e));
        LOG_WORKER(1, " created with " << asms.size() << " assumptions\n");        
        m_smt_params.m_preprocess = false;
        ctx = alloc(context, m, m_smt_params, p.ctx.get_params());
        context::copy(p.ctx, *ctx, true);
        ctx->set_random_seed(id + m_smt_params.m_random_seed);

        smt_parallel_params pp(p.ctx.m_params);
        m_config.m_threads_max_conflicts = ctx->get_fparams().m_threads_max_conflicts;
        m_config.m_max_conflicts = ctx->get_fparams().m_max_conflicts;
        m_config.m_relevant_units_only = pp.relevant_units_only();
        m_config.m_never_cube = pp.never_cube();
        m_config.m_share_conflicts = pp.share_conflicts();
        m_config.m_share_units = pp.share_units();
        m_config.m_share_units_initial_only = pp.share_units_initial_only();
        m_config.m_cube_initial_only = pp.cube_initial_only();
        m_config.m_max_conflict_mul = pp.max_conflict_mul();
        m_config.m_max_greedy_cubes = pp.max_greedy_cubes();
        m_config.m_num_split_lits = pp.num_split_lits();
        m_config.m_backbone_detection = pp.backbone_detection();
        m_config.m_iterative_deepening = pp.iterative_deepening();
        m_config.m_beam_search = pp.beam_search();
        m_config.m_explicit_hardness = pp.explicit_hardness();

        // don't share initial units
        ctx->pop_to_base_lvl();
        m_num_shared_units = ctx->assigned_literals().size();

        m_num_initial_atoms = ctx->get_num_bool_vars();
    }

    void parallel::worker::share_units(ast_translation& l2g) {
        // Collect new units learned locally by this worker and send to batch manager
        ctx->pop_to_base_lvl();
        unsigned sz = ctx->assigned_literals().size();
        for (unsigned j = m_num_shared_units; j < sz; ++j) {  // iterate only over new literals since last sync
            literal lit = ctx->assigned_literals()[j];
            if (!ctx->is_relevant(lit.var()) && m_config.m_relevant_units_only) 
                continue;

            if (m_config.m_share_units_initial_only && lit.var() >= m_num_initial_atoms) {
                LOG_WORKER(2, " Skipping non-initial unit: " << lit.var() << "\n");
                continue; // skip non-iniial atoms if configured to do so
            }
            
            expr_ref e(ctx->bool_var2expr(lit.var()), ctx->m); // turn literal into a Boolean expression
            if (m.is_and(e) || m.is_or(e))             
                continue;
            

            if (lit.sign()) 
                e = m.mk_not(e); // negate if literal is negative
            b.collect_clause(l2g, id, e);
        }
        m_num_shared_units = sz;
    }

    void parallel::worker::collect_statistics(::statistics& st) const {
        ctx->collect_statistics(st);
    }

    void parallel::worker::cancel() {
        LOG_WORKER(1, " canceling\n");
        m.limit().cancel();
    }

    void parallel::batch_manager::init_parameters_state() {
        auto& smt_params = p.ctx.get_fparams();
        std::function<std::function<void(void)>(unsigned&)> inc = [](unsigned& v) { return [&]() -> void { ++v; }; };
        std::function<std::function<void(void)>(unsigned&)> dec = [](unsigned& v) { return [&]() -> void { if (v > 0) --v; }; };       
        std::function<std::function<void(void)>(bool&)> incb = [](bool& v) { return [&]() -> void { v = true; }; };
        std::function<std::function<void(void)>(bool&)> decb = [](bool& v) { return [&]() -> void { v = false; }; };
        std::function<parameter_state(unsigned&)> unsigned_parameter = [&](unsigned& p) -> parameter_state {
            return { { { p , 1.0}},
                       { { 1.0, inc(p) }, { 1.0, dec(p) }} 
                   };
        };
        std::function<parameter_state(bool&)> bool_parameter = [&](bool& p) -> parameter_state {
            return { { { p , 1.0}},
                       { { 1.0, incb(p) }, { 1.0, decb(p) }}
            };
        };

        parameter_state s1 = unsigned_parameter(smt_params.m_arith_branch_cut_ratio);
        parameter_state s2 = bool_parameter(smt_params.m_arith_eager_eq_axioms);    

        //  arith.enable_hnf(bool) (default: true)
        //  arith.greatest_error_pivot(bool) (default: false)
        //  arith.int_eq_branch(bool) (default: false)
        //  arith.min(bool) (default: false)
        //  arith.nl.branching(bool) (default: true)
        //  arith.nl.cross_nested(bool) (default: true)
        //  arith.nl.delay(unsigned int) (default: 10)
        //  arith.nl.expensive_patching(bool) (default: false)
        //  arith.nl.expp(bool) (default: false)
        //  arith.nl.gr_q(unsigned int) (default: 10)
        //  arith.nl.grobner(bool) (default: true)
        //  arith.nl.grobner_cnfl_to_report(unsigned int) (default: 1) };
    }

    void parallel::batch_manager::collect_clause(ast_translation& l2g, unsigned source_worker_id, expr* clause) {
        std::scoped_lock lock(mux);
        expr* g_clause = l2g(clause);
        if (!shared_clause_set.contains(g_clause)) {
            shared_clause_set.insert(g_clause);
            shared_clause sc{source_worker_id, expr_ref(g_clause, m)};
            shared_clause_trail.push_back(sc);
        }
    }

    void parallel::worker::collect_shared_clauses(ast_translation& g2l) { 
        expr_ref_vector new_clauses = b.return_shared_clauses(g2l, m_shared_clause_limit, id); // get new clauses from the batch manager
        // iterate over new clauses and assert them in the local context
        for (expr* e : new_clauses) {
            expr_ref local_clause(e, g2l.to()); // e was already translated to the local context in the batch manager!!
            ctx->assert_expr(local_clause); // assert the clause in the local context
            LOG_WORKER(2, " asserting shared clause: " << mk_bounded_pp(local_clause, m, 3) << "\n");
        }
    }

    // get new clauses from the batch manager and assert them in the local context
    expr_ref_vector parallel::batch_manager::return_shared_clauses(ast_translation& g2l, unsigned& worker_limit, unsigned worker_id) {
        std::scoped_lock lock(mux);
        expr_ref_vector result(g2l.to());
        for (unsigned i = worker_limit; i < shared_clause_trail.size(); ++i) {
            if (shared_clause_trail[i].source_worker_id == worker_id)
                continue; // skip clauses from the requesting worker
            result.push_back(g2l(shared_clause_trail[i].clause.get()));
        }
        worker_limit = shared_clause_trail.size(); // update the worker limit to the end of the current trail
        return result;
    }

    lbool parallel::worker::check_cube(expr_ref_vector const& cube) {
        for (auto& atom : cube) 
            asms.push_back(atom);                
        lbool r = l_undef;

        ctx->get_fparams().m_max_conflicts = std::min(m_config.m_threads_max_conflicts, m_config.m_max_conflicts);
        try {
            r = ctx->check(asms.size(), asms.data());
        }
        catch (z3_error& err) {
            b.set_exception(err.error_code());
        }
        catch (z3_exception& ex) {
            b.set_exception(ex.what());
        }
        catch (...) {
            b.set_exception("unknown exception");
        }
        asms.shrink(asms.size() - cube.size());
        LOG_WORKER(1, " DONE checking cube " << r << "\n";);
        return r;
    }

    expr_ref_vector parallel::batch_manager::get_cube(ast_translation& g2l) {
        std::scoped_lock lock(mux);
        if (m_cubes.size() == 1 && m_cubes[0].empty()
            || m_config.m_beam_search && m_cubes_pq.empty()
            || m_config.m_depth_splitting_only && m_cubes_depth_sets.empty()
            || m_config.m_cubetree && m_cubes_tree.empty()) {
            // special initialization: the first cube is emtpy, have the worker work on an empty cube.
            IF_VERBOSE(1, verbose_stream() << "Batch manager giving out empty cube.\n");
            return expr_ref_vector(g2l.to()); // return empty cube
        }

        // for (unsigned i = 0; i < std::min(m_max_batch_size / p.num_threads, (unsigned)m_cubes.size()) && !m_cubes.empty(); ++i) {
            expr_ref_vector l_cube(g2l.to());

            if (m_config.m_depth_splitting_only || m_config.m_iterative_deepening) {
                // get the deepest set of cubes
                auto& deepest_cubes = m_cubes_depth_sets.rbegin()->second;
                unsigned idx = rand() % deepest_cubes.size();
                auto& cube = deepest_cubes[idx]; // get a random cube from the deepest set

                
                for (auto& e : cube) {
                    l_cube.push_back(g2l(e));
                }
                
                deepest_cubes.erase(deepest_cubes.begin() + idx); // remove the cube from the set
                if (deepest_cubes.empty())
                    m_cubes_depth_sets.erase(m_cubes_depth_sets.size() - 1);
            } else if (m_config.m_beam_search) {
                // get the highest ranked cube
                SASSERT(!m_cubes_pq.empty());
                IF_VERBOSE(1, verbose_stream() << "Batch manager giving out cube with score " << m_cubes_pq.top().score << ".\n");
                
                ScoredCube const& scored_cube = m_cubes_pq.top();
                auto& cube = scored_cube.cube;
                expr_ref_vector l_cube(g2l.to());
                for (auto& e : cube) {
                    l_cube.push_back(g2l(e));
                }
                
                m_cubes_pq.pop();
            } else if (m_config.m_cubetree) {
                // get a cube from the CubeTree
                SASSERT(!m_cubes_tree.empty());
                expr_ref_vector cube = m_cubes_tree.get_next_cube(); // get and remove the minimum (leftmost) cube
                IF_VERBOSE(1, verbose_stream() << "Batch manager giving out cube from CubeTree.\n");

                expr_ref_vector l_cube(g2l.to());
                for (auto& e : cube) {
                    l_cube.push_back(g2l(e));
                }
            }
            else {
                IF_VERBOSE(1, verbose_stream() << "Batch manager giving out cube.\n");
                auto& cube = m_cubes.back();
                // print out the cubes in m_cubes
                for (auto& e : m_cubes) {
                    IF_VERBOSE(1, verbose_stream() << "Cube: " << e << "\n");
                }
                expr_ref_vector l_cube(g2l.to());
                for (auto& e : cube) {
                    l_cube.push_back(g2l(e));
                }
                m_cubes.pop_back();
            }

            return l_cube;
        // }
    }

    void parallel::batch_manager::set_sat(ast_translation& l2g, model& m) {
        std::scoped_lock lock(mux);
        if (m_state != state::is_running)
            return;
        m_state = state::is_sat;
        p.ctx.set_model(m.translate(l2g));
        cancel_workers();
    }

    void parallel::batch_manager::set_unsat(ast_translation& l2g, expr_ref_vector const& unsat_core) {
        std::scoped_lock lock(mux);
        if (m_state != state::is_running)
            return;
        m_state = state::is_unsat;    

        // every time we do a check_sat call, don't want to have old info coming from a prev check_sat call
        // the unsat core gets reset internally in the context after each check_sat, so we assert this property here
        // takeaway: each call to check_sat needs to have a fresh unsat core
        SASSERT(p.ctx.m_unsat_core.empty());
        for (expr* e : unsat_core)
            p.ctx.m_unsat_core.push_back(l2g(e));
        cancel_workers();
    }

    void parallel::batch_manager::set_exception(unsigned error_code) {
        std::scoped_lock lock(mux);
        if (m_state != state::is_running)
            return;
        m_state = state::is_exception_code;
        m_exception_code = error_code;
        cancel_workers();
    }

    void parallel::batch_manager::set_exception(std::string const& msg) {
        std::scoped_lock lock(mux);
        if (m_state != state::is_running || m.limit().is_canceled())
            return;
        m_state = state::is_exception_msg;
        m_exception_msg = msg;
        cancel_workers();
    }

    void parallel::batch_manager::report_assumption_used(ast_translation& l2g, expr* assumption) {
        std::scoped_lock lock(mux);
        p.m_assumptions_used.insert(l2g(assumption));
    }

    lbool parallel::batch_manager::get_result() const {
        if (m.limit().is_canceled())
            return l_undef; // the main context was cancelled, so we return undef.
        switch (m_state) {
            case state::is_running: // batch manager is still running, but all threads have processed their cubes, which means all cubes were unsat
                if (!m_cubes.empty() || (m_config.m_depth_splitting_only && !m_cubes_depth_sets.empty()) || (m_config.m_beam_search && !m_cubes_pq.empty()))
                    throw default_exception("inconsistent end state");
                if (!p.m_assumptions_used.empty()) {
                    // collect unsat core from assumptions used, if any --> case when all cubes were unsat, but depend on nonempty asms, so we need to add these asms to final unsat core
                    SASSERT(p.ctx.m_unsat_core.empty());
                    for (auto a : p.m_assumptions_used)
                        p.ctx.m_unsat_core.push_back(a);
                }
                return l_false;
            case state::is_unsat:
                return l_false;
            case state::is_sat:
                return l_true;
            case state::is_exception_msg:
                throw default_exception(m_exception_msg.c_str());
            case state::is_exception_code:
                throw z3_error(m_exception_code);
            default:
                UNREACHABLE();
                return l_undef;
        }
    }

    /*
    Batch manager maintains C_batch, A_batch.
    C_batch - set of cubes 
    A_batch - set of split atoms.
    return_cubes is called with C_batch A_batch C A.
    C_worker - one or more cubes
    A_worker - split atoms form the worker thread.
    
    Assumption: A_worker does not occur in C_worker.
    
    ------------------------------------------------------------------------------------------------------------------------------------------------------------
    Greedy strategy:
    For each returned cube c from the worker, you split it on all split atoms not in it (i.e., A_batch \ atoms(c)), plus any new atoms from A_worker.
    For each existing cube in the batch, you also split it on the new atoms from A_worker.
    
    return_cubes C_batch A_batch C_worker A_worker:
            C_batch <- { cube * 2^(A_worker u (A_batch \ atoms(cube)) | cube in C_worker } u
                       { cube * 2^(A_worker \ A_batch) | cube in C_batch }
                    = 
                        let C_batch' = C_batch u { cube * 2^(A_batch \ atoms(cube)) | cube in C_worker }
                        in { cube * 2^(A_worker \ A_batch) | cube in C_batch' }
            A_batch <- A_batch u A_worker
    
    ------------------------------------------------------------------------------------------------------------------------------------------------------------
    Frugal strategy: only split on worker cubes
    
    case 1: thread returns no cubes, just atoms: just create 2^k cubes from all combinations of atoms so far.
    return_cubes C_batch A_batch [[]] A_worker:
            C_batch <- C_batch u 2^(A_worker u A_batch), 
            A_batch <- A_batch u A_worker
    
    case 2: thread returns both cubes and atoms
    Only the returned cubes get split by the newly discovered atoms (A_worker). Existing cubes are not touched.
    return_cubes C_batch A_batch C_worker A_worker:
           C_batch <- C_batch u { cube * 2^A_worker | cube in C_worker }.
           A_batch <- A_batch u A_worker
    
    This means:
    Only the returned cubes get split by the newly discovered atoms (A_worker).
    Existing cubes are not touched.
    
    ------------------------------------------------------------------------------------------------------------------------------------------------------------
    Hybrid: Between Frugal and Greedy: (generalizes the first case of empty cube returned by worker) -- don't focus on this approach
            i.e. Expand only the returned cubes, but allow them to be split on both new and old atoms not already in them.
    
            C_batch <- C_batch u { cube * 2^(A_worker u (A_batch \ atoms(cube)) | cube in C_worker }
            A_batch <- A_batch u A_worker
    
    ------------------------------------------------------------------------------------------------------------------------------------------------------------
    Final thought (do this!): use greedy strategy by a policy when C_batch, A_batch, A_worker are "small". -- want to do this. switch to frugal strategy after reaching size limit
    */
    void parallel::batch_manager::return_cubes(ast_translation& l2g, expr_ref_vector const& c, expr_ref_vector const& A_worker, const bool should_split, const double hardness) {
//        SASSERT(!m_config.never_cube());
        auto atom_in_cube = [&](expr_ref_vector const& cube, expr* atom) {
            return any_of(cube, [&](expr* e) { return e == atom || (m.is_not(e, e) && e == atom); });
        };

        auto add_split_atom = [&](expr* atom, unsigned start) {
            unsigned stop = m_cubes.size();
            for (unsigned i = start; i < stop; ++i) {
                // copy the last cube so that expanding m_cubes doesn't invalidate reference.
                auto cube = m_cubes[i];
                if (cube.size() >= m_config.m_max_cube_depth)
                    continue;
                m_cubes.push_back(cube);
                m_cubes.back().push_back(m.mk_not(atom));
                m_cubes[i].push_back(atom);
                m_stats.m_max_cube_depth = std::max(m_stats.m_max_cube_depth, m_cubes.back().size());
                m_stats.m_num_cubes += 2;
            }
        };

        // apply the frugal strategy to ALL incoming worker cubes, but save in the deepest cube data structure
        auto add_split_atom_deepest_cubes = [&](expr* atom) {
                if (c.size() >= m_config.m_max_cube_depth || !should_split) {
                    IF_VERBOSE(1, verbose_stream() << " Skipping split of cube at max depth " << m_config.m_max_cube_depth << "\n";);
                    return;
                }
                expr_ref_vector g_cube(l2g.to());
                for (auto& atom : c)
                    g_cube.push_back(l2g(atom));

                // add depth set d+1 if it doesn't exist yet
                unsigned d = g_cube.size();
                if (m_cubes_depth_sets.find(d + 1) == m_cubes_depth_sets.end())
                    m_cubes_depth_sets[d + 1] = vector<expr_ref_vector>();

                // split on the negative atom
                m_cubes_depth_sets[d + 1].push_back(g_cube);
                m_cubes_depth_sets[d + 1].back().push_back(m.mk_not(atom));
                
                // need to split on the positive atom too
                g_cube.push_back(atom);
                m_cubes_depth_sets[d + 1].push_back(g_cube);

                m_stats.m_num_cubes += 2;
                m_stats.m_max_cube_depth = std::max(m_stats.m_max_cube_depth, d + 1);

        };

        // apply the frugal strategy to ALL incoming worker cubes, but save in the PQ data structure for beam search
        auto add_split_atom_pq = [&](expr* atom) {
            // IF_VERBOSE(1, verbose_stream() << " Adding split atom to PQ: " << mk_bounded_pp(atom, m, 3) << "\n");

                if (c.size() >= m_config.m_max_cube_depth || !should_split) {
                    // IF_VERBOSE(1, verbose_stream() << " Skipping split of cube at max depth " << m_config.m_max_cube_depth << "\n";);
                    return;
                }

                expr_ref_vector g_cube(l2g.to());
                for (auto& atom : c)
                    g_cube.push_back(l2g(atom));
                
                // Positive atom branch
                expr_ref_vector cube_pos = g_cube;
                cube_pos.push_back(atom);
                m_cubes_pq.push(ScoredCube(1 / hardness, cube_pos));

                // Negative atom branch
                expr_ref_vector cube_neg = g_cube;
                cube_neg.push_back(m.mk_not(atom));
                m_cubes_pq.push(ScoredCube(1 / hardness, cube_neg));

                // IF_VERBOSE(1, verbose_stream() << " PQ size now: " << m_cubes_pq.size() << ". PQ is empty: " << m_cubes_pq.empty() << "\n");

                m_stats.m_num_cubes += 2;
                m_stats.m_max_cube_depth = std::max(m_stats.m_max_cube_depth, g_cube.size() + 1);

        };

        std::scoped_lock lock(mux);
        unsigned max_greedy_cubes = 1000;
        bool greedy_mode = (m_cubes.size() <= max_greedy_cubes) && !m_config.m_frugal_cube_only && !m_config.m_iterative_deepening; // for iterative deepening, our hardness metric is cube-specific, so it only makes sense for frugal approach for now
        unsigned a_worker_start_idx = 0;

        //
        // --- Phase 1: Greedy split of *existing* cubes on new A_worker atoms (greedy) ---
        //
        if (greedy_mode) {
            for (; a_worker_start_idx < A_worker.size(); ++a_worker_start_idx) {
                expr_ref g_atom(l2g(A_worker[a_worker_start_idx]), l2g.to());
                if (m_split_atoms.contains(g_atom))
                    continue;
                m_split_atoms.push_back(g_atom);

                if (m_config.m_depth_splitting_only) {
                    add_split_atom_deepest_cubes(g_atom); // split all *existing* cubes in the depth sets data structure
                } else if (m_config.m_beam_search) {
                    add_split_atom_pq(g_atom); // split all *existing* cubes in the priority queue data structure
                } else {
                    add_split_atom(g_atom, 0); // split all *existing* cubes
                }
                if (m_cubes.size() > max_greedy_cubes) {
                    greedy_mode = false;
                    ++a_worker_start_idx; // start frugal from here
                    break;
                }
            }
        }

        unsigned initial_m_cubes_size = m_cubes.size(); // where to start processing the worker cubes after splitting the EXISTING cubes on the new worker atoms

        // --- Phase 2: Process worker cubes (greedy) ---

            expr_ref_vector g_cube(l2g.to());
            for (auto& atom : c)
                g_cube.push_back(l2g(atom));

            // the cube does NOT get overwritten by its split later. 
            // however, we do want to re-enqueue the cube if we don't split (in the iterative deepening case)
            // currently, there limitation is that should_split is only correct when C_worker has size 1
            // should-split is only false sometimes in the iterative deepening experiment (it's always true otherwise)
            if ((c.size() >= m_config.m_max_cube_depth || !should_split)
                    && (m_config.m_depth_splitting_only || m_config.m_iterative_deepening || m_config.m_beam_search)) {
                if (m_config.m_beam_search) {
<<<<<<< HEAD
                    // IF_VERBOSE(1, verbose_stream() << " Re-enqueuing cube in PQ with hardness: " << hardness << "\n");
=======
>>>>>>> 2a272e15
                    m_cubes_pq.push(ScoredCube(1 / hardness, g_cube)); // re-enqueue the cube as is
                } else {
                    // need to add the depth set if it doesn't exist yet
                    if (m_cubes_depth_sets.find(g_cube.size()) == m_cubes_depth_sets.end()) {
                        m_cubes_depth_sets[g_cube.size()] = vector<expr_ref_vector>();
                    }
                    m_cubes_depth_sets[g_cube.size()].push_back(g_cube);
                    return; // don't split this cube further
                }
            } else {
                m_cubes.push_back(g_cube); // the cube gets overwritten by its split later
            }
            // in the non-iterative-deepening PQ approach, we add the subcubes directly, otherwise we're re-enquing a cube that's already been worked on when we dont want to 

            if (greedy_mode) {
                // Split new cube on all existing m_split_atoms not in it
                for (auto g_atom : m_split_atoms) {
                    if (!atom_in_cube(g_cube, g_atom)) {
                        if (m_config.m_depth_splitting_only) {
                            add_split_atom_deepest_cubes(g_atom); // split all *existing* cubes in the depth sets data structure
                        } else if (m_config.m_beam_search) {
                            add_split_atom_pq(g_atom); 
                        } else {
                            add_split_atom(g_atom, 0); // split all *existing* cubes
                        }
                        if (m_cubes.size() > max_greedy_cubes) {
                            greedy_mode = false;
                            break;
                        }
                    }
                }
            }

        // --- Phase 3: Frugal fallback: only process NEW worker cubes with NEW atoms ---
        if (!greedy_mode) {
            for (unsigned i = a_worker_start_idx; i < A_worker.size(); ++i) {
                expr_ref g_atom(l2g(A_worker[i]), l2g.to());
                if (!m_split_atoms.contains(g_atom))
                    m_split_atoms.push_back(g_atom);
                if (should_split && (m_config.m_depth_splitting_only || m_config.m_iterative_deepening)) {
                    IF_VERBOSE(1, verbose_stream() << " splitting worker cubes on new atom for depth sets " << mk_bounded_pp(g_atom, m, 3) << "\n");
                    add_split_atom_deepest_cubes(g_atom);
                } else if (should_split && m_config.m_beam_search) {
                    IF_VERBOSE(1, verbose_stream() << " splitting worker cubes on new atom for PQ " << mk_bounded_pp(g_atom, m, 3) << "\n");
                    add_split_atom_pq(g_atom); 
                } else {
                    add_split_atom(g_atom, initial_m_cubes_size);
                }
            }
        }
    }

    expr_ref_vector parallel::worker::find_backbone_candidates() {
        expr_ref_vector backbone_candidates(m);
        // Find backbone candidates based on the current state of the worker

        unsigned k = 5;
        vector<std::pair<double, expr_ref>> top_k; // will hold at most k elements
        expr_ref candidate(m);

        for (bool_var v = 0; v < ctx->get_num_bool_vars(); ++v) {
            if (ctx->get_assignment(v) != l_undef)
                continue;
            candidate = ctx->bool_var2expr(v);
            if (!candidate)
                continue;

            auto score_pos = ctx->m_phase_scores[0][v]; // assigned to true
            auto score_neg = ctx->m_phase_scores[1][v]; // assigned to false

            ctx->m_phase_scores[0][v] /= 2; // decay the scores
            ctx->m_phase_scores[1][v] /= 2;

            if (score_pos == score_neg)
                continue;

            double score_ratio = INFINITY; // score_pos / score_neg;

            LOG_WORKER(1, " backbone candidate: " << mk_bounded_pp(candidate, m, 3) << " score_pos " << score_pos << " score_neg " << score_neg << "\n");

            // if score_neg is zero (and thus score_pos > 0 since at this point score_pos != score_neg)
            // then not(e) is a backbone candidate with score_ratio=infinity
            if (score_neg == 0) { 
                candidate = mk_not(candidate);
            } 
            else {
                score_ratio = score_pos / score_neg;
            }

            if (score_ratio < 1) { // so score_pos < score_neg
                candidate = mk_not(candidate);
                // score_ratio *= -1; // insert by absolute value
            }

            // insert into top_k. linear scan since k is very small
            if (top_k.size() < k) {
                top_k.push_back({score_ratio, candidate});
            } 
            else {
                // find the smallest in top_k and replace if we found a new element bigger than the min
                size_t min_idx = 0;
                for (size_t i = 1; i < k; ++i)
                    if (top_k[i].first < top_k[min_idx].first)
                        min_idx = i;

                if (score_ratio > top_k[min_idx].first) {
                    top_k[min_idx] = {score_ratio, candidate};
                }
            }
        }

        for (auto& p : top_k)
            backbone_candidates.push_back(p.second);
        
        for (expr* e : backbone_candidates)
            LOG_WORKER(1, "selected backbone candidate: " << mk_bounded_pp(e, m, 3) << " head size " << ctx->m_lit_scores->size() << " num vars " << ctx->get_num_bool_vars() << "\n");

        return backbone_candidates;
    }

    // 
    // Assume the negation of all candidates (or a batch of them)
    // run the solver with a low budget of conflicts
    // if the unsat core contains a single candidate we have found a backbone literal
    // 
    expr_ref_vector parallel::worker::get_backbones_from_candidates(expr_ref_vector const& candidates) {
        expr_ref_vector backbones(m);

        unsigned sz = asms.size();

        for (expr* e : candidates) 
            asms.push_back(m.mk_not(e));

            LOG_WORKER(1, "PUSHED BACKBONES TO ASMS\n");

            ctx->get_fparams().m_max_conflicts = 100;
            lbool r = l_undef;
            try {
                r = ctx->check(asms.size(), asms.data());
            }
            catch (z3_error& err) {
                b.set_exception(err.error_code());
            }
            catch (z3_exception& ex) {
                b.set_exception(ex.what());
            }
            catch (...) {
                b.set_exception("unknown exception");
            }

            asms.shrink(sz); // restore assumptions

            LOG_WORKER(1, " BACKBONE CHECK RESULT: " << r << "\n");

            if (r == l_false) {
                // c must be true in all models → backbone
                auto core = ctx->unsat_core();
                LOG_WORKER(1, "core: " << core << "\n");
                if (core.size() == 1) {
                    expr* e = core.get(0);
                    backbones.push_back(mk_not(m, e));
                }                
            }
        

        return backbones;
    }

    expr_ref_vector parallel::worker::get_split_atoms() {
        unsigned k = 2;

        // auto candidates = ctx->m_pq_scores.get_heap();
        std::vector<std::pair<double, expr*>> top_k; // will hold at most k elements

        for (bool_var v = 0; v < ctx->get_num_bool_vars(); ++v) {
            if (ctx->get_assignment(v) != l_undef)
                continue;
            expr* e = ctx->bool_var2expr(v);
            if (!e)
                continue;

            double score = ctx->m_lit_scores[0][v] * ctx->m_lit_scores[1][v];

            // decay the scores
            ctx->m_lit_scores[0][v] /= 2;
            ctx->m_lit_scores[1][v] /= 2;

            // insert into top_k. linear scan since k is very small
            if (top_k.size() < k) {
                top_k.push_back({score, e});
            } else {
                // find the smallest in top_k and replace if we found a new element bigger than the min
                size_t min_idx = 0;
                for (size_t i = 1; i < k; ++i)
                    if (top_k[i].first < top_k[min_idx].first)
                        min_idx = i;

                if (score > top_k[min_idx].first) {
                    top_k[min_idx] = {score, e};
                }
            }
        }

        expr_ref_vector top_lits(m);
        for (auto& p : top_k)
            top_lits.push_back(expr_ref(p.second, m));
        
        IF_VERBOSE(3, verbose_stream() << "top literals " << top_lits << " head size " << ctx->m_lit_scores->size() << " num vars " << ctx->get_num_bool_vars() << "\n");
        
        return top_lits;
    }

    void parallel::batch_manager::initialize() {
        m_state = state::is_running;
        
        if (m_config.m_depth_splitting_only || m_config.m_iterative_deepening) {
            m_cubes_depth_sets.clear();
        } else if (m_config.m_beam_search) {
            m_cubes_pq = CubePQ();
        } else if (m_config.m_bst) {
            m_cubes_bst.clear();
        } else {
            m_cubes.reset();
            m_cubes.push_back(expr_ref_vector(m)); // push empty cube
        }
        
        m_split_atoms.reset();
        smt_parallel_params sp(p.ctx.m_params);
        m_config.m_max_cube_depth = sp.max_cube_depth();
        m_config.m_frugal_cube_only = sp.frugal_cube_only();
        m_config.m_never_cube = sp.never_cube();
        m_config.m_depth_splitting_only = sp.depth_splitting_only();
        m_config.m_iterative_deepening = sp.iterative_deepening();
        m_config.m_beam_search = sp.beam_search();
        m_config.m_bst = sp.bst();
    }

    void parallel::batch_manager::collect_statistics(::statistics& st) const {
        //ctx->collect_statistics(st);
        st.update("parallel-num_cubes", m_stats.m_num_cubes);
        st.update("parallel-max-cube-size", m_stats.m_max_cube_depth);
    }

    lbool parallel::operator()(expr_ref_vector const& asms) {
        ast_manager& m = ctx.m;

        if (m.has_trace_stream())
            throw default_exception("trace streams have to be off in parallel mode");
        
        struct scoped_clear {
            parallel& p;
            scoped_clear(parallel& p) : p(p) {}
            ~scoped_clear() { p.m_workers.reset();  p.m_assumptions_used.reset(); }
        };
        scoped_clear clear(*this);

        {
            m_batch_manager.initialize();
            m_workers.reset();
            scoped_limits sl(m.limit());
            flet<unsigned> _nt(ctx.m_fparams.m_threads, 1);
            SASSERT(num_threads > 1);
            for (unsigned i = 0; i < num_threads; ++i)
                m_workers.push_back(alloc(worker, i, *this, asms)); // i.e. "new worker(i, *this, asms)"
                
            // THIS WILL ALLOW YOU TO CANCEL ALL THE CHILD THREADS
            // within the lexical scope of the code block, creates a data structure that allows you to push children
            // objects to the limit object, so if someone cancels the parent object, the cancellation propagates to the children
            // and that cancellation has the lifetime of the scope
            // even if this code doesn't expliclty kill the main thread, still applies bc if you e.g. Ctrl+C the main thread, the children threads need to be cancelled
            for (auto w : m_workers)
                sl.push_child(&(w->limit()));

            // Launch threads
            vector<std::thread> threads(num_threads);
            for (unsigned i = 0; i < num_threads; ++i) {
                threads[i] = std::thread([&, i]() {
                    m_workers[i]->run();
                });
            }

            // Wait for all threads to finish
            for (auto& th : threads)
                th.join();

            for (auto w : m_workers)
                w->collect_statistics(ctx.m_aux_stats);     
            m_batch_manager.collect_statistics(ctx.m_aux_stats);
        }

        return m_batch_manager.get_result(); // i.e. all threads have finished all of their cubes -- so if state::is_running is still true, means the entire formula is unsat (otherwise a thread would have returned l_undef)        
    }

}
#endif<|MERGE_RESOLUTION|>--- conflicted
+++ resolved
@@ -73,44 +73,22 @@
                 // LOG_WORKER(1, " Processing literal " << l << " with val: " << ctx->get_assignment(l) << "\n");
                 bool_var v = l.var();
 
-<<<<<<< HEAD
                 // Only include assignments made after the base scope level (i.e. those made by specifically assuming the cube)
                 // LOG_WORKER(1, " Literal " << l << " at level " << lvl << " is below scope level " << ctx->get_search_level() << ": " << bool(lvl < ctx->get_search_level()) << "\n");
                 unsigned lvl = ctx->get_assign_level(l);
                 if (lvl < ctx->get_search_level()) continue;
 
                 lbool val = ctx->get_assignment(l);
-=======
-                lbool val = ctx->get_assignment(l);
-                if (val == l_undef) continue; 
-
-                unsigned lvl = ctx->get_assign_level(l);
-
-                // Only include assignments made after the base scope level (i.e. those made by specifically assuming the cube)
-                // LOG_WORKER(1, " Literal " << l << " at level " << lvl << " is below scope level " << ctx->get_search_level() << ": " << bool(lvl < ctx->get_search_level()) << "\n");
-                if (lvl < ctx->get_search_level()) continue;
-
->>>>>>> 2a272e15
                 if (val == l_true) { satisfied = true; break; }
                 if (val == l_false) n_false++;
                 sz++;
             }
             
-<<<<<<< HEAD
             if (satisfied || sz == 0) continue; 
             // LOG_WORKER(1, " Clause of size " << sz << " has " << n_false << " false literals in cube. Is satisfied: " << satisfied << "\n");
 
             // double reduction_ratio = static_cast<double>(sz) / std::max(1u, sz - n_false); // n_false/sz -> higher value=easier //std::max(1u, reduction);
             double reduction_ratio = pow(0.5, sz) * (1.0 / std::max(1u, sz - n_false));
-=======
-            if (satisfied || n_false == 0) continue; // meaning, the clause is true (at least 1 true atom), or we had no true OR false atoms so the whole thing is undefined
-            
-            unsigned sz = clause.get_num_literals();
-            // LOG_WORKER(1, " Clause of size " << sz << " has " << n_false << " false literals in cube. Is satisfied: " << satisfied << "\n");
-
-            // double reduction_ratio = static_cast<double>(sz) / n_false; // n_false/sz -> higher value=easier //std::max(1u, reduction);
-            double reduction_ratio = pow(0.5, sz) * (1 / n_false);
->>>>>>> 2a272e15
             // LOG_WORKER(1, " Clause contributes " << reduction_ratio << " to hardness metric. n_false: " << n_false << "\n");
             overall_hardness += reduction_ratio;
         }
@@ -120,7 +98,6 @@
 
     void parallel::worker::run() {
         while (m.inc()) { // inc: increase the limit and check if it is canceled, vs m.limit().is_canceled() is readonly. the .limit() is also not necessary (m.inc() etc provides a convenience wrapper)
-<<<<<<< HEAD
             expr_ref_vector cube = b.get_cube(m_g2l);
             collect_shared_clauses(m_g2l);
             if (!m.inc()) {
@@ -205,82 +182,6 @@
                     if (all_of(unsat_core, [&](expr* e) { return asms.contains(e); })) {
                         LOG_WORKER(1, " determined formula unsat\n");
                         b.set_unsat(m_l2g, unsat_core);
-=======
-            vector<expr_ref_vector> cubes;
-            b.get_cubes(m_g2l, cubes);
-            if (cubes.empty())
-                return;
-            collect_shared_clauses(m_g2l);
-            for (auto& cube : cubes) {
-                if (!m.inc()) {
-                    b.set_exception("context cancelled");
-                    return;
-                }
-                
-                LOG_WORKER(1, " CUBE SIZE IN MAIN LOOP: " << cube.size() << "\n");
-                lbool r = check_cube(cube);
-
-                if (m.limit().is_canceled()) {
-                    LOG_WORKER(1, " cancelled\n");
-                    return;
-                }
-                
-                switch (r) {
-                    case l_undef: {
-                        LOG_WORKER(1, " found undef cube\n");
-                        // return unprocessed cubes to the batch manager
-                        // add a split literal to the batch manager.
-                        // optionally process other cubes and delay sending back unprocessed cubes to batch manager.
-                        if (!m_config.m_never_cube) {
-                            // vector<expr_ref_vector> returned_cubes;
-                            // returned_cubes.push_back(cube); 
-                            auto split_atoms = get_split_atoms();
-
-                            // let's automatically do iterative deepening for beam search.
-                            // when using more advanced metrics like explicit_hardness etc: need one of two things: (1) split if greater than OR EQUAL TO than avg hardness, or (3) enter this branch only when cube.size() > 0, or else we get stuck in a loop of never deepening.
-                            if (m_config.m_iterative_deepening || m_config.m_beam_search) { 
-                                LOG_WORKER(1, " applying iterative deepening\n");
-                                
-                                double cube_hardness;
-                                if (m_config.m_explicit_hardness) {
-                                    cube_hardness = explicit_hardness(cube);
-                                    // LOG_WORKER(1, " explicit hardness: " << cube_hardness << "\n");    
-                                } else { // default to naive hardness
-                                    cube_hardness = naive_hardness();
-                                    // LOG_WORKER(1, " naive hardness: " << cube_hardness << "\n");
-                                }
-
-                                const double avg_hardness = b.update_avg_cube_hardness(cube_hardness);
-                                const double factor = 1;  // can tune for multiple of avg hardness later
-                                bool should_split = cube_hardness >= avg_hardness * factor;
-                                
-                                LOG_WORKER(1, " cube hardness: " << cube_hardness << " avg: " << avg_hardness << " avg*factor: " << avg_hardness * factor << " should-split: " << should_split << "\n");
-                                // we still need to call return_cubes, even if we don't split, since we need to re-enqueue the current unsolved cube to the batch manager!
-                                // should_split tells return_cubes whether to further split the unsolved cube.
-                                b.return_cubes(m_l2g, cube, split_atoms, should_split);
-                            } else {
-                                b.return_cubes(m_l2g, cube, split_atoms);
-                            }
-                        }
-                        if (m_config.m_backbone_detection) {
-                            expr_ref_vector backbone_candidates = find_backbone_candidates();
-                            expr_ref_vector backbones = get_backbones_from_candidates(backbone_candidates);
-                            if (!backbones.empty()) { // QUESTION: how do we avoid splitting on backbones???? 
-                                for (expr* bb : backbones) {
-                                    ctx->assert_expr(bb);              // local pruning
-                                    b.collect_clause(m_l2g, id, bb);   // share globally // QUESTION: gatekeep this behind share_units param???? 
-                                }
-                            }
-                        }
-                        update_max_thread_conflicts();
-                        break;
-                    }
-                    case l_true: {
-                        LOG_WORKER(1, " found sat cube\n");
-                        model_ref mdl;
-                        ctx->get_model(mdl);
-                        b.set_sat(m_l2g, *mdl);
->>>>>>> 2a272e15
                         return;
                     }
                     for (expr* e : unsat_core)
@@ -779,10 +680,6 @@
             if ((c.size() >= m_config.m_max_cube_depth || !should_split)
                     && (m_config.m_depth_splitting_only || m_config.m_iterative_deepening || m_config.m_beam_search)) {
                 if (m_config.m_beam_search) {
-<<<<<<< HEAD
-                    // IF_VERBOSE(1, verbose_stream() << " Re-enqueuing cube in PQ with hardness: " << hardness << "\n");
-=======
->>>>>>> 2a272e15
                     m_cubes_pq.push(ScoredCube(1 / hardness, g_cube)); // re-enqueue the cube as is
                 } else {
                     // need to add the depth set if it doesn't exist yet
@@ -1002,8 +899,8 @@
             m_cubes_depth_sets.clear();
         } else if (m_config.m_beam_search) {
             m_cubes_pq = CubePQ();
-        } else if (m_config.m_bst) {
-            m_cubes_bst.clear();
+        } else if (m_config.m_cubetree) {
+            m_cubes_tree = CubeTree(m);
         } else {
             m_cubes.reset();
             m_cubes.push_back(expr_ref_vector(m)); // push empty cube
@@ -1017,7 +914,7 @@
         m_config.m_depth_splitting_only = sp.depth_splitting_only();
         m_config.m_iterative_deepening = sp.iterative_deepening();
         m_config.m_beam_search = sp.beam_search();
-        m_config.m_bst = sp.bst();
+        m_config.m_cubetree = sp.cubetree();
     }
 
     void parallel::batch_manager::collect_statistics(::statistics& st) const {
