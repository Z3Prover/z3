/*++
Copyright (c) 2020 Microsoft Corporation

Module Name:

    smt_parallel.cpp

Abstract:

    Parallel SMT, portfolio loop specialized to SMT core.

Author:

    nbjorner 2020-01-31

--*/


#include "util/scoped_ptr_vector.h"
#include "ast/ast_util.h"
#include "ast/ast_pp.h"
#include "ast/ast_ll_pp.h"
#include "ast/ast_translation.h"
#include "smt/smt_parallel.h"
#include "smt/smt_lookahead.h"
#include "params/smt_parallel_params.hpp"

#ifdef SINGLE_THREAD

namespace smt {
    
    lbool parallel::operator()(expr_ref_vector const& asms) {
        return l_undef;
    }
}

#else

#include <thread>
#include <cassert>

#define LOG_WORKER(lvl, s) IF_VERBOSE(lvl, verbose_stream() << "Worker " << id << s)

namespace smt {

    void parallel::worker::run() {
        while (m.inc()) { // inc: increase the limit and check if it is canceled, vs m.limit().is_canceled() is readonly. the .limit() is also not necessary (m.inc() etc provides a convenience wrapper)
            vector<expr_ref_vector> cubes;
            b.get_cubes(m_g2l, cubes);
            if (cubes.empty())
                return;
            collect_shared_clauses(m_g2l);
            for (auto& cube : cubes) {
                if (!m.inc()) {
                    b.set_exception("context cancelled");
                    return;
                }
                LOG_WORKER(1, " checking cube: " << mk_bounded_pp(mk_and(cube), m, 3) << " max-conflicts " << m_config.m_threads_max_conflicts << "\n");
                lbool r = check_cube(cube);
                if (m.limit().is_canceled()) {
                    LOG_WORKER(1, " context cancelled\n");
                    return;           
                }
                switch (r) {
                    case l_undef: {
                        if (m.limit().is_canceled())
                            break;
                        LOG_WORKER(1, " found undef cube\n");
                        // return unprocessed cubes to the batch manager
                        // add a split literal to the batch manager.
                        // optionally process other cubes and delay sending back unprocessed cubes to batch manager.
                        if (!m_config.m_never_cube) {
                            vector<expr_ref_vector> returned_cubes;
                            returned_cubes.push_back(cube);
                            auto split_atoms = get_split_atoms();
                            b.return_cubes(m_l2g, returned_cubes, split_atoms);
                        }
                        update_max_thread_conflicts();
                        break;
                    }
                    case l_true: {
                        LOG_WORKER(1, " found sat cube\n");
                        model_ref mdl;
                        ctx->get_model(mdl);
                        b.set_sat(m_l2g, *mdl);
                        return;
                    }
                    case l_false: {
                        // if unsat core only contains (external) assumptions (i.e. all the unsat core are asms), then unsat and return as this does NOT depend on cubes
                        // otherwise, extract lemmas that can be shared (units (and unsat core?)).
                        // share with batch manager.
                        // process next cube.
                        expr_ref_vector const& unsat_core = ctx->unsat_core();
                        LOG_WORKER(2, " unsat core:\n"; for (auto c : unsat_core) verbose_stream() << mk_bounded_pp(c, m, 3) << "\n");
                        // If the unsat core only contains assumptions, 
                        // unsatisfiability does not depend on the current cube and the entire problem is unsat.
                        if (all_of(unsat_core, [&](expr* e) { return asms.contains(e); })) {
                            LOG_WORKER(1, " determined formula unsat\n");
                            b.set_unsat(m_l2g, unsat_core);
                            return;
                        }
                        for (expr* e : unsat_core)
                            if (asms.contains(e))
                                b.report_assumption_used(m_l2g, e); // report assumptions used in unsat core, so they can be used in final core

                        LOG_WORKER(1, " found unsat cube\n");
                        if (m_config.m_share_conflicts)
                            b.collect_clause(m_l2g, id, mk_not(mk_and(unsat_core)));
                        break;
                    }
                }     
            }
            if (m_config.m_share_units)
                share_units(m_l2g);
        }
    }

    parallel::worker::worker(unsigned id, parallel& p, expr_ref_vector const& _asms): 
        id(id), p(p), b(p.m_batch_manager), m_smt_params(p.ctx.get_fparams()), asms(m),
        m_g2l(p.ctx.m, m),
        m_l2g(m, p.ctx.m) {
        for (auto e : _asms) 
            asms.push_back(m_g2l(e));
        LOG_WORKER(1, " created with " << asms.size() << " assumptions\n");        
        m_smt_params.m_preprocess = false;
        ctx = alloc(context, m, m_smt_params, p.ctx.get_params());
        context::copy(p.ctx, *ctx, true);
        ctx->set_random_seed(id + m_smt_params.m_random_seed);

        smt_parallel_params pp(p.ctx.m_params);
        m_config.m_threads_max_conflicts = ctx->get_fparams().m_threads_max_conflicts;
        m_config.m_max_conflicts = ctx->get_fparams().m_max_conflicts;
        m_config.m_relevant_units_only = pp.relevant_units_only();
        m_config.m_never_cube = pp.never_cube();
        m_config.m_share_conflicts = pp.share_conflicts();
        m_config.m_share_units = pp.share_units();
        m_config.m_share_units_initial_only = pp.share_units_initial_only();
        m_config.m_cube_initial_only = pp.cube_initial_only();
        m_config.m_max_conflict_mul = pp.max_conflict_mul();
        m_config.m_max_greedy_cubes = pp.max_greedy_cubes();
        m_config.m_num_split_lits = pp.num_split_lits();

        // don't share initial units
        ctx->pop_to_base_lvl();
        m_num_shared_units = ctx->assigned_literals().size();

        m_num_initial_atoms = ctx->get_num_bool_vars();
    }

    void parallel::worker::share_units(ast_translation& l2g) {
        // Collect new units learned locally by this worker and send to batch manager
        ctx->pop_to_base_lvl();
        unsigned sz = ctx->assigned_literals().size();
        for (unsigned j = m_num_shared_units; j < sz; ++j) {  // iterate only over new literals since last sync
            literal lit = ctx->assigned_literals()[j];
            if (!ctx->is_relevant(lit.var()) && m_config.m_relevant_units_only) 
                continue;

            if (m_config.m_share_units_initial_only && lit.var() >= m_num_initial_atoms) {
                LOG_WORKER(2, " Skipping non-initial unit: " << lit.var() << "\n");
                continue; // skip non-iniial atoms if configured to do so
            }
            
            expr_ref e(ctx->bool_var2expr(lit.var()), ctx->m); // turn literal into a Boolean expression
            if (m.is_and(e) || m.is_or(e))             
                continue;
            

            if (lit.sign()) 
                e = m.mk_not(e); // negate if literal is negative
            b.collect_clause(l2g, id, e);
        }
        m_num_shared_units = sz;
    }

    void parallel::worker::collect_statistics(::statistics& st) const {
        ctx->collect_statistics(st);
    }

    void parallel::worker::cancel() {
        LOG_WORKER(1, " canceling\n");
        m.limit().cancel();
    }

    void parallel::batch_manager::init_parameters_state() {
        auto& smt_params = p.ctx.get_fparams();
        std::function<std::function<void(void)>(unsigned&)> inc = [](unsigned& v) { return [&]() -> void { ++v; }; };
        std::function<std::function<void(void)>(unsigned&)> dec = [](unsigned& v) { return [&]() -> void { if (v > 0) --v; }; };       
        std::function<std::function<void(void)>(bool&)> incb = [](bool& v) { return [&]() -> void { v = true; }; };
        std::function<std::function<void(void)>(bool&)> decb = [](bool& v) { return [&]() -> void { v = false; }; };
        std::function<parameter_state(unsigned&)> unsigned_parameter = [&](unsigned& p) -> parameter_state {
            return { { { p , 1.0}},
                       { { 1.0, inc(p) }, { 1.0, dec(p) }} 
                   };
        };
        std::function<parameter_state(bool&)> bool_parameter = [&](bool& p) -> parameter_state {
            return { { { p , 1.0}},
                       { { 1.0, incb(p) }, { 1.0, decb(p) }}
            };
        };

        parameter_state s1 = unsigned_parameter(smt_params.m_arith_branch_cut_ratio);
        parameter_state s2 = bool_parameter(smt_params.m_arith_eager_eq_axioms);    

        //  arith.enable_hnf(bool) (default: true)
        //  arith.greatest_error_pivot(bool) (default: false)
        //  arith.int_eq_branch(bool) (default: false)
        //  arith.min(bool) (default: false)
        //  arith.nl.branching(bool) (default: true)
        //  arith.nl.cross_nested(bool) (default: true)
        //  arith.nl.delay(unsigned int) (default: 10)
        //  arith.nl.expensive_patching(bool) (default: false)
        //  arith.nl.expp(bool) (default: false)
        //  arith.nl.gr_q(unsigned int) (default: 10)
        //  arith.nl.grobner(bool) (default: true)
        //  arith.nl.grobner_cnfl_to_report(unsigned int) (default: 1) };
    }

    void parallel::batch_manager::collect_clause(ast_translation& l2g, unsigned source_worker_id, expr* clause) {
        std::scoped_lock lock(mux);
        expr* g_clause = l2g(clause);
        if (!shared_clause_set.contains(g_clause)) {
            shared_clause_set.insert(g_clause);
            shared_clause sc{source_worker_id, expr_ref(g_clause, m)};
            shared_clause_trail.push_back(sc);
        }
    }

    void parallel::worker::collect_shared_clauses(ast_translation& g2l) { 
        expr_ref_vector new_clauses = b.return_shared_clauses(g2l, m_shared_clause_limit, id); // get new clauses from the batch manager
        // iterate over new clauses and assert them in the local context
        for (expr* e : new_clauses) {
            expr_ref local_clause(e, g2l.to()); // e was already translated to the local context in the batch manager!!
            ctx->assert_expr(local_clause); // assert the clause in the local context
            LOG_WORKER(2, " asserting shared clause: " << mk_bounded_pp(local_clause, m, 3) << "\n");
        }
    }

    // get new clauses from the batch manager and assert them in the local context
    expr_ref_vector parallel::batch_manager::return_shared_clauses(ast_translation& g2l, unsigned& worker_limit, unsigned worker_id) {
        std::scoped_lock lock(mux);
        expr_ref_vector result(g2l.to());
        for (unsigned i = worker_limit; i < shared_clause_trail.size(); ++i) {
            if (shared_clause_trail[i].source_worker_id == worker_id)
                continue; // skip clauses from the requesting worker
            result.push_back(g2l(shared_clause_trail[i].clause.get()));
        }
        worker_limit = shared_clause_trail.size(); // update the worker limit to the end of the current trail
        return result;
    }

    lbool parallel::worker::check_cube(expr_ref_vector const& cube) {
        for (auto& atom : cube) 
            asms.push_back(atom);                
        lbool r = l_undef;

        ctx->get_fparams().m_max_conflicts = std::min(m_config.m_threads_max_conflicts, m_config.m_max_conflicts);
        try {
            r = ctx->check(asms.size(), asms.data());
        }
        catch (z3_error& err) {
            b.set_exception(err.error_code());
        }
        catch (z3_exception& ex) {
            b.set_exception(ex.what());
        }
        catch (...) {
            b.set_exception("unknown exception");
        }
        asms.shrink(asms.size() - cube.size());
        LOG_WORKER(1, " DONE checking cube " << r << "\n";);
        return r;
    }

    void parallel::batch_manager::get_cubes(ast_translation& g2l, vector<expr_ref_vector>& cubes) {
        std::scoped_lock lock(mux);
        if (m_cubes.size() == 1 && m_cubes[0].empty()) {
            // special initialization: the first cube is emtpy, have the worker work on an empty cube.
            cubes.push_back(expr_ref_vector(g2l.to()));
            return;
        }

        for (unsigned i = 0; i < std::min(m_max_batch_size / p.num_threads, (unsigned)m_cubes.size()) && !m_cubes.empty(); ++i) {
<<<<<<< HEAD
            if (m_config.m_frugal_depth_splitting_only) {
=======
            if (m_config.m_frugal_deepest_cube_only) {
>>>>>>> 5db6571a
                // get the deepest set of cubes
                auto& deepest_cubes = m_cubes_depth_sets.rbegin()->second;
                unsigned idx = rand() % deepest_cubes.size();
                auto& cube = deepest_cubes[idx]; // get a random cube from the deepest set

                expr_ref_vector l_cube(g2l.to());
                for (auto& e : cube) {
                    l_cube.push_back(g2l(e));
                }
                cubes.push_back(l_cube);
                
                deepest_cubes.erase(deepest_cubes.begin() + idx); // remove the cube from the set
                if (deepest_cubes.empty())
                    m_cubes_depth_sets.erase(m_cubes_depth_sets.size() - 1);
            } else {
                auto& cube = m_cubes.back();
                expr_ref_vector l_cube(g2l.to());
                for (auto& e : cube) {
                    l_cube.push_back(g2l(e));
                }
                cubes.push_back(l_cube);
                m_cubes.pop_back();
            }
        }
    }

    void parallel::batch_manager::set_sat(ast_translation& l2g, model& m) {
        std::scoped_lock lock(mux);
        if (m_state != state::is_running)
            return;
        m_state = state::is_sat;
        p.ctx.set_model(m.translate(l2g));
        cancel_workers();
    }

    void parallel::batch_manager::set_unsat(ast_translation& l2g, expr_ref_vector const& unsat_core) {
        std::scoped_lock lock(mux);
        if (m_state != state::is_running)
            return;
        m_state = state::is_unsat;    

        // every time we do a check_sat call, don't want to have old info coming from a prev check_sat call
        // the unsat core gets reset internally in the context after each check_sat, so we assert this property here
        // takeaway: each call to check_sat needs to have a fresh unsat core
        SASSERT(p.ctx.m_unsat_core.empty());
        for (expr* e : unsat_core)
            p.ctx.m_unsat_core.push_back(l2g(e));
        cancel_workers();
    }

    void parallel::batch_manager::set_exception(unsigned error_code) {
        std::scoped_lock lock(mux);
        if (m_state != state::is_running)
            return;
        m_state = state::is_exception_code;
        m_exception_code = error_code;
        cancel_workers();
    }

    void parallel::batch_manager::set_exception(std::string const& msg) {
        std::scoped_lock lock(mux);
        if (m_state != state::is_running || m.limit().is_canceled())
            return;
        m_state = state::is_exception_msg;
        m_exception_msg = msg;
        cancel_workers();
    }

    void parallel::batch_manager::report_assumption_used(ast_translation& l2g, expr* assumption) {
        std::scoped_lock lock(mux);
        p.m_assumptions_used.insert(l2g(assumption));
    }

    lbool parallel::batch_manager::get_result() const {
        if (m.limit().is_canceled())
            return l_undef; // the main context was cancelled, so we return undef.
        switch (m_state) {
            case state::is_running: // batch manager is still running, but all threads have processed their cubes, which means all cubes were unsat
<<<<<<< HEAD
                if (!m_cubes.empty() || (m_config.m_frugal_depth_splitting_only && !m_cubes_depth_sets.empty()))
=======
                if (!m_cubes.empty() || (m_config.m_frugal_deepest_cube_only && !m_cubes_depth_sets.empty()))
>>>>>>> 5db6571a
                    throw default_exception("inconsistent end state");
                if (!p.m_assumptions_used.empty()) {
                    // collect unsat core from assumptions used, if any --> case when all cubes were unsat, but depend on nonempty asms, so we need to add these asms to final unsat core
                    SASSERT(p.ctx.m_unsat_core.empty());
                    for (auto a : p.m_assumptions_used)
                        p.ctx.m_unsat_core.push_back(a);
                }
                return l_false;
            case state::is_unsat:
                return l_false;
            case state::is_sat:
                return l_true;
            case state::is_exception_msg:
                throw default_exception(m_exception_msg.c_str());
            case state::is_exception_code:
                throw z3_error(m_exception_code);
            default:
                UNREACHABLE();
                return l_undef;
        }
    }

    /*
    Batch manager maintains C_batch, A_batch.
    C_batch - set of cubes 
    A_batch - set of split atoms.
    return_cubes is called with C_batch A_batch C A.
    C_worker - one or more cubes
    A_worker - split atoms form the worker thread.
    
    Assumption: A_worker does not occur in C_worker.
    
    ------------------------------------------------------------------------------------------------------------------------------------------------------------
    Greedy strategy:
    For each returned cube c from the worker, you split it on all split atoms not in it (i.e., A_batch \ atoms(c)), plus any new atoms from A_worker.
    For each existing cube in the batch, you also split it on the new atoms from A_worker.
    
    return_cubes C_batch A_batch C_worker A_worker:
            C_batch <- { cube * 2^(A_worker u (A_batch \ atoms(cube)) | cube in C_worker } u
                       { cube * 2^(A_worker \ A_batch) | cube in C_batch }
                    = 
                        let C_batch' = C_batch u { cube * 2^(A_batch \ atoms(cube)) | cube in C_worker }
                        in { cube * 2^(A_worker \ A_batch) | cube in C_batch' }
            A_batch <- A_batch u A_worker
    
    ------------------------------------------------------------------------------------------------------------------------------------------------------------
    Frugal strategy: only split on worker cubes
    
    case 1: thread returns no cubes, just atoms: just create 2^k cubes from all combinations of atoms so far.
    return_cubes C_batch A_batch [[]] A_worker:
            C_batch <- C_batch u 2^(A_worker u A_batch), 
            A_batch <- A_batch u A_worker
    
    case 2: thread returns both cubes and atoms
    Only the returned cubes get split by the newly discovered atoms (A_worker). Existing cubes are not touched.
    return_cubes C_batch A_batch C_worker A_worker:
           C_batch <- C_batch u { cube * 2^A_worker | cube in C_worker }.
           A_batch <- A_batch u A_worker
    
    This means:
    Only the returned cubes get split by the newly discovered atoms (A_worker).
    Existing cubes are not touched.
    
    ------------------------------------------------------------------------------------------------------------------------------------------------------------
    Hybrid: Between Frugal and Greedy: (generalizes the first case of empty cube returned by worker) -- don't focus on this approach
            i.e. Expand only the returned cubes, but allow them to be split on both new and old atoms not already in them.
    
            C_batch <- C_batch u { cube * 2^(A_worker u (A_batch \ atoms(cube)) | cube in C_worker }
            A_batch <- A_batch u A_worker
    
    ------------------------------------------------------------------------------------------------------------------------------------------------------------
    Final thought (do this!): use greedy strategy by a policy when C_batch, A_batch, A_worker are "small". -- want to do this. switch to frugal strategy after reaching size limit
    */

    // currenly, the code just implements the greedy strategy
    void parallel::batch_manager::return_cubes(ast_translation& l2g, vector<expr_ref_vector>const& C_worker, expr_ref_vector const& A_worker) {
        SASSERT(!m_config.never_cube());

        auto atom_in_cube = [&](expr_ref_vector const& cube, expr* atom) {
            return any_of(cube, [&](expr* e) { return e == atom || (m.is_not(e, e) && e == atom); });
        };

        auto add_split_atom = [&](expr* atom, unsigned start) {
            unsigned stop = m_cubes.size();
            for (unsigned i = start; i < stop; ++i) {
                // copy the last cube so that expanding m_cubes doesn't invalidate reference.
                auto cube = m_cubes[i];
                if (cube.size() >= m_config.m_max_cube_depth)
                    continue;
                m_cubes.push_back(cube);
                m_cubes.back().push_back(m.mk_not(atom));
                m_cubes[i].push_back(atom);
                m_stats.m_max_cube_depth = std::max(m_stats.m_max_cube_depth, m_cubes.back().size());
                m_stats.m_num_cubes += 2;
            }
        };

        // apply the frugal strategy to ALL incoming worker cubes, but save in the deepest cube data structure
        auto add_split_atom_deepest_cubes = [&](expr* atom) {
            for (auto& c : C_worker) {
                expr_ref_vector g_cube(l2g.to());
                for (auto& atom : c)
                    g_cube.push_back(l2g(atom));
                if (g_cube.size() >= m_config.m_max_cube_depth) // we already added this before!! we just need to add the splits now
                    continue;

                // add depth set d+1 if it doesn't exist yet
                unsigned d = g_cube.size();
                if (m_cubes_depth_sets.find(d + 1) == m_cubes_depth_sets.end())
                    m_cubes_depth_sets[d + 1] = vector<expr_ref_vector>();

                // split on the negative atom
                m_cubes_depth_sets[d + 1].push_back(g_cube);
                m_cubes_depth_sets[d + 1].back().push_back(m.mk_not(atom));
                
                // need to split on the positive atom too
                g_cube.push_back(atom);
                m_cubes_depth_sets[d + 1].push_back(g_cube);

                m_stats.m_num_cubes += 2;
                m_stats.m_max_cube_depth = std::max(m_stats.m_max_cube_depth, d + 1);
            }
        };

        // apply the frugal strategy to ALL incoming worker cubes, but save in the deepest cube data structure
        auto add_split_atom_deepest_cubes = [&](expr* atom) {
            for (auto& c : C_worker) {
                expr_ref_vector g_cube(l2g.to());
                for (auto& atom : c)
                    g_cube.push_back(l2g(atom));
                if (g_cube.size() >= m_config.m_max_cube_size) // we already added this before!! we just need to add the splits now
                    continue;

                // add depth set d+1 if it doesn't exist yet
                unsigned d = g_cube.size();
                if (m_cubes_depth_sets.find(d + 1) == m_cubes_depth_sets.end())
                    m_cubes_depth_sets[d + 1] = vector<expr_ref_vector>();

                // split on the negative atom
                m_cubes_depth_sets[d + 1].push_back(g_cube);
                m_cubes_depth_sets[d + 1].back().push_back(m.mk_not(atom));
                
                // need to split on the positive atom too
                g_cube.push_back(atom);
                m_cubes_depth_sets[d + 1].push_back(g_cube);

                m_stats.m_num_cubes += 2;
                m_stats.m_max_cube_size = std::max(m_stats.m_max_cube_size, d + 1);
            }
        };

        std::scoped_lock lock(mux);
        unsigned max_greedy_cubes = 1000;
<<<<<<< HEAD
        bool greedy_mode = (m_cubes.size() <= max_greedy_cubes) && !m_config.m_frugal_cube_only && !m_config.m_frugal_depth_splitting_only;
=======
        bool greedy_mode = (m_cubes.size() <= max_greedy_cubes) && !m_config.m_frugal_cube_only && !m_config.m_frugal_deepest_cube_only;
>>>>>>> 5db6571a
        unsigned a_worker_start_idx = 0;

        //
        // --- Phase 1: Greedy split of *existing* cubes on new A_worker atoms (greedy) ---
        //
        if (greedy_mode) {
            for (; a_worker_start_idx < A_worker.size(); ++a_worker_start_idx) {
                expr_ref g_atom(l2g(A_worker[a_worker_start_idx]), l2g.to());
                if (m_split_atoms.contains(g_atom))
                    continue;
                m_split_atoms.push_back(g_atom);

                add_split_atom(g_atom, 0); // split all *existing* cubes
                if (m_cubes.size() > max_greedy_cubes) {
                    greedy_mode = false;
                    ++a_worker_start_idx; // start frugal from here
                    break;
                }
            }
        }

        unsigned initial_m_cubes_size = m_cubes.size(); // where to start processing the worker cubes after splitting the EXISTING cubes on the new worker atoms

        // --- Phase 2: Process worker cubes (greedy) ---
        for (auto& c : C_worker) {
            expr_ref_vector g_cube(l2g.to());
            for (auto& atom : c)
                g_cube.push_back(l2g(atom));
            unsigned start = m_cubes.size(); // update start after adding each cube so we only process the current cube being added

<<<<<<< HEAD
            if (m_config.m_frugal_depth_splitting_only) {
=======
            if (m_config.m_frugal_deepest_cube_only) {
>>>>>>> 5db6571a
                // need to add the depth set if it doesn't exist yet
                if (m_cubes_depth_sets.find(g_cube.size()) == m_cubes_depth_sets.end()) {
                    m_cubes_depth_sets[g_cube.size()] = vector<expr_ref_vector>();
                }
                m_cubes_depth_sets[g_cube.size()].push_back(g_cube);
                m_stats.m_num_cubes += 1;
<<<<<<< HEAD
                m_stats.m_max_cube_depth = std::max(m_stats.m_max_cube_depth, g_cube.size());
=======
                m_stats.m_max_cube_size = std::max(m_stats.m_max_cube_size, g_cube.size());
>>>>>>> 5db6571a
            } else {
                m_cubes.push_back(g_cube);
            }

            if (greedy_mode) {
                // Split new cube on all existing m_split_atoms not in it
                for (auto g_atom : m_split_atoms) {
                    if (!atom_in_cube(g_cube, g_atom)) {
                        add_split_atom(g_atom, start);
                        if (m_cubes.size() > max_greedy_cubes) {
                            greedy_mode = false;
                            break;
                        }
                    }
                }
            }
        }

        // --- Phase 3: Frugal fallback: only process NEW worker cubes with NEW atoms ---
        if (!greedy_mode) {
            for (unsigned i = a_worker_start_idx; i < A_worker.size(); ++i) {
                expr_ref g_atom(l2g(A_worker[i]), l2g.to());
                if (!m_split_atoms.contains(g_atom))
                    m_split_atoms.push_back(g_atom);
<<<<<<< HEAD
                if (m_config.m_frugal_depth_splitting_only) {
=======
                if (m_config.m_frugal_deepest_cube_only) {
>>>>>>> 5db6571a
                    add_split_atom_deepest_cubes(g_atom);
                } else {
                    add_split_atom(g_atom, initial_m_cubes_size);
                }
            }
        }
    }

<<<<<<< HEAD
    expr_ref_vector parallel::worker::get_split_atoms() {
        unsigned k = 2;

        // auto candidates = ctx->m_pq_scores.get_heap();
        auto candidates = ctx->m_lit_scores;
        std::vector<std::pair<double, expr*>> top_k; // will hold at most k elements
=======
    expr_ref_vector parallel::worker::find_backbone_candidates() {
        expr_ref_vector backbone_candidates(m);
        // Find backbone candidates based on the current state of the worker

        unsigned k = 5;
        svector<std::pair<double, expr*>> top_k; // will hold at most k elements
>>>>>>> 5db6571a

        for (bool_var v = 0; v < ctx->get_num_bool_vars(); ++v) {
            if (ctx->get_assignment(v) != l_undef)
                continue;
            expr* e = ctx->bool_var2expr(v);
            if (!e)
                continue;

<<<<<<< HEAD
            double score = ctx->m_lit_scores[0][v] * ctx->m_lit_scores[1][v];

            // decay the scores
            ctx->m_lit_scores[0][v] /= 2;
            ctx->m_lit_scores[1][v] /= 2;

            // insert into top_k. linear scan since k is very small
            if (top_k.size() < k) {
                top_k.push_back({score, e});
            } else {
                // find the smallest in top_k and replace if we found a new min
                size_t min_idx = 0;
                for (size_t i = 1; i < k; ++i)
                    if (top_k[i].first < top_k[min_idx].first)
                        min_idx = i;

                if (score > top_k[min_idx].first) {
                    top_k[min_idx] = {score, e};
                }
            }
=======
            auto score1 = ctx->m_phase_scores[0][v]; // assigned to true
            auto score2 = ctx->m_phase_scores[1][v]; // assigned to false

            ctx->m_phase_scores[0][v] /= 2; // decay the scores
            ctx->m_phase_scores[1][v] /= 2;

            if (score1 == 0 && score2 == 0)
                continue;

            if (score1 == 0) {
                backbone_candidates.push_back(expr_ref(e, m));
                continue;
            }

            if (score2 == 0) {
                backbone_candidates.push_back(expr_ref(m.mk_not(e), m));
                continue;
            }

            if (score1 == score2)
                continue;

            if (score1 >= score2) {
                double ratio = score1 / score2;
//                insert by absolute value
            }
            else {
                double ratio = - score2 / score1;
                //                insert by absolute value
            }
        }
        // post-process top_k to get the top k elements

        return backbone_candidates;
    }

    // 
    // Assume the negation of all candidates (or a batch of them)
    // run the solver with a low budget of conflicts
    // if the unsat core contains a single candidate we have found a backbone literal
    // 
    void parallel::worker::test_backbone_candidates(expr_ref_vector const& candidates) {

        unsigned sz = asms.size();
        for (expr* e : candidates)
            asms.push_back(mk_not(m, e));

        ctx->get_fparams().m_max_conflicts = 100;
        lbool r = l_undef;
        try {
            r = ctx->check(asms.size(), asms.data());
        }
        catch (z3_error& err) {
            b.set_exception(err.error_code());
        }
        catch (z3_exception& ex) {
            b.set_exception(ex.what());
        }
        catch (...) {
            b.set_exception("unknown exception");
        }
        asms.shrink(sz);
        if (r == l_false) {
            auto core = ctx->unsat_core();
            LOG_WORKER(2, " backbone core:\n"; for (auto c : core) verbose_stream() << mk_bounded_pp(c, m, 3) << "\n");                          
        }

        // TODO
    }

    expr_ref_vector parallel::worker::get_split_atoms() {
        unsigned k = 2;

        // auto candidates = ctx->m_pq_scores.get_heap();
        auto candidates = ctx->m_lit_scores;
        std::vector<std::pair<double, expr*>> top_k; // will hold at most k elements

        for (bool_var v = 0; v < ctx->get_num_bool_vars(); ++v) {
            if (ctx->get_assignment(v) != l_undef)
                continue;
            expr* e = ctx->bool_var2expr(v);
            if (!e)
                continue;

            double score = ctx->m_lit_scores[0][v] * ctx->m_lit_scores[1][v];

            // decay the scores
            ctx->m_lit_scores[0][v] /= 2;
            ctx->m_lit_scores[1][v] /= 2;

            // insert into top_k. linear scan since k is very small
            if (top_k.size() < k) {
                top_k.push_back({score, e});
            } else {
                // find the smallest in top_k and replace if we found a new min
                size_t min_idx = 0;
                for (size_t i = 1; i < k; ++i)
                    if (top_k[i].first < top_k[min_idx].first)
                        min_idx = i;

                if (score > top_k[min_idx].first) {
                    top_k[min_idx] = {score, e};
                }
            }
>>>>>>> 5db6571a
        }

        expr_ref_vector top_lits(m);
        for (auto& p : top_k)
            top_lits.push_back(expr_ref(p.second, m));
        
        IF_VERBOSE(3, verbose_stream() << "top literals " << top_lits << " head size " << ctx->m_lit_scores->size() << " num vars " << ctx->get_num_bool_vars() << "\n");
        
        return top_lits;
    }

    void parallel::batch_manager::initialize() {
        m_state = state::is_running;
        m_cubes.reset();
        m_cubes.push_back(expr_ref_vector(m)); // push empty cube
        
<<<<<<< HEAD
        if (m_config.m_frugal_depth_splitting_only) {
=======
        if (m_config.m_frugal_deepest_cube_only) {
>>>>>>> 5db6571a
            m_cubes_depth_sets.clear();
        }
        
        m_split_atoms.reset();
        smt_parallel_params sp(p.ctx.m_params);
        m_config.m_max_cube_depth = sp.max_cube_depth();
        m_config.m_frugal_cube_only = sp.frugal_cube_only();
        m_config.m_never_cube = sp.never_cube();
<<<<<<< HEAD
        m_config.m_frugal_depth_splitting_only = sp.frugal_depth_splitting_only();
=======
        m_config.m_frugal_deepest_cube_only = sp.frugal_deepest_cube_only();
>>>>>>> 5db6571a
    }

    void parallel::batch_manager::collect_statistics(::statistics& st) const {
        //ctx->collect_statistics(st);
        st.update("parallel-num_cubes", m_stats.m_num_cubes);
        st.update("parallel-max-cube-size", m_stats.m_max_cube_depth);
    }

    lbool parallel::operator()(expr_ref_vector const& asms) {
        ast_manager& m = ctx.m;

        if (m.has_trace_stream())
            throw default_exception("trace streams have to be off in parallel mode");
        
        struct scoped_clear {
            parallel& p;
            scoped_clear(parallel& p) : p(p) {}
            ~scoped_clear() { p.m_workers.clear();  p.m_assumptions_used.reset(); }
        };
        scoped_clear clear(*this);

        {
            m_batch_manager.initialize();
            m_workers.reset();
            scoped_limits sl(m.limit());
            flet<unsigned> _nt(ctx.m_fparams.m_threads, 1);
            SASSERT(num_threads > 1);
            for (unsigned i = 0; i < num_threads; ++i)
                m_workers.push_back(alloc(worker, i, *this, asms)); // i.e. "new worker(i, *this, asms)"
                
            // THIS WILL ALLOW YOU TO CANCEL ALL THE CHILD THREADS
            // within the lexical scope of the code block, creates a data structure that allows you to push children
            // objects to the limit object, so if someone cancels the parent object, the cancellation propagates to the children
            // and that cancellation has the lifetime of the scope
            // even if this code doesn't expliclty kill the main thread, still applies bc if you e.g. Ctrl+C the main thread, the children threads need to be cancelled
            for (auto w : m_workers)
                sl.push_child(&(w->limit()));

            // Launch threads
            vector<std::thread> threads(num_threads);
            for (unsigned i = 0; i < num_threads; ++i) {
                threads[i] = std::thread([&, i]() {
                    m_workers[i]->run();
                });
            }

            // Wait for all threads to finish
            for (auto& th : threads)
                th.join();

            for (auto w : m_workers)
                w->collect_statistics(ctx.m_aux_stats);     
            m_batch_manager.collect_statistics(ctx.m_aux_stats);
        }

        return m_batch_manager.get_result(); // i.e. all threads have finished all of their cubes -- so if state::is_running is still true, means the entire formula is unsat (otherwise a thread would have returned l_undef)        
    }

}
#endif<|MERGE_RESOLUTION|>--- conflicted
+++ resolved
@@ -281,11 +281,7 @@
         }
 
         for (unsigned i = 0; i < std::min(m_max_batch_size / p.num_threads, (unsigned)m_cubes.size()) && !m_cubes.empty(); ++i) {
-<<<<<<< HEAD
             if (m_config.m_frugal_depth_splitting_only) {
-=======
-            if (m_config.m_frugal_deepest_cube_only) {
->>>>>>> 5db6571a
                 // get the deepest set of cubes
                 auto& deepest_cubes = m_cubes_depth_sets.rbegin()->second;
                 unsigned idx = rand() % deepest_cubes.size();
@@ -364,11 +360,7 @@
             return l_undef; // the main context was cancelled, so we return undef.
         switch (m_state) {
             case state::is_running: // batch manager is still running, but all threads have processed their cubes, which means all cubes were unsat
-<<<<<<< HEAD
                 if (!m_cubes.empty() || (m_config.m_frugal_depth_splitting_only && !m_cubes_depth_sets.empty()))
-=======
-                if (!m_cubes.empty() || (m_config.m_frugal_deepest_cube_only && !m_cubes_depth_sets.empty()))
->>>>>>> 5db6571a
                     throw default_exception("inconsistent end state");
                 if (!p.m_assumptions_used.empty()) {
                     // collect unsat core from assumptions used, if any --> case when all cubes were unsat, but depend on nonempty asms, so we need to add these asms to final unsat core
@@ -493,40 +485,9 @@
             }
         };
 
-        // apply the frugal strategy to ALL incoming worker cubes, but save in the deepest cube data structure
-        auto add_split_atom_deepest_cubes = [&](expr* atom) {
-            for (auto& c : C_worker) {
-                expr_ref_vector g_cube(l2g.to());
-                for (auto& atom : c)
-                    g_cube.push_back(l2g(atom));
-                if (g_cube.size() >= m_config.m_max_cube_size) // we already added this before!! we just need to add the splits now
-                    continue;
-
-                // add depth set d+1 if it doesn't exist yet
-                unsigned d = g_cube.size();
-                if (m_cubes_depth_sets.find(d + 1) == m_cubes_depth_sets.end())
-                    m_cubes_depth_sets[d + 1] = vector<expr_ref_vector>();
-
-                // split on the negative atom
-                m_cubes_depth_sets[d + 1].push_back(g_cube);
-                m_cubes_depth_sets[d + 1].back().push_back(m.mk_not(atom));
-                
-                // need to split on the positive atom too
-                g_cube.push_back(atom);
-                m_cubes_depth_sets[d + 1].push_back(g_cube);
-
-                m_stats.m_num_cubes += 2;
-                m_stats.m_max_cube_size = std::max(m_stats.m_max_cube_size, d + 1);
-            }
-        };
-
         std::scoped_lock lock(mux);
         unsigned max_greedy_cubes = 1000;
-<<<<<<< HEAD
         bool greedy_mode = (m_cubes.size() <= max_greedy_cubes) && !m_config.m_frugal_cube_only && !m_config.m_frugal_depth_splitting_only;
-=======
-        bool greedy_mode = (m_cubes.size() <= max_greedy_cubes) && !m_config.m_frugal_cube_only && !m_config.m_frugal_deepest_cube_only;
->>>>>>> 5db6571a
         unsigned a_worker_start_idx = 0;
 
         //
@@ -557,22 +518,14 @@
                 g_cube.push_back(l2g(atom));
             unsigned start = m_cubes.size(); // update start after adding each cube so we only process the current cube being added
 
-<<<<<<< HEAD
             if (m_config.m_frugal_depth_splitting_only) {
-=======
-            if (m_config.m_frugal_deepest_cube_only) {
->>>>>>> 5db6571a
                 // need to add the depth set if it doesn't exist yet
                 if (m_cubes_depth_sets.find(g_cube.size()) == m_cubes_depth_sets.end()) {
                     m_cubes_depth_sets[g_cube.size()] = vector<expr_ref_vector>();
                 }
                 m_cubes_depth_sets[g_cube.size()].push_back(g_cube);
                 m_stats.m_num_cubes += 1;
-<<<<<<< HEAD
                 m_stats.m_max_cube_depth = std::max(m_stats.m_max_cube_depth, g_cube.size());
-=======
-                m_stats.m_max_cube_size = std::max(m_stats.m_max_cube_size, g_cube.size());
->>>>>>> 5db6571a
             } else {
                 m_cubes.push_back(g_cube);
             }
@@ -597,11 +550,7 @@
                 expr_ref g_atom(l2g(A_worker[i]), l2g.to());
                 if (!m_split_atoms.contains(g_atom))
                     m_split_atoms.push_back(g_atom);
-<<<<<<< HEAD
                 if (m_config.m_frugal_depth_splitting_only) {
-=======
-                if (m_config.m_frugal_deepest_cube_only) {
->>>>>>> 5db6571a
                     add_split_atom_deepest_cubes(g_atom);
                 } else {
                     add_split_atom(g_atom, initial_m_cubes_size);
@@ -610,21 +559,96 @@
         }
     }
 
-<<<<<<< HEAD
+    expr_ref_vector parallel::worker::find_backbone_candidates() {
+        expr_ref_vector backbone_candidates(m);
+        // Find backbone candidates based on the current state of the worker
+
+        unsigned k = 5;
+        svector<std::pair<double, expr*>> top_k; // will hold at most k elements
+
+        for (bool_var v = 0; v < ctx->get_num_bool_vars(); ++v) {
+            if (ctx->get_assignment(v) != l_undef)
+                continue;
+            expr* e = ctx->bool_var2expr(v);
+            if (!e)
+                continue;
+
+            auto score1 = ctx->m_phase_scores[0][v]; // assigned to true
+            auto score2 = ctx->m_phase_scores[1][v]; // assigned to false
+
+            ctx->m_phase_scores[0][v] /= 2; // decay the scores
+            ctx->m_phase_scores[1][v] /= 2;
+
+            if (score1 == 0 && score2 == 0)
+                continue;
+
+            if (score1 == 0) {
+                backbone_candidates.push_back(expr_ref(e, m));
+                continue;
+            }
+
+            if (score2 == 0) {
+                backbone_candidates.push_back(expr_ref(m.mk_not(e), m));
+                continue;
+            }
+
+            if (score1 == score2)
+                continue;
+
+            if (score1 >= score2) {
+                double ratio = score1 / score2;
+//                insert by absolute value
+            }
+            else {
+                double ratio = - score2 / score1;
+                //                insert by absolute value
+            }
+        }
+        // post-process top_k to get the top k elements
+
+        return backbone_candidates;
+    }
+
+    // 
+    // Assume the negation of all candidates (or a batch of them)
+    // run the solver with a low budget of conflicts
+    // if the unsat core contains a single candidate we have found a backbone literal
+    // 
+    void parallel::worker::test_backbone_candidates(expr_ref_vector const& candidates) {
+
+        unsigned sz = asms.size();
+        for (expr* e : candidates)
+            asms.push_back(mk_not(m, e));
+
+        ctx->get_fparams().m_max_conflicts = 100;
+        lbool r = l_undef;
+        try {
+            r = ctx->check(asms.size(), asms.data());
+        }
+        catch (z3_error& err) {
+            b.set_exception(err.error_code());
+        }
+        catch (z3_exception& ex) {
+            b.set_exception(ex.what());
+        }
+        catch (...) {
+            b.set_exception("unknown exception");
+        }
+        asms.shrink(sz);
+        if (r == l_false) {
+            auto core = ctx->unsat_core();
+            LOG_WORKER(2, " backbone core:\n"; for (auto c : core) verbose_stream() << mk_bounded_pp(c, m, 3) << "\n");                          
+        }
+
+        // TODO
+    }
+
     expr_ref_vector parallel::worker::get_split_atoms() {
         unsigned k = 2;
 
         // auto candidates = ctx->m_pq_scores.get_heap();
         auto candidates = ctx->m_lit_scores;
         std::vector<std::pair<double, expr*>> top_k; // will hold at most k elements
-=======
-    expr_ref_vector parallel::worker::find_backbone_candidates() {
-        expr_ref_vector backbone_candidates(m);
-        // Find backbone candidates based on the current state of the worker
-
-        unsigned k = 5;
-        svector<std::pair<double, expr*>> top_k; // will hold at most k elements
->>>>>>> 5db6571a
 
         for (bool_var v = 0; v < ctx->get_num_bool_vars(); ++v) {
             if (ctx->get_assignment(v) != l_undef)
@@ -633,7 +657,6 @@
             if (!e)
                 continue;
 
-<<<<<<< HEAD
             double score = ctx->m_lit_scores[0][v] * ctx->m_lit_scores[1][v];
 
             // decay the scores
@@ -654,112 +677,6 @@
                     top_k[min_idx] = {score, e};
                 }
             }
-=======
-            auto score1 = ctx->m_phase_scores[0][v]; // assigned to true
-            auto score2 = ctx->m_phase_scores[1][v]; // assigned to false
-
-            ctx->m_phase_scores[0][v] /= 2; // decay the scores
-            ctx->m_phase_scores[1][v] /= 2;
-
-            if (score1 == 0 && score2 == 0)
-                continue;
-
-            if (score1 == 0) {
-                backbone_candidates.push_back(expr_ref(e, m));
-                continue;
-            }
-
-            if (score2 == 0) {
-                backbone_candidates.push_back(expr_ref(m.mk_not(e), m));
-                continue;
-            }
-
-            if (score1 == score2)
-                continue;
-
-            if (score1 >= score2) {
-                double ratio = score1 / score2;
-//                insert by absolute value
-            }
-            else {
-                double ratio = - score2 / score1;
-                //                insert by absolute value
-            }
-        }
-        // post-process top_k to get the top k elements
-
-        return backbone_candidates;
-    }
-
-    // 
-    // Assume the negation of all candidates (or a batch of them)
-    // run the solver with a low budget of conflicts
-    // if the unsat core contains a single candidate we have found a backbone literal
-    // 
-    void parallel::worker::test_backbone_candidates(expr_ref_vector const& candidates) {
-
-        unsigned sz = asms.size();
-        for (expr* e : candidates)
-            asms.push_back(mk_not(m, e));
-
-        ctx->get_fparams().m_max_conflicts = 100;
-        lbool r = l_undef;
-        try {
-            r = ctx->check(asms.size(), asms.data());
-        }
-        catch (z3_error& err) {
-            b.set_exception(err.error_code());
-        }
-        catch (z3_exception& ex) {
-            b.set_exception(ex.what());
-        }
-        catch (...) {
-            b.set_exception("unknown exception");
-        }
-        asms.shrink(sz);
-        if (r == l_false) {
-            auto core = ctx->unsat_core();
-            LOG_WORKER(2, " backbone core:\n"; for (auto c : core) verbose_stream() << mk_bounded_pp(c, m, 3) << "\n");                          
-        }
-
-        // TODO
-    }
-
-    expr_ref_vector parallel::worker::get_split_atoms() {
-        unsigned k = 2;
-
-        // auto candidates = ctx->m_pq_scores.get_heap();
-        auto candidates = ctx->m_lit_scores;
-        std::vector<std::pair<double, expr*>> top_k; // will hold at most k elements
-
-        for (bool_var v = 0; v < ctx->get_num_bool_vars(); ++v) {
-            if (ctx->get_assignment(v) != l_undef)
-                continue;
-            expr* e = ctx->bool_var2expr(v);
-            if (!e)
-                continue;
-
-            double score = ctx->m_lit_scores[0][v] * ctx->m_lit_scores[1][v];
-
-            // decay the scores
-            ctx->m_lit_scores[0][v] /= 2;
-            ctx->m_lit_scores[1][v] /= 2;
-
-            // insert into top_k. linear scan since k is very small
-            if (top_k.size() < k) {
-                top_k.push_back({score, e});
-            } else {
-                // find the smallest in top_k and replace if we found a new min
-                size_t min_idx = 0;
-                for (size_t i = 1; i < k; ++i)
-                    if (top_k[i].first < top_k[min_idx].first)
-                        min_idx = i;
-
-                if (score > top_k[min_idx].first) {
-                    top_k[min_idx] = {score, e};
-                }
-            }
->>>>>>> 5db6571a
         }
 
         expr_ref_vector top_lits(m);
@@ -776,11 +693,7 @@
         m_cubes.reset();
         m_cubes.push_back(expr_ref_vector(m)); // push empty cube
         
-<<<<<<< HEAD
         if (m_config.m_frugal_depth_splitting_only) {
-=======
-        if (m_config.m_frugal_deepest_cube_only) {
->>>>>>> 5db6571a
             m_cubes_depth_sets.clear();
         }
         
@@ -789,11 +702,7 @@
         m_config.m_max_cube_depth = sp.max_cube_depth();
         m_config.m_frugal_cube_only = sp.frugal_cube_only();
         m_config.m_never_cube = sp.never_cube();
-<<<<<<< HEAD
         m_config.m_frugal_depth_splitting_only = sp.frugal_depth_splitting_only();
-=======
-        m_config.m_frugal_deepest_cube_only = sp.frugal_deepest_cube_only();
->>>>>>> 5db6571a
     }
 
     void parallel::batch_manager::collect_statistics(::statistics& st) const {
