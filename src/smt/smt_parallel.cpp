--- conflicted
+++ resolved
@@ -605,11 +605,8 @@
                 continue;
 
             double score_ratio = INFINITY; // score_pos / score_neg;
-<<<<<<< HEAD
-=======
 
             LOG_WORKER(0, " backbone candidate: " << mk_bounded_pp(candidate, m, 3) << " score_pos " << score_pos << " score_neg " << score_neg << "\n");
->>>>>>> 631a3a27
 
             // if score_neg is zero (and thus score_pos > 0 since at this point score_pos != score_neg)
             // then not(e) is a backbone candidate with score_ratio=infinity
@@ -646,11 +643,7 @@
             backbone_candidates.push_back(p.second);
         
         for (expr* e : backbone_candidates)
-<<<<<<< HEAD
-            LOG_WORKER(1, " backbone candidate: " << mk_bounded_pp(e, m, 3) << " head size " << ctx->m_lit_scores->size() << " num vars " << ctx->get_num_bool_vars() << "\n");
-=======
             LOG_WORKER(0, "selected backbone candidate: " << mk_bounded_pp(e, m, 3) << " head size " << ctx->m_lit_scores->size() << " num vars " << ctx->get_num_bool_vars() << "\n");
->>>>>>> 631a3a27
         
         return backbone_candidates;
     }
@@ -665,16 +658,9 @@
 
         unsigned sz = asms.size();
 
-<<<<<<< HEAD
-        for (expr* e : candidates) {
-            // push ¬c
-            expr* not_e = nullptr;
-            asms.push_back(m.mk_not(e));
-=======
         for (expr* e : candidates) 
             asms.push_back(m.mk_not(e));
 
->>>>>>> 631a3a27
             LOG_WORKER(1, "PUSHED BACKBONES TO ASMS\n");
 
             ctx->get_fparams().m_max_conflicts = 100;
@@ -698,17 +684,12 @@
 
             if (r == l_false) {
                 // c must be true in all models → backbone
-<<<<<<< HEAD
-                backbones.push_back(e);
-                LOG_WORKER(1, "backbone found: " << mk_bounded_pp(e, m, 3) << "\n");
-=======
                 auto core = ctx->unsat_core();
                 LOG_WORKER(0, "core: " << core << "\n");
                 if (core.size() == 1) {
                     expr* e = core.get(0);
                     backbones.push_back(mk_not(m, e));
                 }                
->>>>>>> 631a3a27
             }
         
 
