/*++
Copyright (c) 2006 Microsoft Corporation

Module Name:

    smt_quick_checker.cpp

Abstract:

    Incomplete model checker.

Author:

    Leonardo de Moura (leonardo) 2008-06-20.

Revision History:

--*/
#include "smt/smt_context.h"
#include "smt/smt_quick_checker.h"
#include "ast/ast_pp.h"

namespace smt {

    quick_checker::collector::collector(context & c):
        m_context(c),
        m_manager(c.get_manager()),
        m_conservative(true) {
    }

    void quick_checker::collector::init(quantifier * q) {
        m_num_vars = q->get_num_decls();
        m_already_found.reserve(m_num_vars+1, false);
        m_candidates.reserve(m_num_vars+1);
        m_tmp_candidates.reserve(m_num_vars+1);
        for (unsigned i = 0; i < m_num_vars; i++) {
            m_already_found[i] = false;
            m_candidates[i].reset();
        }
        m_cache.reset();
    }

    /**
       \brief Returns true if there is a term (f ... n' ...) in the logical 
       context such that n' is the i-th argument of f, and n and n' are in the
       same equivalence class.

       If f == 0 then true is returned (f == 0 means there is no parent to check)

    */
    bool quick_checker::collector::check_arg(enode * n, func_decl * f, unsigned i) {
        if (!f || !m_conservative)
            return true;
        for (enode * curr : m_context.enodes_of(f)) {
            if (m_context.is_relevant(curr) && curr->is_cgr() && i < curr->get_num_args() && curr->get_arg(i)->get_root() == n->get_root())
                return true;
        }
        return false;
    }

    void quick_checker::collector::collect_core(app * n, func_decl * p, unsigned i) {
        func_decl * f     = n->get_decl();
        unsigned num_args = n->get_num_args();
        for (unsigned j = 0; j < num_args; j++) {
            expr * arg = n->get_arg(j);
            if (is_var(arg)) {
                unsigned idx = to_var(arg)->get_idx();
                if (idx >= m_num_vars)
                    return;
                if (m_already_found[idx] && m_conservative) {
                    enode_set & s  = m_candidates[idx];
                    enode_set & ns = m_tmp_candidates[idx];
                    if (s.empty())
                        continue;
                    ns.reset();
                    for (enode * curr : m_context.enodes_of(f)) {
                        if (m_context.is_relevant(curr) && curr->is_cgr() && check_arg(curr, p, i) && j < curr->get_num_args()) {
                            enode * arg = curr->get_arg(j)->get_root();
                            // intersection
                            if (s.contains(arg))
                                ns.insert(arg);
                        }
                    }
                    SASSERT(m_conservative);
                    s.swap(ns);
                }
                else {
                    m_already_found[idx] = true;
                    enode_set & s  = m_candidates[idx];
                    for (enode * curr : m_context.enodes_of(f)) {
                        if (m_context.is_relevant(curr) && curr->is_cgr() && check_arg(curr, p, i) && j < curr->get_num_args()) {
                            enode * arg = curr->get_arg(j)->get_root();
                            s.insert(arg);
                        }
                    }
                }
            }
            else {
                if (n->get_family_id() != m_manager.get_basic_family_id())
                    collect(arg, n->get_decl(), j);
                else
                    collect(arg, nullptr, 0);
            }
        }
    }

    void quick_checker::collector::collect(expr * n, func_decl * f, unsigned idx) {
        if (is_quantifier(n))
            return;
        if (is_var(n))
            return;
        if (is_ground(n))
            return;
        entry e(n, f, idx);
        if (m_cache.contains(e))
            return;
        m_cache.insert(e);
        collect_core(to_app(n), f, idx);
    }

    void quick_checker::collector::save_result(vector<enode_vector> & candidates) {
        candidates.reserve(m_num_vars+1);
        for (unsigned i = 0; i < m_num_vars; i++) {
            enode_vector & v        = candidates[i];
            v.reset();
            enode_set & s           = m_candidates[i];
            for (enode * curr : s) {
                v.push_back(curr);
            }
        }
        TRACE("collector", 
              tout << "candidates:\n";
              for (unsigned i = 0; i < m_num_vars; i++) {
                  tout << "var " << i << ":";
                  enode_vector & v           = candidates[i];
                  for (enode * n : v) 
                      tout << " #" << n->get_owner_id();
                  tout << "\n";
              });
    }

    void quick_checker::collector::operator()(quantifier * q, bool conservative, vector<enode_vector> & candidates) {
        flet<bool> l(m_conservative, conservative);
        init(q);
        TRACE("collector", tout << "model checking: #" << q->get_id() << "\n" << mk_pp(q, m_manager) << "\n";);
        collect(q->get_expr(), nullptr, 0);
        save_result(candidates);
    }

    quick_checker::quick_checker(context & c):
        m_context(c),
        m_manager(c.get_manager()),
        m_collector(c),
        m_new_exprs(m_manager) {
    }

    /**
       \brief Instantiate instances unsatisfied by the current model. Return true if new instances were generated.
    */
    bool quick_checker::instantiate_unsat(quantifier * q) {
        TRACE("quick_checker", tout << "instantiate instances unsatisfied by current model\n" << mk_pp(q, m_manager) << "\n";);
        m_candidate_vectors.reset();
        m_collector(q, true, m_candidate_vectors);
        m_num_bindings = q->get_num_decls();
        return process_candidates(q, true);
    }

    /**
       \brief Instantiate instances not satisfied by the current model. Return true if new instances were generated.
    */
    bool quick_checker::instantiate_not_sat(quantifier * q) {
        TRACE("quick_checker", tout << "instantiate instances not satisfied by current model\n" << mk_pp(q, m_manager) << "\n";);
        m_candidate_vectors.reset();
        m_collector(q, false, m_candidate_vectors);
        m_num_bindings = q->get_num_decls();
        return process_candidates(q, false);
    }

    bool quick_checker::instantiate_not_sat(quantifier * q, unsigned num_candidates, expr * const * candidates) {
        // initialize m_candidates using the given set of candidates.
        m_candidate_vectors.reset();
        m_num_bindings = q->get_num_decls();
        m_candidate_vectors.reserve(m_num_bindings+1);
        for (unsigned i = 0; i < m_num_bindings; i++) {
            m_candidate_vectors[i].reset();
            sort * s = q->get_decl_sort(i);
            for (unsigned j = 0; j < num_candidates; j++) {
                if (m_manager.get_sort(candidates[j]) == s) {
                    expr * n = candidates[j];
                    m_context.internalize(n, false);
                    enode * e = m_context.get_enode(n);
                    m_candidate_vectors[i].push_back(e);
                }
            }
        }
        return process_candidates(q, false);
    }

    bool quick_checker::process_candidates(quantifier * q, bool unsat) {
        ptr_vector<enode> empty_used_enodes;
        buffer<unsigned> szs;
        buffer<unsigned> it;
        for (unsigned i = 0; i < m_num_bindings; i++) {
            unsigned sz = m_candidate_vectors[i].size();
            if (sz == 0)
                return false;
            szs.push_back(sz);
            it.push_back(0);
        }
        TRACE("quick_checker_sizes", tout << mk_pp(q, m_manager) << "\n"; for (unsigned i = 0; i < szs.size(); i++) tout << szs[i] << " "; tout << "\n";);
        TRACE("quick_checker_candidates", 
              tout << "candidates:\n";
              for (unsigned i = 0; i < m_num_bindings; i++) {
                  enode_vector & v           = m_candidate_vectors[i];
                  for (enode * n : v) 
                      tout << "#" << n->get_owner_id() << " ";
                  tout << "\n";
              });
        bool result = false;
        m_bindings.reserve(m_num_bindings+1, 0);
        do {
            for (unsigned i = 0; i < m_num_bindings; i++)
                m_bindings[m_num_bindings - i - 1] = m_candidate_vectors[i][it[i]];
            if (!m_context.contains_instance(q, m_num_bindings, m_bindings.c_ptr())) {
                bool is_candidate = false;
                TRACE("quick_checker", tout << "processing bindings:";
                      for (unsigned i = 0; i < m_num_bindings; i++) tout << " #" << m_bindings[i]->get_owner_id();
                      tout << "\n";);
                if (unsat)
                    is_candidate = check_quantifier(q, false);
                else
                    is_candidate = !check_quantifier(q, true);
                if (is_candidate) {
                    TRACE("quick_checker", tout << "found new candidate\n";);
                    TRACE("quick_checker_sizes", tout << "found new candidate\n"; 
                          for (unsigned i = 0; i < m_num_bindings; i++) tout << "#" << m_bindings[i]->get_owner_id() << " "; tout << "\n";);
                    unsigned max_generation = get_max_generation(m_num_bindings, m_bindings.c_ptr());
<<<<<<< HEAD
                    if (m_context.add_instance(q, 0 /* no pattern was used */, m_num_bindings, m_bindings.c_ptr(), nullptr, 
                                               max_generation, 
=======
                    if (m_context.add_instance(q, nullptr /* no pattern was used */, m_num_bindings, m_bindings.c_ptr(), max_generation,
>>>>>>> 0c329891
                                               0,  // min_top_generation is only available for instances created by the MAM
                                               0,  // max_top_generation is only available for instances created by the MAM
                                               empty_used_enodes))
                        result = true;
                }
            }
        }
        while (product_iterator_next(szs.size(), szs.c_ptr(), it.c_ptr()));
        return result;
    }

    bool quick_checker::check_quantifier(quantifier * n, bool is_true) {
        bool r = check(n->get_expr(), is_true);
        m_new_exprs.reset();
        m_check_cache.reset();
        m_canonize_cache.reset();
        return r;
    }

    bool quick_checker::all_args(app * a, bool is_true) {
        unsigned num_args = a->get_num_args();
        for (unsigned i = 0; i < num_args; i++)
            if (!check(a->get_arg(i), is_true))
                return false;
        return true;
    }

    bool quick_checker::any_arg(app * a, bool is_true) {
        unsigned num_args = a->get_num_args();
        for (unsigned i = 0; i < num_args; i++)
            if (check(a->get_arg(i), is_true))
                return true;
        return false;
    }

    bool quick_checker::check_core(expr * n, bool is_true) {
        SASSERT(m_manager.is_bool(n));
        if (m_context.b_internalized(n) && m_context.is_relevant(n)) {
            lbool val = m_context.get_assignment(n);
            if (val != l_undef && is_true == (val == l_true))
                return true;
            else 
                return false;
        }
        if (!is_app(n))
            return false;
        app * a = to_app(n);
        if (a->get_family_id() == m_manager.get_basic_family_id()) {
            switch (a->get_decl_kind()) {
            case OP_TRUE:
                return is_true;
            case OP_FALSE:
                return !is_true;
            case OP_NOT:
                return check(a->get_arg(0), !is_true);
            case OP_OR:
                return is_true ? any_arg(a, true) : all_args(a, false);
            case OP_AND:
                return is_true ? all_args(a, true) : any_arg(a, false);
            case OP_ITE: 
                if (check(a->get_arg(0), true))
                    return check(a->get_arg(1), is_true);
                else if (check(a->get_arg(0), false))
                    return check(a->get_arg(2), is_true);
                else 
                    return check(a->get_arg(1), is_true) && check(a->get_arg(2), is_true);
            case OP_EQ: 
                if (m_manager.is_iff(a)) {
                    if (is_true)
                        return (check(a->get_arg(0), true)  && check(a->get_arg(1), true))  || (check(a->get_arg(0), false) && check(a->get_arg(1), false));
                    else
                        return (check(a->get_arg(0), true)  && check(a->get_arg(1), false)) || (check(a->get_arg(0), false) && check(a->get_arg(1), true));
                }

                if (is_true) {
                    return canonize(a->get_arg(0)) == canonize(a->get_arg(1));
                }
                else {
                    expr * lhs = canonize(a->get_arg(0));
                    expr * rhs = canonize(a->get_arg(1));
                    if (m_context.e_internalized(lhs) && m_context.is_relevant(lhs) && 
                        m_context.e_internalized(rhs) && m_context.is_relevant(rhs) &&
                        m_context.get_enode(lhs)->get_root() != m_context.get_enode(rhs)->get_root())
                        return true;
                    return m_manager.are_distinct(lhs, rhs);
                }
            default:
                break;
            }
        }
        expr * new_a = canonize(a);
        TRACE("quick_checker_canonizer", tout << "before:\n" << mk_pp(a, m_manager) << "\nafter:\n" << mk_pp(new_a, m_manager) << "\n";);
        if (m_context.lit_internalized(new_a) && m_context.is_relevant(new_a)) {
            lbool val = m_context.get_assignment(new_a);
            if (val != l_undef)
                return is_true == (val == l_true);
        }
        if (is_true && m_manager.is_true(new_a))
            return true;
        if (!is_true && m_manager.is_false(new_a))
            return true;
        return false;
    }

    bool quick_checker::check(expr * n, bool is_true) {
        expr_bool_pair p(n, is_true);
        bool r;
        if (m_check_cache.find(p, r))
            return r;
        r = check_core(n, is_true);
        m_check_cache.insert(p, r);
        return r;
    }

    expr * quick_checker::canonize(expr * n) {
        if (is_var(n)) {
            unsigned idx = to_var(n)->get_idx();
            if (idx >= m_num_bindings)
                return n;
            // VAR 0 is stored in the last position of m_bindings
            return m_bindings[m_num_bindings - idx - 1]->get_root()->get_owner();
        }
        if (m_context.e_internalized(n))
            return m_context.get_enode(n)->get_root()->get_owner();
        if (!is_app(n) || to_app(n)->get_num_args() == 0)
            return n;
        expr * r;
        if (m_canonize_cache.find(n, r))
            return r;
        bool has_arg_enodes = true;
        ptr_buffer<expr>  new_args;
        ptr_buffer<enode> new_arg_enodes;
        unsigned num_args = to_app(n)->get_num_args();
        for (unsigned i = 0; i < num_args; i++) {
            expr * arg = canonize(to_app(n)->get_arg(i));
            new_args.push_back(arg);
            if (m_context.e_internalized(arg))
                new_arg_enodes.push_back(m_context.get_enode(arg));
            else
                has_arg_enodes = false;
        }
        if (has_arg_enodes) {
            enode * e = m_context.get_enode_eq_to(to_app(n)->get_decl(), num_args, new_arg_enodes.c_ptr());
            if (e) {
                m_canonize_cache.insert(n, e->get_root()->get_owner());
                return e->get_root()->get_owner();
            }
        }
        // substitute by values in the model
        for (unsigned i = 0; i < num_args; i++) {
            expr * arg = new_args[i];
            if (m_context.e_internalized(arg)) {
                expr_ref new_value(m_manager);
                if (m_context.get_value(m_context.get_enode(arg), new_value)) {
                    new_args[i] = new_value;
                    m_new_exprs.push_back(new_value);
                }
            }
        }
        expr_ref new_expr(m_manager);
        new_expr = m_context.get_rewriter().mk_app(to_app(n)->get_decl(), num_args, new_args.c_ptr());
        m_new_exprs.push_back(new_expr);
        m_canonize_cache.insert(n, new_expr);
        return new_expr;
    }

};
<|MERGE_RESOLUTION|>--- conflicted
+++ resolved
@@ -235,12 +235,8 @@
                     TRACE("quick_checker_sizes", tout << "found new candidate\n"; 
                           for (unsigned i = 0; i < m_num_bindings; i++) tout << "#" << m_bindings[i]->get_owner_id() << " "; tout << "\n";);
                     unsigned max_generation = get_max_generation(m_num_bindings, m_bindings.c_ptr());
-<<<<<<< HEAD
-                    if (m_context.add_instance(q, 0 /* no pattern was used */, m_num_bindings, m_bindings.c_ptr(), nullptr, 
-                                               max_generation, 
-=======
-                    if (m_context.add_instance(q, nullptr /* no pattern was used */, m_num_bindings, m_bindings.c_ptr(), max_generation,
->>>>>>> 0c329891
+                    if (m_context.add_instance(q, nullptr /* no pattern was used */, m_num_bindings, m_bindings.c_ptr(), nullptr, 
+                                               max_generation,
                                                0,  // min_top_generation is only available for instances created by the MAM
                                                0,  // max_top_generation is only available for instances created by the MAM
                                                empty_used_enodes))
