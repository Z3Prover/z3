/**
Copyright (c) 2011 Microsoft Corporation

Module Name:

    spacer_util.cpp

Abstract:

    Utility functions for SPACER.


Author:

    Krystof Hoder (t-khoder) 2011-8-19.
    Arie Gurfinkel
    Anvesh Komuravelli

Revision History:

    Modified by Anvesh Komuravelli

Notes:


--*/

#include <sstream>
#include <algorithm>

#include "ast/ast.h"
#include "ast/occurs.h"
#include "ast/ast_pp.h"
#include "ast/rewriter/bool_rewriter.h"
#include "muz/base/dl_util.h"
#include "ast/for_each_expr.h"
#include "smt/params/smt_params.h"
#include "model/model.h"
#include "model/model_evaluator.h"
#include "util/ref_vector.h"
#include "ast/rewriter/rewriter.h"
#include "ast/rewriter/rewriter_def.h"
#include "util/util.h"
#include "muz/spacer/spacer_manager.h"
#include "muz/spacer/spacer_util.h"
#include "ast/rewriter/expr_replacer.h"
#include "model/model_smt2_pp.h"
#include "ast/scoped_proof.h"
#include "qe/qe_lite.h"
#include "muz/spacer/spacer_qe_project.h"
#include "model/model_pp.h"
#include "ast/rewriter/expr_safe_replace.h"

#include "ast/array_decl_plugin.h"
#include "ast/arith_decl_plugin.h"
#include "ast/datatype_decl_plugin.h"
#include "ast/bv_decl_plugin.h"

#include "muz/spacer/spacer_legacy_mev.h"
#include "qe/qe_mbp.h"

#include "tactic/tactical.h"
#include "tactic/core/propagate_values_tactic.h"
#include "tactic/arith/propagate_ineqs_tactic.h"
#include "tactic/arith/arith_bounds_tactic.h"

#include "ast/rewriter/factor_equivs.h"
#include "qe/qe_term_graph.h"

namespace spacer {

    void subst_vars(ast_manager& m,
                    app_ref_vector const& vars, model& mdl, expr_ref& fml) {
        model::scoped_model_completion _sc_(mdl, true);
        expr_safe_replace sub(m);
        for (app * v : vars) sub.insert (v, mdl(v));
        sub(fml);
    }

    void to_mbp_benchmark(std::ostream &out, expr* fml, const app_ref_vector &vars) {
        ast_manager &m = vars.m();
        ast_pp_util pp(m);
        pp.collect(fml);
        pp.display_decls(out);

        out << "(define-fun mbp_benchmark_fml () Bool\n  ";
        out << mk_pp(fml, m) << ")\n\n";

        out << "(push)\n"
            << "(assert mbp_benchmark_fml)\n"
            << "(check-sat)\n"
            << "(mbp mbp_benchmark_fml (";
        for (auto v : vars) {out << mk_pp(v, m) << " ";}
        out << "))\n"
            << "(pop)\n"
            << "(exit)\n";
    }

    void qe_project_z3 (ast_manager& m, app_ref_vector& vars, expr_ref& fml,
                        model & mdl, bool reduce_all_selects, bool use_native_mbp,
                        bool dont_sub) {
        params_ref p;
        p.set_bool("reduce_all_selects", reduce_all_selects);
        p.set_bool("dont_sub", dont_sub);

        qe::mbp mbp(m, p);
        mbp.spacer(vars, mdl, fml);
    }

    /*
     * eliminate simple equalities using qe_lite
     * then, MBP for Booleans (substitute), reals (based on LW), ints (based on Cooper), and arrays
     */
    void qe_project_spacer (ast_manager& m, app_ref_vector& vars, expr_ref& fml,
                            model& mdl, bool reduce_all_selects, bool use_native_mbp,
                            bool dont_sub) {
        th_rewriter rw (m);
        TRACE ("spacer_mbp",
               tout << "Before projection:\n";
               tout << fml << "\n";
               tout << "Vars:\n" << vars;);

        {
            // Ensure that top-level AND of fml is flat
            expr_ref_vector flat(m);
            flatten_and (fml, flat);
            fml = mk_and(flat);
        }


        // uncomment for benchmarks
        //to_mbp_benchmark(verbose_stream(), fml, vars);

        app_ref_vector arith_vars (m);
        app_ref_vector array_vars (m);
        array_util arr_u (m);
        arith_util ari_u (m);
        expr_safe_replace bool_sub (m);
        expr_ref bval (m);

        while (true) {
            params_ref p;
            qe_lite qe(m, p, false);
            qe (vars, fml);
            rw (fml);

            TRACE ("spacer_mbp",
                   tout << "After qe_lite:\n";
                   tout << mk_pp (fml, m) << "\n";
                   tout << "Vars:\n" << vars;);

            SASSERT (!m.is_false (fml));


            // sort out vars into bools, arith (int/real), and arrays
            for (app* v : vars) {
                if (m.is_bool (v)) {
                    // obtain the interpretation of the ith var
                    // using model completion
                    model::scoped_model_completion _sc_(mdl, true);
                    bool_sub.insert (v, mdl(v));
                } else if (arr_u.is_array(v)) {
                    array_vars.push_back(v);
                } else {
                    SASSERT (ari_u.is_int(v) || ari_u.is_real(v));
                    arith_vars.push_back(v);
                }
            }

            // substitute Booleans
            if (!bool_sub.empty()) {
                bool_sub(fml);
                // -- bool_sub is not simplifying
                rw (fml);
                SASSERT(!m.is_false (fml));
                TRACE("spacer_mbp", tout << "Projected Booleans:\n" << fml << "\n"; );
                bool_sub.reset();
            }

            TRACE ("spacer_mbp", tout << "Array vars:\n"; tout << array_vars;);

            vars.reset ();

            // project arrays
            {
                scoped_no_proof _sp (m);
                // -- local rewriter that is aware of current proof mode
                th_rewriter srw(m);
                spacer_qe::array_project (mdl, array_vars, fml, vars, reduce_all_selects);
                SASSERT (array_vars.empty ());
                srw (fml);
                SASSERT (!m.is_false (fml));
            }

            TRACE ("spacer_mbp",
                   tout << "extended model:\n";
                   model_pp (tout, mdl);
                   tout << "Auxiliary variables of index and value sorts:\n";
                   tout << vars;);

            if (vars.empty()) { break; }
        }

        // project reals and ints
        if (!arith_vars.empty ()) {
            TRACE ("spacer_mbp", tout << "Arith vars:\n" << arith_vars;);

        if (use_native_mbp) {
              qe::mbp mbp (m);
              expr_ref_vector fmls(m);
              flatten_and (fml, fmls);

              mbp (true, arith_vars, mdl, fmls);
              fml = mk_and(fmls);
              SASSERT(arith_vars.empty ());
        } else {
                scoped_no_proof _sp (m);
                spacer_qe::arith_project (mdl, arith_vars, fml);
        }

            TRACE ("spacer_mbp",
                   tout << "Projected arith vars:\n" << fml << "\n";
                   tout << "Remaining arith vars:\n" << arith_vars << "\n";);
            SASSERT (!m.is_false (fml));
        }

        if (!arith_vars.empty ()) {
            mbqi_project (mdl, arith_vars, fml);
        }

        // substitute any remaining arith vars
        if (!dont_sub && !arith_vars.empty ()) {
            subst_vars (m, arith_vars, mdl, fml);
            TRACE ("spacer_mbp",
                    tout << "After substituting remaining arith vars:\n";
                    tout << mk_pp (fml, m) << "\n";
                  );
            // an extra round of simplification because subst_vars is not simplifying
            rw(fml);
        }

        DEBUG_CODE (
            model_evaluator mev(mdl);
            mev.set_model_completion(false);
            SASSERT(mev.is_true(fml));
        );

        vars.reset ();
        if (dont_sub && !arith_vars.empty ()) {
            vars.append(arith_vars);
        }
    }


    static expr* apply_accessor(ast_manager &m,
                                ptr_vector<func_decl> const& acc,
                                unsigned j,
                                func_decl* f,
                                expr* c)
    {
        if (is_app(c) && to_app(c)->get_decl() == f) {
            return to_app(c)->get_arg(j);
        } else {
            return m.mk_app(acc[j], c);
        }
    }

    void qe_project (ast_manager& m, app_ref_vector& vars, expr_ref& fml,
                     model &mdl, bool reduce_all_selects, bool use_native_mbp,
                     bool dont_sub) {
        if (use_native_mbp)
            qe_project_z3(m, vars, fml, mdl,
                          reduce_all_selects, use_native_mbp, dont_sub);
        else
            qe_project_spacer(m, vars, fml, mdl,
                              reduce_all_selects, use_native_mbp, dont_sub);
    }

    void expand_literals(ast_manager &m, expr_ref_vector& conjs) {
        if (conjs.empty()) { return; }
        arith_util arith(m);
        datatype_util dt(m);
        bv_util       bv(m);
        expr* e1, *e2, *c, *val;
        rational r;
        unsigned bv_size;

        TRACE("spacer_expand", tout << "begin expand\n" << conjs << "\n";);

        for (unsigned i = 0; i < conjs.size(); ++i) {
            expr* e = conjs[i].get();
            if (m.is_eq(e, e1, e2) && arith.is_int_real(e1)) {
                conjs[i] = arith.mk_le(e1,e2);
                if (i+1 == conjs.size()) {
                    conjs.push_back(arith.mk_ge(e1, e2));
                } else {
                    conjs.push_back(conjs[i+1].get());
                    conjs[i+1] = arith.mk_ge(e1, e2);
                }
                ++i;
            } else if ((m.is_eq(e, c, val) && is_app(val) && dt.is_constructor(to_app(val))) ||
                       (m.is_eq(e, val, c) && is_app(val) && dt.is_constructor(to_app(val)))) {
                func_decl* f = to_app(val)->get_decl();
                func_decl* r = dt.get_constructor_is(f);
                conjs[i] = m.mk_app(r, c);
                ptr_vector<func_decl> const& acc = *dt.get_constructor_accessors(f);
                for (unsigned j = 0; j < acc.size(); ++j) {
                    conjs.push_back(m.mk_eq(apply_accessor(m, acc, j, f, c), to_app(val)->get_arg(j)));
                }
            } else if ((m.is_eq(e, c, val) && bv.is_numeral(val, r, bv_size)) ||
                       (m.is_eq(e, val, c) && bv.is_numeral(val, r, bv_size))) {
                rational two(2);
                for (unsigned j = 0; j < bv_size; ++j) {
                    parameter p(j);
                    expr* e = m.mk_eq(m.mk_app(bv.get_family_id(), OP_BIT1), bv.mk_extract(j, j, c));
                    if ((r % two).is_zero()) {
                        e = m.mk_not(e);
                    }
                    r = div(r, two);
                    if (j == 0) {
                        conjs[i] = e;
                    } else {
                        conjs.push_back(e);
                    }
                }
            }
        }
        TRACE("spacer_expand", tout << "end expand\n" << conjs << "\n";);
    }

namespace {
    class implicant_picker {
        model &m_model;
        ast_manager &m;
        arith_util m_arith;

        expr_ref_vector m_todo;
        expr_mark m_visited;

        // add literal to the implicant
        // applies lightweight normalization
        void add_literal(expr *e, expr_ref_vector &out) {
            SASSERT(m.is_bool(e));

            expr_ref res(m), v(m);
            v = m_model(e);
            // the literal must have a value
            SASSERT(m.is_true(v) || m.is_false(v));

            res = m.is_false(v) ? m.mk_not(e) : e;

            if (m.is_distinct(res)) {
                // --(distinct a b) == (not (= a b))
                if (to_app(res)->get_num_args() == 2) {
                    res = m.mk_eq(to_app(res)->get_arg(0),
                                  to_app(res)->get_arg(1));
                    res = m.mk_not(res);
                }
            }

            expr *nres = nullptr, *f1 = nullptr, *f2 = nullptr;
            if (m.is_not(res, nres)) {
                // --(not (xor a b)) == (= a b)
                if (m.is_xor(nres, f1, f2))
                    res = m.mk_eq(f1, f2);
                // -- split arithmetic inequality
                else if (m.is_eq(nres, f1, f2) && m_arith.is_int_real(f1)) {
                    res = m_arith.mk_lt(f1, f2);
                    if (!m_model.is_true(res))
                        res = m_arith.mk_lt(f2, f1);
                }
            }

            if (!m_model.is_true(res)) {
                verbose_stream() << "Bad literal: " << res << "\n";
            }
            SASSERT(m_model.is_true(res));
            out.push_back(res);
        }

        void process_app(app *a, expr_ref_vector &out)  {
            if (m_visited.is_marked(a)) return;
            SASSERT(m.is_bool(a));
            expr_ref v(m);
            v = m_model(a);
            bool is_true = m.is_true(v);

            if (!is_true && !m.is_false(v)) return;

            expr *na = nullptr, *f1 = nullptr, *f2 = nullptr, *f3 = nullptr;

            SASSERT(!m.is_false(a));
            if (m.is_true(a)) {
                // noop
            }
            else if (a->get_family_id() != m.get_basic_family_id()) {
                add_literal(a, out);
            }
            else if (is_uninterp_const(a)) {
                add_literal(a, out);
            }
            else if (m.is_not(a, na)) {
                m_todo.push_back(na);
            }
            else if (m.is_distinct(a)) {
                if (!is_true) {
                    f1 = qe::project_plugin::pick_equality(m, m_model, a);
                    m_todo.push_back(f1);
                }
                else if (a->get_num_args() == 2) {
                    add_literal(a, out);
                }
                else {
                    m_todo.push_back(m.mk_distinct_expanded(a->get_num_args(),
                                                            a->get_args()));
                }
            }
            else if (m.is_and(a)) {
                if (is_true) {
                    m_todo.append(a->get_num_args(), a->get_args());
                }
                else {
                    for (expr* e : *a) {
                        if (m_model.is_false(e)) {
                            m_todo.push_back(e);
                            break;
                        }
                    }
                }
            }
            else if (m.is_or(a)) {
                if (!is_true)
                    m_todo.append(a->get_num_args(), a->get_args());
                else {
                    for (expr * e : *a) {
                        if (m_model.is_true(e)) {
                            m_todo.push_back(e);
                            break;
                        }
                    }
                }
            }
            else if (m.is_eq(a, f1, f2) ||
                     (is_true && m.is_not(a, na) && m.is_xor(na, f1, f2))) {
                if (!m.are_equal(f1, f2) && !m.are_distinct(f1, f2)) {
                    if (m.is_bool(f1) &&
                        (!is_uninterp_const(f1) || !is_uninterp_const(f2)))
                        m_todo.append(a->get_num_args(), a->get_args());
                    else
                        add_literal(a, out);
                }
            }
            else if (m.is_ite(a, f1, f2, f3)) {
                if (m.are_equal(f2, f3)) {
                    m_todo.push_back(f2);
                }
                else if (m_model.is_true(f2) && m_model.is_true(f3)) {
                    m_todo.push_back(f2);
                    m_todo.push_back(f3);
                }
                else if (m_model.is_false(f2) && m_model.is_false(f3)) {
                    m_todo.push_back(f2);
                    m_todo.push_back(f3);
                }
                else if (m_model.is_true(f1)) {
                    m_todo.push_back(f1);
                    m_todo.push_back(f2);
                }
                else if (m_model.is_false(f1)) {
                    m_todo.push_back(f1);
                    m_todo.push_back(f3);
                }
            }
            else if (m.is_xor(a, f1, f2)) {
                m_todo.append(a->get_num_args(), a->get_args());
            }
            else if (m.is_implies(a, f1, f2)) {
                if (is_true) {
                    if (m_model.is_true(f2))
                        m_todo.push_back(f2);
                    else if (m_model.is_false(f1))
                        m_todo.push_back(f1);
                }
                else
                    m_todo.append(a->get_num_args(), a->get_args());
            }
            else {
                IF_VERBOSE(0,
                           verbose_stream() << "Unexpected expression: "
                           << mk_pp(a, m) << "\n");
                UNREACHABLE();
            }
        }

        void pick_literals(expr *e, expr_ref_vector &out)  {
            SASSERT(m_todo.empty());
            if (m_visited.is_marked(e) || !is_app(e)) return;

            m_todo.push_back(e);
            do {
                e = m_todo.back();
                if (!is_app(e)) continue;
                app * a = to_app(e);
                m_todo.pop_back();
                process_app(a, out);
                m_visited.mark(a, true);
            } 
            while (!m_todo.empty());
        }

        bool pick_implicant(const expr_ref_vector &in, expr_ref_vector &out) {
            m_visited.reset();
            bool is_true = m_model.is_true(in);

            for (expr* e : in) {
                if (is_true || m_model.is_true(e)) {
                    pick_literals(e, out);
                }
            }
            m_visited.reset();
            return is_true;
        }

    public:

        implicant_picker(model &mdl) :
            m_model(mdl), m(m_model.get_manager()), m_arith(m), m_todo(m) {}

        void operator()(expr_ref_vector &in, expr_ref_vector& out) {
            model::scoped_model_completion _sc_(m_model, false);
            pick_implicant(in, out);
        }
    };
}

    void compute_implicant_literals(model &mdl,
                                     expr_ref_vector &formula,
                                     expr_ref_vector &res) {
        // flatten the formula and remove all trivial literals

        // TBD: not clear why there is a dependence on it(other than
        // not handling of Boolean constants by implicant_picker), however,
        // it was a source of a problem on a benchmark
        flatten_and(formula);
        if (formula.empty()) {return;}

        implicant_picker ipick(mdl);
        ipick(formula, res);
    }

    void simplify_bounds_old(expr_ref_vector& cube) {
        ast_manager& m = cube.m();
        scoped_no_proof _no_pf_(m);
        goal_ref g(alloc(goal, m, false, false, false));
        for (expr* c : cube)
            g->assert_expr(c);

        goal_ref_buffer result;
        tactic_ref simplifier = mk_arith_bounds_tactic(m);
       (*simplifier)(g, result);
        SASSERT(result.size() == 1);
        goal* r = result[0];
        cube.reset();
        for (unsigned i = 0; i < r->size(); ++i) {
            cube.push_back(r->form(i));
        }
    }

    void simplify_bounds_new(expr_ref_vector &cube) {
        ast_manager &m = cube.m();
        scoped_no_proof _no_pf_(m);
        goal_ref g(alloc(goal, m, false, false, false));
        for (expr* c : cube)
            g->assert_expr(c);

        goal_ref_buffer goals;
        tactic_ref prop_values = mk_propagate_values_tactic(m);
        tactic_ref prop_bounds = mk_propagate_ineqs_tactic(m);
        tactic_ref t = and_then(prop_values.get(), prop_bounds.get());

       (*t)(g, goals);
        SASSERT(goals.size() == 1);

        g = goals[0];
        cube.reset();
        for (unsigned i = 0; i < g->size(); ++i) {
            cube.push_back(g->form(i));
        }
    }

    void simplify_bounds(expr_ref_vector &cube) {
        simplify_bounds_new(cube);
    }

    /// Adhoc rewriting of arithmetic expressions
    struct adhoc_rewriter_cfg : public default_rewriter_cfg {
        ast_manager &m;
        arith_util m_util;

        adhoc_rewriter_cfg(ast_manager &manager) : m(manager), m_util(m) {}

        bool is_le(func_decl const * n) const { return m_util.is_le(n); }
        bool is_ge(func_decl const * n) const { return m_util.is_ge(n); }

        br_status reduce_app(func_decl * f, unsigned num, expr * const * args,
                              expr_ref & result, proof_ref & result_pr) {
            expr * e;
            if (is_le(f))
                return mk_le_core(args[0], args[1], result);
            if (is_ge(f))
                return mk_ge_core(args[0], args[1], result);
            if (m.is_not(f) && m.is_not(args[0], e)) {
                result = e;
                return BR_DONE;
            }
            return BR_FAILED;
        }

        br_status mk_le_core(expr *arg1, expr * arg2, expr_ref & result) {
            // t <= -1  ==> t < 0 ==> !(t >= 0)
            if (m_util.is_int(arg1) && m_util.is_minus_one(arg2)) {
                result = m.mk_not(m_util.mk_ge(arg1, mk_zero()));
                return BR_DONE;
            }
            return BR_FAILED;
        }
        br_status mk_ge_core(expr * arg1, expr * arg2, expr_ref & result) {
            // t >= 1 ==> t > 0 ==> !(t <= 0)
            if (m_util.is_int(arg1) && is_one(arg2)) {

                result = m.mk_not(m_util.mk_le(arg1, mk_zero()));
                return BR_DONE;
            }
            return BR_FAILED;
        }
        expr * mk_zero() {return m_util.mk_numeral(rational(0), true);}
        bool is_one(expr const * n) const {
            rational val; return m_util.is_numeral(n, val) && val.is_one();
        }
    };

    void normalize(expr *e, expr_ref &out,
                    bool use_simplify_bounds,
                    bool use_factor_eqs)
    {

        params_ref params;
        // arith_rewriter
        params.set_bool("sort_sums", true);
        params.set_bool("gcd_rounding", true);
        params.set_bool("arith_lhs", true);
        // poly_rewriter
        params.set_bool("som", true);
        params.set_bool("flat", true);

        // apply rewriter
        th_rewriter rw(out.m(), params);
        rw(e, out);

        adhoc_rewriter_cfg adhoc_cfg(out.m());
        rewriter_tpl<adhoc_rewriter_cfg> adhoc_rw(out.m(), false, adhoc_cfg);
        adhoc_rw(out.get(), out);

        if (out.m().is_and(out)) {
            expr_ref_vector v(out.m());
            flatten_and(out, v);

            if (v.size() > 1) {
                // sort arguments of the top-level and
                std::stable_sort(v.c_ptr(), v.c_ptr() + v.size(), ast_lt_proc());

                if (use_simplify_bounds) {
                    // remove redundant inequalities
                    simplify_bounds(v);
                }
                if (use_factor_eqs) {
                    // -- refactor equivalence classes and choose a representative
                    qe::term_graph egraph(out.m());
                    egraph.add_lits(v);
                    v.reset();
                    egraph.to_lits(v);
                }

                TRACE("spacer_normalize",
                      tout << "Normalized:\n"
                      << out << "\n"
                      << "to\n"
                      << mk_and(v) << "\n";);
                TRACE("spacer_normalize",
                      qe::term_graph egraph(out.m());
                      for (expr* e : v) egraph.add_lit(to_app(e));
                      tout << "Reduced app:\n"
                      << mk_pp(egraph.to_app(), out.m()) << "\n";);
                out = mk_and(v);
            }
        }
    }

    // rewrite term such that the pretty printing is easier to read
    struct adhoc_rewriter_rpp : public default_rewriter_cfg {
        ast_manager &m;
        arith_util m_arith;

        adhoc_rewriter_rpp(ast_manager &manager) : m(manager), m_arith(m) {}

        bool is_le(func_decl const * n) const { return m_arith.is_le(n); }
        bool is_ge(func_decl const * n) const { return m_arith.is_ge(n); }
        bool is_lt(func_decl const * n) const { return m_arith.is_lt(n); }
        bool is_gt(func_decl const * n) const { return m_arith.is_gt(n); }
        bool is_zero(expr const * n) const {rational val; return m_arith.is_numeral(n, val) && val.is_zero();}

        br_status reduce_app(func_decl * f, unsigned num, expr * const * args,
                              expr_ref & result, proof_ref & result_pr)
        {
            br_status st = BR_FAILED;
            expr *e1, *e2, *e3, *e4;

            // rewrites(=(+ A(* -1 B)) 0) into(= A B)
            if (m.is_eq(f) && is_zero(args [1]) &&
                m_arith.is_add(args[0], e1, e2) &&
                m_arith.is_mul(e2, e3, e4) && m_arith.is_minus_one(e3)) {
                result = m.mk_eq(e1, e4);
                return BR_DONE;
            }
            // simplify normalized leq, where right side is different from 0
            // rewrites(<=(+ A(* -1 B)) C) into(<= A B+C)
            else if ((is_le(f) || is_lt(f) || is_ge(f) || is_gt(f)) &&
                     m_arith.is_add(args[0], e1, e2) &&
                     m_arith.is_mul(e2, e3, e4) && m_arith.is_minus_one(e3)) {
                expr_ref rhs(m);
                rhs = is_zero(args[1]) ? e4 : m_arith.mk_add(e4, args[1]);

                if (is_le(f)) {
                    result = m_arith.mk_le(e1, rhs);
                    st = BR_DONE;
                } else if (is_lt(f)) {
                    result = m_arith.mk_lt(e1, rhs);
                    st = BR_DONE;
                } else if (is_ge(f)) {
                    result = m_arith.mk_ge(e1, rhs);
                    st = BR_DONE;
                } else if (is_gt(f)) {
                    result = m_arith.mk_gt(e1, rhs);
                    st = BR_DONE;
                } else
                { UNREACHABLE(); }
            }
            // simplify negation of ordering predicate
            else if (m.is_not(f)) {
                if (m_arith.is_lt(args[0], e1, e2)) {
                    result = m_arith.mk_ge(e1, e2);
                    st = BR_DONE;
                } else if (m_arith.is_le(args[0], e1, e2)) {
                    result = m_arith.mk_gt(e1, e2);
                    st = BR_DONE;
                } else if (m_arith.is_gt(args[0], e1, e2)) {
                    result = m_arith.mk_le(e1, e2);
                    st = BR_DONE;
                } else if (m_arith.is_ge(args[0], e1, e2)) {
                    result = m_arith.mk_lt(e1, e2);
                    st = BR_DONE;
                }
            }
            return st;
        }
    };

    mk_epp::mk_epp(ast *t, ast_manager &m, unsigned indent,
                   unsigned num_vars, char const * var_prefix) :
        mk_pp(t, m, m_epp_params, indent, num_vars, var_prefix), m_epp_expr(m) {
        m_epp_params.set_uint("min_alias_size", UINT_MAX);
        m_epp_params.set_uint("max_depth", UINT_MAX);

        if (is_expr(m_ast)) {
            rw(to_expr(m_ast), m_epp_expr);
            m_ast = m_epp_expr;
        }
    }

<<<<<<< HEAD
void mk_epp::rw(expr *e, expr_ref &out)
{
    adhoc_rewriter_rpp cfg(out.m());
    rewriter_tpl<adhoc_rewriter_rpp> arw(out.m(), false, cfg);
    arw(e, out);
}

    void ground_expr (expr *e, expr_ref &out, app_ref_vector &vars)
    {
         expr_free_vars fv;
         ast_manager &m = out.get_manager ();
         fv (e);
         if (vars.size () < fv.size ())
    { vars.resize(fv.size()); }
         for (unsigned i = 0, sz = fv.size (); i < sz; ++i) {
             SASSERT (fv[i]);
             std::string str = "zk!" + datalog::to_string(sz - 1 - i);
             vars [i] = m.mk_const (symbol(str.c_str()), fv [i]);
         }
         var_subst vs(m);
         out = vs (e, vars.size (), (expr**) vars.c_ptr ());
=======
    void mk_epp::rw(expr *e, expr_ref &out) {
        adhoc_rewriter_rpp cfg(out.m());
        rewriter_tpl<adhoc_rewriter_rpp> arw(out.m(), false, cfg);
        arw(e, out);
>>>>>>> 0c329891
    }

    void ground_expr(expr *e, expr_ref &out, app_ref_vector &vars) {
        expr_free_vars fv;
        ast_manager &m = out.get_manager();

        fv(e);
        if (vars.size() < fv.size()) {
            vars.resize(fv.size());
        }
        for (unsigned i = 0, sz = fv.size(); i < sz; ++i) {
            sort *s = fv[i] ? fv[i] : m.mk_bool_sort();
            vars[i] = mk_zk_const(m, i, s);
            var_subst vs(m, false);
            vs(e, vars.size(),(expr * *) vars.c_ptr(), out);
        }
    }

    struct index_term_finder {
        ast_manager     &m;
        array_util       m_array;
        app_ref          m_var;
        expr_ref_vector &m_res;

        index_term_finder(ast_manager &mgr, app* v, expr_ref_vector &res) : m(mgr), m_array(m), m_var(v, m), m_res(res) {}
        void operator()(var *n) {}
        void operator()(quantifier *n) {}
        void operator()(app *n) {
            if (m_array.is_select(n) || m.is_eq(n)) {
                unsigned i = 0;
                for (expr * arg : *n) {
                    if ((m.is_eq(n) || i > 0) && m_var != arg) m_res.push_back(arg);
                    ++i;
                }
            }
        }
    };

    bool mbqi_project_var(model &mdl, app* var, expr_ref &fml) {
        ast_manager &m = fml.get_manager();
        model::scoped_model_completion _sc_(mdl, false);

        expr_ref val(m);
        val = mdl(var);

        TRACE("mbqi_project_verbose",
              tout << "MBQI: var: " << mk_pp(var, m) << "\n"
              << "fml: " << fml << "\n";);
        expr_ref_vector terms(m);
        index_term_finder finder(m, var, terms);
        for_each_expr(finder, fml);

        TRACE("mbqi_project_verbose", tout << "terms:\n" << terms << "\n";);

        for (expr * term : terms) {
            expr_ref tval(m);
            tval = mdl(term);

            TRACE("mbqi_project_verbose",
                   tout << "term: " << mk_pp(term, m)
                   << " tval: " << tval << " val: " << val << "\n";);

            // -- if the term does not contain an occurrence of var
            // -- and is in the same equivalence class in the model
            if (tval == val && !occurs(var, term)) {
                TRACE("mbqi_project",
                       tout << "MBQI: replacing " << mk_pp(var, m)
                      << " with " << mk_pp(term, m) << "\n";);
                expr_safe_replace sub(m);
                sub.insert(var, term);
                sub(fml);
                return true;
            }
        }

        TRACE("mbqi_project",
               tout << "MBQI: failed to eliminate " << mk_pp(var, m)
              << " from " << fml << "\n";);

        return false;
    }

    void mbqi_project(model &mdl, app_ref_vector &vars, expr_ref &fml) {
        ast_manager &m = fml.get_manager();
        expr_ref tmp(m);
        model::scoped_model_completion _sc_(mdl, false);
        // -- evaluate to initialize mev cache
        tmp = mdl(fml);
        tmp.reset();

        unsigned j = 0;
        for (app* v : vars)
            if (!mbqi_project_var(mdl, v, fml))
                vars[j++] = v;
        vars.shrink(j);
    }

    struct found {};
    struct check_select {
        array_util a;
        check_select(ast_manager& m): a(m) {}
        void operator()(expr* n) {}
        void operator()(app* n) { if (a.is_select(n)) throw found(); }
    };

    bool contains_selects(expr* fml, ast_manager& m) {
        check_select cs(m);
        try {
            for_each_expr(cs, fml);
            return false;
        }
        catch(found) {
            return true;
        }
    }

    struct collect_indices {
        app_ref_vector& m_indices;
        array_util      a;
        collect_indices(app_ref_vector& indices): m_indices(indices), a(indices.get_manager()) {}
        void operator()(expr* n) {}
        void operator()(app* n) {
            if (a.is_select(n))
                for (unsigned i = 1; i < n->get_num_args(); ++i)
                    if (is_app(n->get_arg(i)))
                        m_indices.push_back(to_app(n->get_arg(i)));
        }
    };

    void get_select_indices(expr* fml, app_ref_vector &indices, ast_manager& m) {
        collect_indices ci(indices);
        for_each_expr(ci, fml);
    }

    struct collect_decls {
        app_ref_vector& m_decls;
        std::string&    prefix;
        collect_decls(app_ref_vector& decls, std::string& p): m_decls(decls), prefix(p) {}
        void operator()(expr* n) {}
        void operator()(app* n) {
            if (n->get_decl()->get_name().str().find(prefix) != std::string::npos)
                m_decls.push_back(n);
        }
    };

    void find_decls(expr* fml, app_ref_vector& decls, std::string& prefix) {
        collect_decls cd(decls, prefix);
        for_each_expr(cd, fml);
    }

}

template class rewriter_tpl<spacer::adhoc_rewriter_cfg>;
template class rewriter_tpl<spacer::adhoc_rewriter_rpp>;<|MERGE_RESOLUTION|>--- conflicted
+++ resolved
@@ -777,39 +777,15 @@
         }
     }
 
-<<<<<<< HEAD
-void mk_epp::rw(expr *e, expr_ref &out)
-{
-    adhoc_rewriter_rpp cfg(out.m());
-    rewriter_tpl<adhoc_rewriter_rpp> arw(out.m(), false, cfg);
-    arw(e, out);
-}
-
-    void ground_expr (expr *e, expr_ref &out, app_ref_vector &vars)
-    {
-         expr_free_vars fv;
-         ast_manager &m = out.get_manager ();
-         fv (e);
-         if (vars.size () < fv.size ())
-    { vars.resize(fv.size()); }
-         for (unsigned i = 0, sz = fv.size (); i < sz; ++i) {
-             SASSERT (fv[i]);
-             std::string str = "zk!" + datalog::to_string(sz - 1 - i);
-             vars [i] = m.mk_const (symbol(str.c_str()), fv [i]);
-         }
-         var_subst vs(m);
-         out = vs (e, vars.size (), (expr**) vars.c_ptr ());
-=======
     void mk_epp::rw(expr *e, expr_ref &out) {
         adhoc_rewriter_rpp cfg(out.m());
         rewriter_tpl<adhoc_rewriter_rpp> arw(out.m(), false, cfg);
         arw(e, out);
->>>>>>> 0c329891
     }
 
     void ground_expr(expr *e, expr_ref &out, app_ref_vector &vars) {
         expr_free_vars fv;
-        ast_manager &m = out.get_manager();
+        ast_manager &m = out.m();
 
         fv(e);
         if (vars.size() < fv.size()) {
@@ -819,7 +795,7 @@
             sort *s = fv[i] ? fv[i] : m.mk_bool_sort();
             vars[i] = mk_zk_const(m, i, s);
             var_subst vs(m, false);
-            vs(e, vars.size(),(expr * *) vars.c_ptr(), out);
+            out = vs(e, vars.size(),(expr * *) vars.c_ptr());
         }
     }
 
