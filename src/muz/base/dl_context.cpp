--- conflicted
+++ resolved
@@ -1255,12 +1255,6 @@
                 continue;
             }
             quantifier* q = to_quantifier(r);
-<<<<<<< HEAD
-=======
-            if (!q->is_forall()) {
-                continue;
-            }
->>>>>>> 0c329891
             if (has_quantifiers(q->get_expr())) {
                 continue;
             }
