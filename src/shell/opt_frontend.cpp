--- conflicted
+++ resolved
@@ -15,14 +15,10 @@
 #include "ast/arith_decl_plugin.h"
 #include "ast/ast_pp.h"
 #include "ast/reg_decl_plugins.h"
-<<<<<<< HEAD
 #include "model/model_smt2_pp.h"
 #include "opt/opt_context.h"
+#include "shell/opt_frontend.h"
 #include "opt/opt_parse.h"
-#include "shell/opt_frontend.h"
-=======
-#include "opt/opt_parse.h"
->>>>>>> fc719a5e
 
 extern bool g_display_statistics;
 static bool g_first_interrupt = true;
@@ -95,7 +91,6 @@
     g_opt = &opt;
     params_ref p = gparams::get_module("opt");
     opt.updt_params(p);
-<<<<<<< HEAD
     switch (f) {
     case wcnf_t:
         parse_wcnf(opt, in, g_handles);
@@ -106,13 +101,6 @@
     case lp_t:
         parse_lp(opt, in, g_handles);
         break;
-=======
-    if (is_wcnf) {
-        parse_wcnf(opt, in, g_handles);
-    }
-    else {
-        parse_opb(opt, in, g_handles);
->>>>>>> fc719a5e
     }
     try {
         cancel_eh<reslimit> eh(m.limit());
