/*++
Copyright (c) 2011 Microsoft Corporation

Module Name:

    cmd_context.cpp

Abstract:
    Command context.

Author:

    Leonardo (leonardo) 2011-03-01

Notes:

--*/

#include<signal.h>
#include "util/tptr.h"
#include "util/cancel_eh.h"
#include "util/scoped_ctrl_c.h"
#include "util/dec_ref_util.h"
#include "util/scoped_timer.h"
#include "ast/func_decl_dependencies.h"
#include "ast/arith_decl_plugin.h"
#include "ast/bv_decl_plugin.h"
#include "ast/array_decl_plugin.h"
#include "ast/datatype_decl_plugin.h"
#include "ast/seq_decl_plugin.h"
#include "ast/pb_decl_plugin.h"
#include "ast/fpa_decl_plugin.h"
#include "ast/ast_pp.h"
#include "ast/rewriter/var_subst.h"
#include "ast/pp.h"
#include "ast/ast_smt2_pp.h"
#include "ast/decl_collector.h"
#include "ast/well_sorted.h"
#include "ast/for_each_expr.h"
#include "ast/rewriter/th_rewriter.h"
#include "model/model_evaluator.h"
#include "model/model_smt2_pp.h"
#include "model/model_v2_pp.h"
#include "model/model_params.hpp"
#include "tactic/tactic_exception.h"
#include "tactic/generic_model_converter.h"
#include "solver/smt_logics.h"
#include "cmd_context/basic_cmds.h"
#include "cmd_context/cmd_context.h"

func_decls::func_decls(ast_manager & m, func_decl * f):
    m_decls(TAG(func_decl*, f, 0)) {
    m.inc_ref(f);
}

void func_decls::finalize(ast_manager & m) {
    TRACE("cmd_context_detail", tout << "finalizing func_decls...\n";);
    if (GET_TAG(m_decls) == 0) {
        m.dec_ref(UNTAG(func_decl *, m_decls));
    }
    else {
        TRACE("func_decls", tout << "finalize...\n";);
        func_decl_set * fs = UNTAG(func_decl_set *, m_decls);
        for (func_decl * f : *fs) {
            TRACE("func_decls", tout << "dec_ref of " << f->get_name() << " ref_count: " << f->get_ref_count() << "\n";);
            m.dec_ref(f);
        }
        dealloc(fs);
    }
    m_decls = nullptr;
}

bool func_decls::signatures_collide(func_decl* f, func_decl* g) const {
    return f == g;
}

bool func_decls::signatures_collide(unsigned n, sort* const* domain, sort* range, func_decl* g) const {
    if (g->get_range() != range) return false;
    if (n != g->get_arity()) return false;
    for (unsigned i = 0; i < n; ++i) {
        if (domain[i] != g->get_domain(i)) return false;
    }
    return true;
}

bool func_decls::contains(func_decl * f) const {
    if (GET_TAG(m_decls) == 0) {
        func_decl* g = UNTAG(func_decl*, m_decls);
        return g && signatures_collide(f, g);
    }
    else {
        func_decl_set * fs = UNTAG(func_decl_set *, m_decls);
        for (func_decl* g : *fs) {
            if (signatures_collide(f, g)) return true;
        }
    }
    return false;
}


bool func_decls::contains(unsigned n, sort* const* domain, sort* range) const {
    if (GET_TAG(m_decls) == 0) {
        func_decl* g = UNTAG(func_decl*, m_decls);
        return g && signatures_collide(n, domain, range, g);
    }
    else {
        func_decl_set * fs = UNTAG(func_decl_set *, m_decls);
        for (func_decl* g : *fs) {
            if (signatures_collide(n, domain, range, g)) return true;
        }
    }
    return false;
}

bool func_decls::insert(ast_manager & m, func_decl * f) {
    if (contains(f))
        return false;
    m.inc_ref(f);
    if (m_decls == nullptr) {
        m_decls = TAG(func_decl*, f, 0);
    }
    else if (GET_TAG(m_decls) == 0) {
        func_decl_set * new_fs = alloc(func_decl_set);
        new_fs->insert(UNTAG(func_decl*, m_decls));
        new_fs->insert(f);
        m_decls = TAG(func_decl*, new_fs, 1);
    }
    else {
        func_decl_set * fs = UNTAG(func_decl_set*, m_decls);
        fs->insert(f);
    }
    return true;
}

void func_decls::erase(ast_manager & m, func_decl * f) {
    if (!contains(f))
        return;
    if (GET_TAG(m_decls) == 0) {
        m.dec_ref(f);
        m_decls = nullptr;
    }
    else {
        func_decl_set * fs = UNTAG(func_decl_set *, m_decls);
        fs->erase(f);
        m.dec_ref(f);
        if (fs->empty()) {
            dealloc(fs);
            m_decls = nullptr;
        }
    }
}

/**
   \brief Return true if func_decls contains a declaration different from f, but with the same domain.
*/
bool func_decls::clash(func_decl * f) const {
    if (m_decls == nullptr)
        return false;
    if (GET_TAG(m_decls) == 0)
        return false;
    func_decl_set * fs = UNTAG(func_decl_set *, m_decls);
    for (func_decl * g : *fs) {
        if (g == f)
            continue;
        if (g->get_arity() != f->get_arity())
            continue;
        unsigned num = g->get_arity();
        unsigned i;
        for (i = 0; i < num; i++)
            if (g->get_domain(i) != f->get_domain(i))
                break;
        if (i == num)
            return true;
    }
    return false;
}

bool func_decls::more_than_one() const {
    if (m_decls == nullptr || GET_TAG(m_decls) == 0)
        return false;
    func_decl_set * fs = UNTAG(func_decl_set *, m_decls);
    return fs->size() > 1;
}

func_decl * func_decls::first() const {
    if (m_decls == nullptr)
        return nullptr;
    if (GET_TAG(m_decls) == 0)
        return UNTAG(func_decl*, m_decls);
    func_decl_set * fs = UNTAG(func_decl_set *, m_decls);
    SASSERT(!fs->empty());
    return *(fs->begin());
}

func_decl * func_decls::find(unsigned arity, sort * const * domain, sort * range) const {
    if (!more_than_one())
        return first();
    func_decl_set * fs = UNTAG(func_decl_set *, m_decls);
    for (func_decl * f : *fs) {
        if (range != nullptr && f->get_range() != range)
            continue;
        if (f->get_arity() != arity)
            continue;
        unsigned i = 0;
        for (i = 0; domain && i < arity; i++) {
            if (f->get_domain(i) != domain[i])
                break;
        }
        if (i == arity)
            return f;
    }
    return nullptr;
}

func_decl * func_decls::find(ast_manager & m, unsigned num_args, expr * const * args, sort * range) const {
    if (!more_than_one())
        first();
    ptr_buffer<sort> sorts;
    for (unsigned i = 0; i < num_args; i++)
        sorts.push_back(m.get_sort(args[i]));
    return find(num_args, sorts.c_ptr(), range);
}

unsigned func_decls::get_num_entries() const {
    if (!more_than_one())
        return 1;

    func_decl_set * fs = UNTAG(func_decl_set *, m_decls);
    return fs->size();
}

func_decl * func_decls::get_entry(unsigned inx) {
    if (!more_than_one()) {
        SASSERT(inx == 0);
        return first();
    }
    else {
        func_decl_set * fs = UNTAG(func_decl_set *, m_decls);
        auto b = fs->begin();
        for (unsigned i = 0; i < inx; i++)
            b++;
        return *b;
    }
}

void macro_decls::finalize(ast_manager& m) {
    for (auto v : *m_decls) m.dec_ref(v.m_body);
    dealloc(m_decls);
}

bool macro_decls::insert(ast_manager& m, unsigned arity, sort *const* domain, expr* body) {
    if (find(arity, domain)) return false;
    m.inc_ref(body);
    if (!m_decls) m_decls = alloc(vector<macro_decl>);
    m_decls->push_back(macro_decl(arity, domain, body));
    return true;
}

expr* macro_decls::find(unsigned arity, sort *const* domain) const {
    if (!m_decls) return nullptr;
    for (auto v : *m_decls) {
        if (v.m_domain.size() != arity) continue;
        bool eq = true;
        for (unsigned i = 0; eq && i < arity; ++i) {
            eq = domain[i] == v.m_domain[i];
        }
        if (eq) return v.m_body;
    }
    return nullptr;
}

void macro_decls::erase_last(ast_manager& m) {
    SASSERT(m_decls);
    SASSERT(!m_decls->empty());
    m.dec_ref(m_decls->back().m_body);
    m_decls->pop_back();
}

bool cmd_context::contains_func_decl(symbol const& s, unsigned n, sort* const* domain, sort* range) const {
    func_decls fs;
    return m_func_decls.find(s, fs) && fs.contains(n, domain, range);
}

bool cmd_context::contains_macro(symbol const& s) const {
    return m_macros.contains(s);
}

bool cmd_context::contains_macro(symbol const& s, func_decl* f) const {
    return contains_macro(s, f->get_arity(), f->get_domain());
}

bool cmd_context::contains_macro(symbol const& s, unsigned arity, sort *const* domain) const {
    macro_decls decls;
    return m_macros.find(s, decls) && nullptr != decls.find(arity, domain);
}

void cmd_context::insert_macro(symbol const& s, unsigned arity, sort*const* domain, expr* t) {
    macro_decls decls;
    if (!m_macros.find(s, decls)) {
        VERIFY(decls.insert(m(), arity, domain, t));
        m_macros.insert(s, decls);
    }
    else {
        VERIFY(decls.insert(m(), arity, domain, t));
    }
}

void cmd_context::erase_macro(symbol const& s) {
    macro_decls decls;
    VERIFY(m_macros.find(s, decls));
    decls.erase_last(m());
}

bool cmd_context::macros_find(symbol const& s, unsigned n, expr*const* args, expr*& t) const {
    macro_decls decls;
    if (!m_macros.find(s, decls)) {
        return false;
    }
    for (macro_decl const& d : decls) {
        if (d.m_domain.size() != n) continue;
        bool eq = true;
        for (unsigned i = 0; eq && i < n; ++i) {
            eq = m().compatible_sorts(d.m_domain[i], m().get_sort(args[i]));
        }
        if (eq) {
            t = d.m_body;
            return true;
        }
    }
    return false;
}


ast_object_ref::ast_object_ref(cmd_context & ctx, ast * a):m_ast(a) {
    ctx.m().inc_ref(a);
}

void ast_object_ref::finalize(cmd_context & ctx) {
    ctx.m().dec_ref(m_ast);
}

void stream_ref::set(std::ostream& out) {
    reset();
    m_owner = false;
    m_name = "caller-owned";
    m_stream = &out;
}

void stream_ref::set(char const * name) {
    if (!name) {
        throw cmd_exception("invalid stream name");
    }
    reset();
    SASSERT(!m_owner);
    if (strcmp(name, "stdout") == 0) {
        m_name   = "stdout";
        m_stream = &std::cout;
    }
    else if (strcmp(name, "stderr") == 0) {
        m_name   = "stderr";
        m_stream = &std::cerr;
    }
    else {
        m_stream = alloc(std::ofstream, name, std::ios_base::app);
        m_name   = name;
        m_owner = true;
        if (m_stream->bad() || m_stream->fail()) {
            reset();
            std::string msg = "failed to set output stream '";
            msg += name;
            msg += "'";
            throw cmd_exception(msg);
        }
        SASSERT(m_stream);
    }
}

void stream_ref::reset() {
    if (m_owner)
        dealloc(m_stream);
    m_name   = m_default_name;
    m_stream = &m_default;
    m_owner  = false;
}

class cmd_context::pp_env : public smt2_pp_environment {
protected:
    cmd_context & m_owner;
    arith_util    m_autil;
    bv_util       m_bvutil;
    array_util    m_arutil;
    fpa_util      m_futil;
    seq_util      m_sutil;
    datatype_util m_dtutil;

    datalog::dl_decl_util m_dlutil;

    format_ns::format * pp_fdecl_name(symbol const & s, func_decls const & fs, func_decl * f, unsigned & len) {
        format_ns::format * f_name = smt2_pp_environment::pp_fdecl_name(s, len, f->is_skolem());
        if (!fs.more_than_one())
            return f_name;
        if (!fs.clash(f))
            return f_name;
        return pp_as(f_name, f->get_range());
    }

    format_ns::format * pp_fdecl_ref_core(symbol const & s, func_decls const & fs, func_decl * f) {
        unsigned len;
        format_ns::format * f_name = smt2_pp_environment::pp_fdecl_name(s, len, f->is_skolem());
        if (!fs.more_than_one())
            return f_name;
        return pp_signature(f_name, f);
    }

public:
    pp_env(cmd_context & o):m_owner(o), m_autil(o.m()), m_bvutil(o.m()), m_arutil(o.m()), m_futil(o.m()), m_sutil(o.m()), m_dtutil(o.m()), m_dlutil(o.m()) {}
    ~pp_env() override {}
    ast_manager & get_manager() const override { return m_owner.m(); }
    arith_util & get_autil() override { return m_autil; }
    bv_util & get_bvutil() override { return m_bvutil; }
    array_util & get_arutil() override { return m_arutil; }
    fpa_util & get_futil() override { return m_futil; }
    seq_util & get_sutil() override { return m_sutil; }
    datatype_util & get_dtutil() override { return m_dtutil; }

    datalog::dl_decl_util& get_dlutil() override { return m_dlutil; }
    bool uses(symbol const & s) const override {
        return
            m_owner.m_builtin_decls.contains(s) ||
            m_owner.m_func_decls.contains(s);
    }
    format_ns::format * pp_sort(sort * s) override {
        return m_owner.pp(s);
    }
    format_ns::format * pp_fdecl(func_decl * f, unsigned & len) override {
        symbol s = f->get_name();
        func_decls fs;
        if (m_owner.m_func_decls.find(s, fs) && fs.contains(f)) {
            return pp_fdecl_name(s, fs, f, len);
        }
        if (m_owner.m_func_decl2alias.find(f, s) && m_owner.m_func_decls.find(s, fs) && fs.contains(f)) {
            return pp_fdecl_name(s, fs, f, len);
        }
        return smt2_pp_environment::pp_fdecl(f, len);
    }
    format_ns::format * pp_fdecl_ref(func_decl * f) override {
        symbol s = f->get_name();
        func_decls fs;
        if (m_owner.m_func_decls.find(s, fs) && fs.contains(f)) {
            return pp_fdecl_ref_core(s, fs, f);
        }
        if (m_owner.m_func_decl2alias.find(f, s) && m_owner.m_func_decls.find(s, fs) && fs.contains(f)) {
            return pp_fdecl_ref_core(s, fs, f);
        }
        return smt2_pp_environment::pp_fdecl_ref(f);
    }
};

cmd_context::cmd_context(bool main_ctx, ast_manager * m, symbol const & l):
    m_main_ctx(main_ctx),
    m_logic(l),
    m_interactive_mode(false),
    m_global_decls(false),
    m_print_success(m_params.m_smtlib2_compliant),
    m_random_seed(0),
    m_produce_unsat_cores(false),
    m_produce_unsat_assumptions(false),
    m_produce_assignments(false),
    m_status(UNKNOWN),
    m_numeral_as_real(false),
    m_ignore_check(false),
    m_processing_pareto(false),
    m_exit_on_error(false),
    m_manager(m),
    m_own_manager(m == nullptr),
    m_manager_initialized(false),
    m_rec_fun_declared(false),
    m_pmanager(nullptr),
    m_sexpr_manager(nullptr),
    m_regular("stdout", std::cout),
    m_diagnostic("stderr", std::cerr) {
    SASSERT(m != 0 || !has_manager());
    install_basic_cmds(*this);
    install_ext_basic_cmds(*this);
    install_core_tactic_cmds(*this);
    SASSERT(m != 0 || !has_manager());
    if (m_main_ctx) {
        set_verbose_stream(diagnostic_stream());
    }
}

cmd_context::~cmd_context() {
    if (m_main_ctx) {
        set_verbose_stream(std::cerr);
    }
    finalize_cmds();
    finalize_tactic_cmds();
    finalize_probes();
    reset(true);
    m_mc0 = nullptr;
    m_solver = nullptr;
    m_check_sat_result = nullptr;
}

void cmd_context::set_cancel(bool f) {
    if (has_manager()) {
        if (f) {
            m().limit().cancel();
        }
        else {
            m().limit().reset_cancel();
        }
    }
}

opt_wrapper* cmd_context::get_opt() {
    return m_opt.get();
}

void cmd_context::set_opt(opt_wrapper* opt) {
    m_opt = opt;
    for (unsigned i = 0; i < m_scopes.size(); ++i) {
        m_opt->push();
    }
    m_opt->set_logic(m_logic);
}

void cmd_context::global_params_updated() {
    m_params.updt_params();
    if (m_params.m_smtlib2_compliant)
        m_print_success = true;
    if (m_solver) {
        params_ref p;
        if (!m_params.m_auto_config)
            p.set_bool("auto_config", false);
        m_solver->updt_params(p);
    }
    if (m_opt) {
        get_opt()->updt_params(gparams::get_module("opt"));
    }
}

void cmd_context::set_produce_models(bool f) {
    if (m_solver)
        m_solver->set_produce_models(f);
    m_params.m_model = f;
}

void cmd_context::set_produce_unsat_cores(bool f) {
    // can only be set before initialization
    SASSERT(!has_manager());
    m_params.m_unsat_core = f;
}

void cmd_context::set_produce_proofs(bool f) {
    // can only be set before initialization
    SASSERT(!has_manager());
    m_params.m_proof = f;
}

void cmd_context::set_produce_interpolants(bool f) {
    // can only be set before initialization
    // FIXME currently synonym for produce_proofs
    // also sets the default solver to be simple smt
    SASSERT(!has_manager());
    m_params.m_proof = f;
    // set_solver_factory(mk_smt_solver_factory());
}

bool cmd_context::produce_models() const {
    return m_params.m_model;
}

bool cmd_context::produce_proofs() const {
    return m_params.m_proof;
}

bool cmd_context::produce_interpolants() const {
    // FIXME currently synonym for produce_proofs
    return m_params.m_proof;
}

bool cmd_context::produce_unsat_cores() const {
    return m_params.m_unsat_core;
}

bool cmd_context::well_sorted_check_enabled() const {
    return m_params.m_well_sorted_check;
}

bool cmd_context::validate_model_enabled() const {
    return m_params.m_model_validate;
}

cmd_context::check_sat_state cmd_context::cs_state() const {
    if (m_check_sat_result.get() == nullptr)
        return css_clear;
    switch (m_check_sat_result->status()) {
    case l_true:  return css_sat;
    case l_false: return css_unsat;
    default: return css_unknown;
    }
}

void cmd_context::register_builtin_sorts(decl_plugin * p) {
    svector<builtin_name> names;
    p->get_sort_names(names, m_logic);
    family_id fid = p->get_family_id();
    for (builtin_name const& n : names) {
        psort_decl * d = pm().mk_psort_builtin_decl(n.m_name, fid, n.m_kind);
        insert(d);
    }
}

void cmd_context::register_builtin_ops(decl_plugin * p) {
    svector<builtin_name> names;
    p->get_op_names(names, m_logic);
    family_id fid = p->get_family_id();
    for (builtin_name const& n : names) {
        if (m_builtin_decls.contains(n.m_name)) {
            builtin_decl & d = m_builtin_decls.find(n.m_name);
            builtin_decl * new_d = alloc(builtin_decl, fid, n.m_kind, d.m_next);
            d.m_next = new_d;
            m_extra_builtin_decls.push_back(new_d);
        }
        else {
            m_builtin_decls.insert(n.m_name, builtin_decl(fid, n.m_kind));
        }
    }
}

void cmd_context::register_plugin(symbol const & name, decl_plugin * p, bool install_names) {
    m_manager->register_plugin(name, p);
    if (install_names) {
        register_builtin_sorts(p);
        register_builtin_ops(p);
    }
}

void cmd_context::load_plugin(symbol const & name, bool install, svector<family_id>& fids) {
    family_id id = m_manager->get_family_id(name);
    decl_plugin* p = m_manager->get_plugin(id);
    if (install && p && fids.contains(id)) {
        register_builtin_sorts(p);
        register_builtin_ops(p);
    }
    fids.erase(id);
}


bool cmd_context::logic_has_arith() const {
    return !has_logic() || smt_logics::logic_has_arith(m_logic);
}



bool cmd_context::logic_has_bv() const {
    return !has_logic() || smt_logics::logic_has_bv(m_logic);
}

bool cmd_context::logic_has_seq() const {
    return !has_logic() || smt_logics::logic_has_seq(m_logic);
}

bool cmd_context::logic_has_pb() const {
    return !has_logic() || smt_logics::logic_has_pb(m_logic);
}

bool cmd_context::logic_has_fpa() const {
    return !has_logic() || smt_logics::logic_has_fpa(m_logic);
}

bool cmd_context::logic_has_array() const {
    return !has_logic() || smt_logics::logic_has_array(m_logic);
}

bool cmd_context::logic_has_datatype() const {
    return !has_logic() || smt_logics::logic_has_datatype(m_logic);
}

void cmd_context::init_manager_core(bool new_manager) {
    SASSERT(m_manager != 0);
    SASSERT(m_pmanager != 0);
    if (new_manager) {
        decl_plugin * basic = m_manager->get_plugin(m_manager->get_basic_family_id());
        register_builtin_sorts(basic);
        register_builtin_ops(basic);
        // the manager was created by the command context.
        register_plugin(symbol("arith"),    alloc(arith_decl_plugin), logic_has_arith());
        register_plugin(symbol("bv"),       alloc(bv_decl_plugin), logic_has_bv());
        register_plugin(symbol("array"),    alloc(array_decl_plugin), logic_has_array());
        register_plugin(symbol("datatype"), alloc(datatype_decl_plugin), logic_has_datatype());
        register_plugin(symbol("seq"),      alloc(seq_decl_plugin), logic_has_seq());
        register_plugin(symbol("pb"),       alloc(pb_decl_plugin), logic_has_pb());
        register_plugin(symbol("fpa"),      alloc(fpa_decl_plugin), logic_has_fpa());
        register_plugin(symbol("datalog_relation"), alloc(datalog::dl_decl_plugin), !has_logic());
    }
    else {
        // the manager was created by an external module
        // we register all plugins available in the manager.
        // unless the logic specifies otherwise.
        svector<family_id> fids;
        m_manager->get_range(fids);
        load_plugin(symbol("arith"),    logic_has_arith(), fids);
        load_plugin(symbol("bv"),       logic_has_bv(), fids);
        load_plugin(symbol("array"),    logic_has_array(), fids);
        load_plugin(symbol("datatype"), logic_has_datatype(), fids);
        load_plugin(symbol("seq"),      logic_has_seq(), fids);
        load_plugin(symbol("fpa"),      logic_has_fpa(), fids);
        load_plugin(symbol("pb"),       logic_has_pb(), fids);
        for (family_id fid : fids) {
            decl_plugin * p = m_manager->get_plugin(fid);
            if (p) {
                register_builtin_sorts(p);
                register_builtin_ops(p);
            }
        }
    }
    m_dt_eh = alloc(dt_eh, *this);
    m_pmanager->set_new_datatype_eh(m_dt_eh.get());
    if (!has_logic() && new_manager) {
        TRACE("cmd_context", tout << "init manager " << m_logic << "\n";);
        // add list type only if the logic is not specified.
        // it prevents clashes with builtin types.
        insert(pm().mk_plist_decl());
    }
    if (m_solver_factory) {
        mk_solver();
    }
    m_check_logic.set_logic(m(), m_logic);
}

void cmd_context::init_manager() {
    if (m_manager_initialized) {
        // no-op
    }
    else if (m_manager) {
        m_manager_initialized = true;
        SASSERT(!m_own_manager);
        init_external_manager();
    }
    else {
        m_manager_initialized = true;
        SASSERT(m_pmanager == 0);
        m_check_sat_result = nullptr;
        m_manager  = m_params.mk_ast_manager();
        m_pmanager = alloc(pdecl_manager, *m_manager);
        init_manager_core(true);
    }
}

void cmd_context::init_external_manager() {
    SASSERT(m_manager != 0);
    SASSERT(m_pmanager == 0);
    m_pmanager = alloc(pdecl_manager, *m_manager);
    init_manager_core(false);
}

bool cmd_context::set_logic(symbol const & s) {
    TRACE("cmd_context", tout << s << "\n";);
    if (has_logic())
        throw cmd_exception("the logic has already been set");
    if (has_manager() && m_main_ctx)
        throw cmd_exception("logic must be set before initialization");
    if (!smt_logics::supported_logic(s)) {
        return false;
    }
    m_logic = s;
    if (smt_logics::logic_has_reals_only(s)) {
        m_numeral_as_real = true;
    }
    return true;
}

std::string cmd_context::reason_unknown() const {
    if (m_check_sat_result.get() == nullptr)
        return "state of the most recent check-sat command is not known";
    return m_check_sat_result->reason_unknown();
}

bool cmd_context::is_func_decl(symbol const & s) const {
    return m_builtin_decls.contains(s) || m_func_decls.contains(s);
}

void cmd_context::insert(symbol const & s, func_decl * f) {
    if (!m_check_logic(f)) {
        throw cmd_exception(m_check_logic.get_last_error());
    }
    if (contains_macro(s, f)) {
        throw cmd_exception("invalid declaration, named expression already defined with this name ", s);
    }
    if (m_builtin_decls.contains(s)) {
        throw cmd_exception("invalid declaration, builtin symbol ", s);
    }
    dictionary<func_decls>::entry * e = m_func_decls.insert_if_not_there2(s, func_decls());
    func_decls & fs = e->get_data().m_value;
    if (!fs.insert(m(), f)) {
        std::string msg = "invalid declaration, ";
        msg += f->get_arity() == 0 ? "constant" : "function";
        msg += " '";
        msg += s.str();
        msg += "' (with the given signature) already declared";
        throw cmd_exception(msg.c_str());
    }
    if (s != f->get_name()) {
        TRACE("func_decl_alias", tout << "adding alias for: " << f->get_name() << ", alias: " << s << "\n";);
        m_func_decl2alias.insert(f, s);
    }
    if (!m_global_decls) {
        m_func_decls_stack.push_back(sf_pair(s, f));
    }
    TRACE("cmd_context", tout << "new function decl\n" << mk_pp(f, m()) << "\n";);
}

void cmd_context::insert(symbol const & s, psort_decl * p) {
    if (m_psort_decls.contains(s)) {
        throw cmd_exception("sort already defined ", s);
    }
    pm().inc_ref(p);
    m_psort_decls.insert(s, p);
    if (!m_global_decls) {
        m_psort_decls_stack.push_back(s);
    }
    TRACE("cmd_context", tout << "new sort decl\n"; p->display(tout); tout << "\n";);
}

void cmd_context::insert(symbol const & s, unsigned arity, sort *const* domain, expr * t) {
    expr_ref _t(t, m());
    if (m_builtin_decls.contains(s)) {
        throw cmd_exception("invalid macro/named expression, builtin symbol ", s);
    }
    if (contains_macro(s, arity, domain)) {
        throw cmd_exception("named expression already defined");
    }
    if (contains_func_decl(s, arity, domain, m().get_sort(t))) {
        throw cmd_exception("invalid named expression, declaration already defined with this name ", s);
    }
    TRACE("insert_macro", tout << "new macro " << arity << "\n" << mk_pp(t, m()) << "\n";);
    insert_macro(s, arity, domain, t);
    if (!m_global_decls) {
        m_macros_stack.push_back(s);
    }
}

void cmd_context::insert(cmd * c) {
    symbol const & s = c->get_name();
    cmd * old_c;
    if (m_cmds.find(s, old_c) && c != old_c) {
        old_c->finalize(*this);
        dealloc(old_c);
    }
    m_cmds.insert(s, c);
}

void cmd_context::insert_user_tactic(symbol const & s, sexpr * d) {
    sm().inc_ref(d);
    sexpr * old_d;
    if (m_user_tactic_decls.find(s, old_d)) {
        sm().dec_ref(old_d);
    }
    m_user_tactic_decls.insert(s, d);
}

void cmd_context::insert(symbol const & s, object_ref * r) {
    r->inc_ref(*this);
    object_ref * old_r = nullptr;
    if (m_object_refs.find(s, old_r)) {
        old_r->dec_ref(*this);
    }
    m_object_refs.insert(s, r);
}

void cmd_context::model_add(symbol const & s, unsigned arity, sort *const* domain, expr * t) {
    if (!m_mc0.get()) m_mc0 = alloc(generic_model_converter, m(), "cmd_context");
    if (m_solver.get() && !m_solver->mc0()) m_solver->set_model_converter(m_mc0.get()); 
    func_decl_ref fn(m().mk_func_decl(s, arity, domain, m().get_sort(t)), m());
    dictionary<func_decls>::entry * e = m_func_decls.insert_if_not_there2(s, func_decls());
    func_decls & fs = e->get_data().m_value;
    fs.insert(m(), fn);
    VERIFY(fn->get_range() == m().get_sort(t));
    m_mc0->add(fn, t);
}

void cmd_context::model_del(func_decl* f) {
    if (!m_mc0.get()) m_mc0 = alloc(generic_model_converter, m(), "cmd_context");
    if (m_solver.get() && !m_solver->mc0()) m_solver->set_model_converter(m_mc0.get()); 
    m_mc0->hide(f);
}

void cmd_context::insert_rec_fun(func_decl* f, expr_ref_vector const& binding, svector<symbol> const& ids, expr* e) {
    expr_ref eq(m());
    app_ref lhs(m());
    lhs = m().mk_app(f, binding.size(), binding.c_ptr());
    eq  = m().mk_eq(lhs, e);
    if (!ids.empty()) {
        if (is_var(e)) {
            ptr_vector<sort> domain;
            for (expr* b : binding) domain.push_back(m().get_sort(b));
            insert_macro(f->get_name(), domain.size(), domain.c_ptr(), e);
            return;
        }
        if (!is_app(e)) {
            throw cmd_exception("Z3 only supports recursive definitions that are proper terms (not binders or variables)");
        }
        expr* pats[2] = { m().mk_pattern(lhs), m().mk_pattern(to_app(e)) };
        eq  = m().mk_forall(ids.size(), f->get_domain(), ids.c_ptr(), eq, 0, m().rec_fun_qid(), symbol::null, 2, pats);
    }

    //
    // disable warning given the current way they are used
    // (Z3 will here silently assume and not check the definitions to be well founded,
    // and please use HSF for everything else).
    //
    if (false && !ids.empty() && !m_rec_fun_declared) {
        warning_msg("recursive function definitions are assumed well-founded");
        m_rec_fun_declared = true;
    }
    assert_expr(eq);
}

func_decl * cmd_context::find_func_decl(symbol const & s) const {
    builtin_decl d;
    if (m_builtin_decls.find(s, d)) {
        try {
            // Remark: ignoring m_next of d. We do not allow two different theories to define the same constant name.
            func_decl * f;
            f = m().mk_func_decl(d.m_fid, d.m_decl, 0, nullptr, 0, static_cast<sort*const*>(nullptr), nullptr);
            if (f != nullptr)
                return f;
        }
        catch (ast_exception &) {
        }
        throw cmd_exception("invalid function declaration reference, must provide signature for builtin symbol ", s);
    }
    if (contains_macro(s)) {
        throw cmd_exception("invalid function declaration reference, named expressions (aka macros) cannot be referenced ", s);
    }
    func_decls fs;
    if (m_func_decls.find(s, fs)) {
        if (fs.more_than_one())
            throw cmd_exception("ambiguous function declaration reference, provide full signature to disumbiguate (<symbol> (<sort>*) <sort>) ", s);
        return fs.first();
    }
    throw cmd_exception("invalid function declaration reference, unknown function ", s);
    return nullptr;
}

/**
   \brief Select a builtin_decl from the list starting at first.
   We select the decl d s.t. d->m_fid == target_id
   If there is none that satisfies this condition, we return first.

   This is a HACK for supporting arithmetic and floating-point arithmetic.
   These are two different theories in Z3, but they share builtin symbol names: +, -, *, /, <, <=, >, >=
*/
static builtin_decl const & peek_builtin_decl(builtin_decl const & first, family_id target_id) {
    builtin_decl const * curr = &first;
    while (curr != nullptr) {
        if (curr->m_fid == target_id)
            return *curr;
        curr = curr->m_next;
    }
    return first;
}

func_decl * cmd_context::find_func_decl(symbol const & s, unsigned num_indices, unsigned const * indices,
                                        unsigned arity, sort * const * domain, sort * range) const {
    builtin_decl d;
    if (domain && m_builtin_decls.find(s, d)) {
        family_id fid = d.m_fid;
        decl_kind k   = d.m_decl;
        // Hack: if d.m_next != 0, we use domain[0] (if available) to decide which plugin we use.
        if (d.m_decl != 0 && arity > 0) {
            builtin_decl const & d2 = peek_builtin_decl(d, domain[0]->get_family_id());
            fid = d2.m_fid;
            k   = d2.m_decl;
        }
        func_decl * f;
        if (num_indices == 0) {
            f = m().mk_func_decl(fid, k, 0, nullptr, arity, domain, range);
        }
        else {
            buffer<parameter> ps;
            for (unsigned i = 0; i < num_indices; i++)
                ps.push_back(parameter(indices[i]));
            f = m().mk_func_decl(fid, k, num_indices, ps.c_ptr(), arity, domain, range);
        }
        if (f == nullptr)
            throw cmd_exception("invalid function declaration reference, invalid builtin reference ", s);
        return f;
    }

    if (domain && contains_macro(s, arity, domain))
        throw cmd_exception("invalid function declaration reference, named expressions (aka macros) cannot be referenced ", s);

    if (num_indices > 0)
        throw cmd_exception("invalid indexed function declaration reference, unknown builtin function ", s);

    func_decl * f = nullptr;
    func_decls fs;
    if (m_func_decls.find(s, fs)) {
        f = fs.find(arity, domain, range);
    }
    if (f == nullptr)
        throw cmd_exception("invalid function declaration reference, unknown function ", s);
    return f;
}

psort_decl * cmd_context::find_psort_decl(symbol const & s) const {
    psort_decl * p = nullptr;
    m_psort_decls.find(s, p);
    return p;
}


cmd * cmd_context::find_cmd(symbol const & s) const {
    cmd * c = nullptr;
    m_cmds.find(s, c);
    return c;
}

sexpr * cmd_context::find_user_tactic(symbol const & s) const {
    sexpr * n = nullptr;
    m_user_tactic_decls.find(s, n);
    return n;
}

object_ref * cmd_context::find_object_ref(symbol const & s) const {
    object_ref * r = nullptr;
    m_object_refs.find(s, r);
    if (r == nullptr) throw cmd_exception("unknown global variable ", s);
    return r;
}

#define CHECK_SORT(T) if (well_sorted_check_enabled()) m().check_sorts_core(T)

void cmd_context::mk_const(symbol const & s, expr_ref & result) const {
    mk_app(s, 0, nullptr, 0, nullptr, nullptr, result);
}

void cmd_context::mk_app(symbol const & s, unsigned num_args, expr * const * args, unsigned num_indices, parameter const * indices, sort * range,
                         expr_ref & result) const {
    builtin_decl d;
    if (m_builtin_decls.find(s, d)) {
        family_id fid = d.m_fid;
        decl_kind k   = d.m_decl;
        // Hack: if d.m_next != 0, we use the sort of args[0] (if available) to decide which plugin we use.
        if (d.m_decl != 0 && num_args > 0) {
            builtin_decl const & d2 = peek_builtin_decl(d, m().get_sort(args[0])->get_family_id());
            fid = d2.m_fid;
            k   = d2.m_decl;
        }
        if (num_indices == 0) {
            result = m().mk_app(fid, k, 0, nullptr, num_args, args, range);
        }
        else {
            result = m().mk_app(fid, k, num_indices, indices, num_args, args, range);
        }
        if (result.get() == nullptr)
            throw cmd_exception("invalid builtin application ", s);
        CHECK_SORT(result.get());
        return;
    }
    if (num_indices > 0)
        throw cmd_exception("invalid use of indexed indentifier, unknown builtin function ", s);
    expr* _t;
    if (macros_find(s, num_args, args, _t)) {
        TRACE("macro_bug", tout << "well_sorted_check_enabled(): " << well_sorted_check_enabled() << "\n";
              tout << "s: " << s << "\n";
              tout << "body:\n" << mk_ismt2_pp(_t, m()) << "\n";
              tout << "args:\n"; for (unsigned i = 0; i < num_args; i++) tout << mk_ismt2_pp(args[i], m()) << "\n" << mk_pp(m().get_sort(args[i]), m()) << "\n";);
        var_subst subst(m());
        result = subst(_t, num_args, args);
        if (well_sorted_check_enabled() && !is_well_sorted(m(), result))
            throw cmd_exception("invalid macro application, sort mismatch ", s);
        return;
    }

    func_decls fs;
    if (!m_func_decls.find(s, fs)) {
        if (num_args == 0) {
            throw cmd_exception("unknown constant ", s);
        }
        else
            throw cmd_exception("unknown function/constant ", s);
    }

    if (num_args == 0 && range == nullptr) {
        if (fs.more_than_one())
            throw cmd_exception("ambiguous constant reference, more than one constant with the same sort, use a qualified expression (as <symbol> <sort>) to disumbiguate ", s);
        func_decl * f = fs.first();
        if (f == nullptr) {
            throw cmd_exception("unknown constant ", s);
        }
        if (f->get_arity() != 0)
            throw cmd_exception("invalid function application, missing arguments ", s);
        result = m().mk_const(f);
    }
    else {
        func_decl * f = fs.find(m(), num_args, args, range);
        if (f == nullptr) {
            std::ostringstream buffer;
            buffer << "unknown constant " << s << " ";
            buffer << " (";
            bool first = true;
            for (unsigned i = 0; i < num_args; ++i, first = false) {
                if (!first) buffer << " ";
                buffer << mk_pp(m().get_sort(args[i]), m());
            }            
            buffer << ") ";
            if (range) buffer << mk_pp(range, m()) << " ";
            for (unsigned i = 0; i < fs.get_num_entries(); ++i) {
                buffer << "\ndeclared: " << mk_pp(fs.get_entry(i), m()) << " ";
            }
            throw cmd_exception(buffer.str().c_str());
        }
        if (well_sorted_check_enabled())
            m().check_sort(f, num_args, args);
        result = m().mk_app(f, num_args, args);
    }
}

void cmd_context::erase_func_decl(symbol const & s) {
    if (!global_decls()) {
        throw cmd_exception("function declarations can only be erased when global declarations (instead of scoped) are used");
    }
    func_decls fs;
    m_func_decls.find(s, fs);
    while (!fs.empty()) {
        func_decl * f = fs.first();
        if (s != f->get_name()) {
            SASSERT(m_func_decl2alias.contains(f));
            m_func_decl2alias.erase(f);
        }
        fs.erase(m(), f);
    }
    fs.finalize(m());
    m_func_decls.erase(s);
}

void cmd_context::erase_func_decl_core(symbol const & s, func_decl * f) {
    func_decls fs;
    m_func_decls.find(s, fs);
    if (fs.contains(f)) {
        if (s != f->get_name()) {
            SASSERT(m_func_decl2alias.contains(f));
            m_func_decl2alias.erase(f);
        }
        fs.erase(m(), f);
        if (fs.empty())
            m_func_decls.erase(s);
    }
}

void cmd_context::erase_func_decl(symbol const & s, func_decl * f) {
    if (!global_decls()) {
        throw cmd_exception("function declarations can only be erased when global (instead of scoped) declarations are used");
    }
    erase_func_decl_core(s, f);
}

void cmd_context::erase_psort_decl_core(symbol const & s) {
    psort_decl * p;
    if (m_psort_decls.find(s, p)) {
        pm().dec_ref(p);
        m_psort_decls.erase(s);
    }
}

void cmd_context::erase_psort_decl(symbol const & s) {
    if (!global_decls()) {
        throw cmd_exception("sort declarations can only be erased when global (instead of scoped) declarations are used");
    }
    erase_psort_decl_core(s);
}

void cmd_context::erase_cmd(symbol const & s) {
    cmd * c;
    if (m_cmds.find(s, c)) {
        c->finalize(*this);
        m_cmds.erase(s);
        dealloc(c);
    }
}

void cmd_context::erase_user_tactic(symbol const & s) {
    sexpr * d;
    if (m_user_tactic_decls.find(s, d)) {
        m_user_tactic_decls.erase(s);
        sm().dec_ref(d);
    }
}

void cmd_context::erase_object_ref(symbol const & s) {
    object_ref * r = nullptr;
    if (m_object_refs.find(s, r)) {
        r->dec_ref(*this);
        m_object_refs.erase(s);
    }
}

void cmd_context::reset_func_decls() {
    for (auto & kv : m_func_decls) {
        kv.m_value.finalize(m());
    }
    m_func_decls.reset();
    m_func_decls_stack.reset();
    m_func_decl2alias.reset();
}

void cmd_context::reset_psort_decls() {
    for (auto & kv : m_psort_decls) {
        psort_decl * p = kv.m_value;
        pm().dec_ref(p);
    }
    m_psort_decls.reset();
    m_psort_decls_stack.reset();
}

void cmd_context::reset_macros() {
    for (auto & kv : m_macros) {
        kv.m_value.finalize(m());
    }
    m_macros.reset();
    m_macros_stack.reset();
}

void cmd_context::reset_cmds() {
    for (auto& kv : m_cmds) {
        kv.m_value->reset(*this);
    }
}

void cmd_context::finalize_cmds() {
    for (auto& kv : m_cmds) {
        cmd * c = kv.m_value;
        c->finalize(*this);
        dealloc(c);
    }
    m_cmds.reset();
}

void cmd_context::reset_user_tactics() {
    dec_ref_values(sm(), m_user_tactic_decls);
    m_user_tactic_decls.reset();
}

void cmd_context::reset_object_refs() {
    for (auto& kv : m_object_refs) {
        object_ref * r = kv.m_value;
        r->dec_ref(*this);
    }
    m_object_refs.reset();
}

void cmd_context::insert_aux_pdecl(pdecl * p) {
    pm().inc_ref(p);
    m_aux_pdecls.push_back(p);
}

void cmd_context::reset(bool finalize) {    
    m_processing_pareto = false;
    m_logic = symbol::null;
    m_check_sat_result = nullptr;
    m_numeral_as_real = false;
    m_builtin_decls.reset();
    m_extra_builtin_decls.reset();
    m_check_logic.reset();
    reset_object_refs();
    reset_cmds();
    reset_psort_decls();
    restore_aux_pdecls(0);
    reset_macros();
    reset_func_decls();
    restore_assertions(0);
    m_solver = nullptr;
    m_mc0 = nullptr;
    m_scopes.reset();
    m_opt = nullptr;
    m_pp_env = nullptr;
    m_dt_eh  = nullptr;
    if (m_manager) {
        dealloc(m_pmanager);
        m_pmanager = nullptr;
        if (m_own_manager) {
            dealloc(m_manager);
            m_manager = nullptr;
            m_manager_initialized = false;
        }
        else {
            // doesn't own manager... so it cannot be deleted
            // reinit cmd_context if this is not a finalization step
            if (!finalize)
                init_external_manager();
            else
                m_manager_initialized = false;
        }
    }
    if (m_sexpr_manager) {
        dealloc(m_sexpr_manager);
        m_sexpr_manager = nullptr;
    }
    SASSERT(!m_own_manager || !has_manager());
}

void cmd_context::assert_expr(expr * t) {
    m_processing_pareto = false;
    if (!m_check_logic(t))
        throw cmd_exception(m_check_logic.get_last_error());
    m_check_sat_result = nullptr;
    m().inc_ref(t);
    m_assertions.push_back(t);
    if (produce_unsat_cores())
        m_assertion_names.push_back(0);
    if (m_solver)
        m_solver->assert_expr(t);
}

void cmd_context::assert_expr(symbol const & name, expr * t) {
    m_processing_pareto = false;
    if (!m_check_logic(t))
        throw cmd_exception(m_check_logic.get_last_error());
    if (!produce_unsat_cores() || name == symbol::null) {
        assert_expr(t);
        return;
    }
    m_check_sat_result = nullptr;
    m().inc_ref(t);
    m_assertions.push_back(t);
    expr * ans  = m().mk_const(name, m().mk_bool_sort());
    m().inc_ref(ans);
    m_assertion_names.push_back(ans);
    if (m_solver)
        m_solver->assert_expr(t, ans);
}

void cmd_context::push() {
    m_check_sat_result = nullptr;
    init_manager();
    m_scopes.push_back(scope());
    scope & s = m_scopes.back();
    s.m_func_decls_stack_lim   = m_func_decls_stack.size();
    s.m_psort_decls_stack_lim  = m_psort_decls_stack.size();
    s.m_psort_inst_stack_lim   = m_psort_inst_stack.size();
    s.m_macros_stack_lim       = m_macros_stack.size();
    s.m_aux_pdecls_lim         = m_aux_pdecls.size();
    s.m_assertions_lim         = m_assertions.size();
    m().limit().push(m_params.rlimit());
    if (m_solver) 
        m_solver->push();
    if (m_opt)
        m_opt->push();
}

void cmd_context::push(unsigned n) {
    for (unsigned i = 0; i < n; i++)
        push();
}

void cmd_context::restore_func_decls(unsigned old_sz) {
    SASSERT(old_sz <= m_func_decls_stack.size());
    svector<sf_pair>::iterator it  = m_func_decls_stack.begin() + old_sz;
    svector<sf_pair>::iterator end = m_func_decls_stack.end();
    for (; it != end; ++it) {
        sf_pair const & p = *it;
        erase_func_decl_core(p.first, p.second);
    }
    m_func_decls_stack.resize(old_sz);
}

void cmd_context::restore_psort_inst(unsigned old_sz) {
    for (unsigned i = m_psort_inst_stack.size(); i-- > old_sz; ) {
        pdecl * s = m_psort_inst_stack[i];
        s->reset_cache(pm());
        pm().dec_ref(s);
    }
    m_psort_inst_stack.resize(old_sz);
}

void cmd_context::restore_psort_decls(unsigned old_sz) {
    SASSERT(old_sz <= m_psort_decls_stack.size());
    svector<symbol>::iterator it  = m_psort_decls_stack.begin() + old_sz;
    svector<symbol>::iterator end = m_psort_decls_stack.end();
    for (; it != end; ++it) {
        symbol const & s = *it;
        psort_decl * d = nullptr;
        VERIFY(m_psort_decls.find(s, d));
        pm().dec_ref(d);
        m_psort_decls.erase(s);
    }
    m_psort_decls_stack.shrink(old_sz);
}

void cmd_context::restore_macros(unsigned old_sz) {
    SASSERT(old_sz <= m_macros_stack.size());
    svector<symbol>::iterator it  = m_macros_stack.begin() + old_sz;
    svector<symbol>::iterator end = m_macros_stack.end();
    for (; it != end; ++it) {
        symbol const & s = *it;
        erase_macro(s);
    }
    m_macros_stack.shrink(old_sz);
}

void cmd_context::restore_aux_pdecls(unsigned old_sz) {
    SASSERT(old_sz <= m_aux_pdecls.size());
    ptr_vector<pdecl>::iterator it  = m_aux_pdecls.begin() + old_sz;
    ptr_vector<pdecl>::iterator end = m_aux_pdecls.end();
    for (; it != end; ++it) {
        pm().dec_ref(*it);
    }
    m_aux_pdecls.shrink(old_sz);
}

static void restore(ast_manager & m, ptr_vector<expr> & c, unsigned old_sz) {
    ptr_vector<expr>::iterator it  = c.begin() + old_sz;
    ptr_vector<expr>::iterator end = c.end();
    for (; it != end; ++it) {
        m.dec_ref(*it);
    }
    c.shrink(old_sz);
}

void cmd_context::restore_assertions(unsigned old_sz) {
    m_processing_pareto = false;
    if (!has_manager()) {
        // restore_assertions invokes m(), so if cmd_context does not have a manager, it will try to create one.
        SASSERT(old_sz == m_assertions.size());
        SASSERT(m_assertions.empty());
        return;
    }
    if (old_sz == m_assertions.size())
        return;
    SASSERT(old_sz < m_assertions.size());
    SASSERT(!m_interactive_mode || m_assertions.size() == m_assertion_strings.size());
    restore(m(), m_assertions, old_sz);
    if (produce_unsat_cores())
        restore(m(), m_assertion_names, old_sz);
    if (m_interactive_mode)
        m_assertion_strings.resize(old_sz);
}

void cmd_context::pop(unsigned n) {
    m_check_sat_result = nullptr;
    m_processing_pareto = false;
    if (n == 0)
        return;
    unsigned lvl     = m_scopes.size();
    if (n > lvl)
        throw cmd_exception("invalid pop command, argument is greater than the current stack depth");
    if (m_solver) {
        m_solver->pop(n);
    }
    if (m_opt)
        m_opt->pop(n);
    unsigned new_lvl = lvl - n;
    scope & s        = m_scopes[new_lvl];
    restore_func_decls(s.m_func_decls_stack_lim);
    restore_psort_decls(s.m_psort_decls_stack_lim);
    restore_macros(s.m_macros_stack_lim);
    restore_aux_pdecls(s.m_aux_pdecls_lim);
    restore_assertions(s.m_assertions_lim);
    restore_psort_inst(s.m_psort_inst_stack_lim);
    m_scopes.shrink(new_lvl);
    while (n--) {
        m().limit().pop();
    }

}

void cmd_context::check_sat(unsigned num_assumptions, expr * const * assumptions) {
    if (m_ignore_check)
        return;
    IF_VERBOSE(100, verbose_stream() << "(started \"check-sat\")" << std::endl;);
    TRACE("before_check_sat", dump_assertions(tout););
    init_manager();
    unsigned timeout = m_params.m_timeout;
    unsigned rlimit  = m_params.rlimit();
    scoped_watch sw(*this);
    lbool r;
    bool was_opt = false;

    if (m_opt && !m_opt->empty()) {
        was_opt = true;
        m_check_sat_result = get_opt();
        cancel_eh<reslimit> eh(m().limit());
        scoped_ctrl_c ctrlc(eh);
        scoped_timer timer(timeout, &eh);
        scoped_rlimit _rlimit(m().limit(), rlimit);
        if (!m_processing_pareto) {
            ptr_vector<expr> cnstr(m_assertions);
            cnstr.append(num_assumptions, assumptions);
            get_opt()->set_hard_constraints(cnstr);
        }
        try {
            r = get_opt()->optimize();
            if (r == l_true && get_opt()->is_pareto()) {
                m_processing_pareto = true;
            }
        }
        catch (z3_error & ex) {
            throw ex;
        }
        catch (z3_exception & ex) {
            throw cmd_exception(ex.msg());
        }
        if (m_processing_pareto && r != l_true) {
            m_processing_pareto = false;
        }
        get_opt()->set_status(r);
    }
    else if (m_solver) {
        m_check_sat_result = m_solver.get(); // solver itself stores the result.
        m_solver->set_progress_callback(this);
        cancel_eh<reslimit> eh(m().limit());
        scoped_ctrl_c ctrlc(eh);
        scoped_timer timer(timeout, &eh);
        scoped_rlimit _rlimit(m().limit(), rlimit);
        try {
            r = m_solver->check_sat(num_assumptions, assumptions);
            if (r == l_undef && m().canceled()) {
                m_solver->set_reason_unknown(eh);
            }
        }
        catch (z3_error & ex) {
            throw ex;
        }
        catch (z3_exception & ex) {
            if (m().canceled()) {
                m_solver->set_reason_unknown(eh);
            }
            else {
                m_solver->set_reason_unknown(ex.msg());
            }
            r = l_undef;
        }
        m_solver->set_status(r);
    }
    else {
        // There is no solver installed in the command context.
        regular_stream() << "unknown" << std::endl;
        return;
    }
    display_sat_result(r);
    if (r == l_true) {
        validate_model();
    }
    validate_check_sat_result(r);
    if (was_opt && r != l_false && !m_processing_pareto) {
        // get_opt()->display_assignment(regular_stream());
    }

    model_ref md;
    if (r == l_true && m_params.m_dump_models && is_model_available(md)) {
        display_model(md);
    }
}

void cmd_context::get_consequences(expr_ref_vector const& assumptions, expr_ref_vector const& vars, expr_ref_vector & conseq) {
    unsigned timeout = m_params.m_timeout;
    unsigned rlimit  = m_params.rlimit();
    lbool r;
    m_check_sat_result = m_solver.get(); // solver itself stores the result.
    m_solver->set_progress_callback(this);
    cancel_eh<reslimit> eh(m().limit());
    scoped_ctrl_c ctrlc(eh);
    scoped_timer timer(timeout, &eh);
    scoped_rlimit _rlimit(m().limit(), rlimit);
    try {
        r = m_solver->get_consequences(assumptions, vars, conseq);
    }
    catch (z3_error & ex) {
        throw ex;
    }
    catch (z3_exception & ex) {
        m_solver->set_reason_unknown(ex.msg());
        r = l_undef;
    }
    m_solver->set_status(r);
    display_sat_result(r);
}


void cmd_context::reset_assertions() {
    if (!m_global_decls) {
        reset(false);
        return;
    }

    if (m_opt) {
        m_opt = nullptr;
    }
    if (m_solver) {
        m_solver = nullptr;
        mk_solver();
    }
    restore_assertions(0);
    for (scope& s : m_scopes) {
        s.m_assertions_lim = 0;
        if (m_solver) m_solver->push();
    }
}


void cmd_context::display_dimacs() {
    if (m_solver) {
        try {
            gparams::set("sat.dimacs.display", "true");
            params_ref p;
            m_solver->updt_params(p);
            m_solver->check_sat(0, nullptr);
        }
        catch (...) {
            gparams::set("sat.dimacs.display", "false");        
            params_ref p;
            m_solver->updt_params(p);
            throw;
        }
        gparams::set("sat.dimacs.display", "false");        
        params_ref p;
        m_solver->updt_params(p);
    }
}

void cmd_context::display_model(model_ref& mdl) {
    if (mdl) {
<<<<<<< HEAD
        mdl->cleanup();
=======
        if (m_mc0) (*m_mc0)(mdl);
>>>>>>> 0c329891
        model_params p;
        if (p.v1() || p.v2()) {
            std::ostringstream buffer;
            model_v2_pp(buffer, *mdl, p.partial());
            regular_stream() << "\"" << escaped(buffer.str().c_str(), true) << "\"" << std::endl;
        } else {
            regular_stream() << "(model " << std::endl;
            model_smt2_pp(regular_stream(), *this, *mdl, 2);
            regular_stream() << ")" << std::endl;
        }
    }
}

void cmd_context::display_sat_result(lbool r) {
    switch (r) {
    case l_true:
        regular_stream() << "sat" << std::endl;
        break;
    case l_false:
        regular_stream() << "unsat" << std::endl;
        break;
    case l_undef:
        regular_stream() << "unknown" << std::endl;
        break;
    }
}

void cmd_context::validate_check_sat_result(lbool r) {
    switch (r) {
    case l_true:
        if (m_status == UNSAT) {
#ifdef _EXTERNAL_RELEASE
            throw cmd_exception("check annotation that says unsat");
#else
            diagnostic_stream() << "BUG: incompleteness" << std::endl;
            // WORKAROUND: `exit()` causes LSan to be invoked and produce
            // many false positives.
            _Exit(ERR_INCOMPLETENESS);
#endif
        }
        break;
    case l_false:
        if (m_status == SAT) {
#ifdef _EXTERNAL_RELEASE
            throw cmd_exception("check annotation that says sat");
#else
            diagnostic_stream() << "BUG: unsoundness" << std::endl;
            // WORKAROUND: `exit()` causes LSan to be invoked and produce
            // many false positives.
            _Exit(ERR_UNSOUNDNESS);
#endif
        }
        break;
    default:
        break;
    }
}

void cmd_context::set_diagnostic_stream(char const * name) {
    m_diagnostic.set(name);
    if (m_main_ctx) {
        set_warning_stream(&(*m_diagnostic));
        set_verbose_stream(diagnostic_stream());
    }
}

struct contains_underspecified_op_proc {
    struct found {};
    family_id m_array_fid;
    datatype_util m_dt;
    
    contains_underspecified_op_proc(ast_manager & m):m_array_fid(m.mk_family_id("array")), m_dt(m) {}
    void operator()(var * n)        {}
    void operator()(app * n)        {
        if (m_dt.is_accessor(n->get_decl())) 
            throw found();
        if (n->get_family_id() != m_array_fid)
            return;
        decl_kind k = n->get_decl_kind();
        if (k == OP_AS_ARRAY ||
            k == OP_STORE ||
            k == OP_ARRAY_MAP ||
            k == OP_CONST_ARRAY)
            throw found();
    }
    void operator()(quantifier * n) {}
};

/**
    \brief Complete the model if necessary.
*/
void cmd_context::complete_model(model_ref& md) const {
    if (gparams::get_value("model.completion") != "true" || !md.get())
        return;

    params_ref p;
    p.set_uint("max_degree", UINT_MAX); // evaluate algebraic numbers of any degree.
    p.set_uint("sort_store", true);
    p.set_bool("completion", true);
    model_evaluator evaluator(*(md.get()), p);
    evaluator.set_expand_array_equalities(false);

    scoped_rlimit _rlimit(m().limit(), 0);
    cancel_eh<reslimit> eh(m().limit());
    expr_ref r(m());
    scoped_ctrl_c ctrlc(eh);

    for (auto kd : m_psort_decls) {
        symbol const & k = kd.m_key;
        psort_decl * v = kd.m_value;
        if (v->is_user_decl()) {
            SASSERT(!v->has_var_params());
            IF_VERBOSE(12, verbose_stream() << "(model.completion " << k << ")\n"; );
            ptr_vector<sort> param_sorts(v->get_num_params(), m().mk_bool_sort());
            sort * srt = v->instantiate(*m_pmanager, param_sorts.size(), param_sorts.c_ptr());
            if (!md->has_uninterpreted_sort(srt)) {
                expr * singleton = m().get_some_value(srt);
                md->register_usort(srt, 1, &singleton);
            }
        }
    }

    for (unsigned i = 0; i < md->get_num_functions(); i++) {
        func_decl * f = md->get_function(i);
        func_interp * fi = md->get_func_interp(f);
        IF_VERBOSE(12, verbose_stream() << "(model.completion " << f->get_name() << ")\n"; );
        if (fi->is_partial()) {
            sort * range = f->get_range();
            fi->set_else(m().get_some_value(range));
        }
    }

    for (auto kd : m_func_decls) {
        symbol const & k = kd.m_key;
        func_decls & v = kd.m_value;
        IF_VERBOSE(12, verbose_stream() << "(model.completion " << k << ")\n"; );
        for (unsigned i = 0; i < v.get_num_entries(); i++) {
            func_decl * f = v.get_entry(i);
            if (!md->has_interpretation(f)) {
                sort * range = f->get_range();
                expr * some_val = m().get_some_value(range);
                if (f->get_arity() > 0) {
                    func_interp * fi = alloc(func_interp, m(), f->get_arity());
                    fi->set_else(some_val);
                    md->register_decl(f, fi);
                }
                else
                    md->register_decl(f, some_val);
            }
        }
    }
}

/**
   \brief Check if the current model satisfies the quantifier free formulas.
*/
void cmd_context::validate_model() {
    model_ref md;
    if (!validate_model_enabled())
        return;
    if (!is_model_available(md))
        return;
    SASSERT(md.get() != 0);
    params_ref p;
    p.set_uint("max_degree", UINT_MAX); // evaluate algebraic numbers of any degree.
    p.set_uint("sort_store", true);
    p.set_bool("completion", true);
    model_evaluator evaluator(*(md.get()), p);
    evaluator.set_expand_array_equalities(false);
    contains_underspecified_op_proc contains_underspecified(m());
    {
        scoped_rlimit _rlimit(m().limit(), 0);
        cancel_eh<reslimit> eh(m().limit());
        expr_ref r(m());
        scoped_ctrl_c ctrlc(eh);
        ptr_vector<expr>::const_iterator it  = begin_assertions();
        ptr_vector<expr>::const_iterator end = end_assertions();
        bool invalid_model = false;
        for (; it != end; ++it) {
            expr * a = *it;
            if (is_ground(a)) {
                r = nullptr;
                evaluator(a, r);
                TRACE("model_validate", tout << "checking\n" << mk_ismt2_pp(a, m()) << "\nresult:\n" << mk_ismt2_pp(r, m()) << "\n";);
                if (m().is_true(r))
                    continue;

                // The evaluator for array expressions is not complete
                // If r contains as_array/store/map/const expressions, then we do not generate the error.
                // TODO: improve evaluator for model expressions.
                // Note that, if "a" evaluates to false, then the error will be generated.
                if (has_quantifiers(r)) {
                    continue;
                }
                try {
                    for_each_expr(contains_underspecified, a);
                    for_each_expr(contains_underspecified, r);
                }
                catch (contains_underspecified_op_proc::found) {
                    continue;
                }
                TRACE("model_validate", model_smt2_pp(tout, *this, *md, 0););
                IF_VERBOSE(10, verbose_stream() << "model check failed on: " << mk_pp(a, m()) << "\n";);                
                IF_VERBOSE(11, model_smt2_pp(verbose_stream(), *this, *md, 0););                
                invalid_model = true;
            }
        }
        if (invalid_model) {
            throw cmd_exception("an invalid model was generated");
        }
    }
}

// FIXME: really interpolants_enabled ought to be a parameter to the solver factory,
// but this is a global change, so for now, we use an alternate solver factory
// for interpolation

void cmd_context::mk_solver() {
    bool proofs_enabled, models_enabled, unsat_core_enabled;
    params_ref p;
    m_params.get_solver_params(m(), p, proofs_enabled, models_enabled, unsat_core_enabled);
    if (produce_interpolants() && m_interpolating_solver_factory) {
        m_solver = (*m_interpolating_solver_factory)(m(), p, true /* must have proofs */, models_enabled, unsat_core_enabled, m_logic);
    }
    else
        m_solver = (*m_solver_factory)(m(), p, proofs_enabled, models_enabled, unsat_core_enabled, m_logic);
}

void cmd_context::set_interpolating_solver_factory(solver_factory * f) {
  SASSERT(!has_manager());
  m_interpolating_solver_factory   = f;
}

void cmd_context::set_solver_factory(solver_factory * f) {
    m_solver_factory   = f;
    m_check_sat_result = nullptr;
    if (has_manager() && f != nullptr) {
        mk_solver();
        // assert formulas and create scopes in the new solver.
        unsigned lim = 0;
        for (scope& s : m_scopes) {
            for (unsigned i = lim; i < s.m_assertions_lim; i++) {
                m_solver->assert_expr(m_assertions[i]);
            }
            lim = s.m_assertions_lim;
            m_solver->push();
        }
        unsigned sz = m_assertions.size();
        for (unsigned i = lim; i < sz; i++) {
            m_solver->assert_expr(m_assertions[i]);
        }
    }
}

void cmd_context::display_statistics(bool show_total_time, double total_time) {
    statistics st;
    if (show_total_time)
        st.update("total time", total_time);
    st.update("time", get_seconds());
    get_memory_statistics(st);
    get_rlimit_statistics(m().limit(), st);
    if (m_check_sat_result) {
        m_check_sat_result->collect_statistics(st);
    }
    else if (m_solver) {
        m_solver->collect_statistics(st);
    }
    else if (m_opt) {
        m_opt->collect_statistics(st);
    }
    st.display_smt2(regular_stream());
}


void cmd_context::display_assertions() {
    if (!m_interactive_mode)
        throw cmd_exception("command is only available in interactive mode, use command (set-option :interactive-mode true)");
    regular_stream() << "(";
    bool first = true;
    for (std::string const& s : m_assertion_strings) {
        if (first)
            first = false;
        else
            regular_stream() << "\n ";
        regular_stream() << s;
    }
    regular_stream() << ")" << std::endl;
}

bool cmd_context::is_model_available(model_ref& md) const {
    if (produce_models() &&
        has_manager() &&
        (cs_state() == css_sat || cs_state() == css_unknown)) {
        get_check_sat_result()->get_model(md);
        complete_model(md);
        return md.get() != nullptr;
    }
    return false;
}

format_ns::format * cmd_context::pp(sort * s) const {
    TRACE("cmd_context", tout << "pp(sort * s), s: " << mk_pp(s, m()) << "\n";);
    return pm().pp(s);
}

cmd_context::pp_env & cmd_context::get_pp_env() const {
    if (m_pp_env.get() == nullptr) {
        const_cast<cmd_context*>(this)->m_pp_env = alloc(pp_env, *const_cast<cmd_context*>(this));
    }
    return *(m_pp_env.get());
}

void cmd_context::pp(expr * n, unsigned num_vars, char const * var_prefix, format_ns::format_ref & r, sbuffer<symbol> & var_names) const {
    mk_smt2_format(n, get_pp_env(), params_ref(), num_vars, var_prefix, r, var_names);
}

void cmd_context::pp(expr * n, format_ns::format_ref & r) const {
    sbuffer<symbol> buf;
    pp(n, 0, nullptr, r, buf);
}

void cmd_context::pp(func_decl * f, format_ns::format_ref & r) const {
    mk_smt2_format(f, get_pp_env(), params_ref(), r, "declare-fun");
}

void cmd_context::display(std::ostream & out, sort * s, unsigned indent) const {
    format_ns::format_ref f(format_ns::fm(m()));
    f = pp(s);
    if (indent > 0)
        f = format_ns::mk_indent(m(), indent, f);
    ::pp(out, f.get(), m());
}

void cmd_context::display(std::ostream & out, expr * n, unsigned indent, unsigned num_vars, char const * var_prefix, sbuffer<symbol> & var_names) const {
    format_ns::format_ref f(format_ns::fm(m()));
    pp(n, num_vars, var_prefix, f, var_names);
    if (indent > 0)
        f = format_ns::mk_indent(m(), indent, f);
    ::pp(out, f.get(), m());
}

void cmd_context::display(std::ostream & out, expr * n, unsigned indent) const {
    sbuffer<symbol> buf;
    display(out, n, indent, 0, nullptr, buf);
}

void cmd_context::display(std::ostream & out, func_decl * d, unsigned indent) const {
    format_ns::format_ref f(format_ns::fm(m()));
    pp(d, f);
    if (indent > 0)
        f = format_ns::mk_indent(m(), indent, f);
    ::pp(out, f.get(), m());
}

void cmd_context::dump_assertions(std::ostream & out) const {
    for (expr * e : m_assertions) {
        display(out, e);
        out << std::endl;
    }
}

void cmd_context::display_smt2_benchmark(std::ostream & out, unsigned num, expr * const * assertions, symbol const & logic) const {
    if (logic != symbol::null)
        out << "(set-logic " << logic << ")" << std::endl;
    // collect uninterpreted function declarations
    decl_collector decls(m(), false);
    for (unsigned i = 0; i < num; i++) {
        decls.visit(assertions[i]);
    }

    // TODO: display uninterpreted sort decls, and datatype decls.

    unsigned num_decls = decls.get_num_decls();
    func_decl * const * fs = decls.get_func_decls();
    for (unsigned i = 0; i < num_decls; i++) {
        display(out, fs[i]);
        out << std::endl;
    }

    for (unsigned i = 0; i < num; i++) {
        out << "(assert ";
        display(out, assertions[i], 8);
        out << ")" << std::endl;
    }
    out << "(check-sat)" << std::endl;
}

void cmd_context::slow_progress_sample() {
    SASSERT(m_solver);
    statistics st;
    regular_stream() << "(progress\n";
    m_solver->collect_statistics(st);
    st.display_smt2(regular_stream());
    svector<symbol> labels;
    m_solver->get_labels(labels);
    regular_stream() << "(labels";
    for (unsigned i = 0; i < labels.size(); i++) {
        regular_stream() << " " << labels[i];
    }
    regular_stream() << "))" << std::endl;
}

void cmd_context::fast_progress_sample() {
}

cmd_context::dt_eh::dt_eh(cmd_context & owner):
    m_owner(owner),
    m_dt_util(owner.m()) {
}

cmd_context::dt_eh::~dt_eh() {
}

void cmd_context::dt_eh::operator()(sort * dt, pdecl* pd) {
    TRACE("new_dt_eh", tout << "new datatype: "; m_owner.pm().display(tout, dt); tout << "\n";);
    for (func_decl * c : *m_dt_util.get_datatype_constructors(dt)) {
        TRACE("new_dt_eh", tout << "new constructor: " << c->get_name() << "\n";);
        m_owner.insert(c);
        func_decl * r = m_dt_util.get_constructor_recognizer(c);
        m_owner.insert(r);
        // TRACE("new_dt_eh", tout << "new recognizer: " << r->get_name() << "\n";);
        for (func_decl * a : *m_dt_util.get_constructor_accessors(c)) {
            TRACE("new_dt_eh", tout << "new accessor: " << a->get_name() << "\n";);
            m_owner.insert(a);
        }
    }
    if (m_owner.m_scopes.size() > 0) {
        m_owner.pm().inc_ref(pd);
        m_owner.m_psort_inst_stack.push_back(pd);
    }
}


std::ostream & operator<<(std::ostream & out, cmd_context::status st) {
    switch (st) {
    case cmd_context::UNSAT: out << "unsat"; break;
    case cmd_context::SAT: out << "sat"; break;
    default: out << "unknown"; break;
    }
    return out;
}
<|MERGE_RESOLUTION|>--- conflicted
+++ resolved
@@ -1624,11 +1624,8 @@
 
 void cmd_context::display_model(model_ref& mdl) {
     if (mdl) {
-<<<<<<< HEAD
+        if (m_mc0) (*m_mc0)(mdl);
         mdl->cleanup();
-=======
-        if (m_mc0) (*m_mc0)(mdl);
->>>>>>> 0c329891
         model_params p;
         if (p.v1() || p.v2()) {
             std::ostringstream buffer;
