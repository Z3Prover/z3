--- conflicted
+++ resolved
@@ -690,13 +690,8 @@
                     warning_msg("pulled nested quantifier to be able to find an useable pattern (quantifier id: %s)", q->get_qid().str().c_str());
                 }
                 new_q = m.update_quantifier(result2, new_patterns.size(), (expr**) new_patterns.c_ptr(), result2->get_expr());
-<<<<<<< HEAD
-                if (m.fine_grain_proofs()) {
+                if (m.proofs_enabled()) {
                     result_pr = m.mk_transitivity(new_pr, m.mk_quant_intro(result2, new_q, m.mk_bind_proof(new_q, m.mk_reflexivity(new_q->get_expr()))));
-=======
-                if (m.proofs_enabled()) {
-                    result_pr = m.mk_transitivity(new_pr, m.mk_quant_intro(result2, new_q, m.mk_reflexivity(new_q->get_expr())));
->>>>>>> 0c329891
                 }
                 TRACE("pattern_inference", tout << "pulled quantifier:\n" << mk_pp(new_q, m) << "\n";);
             }
