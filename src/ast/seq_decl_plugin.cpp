/*++
Copyright (c) 2011 Microsoft Corporation

Module Name:

    seq_decl_plugin.h

Abstract:

    decl_plugin for the theory of sequences

Author:

    Nikolaj Bjorner (nbjorner) 2011-14-11

Revision History:

--*/
#include "ast/seq_decl_plugin.h"
#include "ast/arith_decl_plugin.h"
#include "ast/array_decl_plugin.h"
#include "ast/ast_pp.h"
#include "ast/bv_decl_plugin.h"
#include <sstream>

static bool is_hex_digit(char ch, unsigned& d) {
    if ('0' <= ch && ch <= '9') {
        d = ch - '0';
        return true;
    }
    if ('A' <= ch && ch <= 'F') {
        d = 10 + ch - 'A';
        return true;
    }
    if ('a' <= ch && ch <= 'f') {
        d = 10 + ch - 'a';
        return true;
    }
    return false;
}

static bool is_octal_digit(char ch, unsigned& d) {
    if ('0' <= ch && ch <= '7') {
        d = ch - '0';
        return true;
    }
    return false;
}

static bool is_escape_char(char const *& s, unsigned& result) {
    unsigned d1, d2, d3;
    if (*s != '\\' || *(s + 1) == 0) {
        return false;
    }
    if (*(s + 1) == 'x' &&
        is_hex_digit(*(s + 2), d1) && is_hex_digit(*(s + 3), d2)) {
        result = d1*16 + d2;
        s += 4;
        return true;
    }
    /* C-standard octal escapes: either 1, 2, or 3 octal digits,
     * stopping either at 3 digits or at the first non-digit character.
     */
    /* 1 octal digit */
    if (is_octal_digit(*(s + 1), d1) && !is_octal_digit(*(s + 2), d2)) {
        result = d1;
        s += 2;
        return true;
    }
    /* 2 octal digits */
    if (is_octal_digit(*(s + 1), d1) && is_octal_digit(*(s + 2), d2) &&
        !is_octal_digit(*(s + 3), d3)) {
        result = d1 * 8 + d2;
        s += 3;
        return true;
    }
    /* 3 octal digits */
    if (is_octal_digit(*(s + 1), d1) && is_octal_digit(*(s + 2), d2) &&
        is_octal_digit(*(s + 3), d3)) {
        result = d1*64 + d2*8 + d3;
        s += 4;
        return true;
    }

    if (*(s+1) == 'u' && *(s+2) == '{') {
        result = 0;
        for (unsigned i = 0; i < 5; ++i) {
            if (is_hex_digit(*(s+3+i), d1)) {
                result = 16*result + d1;
            }
            else if (*(s+3+i) == '}') {
#if !Z3_USE_UNICODE                
                if (result > 255)
                    throw default_exception("unicode characters outside of byte range are not supported");
#endif
                s += 4 + i;
                return true;                
            }
            else {
                break;
            }
        }
        return false;
    }
    if (*(s+1) == 'u' && is_hex_digit(*(s+2), d1)) {
        result = d1;
        unsigned i = 0;
        for (; i < 4; ++i) {
            if (is_hex_digit(*(s+3+i), d1)) {
                result = 16*result + d1;
            }
            else {
                break;
            }
        }
#if !Z3_USE_UNICODE                
        if (result > 255)
            throw default_exception("unicode characters outside of byte range are not supported");
#endif
        s += 3 + i;
        return true;
    }
    switch (*(s + 1)) {
    case 'a':
        result = '\a';
        s += 2;
        return true;
    case 'b':
        result = '\b';
        s += 2;
        return true;
#if 0
    case 'e':
        result = '\e';
        s += 2;
        return true;
#endif
    case 'f':
        result = '\f';
        s += 2;
        return true;
    case 'n':
        result = '\n';
        s += 2;
        return true;
    case 'r':
        result = '\r';
        s += 2;
        return true;
    case 't':
        result = '\t';
        s += 2;
        return true;
    case 'v':
        result = '\v';
        s += 2;
        return true;
    default:
        result = *(s + 1);
        s += 2;
        return true;
    }
    return false;
}

zstring::zstring(char const* s) {
    while (*s) {
        unsigned ch = 0;
        if (is_escape_char(s, ch)) {
            m_buffer.push_back(ch);
        }
        else {
            m_buffer.push_back(*s);
            ++s;
        }
    }
    SASSERT(well_formed());
}

zstring::zstring(unsigned num_bits, bool const* ch) {
    SASSERT(num_bits == 8); // TBD for unicode
    unsigned n = 0;
    for (unsigned i = 0; i < num_bits; ++i) {
        n |= (((unsigned)ch[i]) << i);
    }
    m_buffer.push_back(n);
    SASSERT(well_formed());
}

bool zstring::well_formed() const {
    for (unsigned ch : m_buffer) {
        if (ch > max_char())
            return false;
    }
    return true;
}

zstring::zstring(unsigned ch) {
    m_buffer.push_back(ch);
}

zstring zstring::reverse() const {
    zstring result;
    for (unsigned i = length(); i-- > 0; ) {
        result.m_buffer.push_back(m_buffer[i]);
    }
    return result;
}

zstring zstring::replace(zstring const& src, zstring const& dst) const {
    zstring result;
    if (length() < src.length()) {
        return zstring(*this);
    }
    if (src.length() == 0) {
        return dst + zstring(*this);
    }
    bool found = false;
    for (unsigned i = 0; i < length(); ++i) {
        bool eq = !found && i + src.length() <= length();
        for (unsigned j = 0; eq && j < src.length(); ++j) {
            eq = m_buffer[i+j] == src[j];
        }
        if (eq) {
            result.m_buffer.append(dst.m_buffer);
            found = true;
            i += src.length() - 1;
        }
        else {
            result.m_buffer.push_back(m_buffer[i]);
        }
    }
    return result;
}

static const char esc_table[32][6] =
    { "\\x00", "\\x01", "\\x02", "\\x03", "\\x04", "\\x05", "\\x06", "\\x07", "\\x08", "\\x09", "\\n",   "\\v",   "\\f",   "\\r",   "\\x0E", "\\x0F",
      "\\x10", "\\x11", "\\x12", "\\x13", "\\x14", "\\x15", "\\x16", "\\x17", "\\x18", "\\x19", "\\x1A", "\\x1B", "\\x1C", "\\x1D", "\\x1E", "\\x1F"
};

std::string zstring::encode() const {
    std::ostringstream strm;
    char buffer[100];
    unsigned offset = 0;
#define _flush() if (offset > 0) { buffer[offset] = 0; strm << buffer; offset = 0; }
    for (unsigned i = 0; i < m_buffer.size(); ++i) {
        unsigned ch = m_buffer[i];
        if (0 <= ch && ch < 32) {
            _flush();
            strm << esc_table[ch];
        }
        else if (ch == '\\') {
            _flush();
            strm << "\\\\";
        }
        else if (ch >= 256) {
            _flush();
            strm << "\\u{" << std::hex << ch << std::dec << "}";
        }
        else if (ch >= 128) {
            _flush();
            strm << "\\x" << std::hex << ch << std::dec; 
        }
        else {
            if (offset == 99) { 
                _flush();
            }
            buffer[offset++] = (char)ch;
        }
    }
    _flush();
    return strm.str();
}

bool zstring::suffixof(zstring const& other) const {
    if (length() > other.length()) return false;
    bool suffix = true;
    for (unsigned i = 0; suffix && i < length(); ++i) {
        suffix = m_buffer[length()-i-1] == other[other.length()-i-1];
    }
    return suffix;
}

bool zstring::prefixof(zstring const& other) const {
    if (length() > other.length()) return false;
    bool prefix = true;
    for (unsigned i = 0; prefix && i < length(); ++i) {
        prefix = m_buffer[i] == other[i];
    }
    return prefix;
}

bool zstring::contains(zstring const& other) const {
    if (other.length() > length()) return false;
    unsigned last = length() - other.length();
    bool cont = false;
    for (unsigned i = 0; !cont && i <= last; ++i) {
        cont = true;
        for (unsigned j = 0; cont && j < other.length(); ++j) {
            cont = other[j] == m_buffer[j+i];
        }
    }
    return cont;
}

int zstring::indexofu(zstring const& other, unsigned offset) const {
    if (offset <= length() && other.length() == 0) return offset;
    if (offset == length()) return -1;
    if (offset > other.length() + offset) return -1;
    if (other.length() + offset > length()) return -1;
    unsigned last = length() - other.length();
    for (unsigned i = offset; i <= last; ++i) {
        bool prefix = true;
        for (unsigned j = 0; prefix && j < other.length(); ++j) {
            prefix = m_buffer[i + j] == other[j];
        }
        if (prefix) {
            return static_cast<int>(i);
        }
    }
    return -1;
}

int zstring::last_indexof(zstring const& other) const {
    if (other.length() == 0) return length();
    if (other.length() > length()) return -1;
    for (unsigned last = length() - other.length(); last-- > 0; ) {
        bool suffix = true;
        for (unsigned j = 0; suffix && j < other.length(); ++j) {
            suffix = m_buffer[last + j] == other[j];
        }
        if (suffix) {
            return static_cast<int>(last);
        }
    }
    return -1;
}

zstring zstring::extract(unsigned offset, unsigned len) const {
    zstring result;
    if (offset + len < offset) return result;
    int last = std::min(offset+len, length());
    for (int i = offset; i < last; ++i) {
        result.m_buffer.push_back(m_buffer[i]);
    }
    return result;
}

zstring zstring::operator+(zstring const& other) const {
    zstring result(*this);
    result.m_buffer.append(other.m_buffer);
    return result;
}

bool zstring::operator==(const zstring& other) const {
    // two strings are equal iff they have the same length and characters
    if (length() != other.length()) {
        return false;
    }
    for (unsigned i = 0; i < length(); ++i) {
        if (m_buffer[i] != other[i]) {
            return false;
        }
    }
    return true;
}

bool zstring::operator!=(const zstring& other) const {
    return !(*this == other);
}

std::ostream& operator<<(std::ostream &os, const zstring &str) {
    return os << str.encode();
}

bool operator<(const zstring& lhs, const zstring& rhs) {
    // This has the same semantics as strcmp()
    unsigned len = lhs.length();
    if (rhs.length() < len) {
        len = rhs.length();
    }
    for (unsigned i = 0; i < len; ++i) {
        unsigned Li = lhs[i];
        unsigned Ri = rhs[i];
        if (Li < Ri) {
            return true;
        } 
        else if (Li > Ri) {
            return false;
        } 
    }
    // at this point, all compared characters are equal,
    // so decide based on the relative lengths
    return lhs.length() < rhs.length();
}


seq_decl_plugin::seq_decl_plugin(): m_init(false),
                                    m_stringc_sym("String"),
                                    m_charc_sym("Char"),
                                    m_string(nullptr),
                                    m_char(nullptr),
                                    m_reglan(nullptr),
                                    m_has_re(false),
                                    m_has_seq(false) {}

void seq_decl_plugin::finalize() {
    for (psig* s : m_sigs) {
        dealloc(s);
    }
    m_manager->dec_ref(m_string);
    m_manager->dec_ref(m_char);
    m_manager->dec_ref(m_reglan);
}

bool seq_decl_plugin::is_sort_param(sort* s, unsigned& idx) {
    return
        s->get_name().is_numerical() &&
        (idx = s->get_name().get_num(), true);
}

bool seq_decl_plugin::match(ptr_vector<sort>& binding, sort* s, sort* sP) {
    if (s == sP) return true;
    unsigned idx;
    if (is_sort_param(sP, idx)) {
        if (binding.size() <= idx) binding.resize(idx+1);
        if (binding[idx] && (binding[idx] != s)) return false;
        binding[idx] = s;
        return true;
    }


    if (s->get_family_id() == sP->get_family_id() &&
        s->get_decl_kind() == sP->get_decl_kind() &&
        s->get_num_parameters() == sP->get_num_parameters()) {
        for (unsigned i = 0, sz = s->get_num_parameters(); i < sz; ++i) {
            parameter const& p = s->get_parameter(i);
            if (p.is_ast() && is_sort(p.get_ast())) {
                parameter const& p2 = sP->get_parameter(i);
                if (!match(binding, to_sort(p.get_ast()), to_sort(p2.get_ast()))) return false;
            }
        }
        return true;
    }
    else {
        TRACE("seq", tout << "Could not match " << mk_pp(s, *m_manager) << " and " << mk_pp(sP, *m_manager) << "\n";);
        return false;
    }
}

/*
  \brief match right associative operator.
*/
void seq_decl_plugin::match_right_assoc(psig& sig, unsigned dsz, sort *const* dom, sort* range, sort_ref& range_out) {
    ptr_vector<sort> binding;
    ast_manager& m = *m_manager;
    if (dsz == 0) {
        std::ostringstream strm;
        strm << "Unexpected number of arguments to '" << sig.m_name << "' ";
        strm << "at least one argument expected " << dsz << " given";
        m.raise_exception(strm.str());
    }
    bool is_match = true;
    for (unsigned i = 0; is_match && i < dsz; ++i) {
        SASSERT(dom[i]);
        is_match = match(binding, dom[i], sig.m_dom[0].get());
    }
    if (range && is_match) {
        is_match = match(binding, range, sig.m_range);
    }
    if (!is_match) {
        std::ostringstream strm;
        strm << "Sort of function '" << sig.m_name << "' ";
        strm << "does not match the declared type. Given domain: ";
        for (unsigned i = 0; i < dsz; ++i) {
            strm << mk_pp(dom[i], m) << " ";
        }
        if (range) {
            strm << " and range: " << mk_pp(range, m);
        }
        m.raise_exception(strm.str());
    }
    range_out = apply_binding(binding, sig.m_range);
    SASSERT(range_out);
}

void seq_decl_plugin::match(psig& sig, unsigned dsz, sort *const* dom, sort* range, sort_ref& range_out) {
    m_binding.reset();
    ast_manager& m = *m_manager;
    if (sig.m_dom.size() != dsz) {
        std::ostringstream strm;
        strm << "Unexpected number of arguments to '" << sig.m_name << "' ";
        strm << sig.m_dom.size() << " arguments expected " << dsz << " given";
        m.raise_exception(strm.str());
    }
    bool is_match = true;
    for (unsigned i = 0; is_match && i < dsz; ++i) {
        is_match = match(m_binding, dom[i], sig.m_dom[i].get());
    }
    if (range && is_match) {
        is_match = match(m_binding, range, sig.m_range);
    }
    if (!is_match) {
        std::ostringstream strm;
        strm << "Sort of polymorphic function '" << sig.m_name << "' ";
        strm << "does not match the declared type. ";
        strm << "\nGiven domain: ";
        for (unsigned i = 0; i < dsz; ++i) {
            strm << mk_pp(dom[i], m) << " ";
        }
        if (range) {
            strm << " and range: " << mk_pp(range, m);
        }
        strm << "\nExpected domain: ";
        for (unsigned i = 0; i < dsz; ++i) {
            strm << mk_pp(sig.m_dom[i].get(), m) << " ";
        }

        m.raise_exception(strm.str());
    }
    if (!range && dsz == 0) {
        std::ostringstream strm;
        strm << "Sort of polymorphic function '" << sig.m_name << "' ";
        strm << "is ambiguous. Function takes no arguments and sort of range has not been constrained";
        m.raise_exception(strm.str());
    }
    range_out = apply_binding(m_binding, sig.m_range);
    SASSERT(range_out);
}

sort* seq_decl_plugin::apply_binding(ptr_vector<sort> const& binding, sort* s) {
    unsigned i;
    if (is_sort_param(s, i)) {
        if (binding.size() <= i || !binding[i]) {
            m_manager->raise_exception("Expecting type parameter to be bound");
        }
        return binding[i];
    }
    if (is_sort_of(s, m_family_id, SEQ_SORT) || is_sort_of(s, m_family_id, RE_SORT)) {
        SASSERT(s->get_num_parameters() == 1);
        SASSERT(s->get_parameter(0).is_ast());
        SASSERT(is_sort(s->get_parameter(0).get_ast()));
        sort* p = apply_binding(binding, to_sort(s->get_parameter(0).get_ast()));
        parameter param(p);
        if (p == m_char && s->get_decl_kind() == SEQ_SORT)
            return m_string;
        if (p == m_string && s->get_decl_kind() == RE_SORT)
            return m_reglan;
        return mk_sort(s->get_decl_kind(), 1, &param);
    }
    return s;
}


void seq_decl_plugin::init() {
    if (m_init) return;
    ast_manager& m = *m_manager;
    m_init = true;
    sort* A = m.mk_uninterpreted_sort(symbol(0u));
    sort* strT = m_string;
    parameter paramA(A);
    parameter paramS(strT);
    sort* seqA = m.mk_sort(m_family_id, SEQ_SORT, 1, &paramA);
    parameter paramSA(seqA);
    sort* reA  = m.mk_sort(m_family_id, RE_SORT, 1, &paramSA);
    sort* reT  = m.mk_sort(m_family_id, RE_SORT, 1, &paramS);
    sort* boolT = m.mk_bool_sort();
    sort* intT  = arith_util(m).mk_int();
    sort* predA = array_util(m).mk_array_sort(A, boolT);
    sort* seqAseqAseqA[3] = { seqA, seqA, seqA };
    sort* seqAreAseqA[3] = { seqA, reA, seqA };
    sort* seqAseqA[2] = { seqA, seqA };
    sort* seqAreA[2] = { seqA, reA };
    sort* reAreA[2] = { reA, reA };
    sort* AreA[2] = { A, reA };
    sort* seqAint2T[3] = { seqA, intT, intT };
    sort* seq2AintT[3] = { seqA, seqA, intT };
    sort* str2T[2] = { strT, strT };
    sort* str3T[3] = { strT, strT, strT };
    sort* strTint2T[3] = { strT, intT, intT };
    sort* strTreT[2] = { strT, reT };
    sort* str2TintT[3] = { strT, strT, intT };
    sort* seqAintT[2] = { seqA, intT };
    sort* seq3A[3] = { seqA, seqA, seqA };
    m_sigs.resize(LAST_SEQ_OP);
    // TBD: have (par ..) construct and load parameterized signature from premable.
    m_sigs[OP_SEQ_UNIT]      = alloc(psig, m, "seq.unit",     1, 1, &A, seqA);
    m_sigs[OP_SEQ_EMPTY]     = alloc(psig, m, "seq.empty",    1, 0, nullptr, seqA);
    m_sigs[OP_SEQ_CONCAT]    = alloc(psig, m, "seq.++",       1, 2, seqAseqA, seqA);
    m_sigs[OP_SEQ_PREFIX]    = alloc(psig, m, "seq.prefixof", 1, 2, seqAseqA, boolT);
    m_sigs[OP_SEQ_SUFFIX]    = alloc(psig, m, "seq.suffixof", 1, 2, seqAseqA, boolT);
    m_sigs[OP_SEQ_CONTAINS]  = alloc(psig, m, "seq.contains", 1, 2, seqAseqA, boolT);
    m_sigs[OP_SEQ_EXTRACT]   = alloc(psig, m, "seq.extract",  1, 3, seqAint2T, seqA);
    m_sigs[OP_SEQ_REPLACE]   = alloc(psig, m, "seq.replace",  1, 3, seq3A, seqA);
    m_sigs[OP_SEQ_INDEX]     = alloc(psig, m, "seq.indexof",  1, 3, seq2AintT, intT);
    m_sigs[OP_SEQ_LAST_INDEX] = alloc(psig, m, "seq.last_indexof",  1, 2, seqAseqA, intT);
    m_sigs[OP_SEQ_AT]        = alloc(psig, m, "seq.at",       1, 2, seqAintT, seqA);
    m_sigs[OP_SEQ_NTH]       = alloc(psig, m, "seq.nth",      1, 2, seqAintT, A);
    m_sigs[OP_SEQ_NTH_I]     = alloc(psig, m, "seq.nth_i",    1, 2, seqAintT, A);
    m_sigs[OP_SEQ_NTH_U]     = alloc(psig, m, "seq.nth_u",    1, 2, seqAintT, A);
    m_sigs[OP_SEQ_LENGTH]    = alloc(psig, m, "seq.len",      1, 1, &seqA, intT);
    m_sigs[OP_RE_PLUS]       = alloc(psig, m, "re.+",         1, 1, &reA, reA);
    m_sigs[OP_RE_STAR]       = alloc(psig, m, "re.*",         1, 1, &reA, reA);
    m_sigs[OP_RE_OPTION]     = alloc(psig, m, "re.opt",       1, 1, &reA, reA);
    m_sigs[OP_RE_RANGE]      = alloc(psig, m, "re.range",     1, 2, seqAseqA,  reA);
    m_sigs[OP_RE_CONCAT]     = alloc(psig, m, "re.++",        1, 2, reAreA, reA);
    m_sigs[OP_RE_UNION]      = alloc(psig, m, "re.union",     1, 2, reAreA, reA);
    m_sigs[OP_RE_INTERSECT]  = alloc(psig, m, "re.inter",     1, 2, reAreA, reA);
    m_sigs[OP_RE_DIFF]       = alloc(psig, m, "re.diff",      1, 2, reAreA, reA);
    m_sigs[OP_RE_LOOP]           = alloc(psig, m, "re.loop",    1, 1, &reA, reA);
    m_sigs[OP_RE_POWER]          = alloc(psig, m, "re.^", 1, 1, &reA, reA);
    m_sigs[OP_RE_COMPLEMENT]     = alloc(psig, m, "re.comp", 1, 1, &reA, reA);
    m_sigs[OP_RE_EMPTY_SET]      = alloc(psig, m, "re.empty", 1, 0, nullptr, reA);
    m_sigs[OP_RE_FULL_SEQ_SET]   = alloc(psig, m, "re.all", 1, 0, nullptr, reA);
    m_sigs[OP_RE_FULL_CHAR_SET]  = alloc(psig, m, "re.allchar", 1, 0, nullptr, reA);
    m_sigs[OP_RE_OF_PRED]        = alloc(psig, m, "re.of.pred", 1, 1, &predA, reA);
    m_sigs[OP_RE_REVERSE]        = alloc(psig, m, "re.reverse", 1, 1, &reA, reA);
    m_sigs[OP_RE_DERIVATIVE]     = alloc(psig, m, "re.derivative", 1, 2, AreA, reA);
    m_sigs[OP_SEQ_TO_RE]         = alloc(psig, m, "seq.to.re",  1, 1, &seqA, reA);
    m_sigs[OP_SEQ_IN_RE]         = alloc(psig, m, "seq.in.re", 1, 2, seqAreA, boolT);
    m_sigs[OP_SEQ_REPLACE_RE_ALL] = alloc(psig, m, "str.replace_re_all", 1, 3, seqAreAseqA, seqA);
    m_sigs[OP_SEQ_REPLACE_RE]    = alloc(psig, m, "str.replace_re", 1, 3, seqAreAseqA, seqA);
    m_sigs[OP_SEQ_REPLACE_ALL]   = alloc(psig, m, "str.replace_all", 1, 3, seqAseqAseqA, seqA);
    m_sigs[OP_STRING_CONST]      = nullptr;
#if Z3_USE_UNICODE
    m_sigs[OP_CHAR_CONST]        = nullptr;
    sort* charTcharT[2] = { m_char, m_char };
    m_sigs[OP_CHAR_LE]           = alloc(psig, m, "char.<=", 0, 2, charTcharT, boolT);
#endif
    m_sigs[_OP_STRING_STRIDOF]   = alloc(psig, m, "str.indexof", 0, 3, str2TintT, intT);
    m_sigs[_OP_STRING_STRREPL]   = alloc(psig, m, "str.replace", 0, 3, str3T, strT);
    m_sigs[_OP_STRING_FROM_CHAR] = alloc(psig, m, "char", 1, 0, nullptr, strT);
    m_sigs[OP_STRING_ITOS]       = alloc(psig, m, "str.from_int", 0, 1, &intT, strT);
    m_sigs[OP_STRING_STOI]       = alloc(psig, m, "str.to_int", 0, 1, &strT, intT);
    m_sigs[OP_STRING_LT]         = alloc(psig, m, "str.<", 0, 2, str2T, boolT);
    m_sigs[OP_STRING_LE]         = alloc(psig, m, "str.<=", 0, 2, str2T, boolT);
    m_sigs[OP_STRING_IS_DIGIT]   = alloc(psig, m, "str.is_digit", 0, 1, &strT, boolT);
    m_sigs[OP_STRING_TO_CODE]    = alloc(psig, m, "str.to_code", 0, 1, &strT, intT);
    m_sigs[OP_STRING_FROM_CODE]  = alloc(psig, m, "str.from_code", 0, 1, &intT, strT);
    m_sigs[_OP_STRING_CONCAT]    = alloc(psig, m, "str.++", 1, 2, str2T, strT);
    m_sigs[_OP_STRING_LENGTH]    = alloc(psig, m, "str.len", 0, 1, &strT, intT);
    m_sigs[_OP_STRING_STRCTN]    = alloc(psig, m, "str.contains", 0, 2, str2T, boolT);
    m_sigs[_OP_STRING_CHARAT]    = alloc(psig, m, "str.at", 0, 2, strTint2T, strT);
    m_sigs[_OP_STRING_PREFIX]    = alloc(psig, m, "str.prefixof", 0, 2, str2T, boolT);
    m_sigs[_OP_STRING_SUFFIX]    = alloc(psig, m, "str.suffixof", 0, 2, str2T, boolT);
    m_sigs[_OP_STRING_IN_REGEXP]  = alloc(psig, m, "str.in_re", 0, 2, strTreT, boolT);
    m_sigs[_OP_STRING_TO_REGEXP]  = alloc(psig, m, "str.to_re", 0, 1, &strT, reT);
    m_sigs[_OP_REGEXP_EMPTY]      = alloc(psig, m, "re.none", 0, 0, nullptr, reT);
    m_sigs[_OP_REGEXP_FULL_CHAR]  = alloc(psig, m, "re.allchar", 0, 0, nullptr, reT);
    m_sigs[_OP_STRING_SUBSTR]     = alloc(psig, m, "str.substr", 0, 3, strTint2T, strT);
}

void seq_decl_plugin::set_manager(ast_manager* m, family_id id) {
    decl_plugin::set_manager(m, id);
    bv_util bv(*m);
#if Z3_USE_UNICODE
    m_char = m->mk_sort(symbol("Unicode"), sort_info(m_family_id, _CHAR_SORT, 0, nullptr));
#else
    m_char = bv.mk_sort(8);
#endif
    m->inc_ref(m_char);
    parameter param(m_char);
    m_string = m->mk_sort(symbol("String"), sort_info(m_family_id, SEQ_SORT, 1, &param));
    m->inc_ref(m_string);
    parameter paramS(m_string);
    m_reglan = m->mk_sort(m_family_id, RE_SORT, 1, &paramS);
    m->inc_ref(m_reglan);
}

sort * seq_decl_plugin::mk_sort(decl_kind k, unsigned num_parameters, parameter const * parameters) {
    init();
    ast_manager& m = *m_manager;
    switch (k) {
    case SEQ_SORT:
        if (num_parameters != 1) {
            m.raise_exception("Invalid sequence sort, expecting one parameter");
        }
        if (!parameters[0].is_ast() || !is_sort(parameters[0].get_ast())) {
            m.raise_exception("invalid sequence sort, parameter is not a sort");
        }
        if (parameters[0].get_ast() == m_char) {
            return m_string;
        }
        return m.mk_sort(symbol("Seq"), sort_info(m_family_id, SEQ_SORT, num_parameters, parameters));
    case RE_SORT: {
        if (num_parameters != 1) {
            m.raise_exception("Invalid regex sort, expecting one parameter");
        }
        if (!parameters[0].is_ast() || !is_sort(parameters[0].get_ast())) {
            m.raise_exception("invalid regex sort, parameter is not a sort");
        }
        return m.mk_sort(symbol("RegEx"), sort_info(m_family_id, RE_SORT, num_parameters, parameters));
    }
#if Z3_USE_UNICODE
    case _CHAR_SORT:
        return m_char;
#endif
    case _STRING_SORT:
        return m_string;
    case _REGLAN_SORT:
        return m_reglan;
    default:
        UNREACHABLE();
        return nullptr;
    }
}

func_decl* seq_decl_plugin::mk_seq_fun(decl_kind k, unsigned arity, sort* const* domain, sort* range, decl_kind k_string) {
    ast_manager& m = *m_manager;
    sort_ref rng(m);
    match(*m_sigs[k], arity, domain, range, rng);
    return m.mk_func_decl(m_sigs[(domain[0] == m_string)?k_string:k]->m_name, arity, domain, rng, func_decl_info(m_family_id, k));
}


func_decl* seq_decl_plugin::mk_str_fun(decl_kind k, unsigned arity, sort* const* domain, sort* range, decl_kind k_seq) {
    ast_manager& m = *m_manager;
    sort_ref rng(m);
    match(*m_sigs[k], arity, domain, range, rng);
    return m.mk_func_decl(m_sigs[k]->m_name, arity, domain, rng, func_decl_info(m_family_id, k_seq));
}

func_decl* seq_decl_plugin::mk_assoc_fun(decl_kind k, unsigned arity, sort* const* domain, sort* range, decl_kind k_seq, decl_kind k_string) {
    ast_manager& m = *m_manager;
    sort_ref rng(m);
    if (arity == 0) {
        m.raise_exception("Invalid function application. At least one argument expected");
    }
    match_right_assoc(*m_sigs[k], arity, domain, range, rng);
    func_decl_info info(m_family_id, k_seq);
    info.set_right_associative(true);
    info.set_left_associative(true);
    return m.mk_func_decl(m_sigs[(rng == m_string)?k_string:k_seq]->m_name, rng, rng, rng, info);
}

func_decl * seq_decl_plugin::mk_func_decl(decl_kind k, unsigned num_parameters, parameter const * parameters,
                                          unsigned arity, sort * const * domain, sort * range) {
    init();
    m_has_seq = true;
    ast_manager& m = *m_manager;
    sort_ref rng(m);
    switch(k) {
    case OP_SEQ_EMPTY:
        match(*m_sigs[k], arity, domain, range, rng);
        if (rng == m_string) {
            parameter param(symbol(""));
            return mk_func_decl(OP_STRING_CONST, 1, &param, 0, nullptr, m_string);
        }
        else {
            parameter param(rng.get());
            func_decl_info info(m_family_id, k, 1, &param);
            return m.mk_func_decl(m_sigs[k]->m_name, arity, domain, rng, info);
        }

    case OP_RE_PLUS:
    case OP_RE_STAR:
    case OP_RE_OPTION:
    case OP_RE_RANGE:
    case OP_RE_OF_PRED:
    case OP_RE_COMPLEMENT:
    case OP_RE_REVERSE:
    case OP_RE_DERIVATIVE:
        m_has_re = true;
        // fall-through
    case OP_SEQ_UNIT:
    case OP_STRING_ITOS:
    case OP_STRING_STOI:
    case OP_STRING_LT:
    case OP_STRING_LE:
        match(*m_sigs[k], arity, domain, range, rng);
        return m.mk_func_decl(m_sigs[k]->m_name, arity, domain, rng, func_decl_info(m_family_id, k));
    case OP_STRING_IS_DIGIT:
    case OP_STRING_TO_CODE:
    case OP_STRING_FROM_CODE:
        match(*m_sigs[k], arity, domain, range, rng);
        return m.mk_func_decl(m_sigs[k]->m_name, arity, domain, rng, func_decl_info(m_family_id, k));
        
    case _OP_REGEXP_FULL_CHAR:
        m_has_re = true;
        if (!range) range = m_reglan;
        match(*m_sigs[k], arity, domain, range, rng);
        return m.mk_func_decl(symbol("re.allchar"), arity, domain, rng, func_decl_info(m_family_id, OP_RE_FULL_CHAR_SET));

    case OP_RE_FULL_CHAR_SET:
        m_has_re = true;
        if (!range) range = m_reglan;
        if (range == m_reglan) {
            match(*m_sigs[k], arity, domain, range, rng);
            return m.mk_func_decl(symbol("re.allchar"), arity, domain, rng, func_decl_info(m_family_id, k));
        }
        return m.mk_func_decl(m_sigs[k]->m_name, arity, domain, range, func_decl_info(m_family_id, k));

    case OP_RE_FULL_SEQ_SET:
        m_has_re = true;
        if (!range) range = m_reglan;
        return m.mk_func_decl(m_sigs[k]->m_name, arity, domain, range, func_decl_info(m_family_id, k));        

    case _OP_REGEXP_EMPTY:
        m_has_re = true;
        if (!range) range = m_reglan;
        match(*m_sigs[k], arity, domain, range, rng);
        return m.mk_func_decl(symbol("re.none"), arity, domain, rng, func_decl_info(m_family_id, OP_RE_EMPTY_SET));

    case OP_RE_EMPTY_SET:
        m_has_re = true;
        if (!range) range = m_reglan;
        if (range == m_reglan) {
            match(*m_sigs[k], arity, domain, range, rng);
            return m.mk_func_decl(symbol("re.none"), arity, domain, rng, func_decl_info(m_family_id, k));
        }
        return m.mk_func_decl(m_sigs[k]->m_name, arity, domain, range, func_decl_info(m_family_id, k));

    case OP_RE_LOOP:
        m_has_re = true;
        switch (arity) {
        case 1:
            match(*m_sigs[k], arity, domain, range, rng);
            if (num_parameters == 0 || num_parameters > 2 || !parameters[0].is_int() || (num_parameters == 2 && !parameters[1].is_int())) {
                m.raise_exception("Expecting two numeral parameters to function re-loop");
            }
            return m.mk_func_decl(m_sigs[k]->m_name, arity, domain, rng, func_decl_info(m_family_id, k, num_parameters, parameters));
        case 2:
            if (m_reglan != domain[0] || !arith_util(m).is_int(domain[1])) {
                m.raise_exception("Incorrect type of arguments passed to re.loop. Expecting regular expression and two integer parameters");
            }
            return m.mk_func_decl(m_sigs[k]->m_name, arity, domain, domain[0], func_decl_info(m_family_id, k, num_parameters, parameters));
        case 3:
            if (m_reglan != domain[0] || !arith_util(m).is_int(domain[1]) || !arith_util(m).is_int(domain[2])) {
                m.raise_exception("Incorrect type of arguments passed to re.loop. Expecting regular expression and two integer parameters");
            }
            return m.mk_func_decl(m_sigs[k]->m_name, arity, domain, domain[0], func_decl_info(m_family_id, k, num_parameters, parameters));
        default:
            m.raise_exception("Incorrect number of arguments passed to loop. Expected 1 regular expression and two integer parameters");
        }
    case OP_RE_POWER:
        m_has_re = true;
        if (num_parameters == 1 && parameters[0].is_int() && arity == 1 && parameters[0].get_int() >= 0) {
            rng = domain[0];
            return m.mk_func_decl(m_sigs[k]->m_name, arity, domain, rng, func_decl_info(m_family_id, k, num_parameters, parameters));
        }
        m.raise_exception("Incorrect arguments used for re.^. Expected one non-negative integer parameter");

    case OP_STRING_CONST:
        if (!(num_parameters == 1 && arity == 0 && parameters[0].is_symbol())) {
            m.raise_exception("invalid string declaration");
        }
        return m.mk_const_decl(m_stringc_sym, m_string,
                               func_decl_info(m_family_id, OP_STRING_CONST, num_parameters, parameters));

    case OP_RE_UNION:
    case OP_RE_CONCAT:
    case OP_RE_INTERSECT:
    case OP_RE_DIFF:
        m_has_re = true;
        return mk_assoc_fun(k, arity, domain, range, k, k);

    case OP_SEQ_REPLACE_RE_ALL:
    case OP_SEQ_REPLACE_RE:
        m_has_re = true;
    case OP_SEQ_REPLACE_ALL:
        return mk_str_fun(k, arity, domain, range, k);        

    case OP_SEQ_CONCAT:
        return mk_assoc_fun(k, arity, domain, range, k, _OP_STRING_CONCAT);

    case _OP_STRING_CONCAT:
        return mk_assoc_fun(k, arity, domain, range, OP_SEQ_CONCAT, k);

    case _OP_STRING_FROM_CHAR: {
        if (!(num_parameters == 1 && parameters[0].is_int())) 
            m.raise_exception("character literal expects integer parameter");
        zstring zs(parameters[0].get_int());        
        parameter p(zs.encode());
        return m.mk_const_decl(m_stringc_sym, m_string,func_decl_info(m_family_id, OP_STRING_CONST, 1, &p));
    }
        
    case OP_SEQ_REPLACE:
        return mk_seq_fun(k, arity, domain, range, _OP_STRING_STRREPL);
    case _OP_STRING_STRREPL:
        return mk_str_fun(k, arity, domain, range, OP_SEQ_REPLACE);

    case OP_SEQ_INDEX:
        if (arity == 2) {
            sort* dom[3] = { domain[0], domain[1], arith_util(m).mk_int() };
            sort_ref rng(m);
            match(*m_sigs[k], 3, dom, range, rng);
            return m.mk_func_decl(m_sigs[(dom[0] == m_string)?_OP_STRING_STRIDOF:k]->m_name, arity, domain, rng, func_decl_info(m_family_id, k));
        }
        return mk_seq_fun(k, arity, domain, range, _OP_STRING_STRIDOF);
    case _OP_STRING_STRIDOF:
        if (arity == 2) {
            sort* dom[3] = { domain[0], domain[1], arith_util(m).mk_int() };
            sort_ref rng(m);
            match(*m_sigs[k], 3, dom, range, rng);
            return m.mk_func_decl(m_sigs[k]->m_name, arity, domain, rng, func_decl_info(m_family_id, OP_SEQ_INDEX));
        }
        return mk_str_fun(k, arity, domain, range, OP_SEQ_INDEX);
    case OP_SEQ_LAST_INDEX:
        if (arity != 2) {
            m.raise_exception("two arguments expected tin last_indexof");
        }
        else {
            return mk_seq_fun(k, arity, domain, range, OP_SEQ_LAST_INDEX);
        }
    case OP_SEQ_PREFIX:
        return mk_seq_fun(k, arity, domain, range, _OP_STRING_PREFIX);
    case _OP_STRING_PREFIX:
        return mk_str_fun(k, arity, domain, range, OP_SEQ_PREFIX);

    case OP_SEQ_SUFFIX:
        return mk_seq_fun(k, arity, domain, range, _OP_STRING_SUFFIX);
    case _OP_STRING_SUFFIX:
        return mk_str_fun(k, arity, domain, range, OP_SEQ_SUFFIX);

    case OP_SEQ_LENGTH:
        return mk_seq_fun(k, arity, domain, range, _OP_STRING_LENGTH);
    case _OP_STRING_LENGTH:
        return mk_str_fun(k, arity, domain, range, OP_SEQ_LENGTH);

    case OP_SEQ_CONTAINS:
        return mk_seq_fun(k, arity, domain, range, _OP_STRING_STRCTN);
    case _OP_STRING_STRCTN:
        return mk_str_fun(k, arity, domain, range, OP_SEQ_CONTAINS);

    case OP_SEQ_TO_RE:
        m_has_re = true;
        return mk_seq_fun(k, arity, domain, range, _OP_STRING_TO_REGEXP);
    case _OP_STRING_TO_REGEXP:
        m_has_re = true;
        return mk_str_fun(k, arity, domain, range, OP_SEQ_TO_RE);

#if Z3_USE_UNICODE
    case OP_CHAR_LE:
        if (arity == 2 && domain[0] == m_char && domain[1] == m_char) {
            return m.mk_func_decl(m_sigs[k]->m_name, arity, domain, m.mk_bool_sort(), func_decl_info(m_family_id, k, 0, nullptr));
        }
        m.raise_exception("Incorrect parameters passed to character comparison");
    case OP_CHAR_CONST:
        if (!(num_parameters == 1 && arity == 0 && 
              parameters[0].is_int() && 
              0 <= parameters[0].get_int() && 
              parameters[0].get_int() < static_cast<int>(zstring::max_char()))) {
            m.raise_exception("invalid character declaration");
        }
        return m.mk_const_decl(m_charc_sym, m_char, func_decl_info(m_family_id, OP_CHAR_CONST, num_parameters, parameters));
#endif

    case OP_SEQ_IN_RE:
        m_has_re = true;
        return mk_seq_fun(k, arity, domain, range, _OP_STRING_IN_REGEXP);
    case _OP_STRING_IN_REGEXP:
        m_has_re = true;
        return mk_str_fun(k, arity, domain, range, OP_SEQ_IN_RE);

    case OP_SEQ_AT:
        return mk_seq_fun(k, arity, domain, range, _OP_STRING_CHARAT);
    case _OP_STRING_CHARAT:
        return mk_str_fun(k, arity, domain, range, OP_SEQ_AT);

    case OP_SEQ_NTH:
    case OP_SEQ_NTH_I:
    case OP_SEQ_NTH_U:
        match(*m_sigs[k], arity, domain, range, rng);
        return m.mk_func_decl(m_sigs[k]->m_name, arity, domain, rng, func_decl_info(m_family_id, k));

    case OP_SEQ_EXTRACT:
        return mk_seq_fun(k, arity, domain, range, _OP_STRING_SUBSTR);
    case _OP_STRING_SUBSTR:
        return mk_str_fun(k, arity, domain, range, OP_SEQ_EXTRACT);

    case _OP_SEQ_SKOLEM: {
        if (num_parameters == 0 || !parameters[0].is_symbol()) {
            m.raise_exception("first parameter to skolem symbol should be a parameter");
        }
        symbol s = parameters[0].get_symbol();
        return m.mk_func_decl(s, arity, domain, range, func_decl_info(m_family_id, k, num_parameters, parameters));
    }
    default:
        UNREACHABLE();
        return nullptr;
    }
}

void seq_decl_plugin::get_op_names(svector<builtin_name> & op_names, symbol const & logic) {
    init();
    for (unsigned i = 0; i < m_sigs.size(); ++i) {
        if (m_sigs[i]) {
            op_names.push_back(builtin_name(m_sigs[i]->m_name.str(), i));
        }
    }
    op_names.push_back(builtin_name("str.in.re", _OP_STRING_IN_REGEXP));
    op_names.push_back(builtin_name("str.in-re", _OP_STRING_IN_REGEXP));
    op_names.push_back(builtin_name("str.to.re", _OP_STRING_TO_REGEXP));
    op_names.push_back(builtin_name("str.to-re", _OP_STRING_TO_REGEXP));
    op_names.push_back(builtin_name("str.to-int", OP_STRING_STOI));
    op_names.push_back(builtin_name("str.to.int", OP_STRING_STOI));
    op_names.push_back(builtin_name("str.from-int", OP_STRING_ITOS));
    op_names.push_back(builtin_name("int.to.str", OP_STRING_ITOS));
    op_names.push_back(builtin_name("re.nostr",  _OP_REGEXP_EMPTY));
    op_names.push_back(builtin_name("re.complement", OP_RE_COMPLEMENT));
}

void seq_decl_plugin::get_sort_names(svector<builtin_name> & sort_names, symbol const & logic) {
    init();
    sort_names.push_back(builtin_name("Seq",   SEQ_SORT));
    sort_names.push_back(builtin_name("RegEx", RE_SORT));

    // TBD:
    // sort_names.push_back(builtin_name("Unicode",  CHAR_SORT));

    // SMTLIB 2.6 RegLan, String
    sort_names.push_back(builtin_name("RegLan", _REGLAN_SORT));
    sort_names.push_back(builtin_name("String", _STRING_SORT));

    // SMTLIB 2.5 compatibility
    sort_names.push_back(builtin_name("StringSequence", _STRING_SORT));
}

app* seq_decl_plugin::mk_string(symbol const& s) {
    zstring canonStr(s.bare_str());
    symbol canonSym(canonStr.encode());
    parameter param(canonSym);
    func_decl* f = m_manager->mk_const_decl(m_stringc_sym, m_string,
                                            func_decl_info(m_family_id, OP_STRING_CONST, 1, &param));
    return m_manager->mk_const(f);
}

app* seq_decl_plugin::mk_string(zstring const& s) {
    symbol sym(s.encode());
    parameter param(sym);
    func_decl* f = m_manager->mk_const_decl(m_stringc_sym, m_string,
                                            func_decl_info(m_family_id, OP_STRING_CONST, 1, &param));
    return m_manager->mk_const(f);
}

app* seq_decl_plugin::mk_char(unsigned u) {
#if Z3_USE_UNICODE
    parameter param(u);
    func_decl* f = m_manager->mk_const_decl(m_charc_sym, m_char, func_decl_info(m_family_id, OP_CHAR_CONST, 1, &param));
    return m_manager->mk_const(f);
#else
    UNREACHABLE();
    return nullptr;
#endif
}


bool seq_decl_plugin::is_considered_uninterpreted(func_decl * f) {
    seq_util util(*m_manager);
    return util.str.is_nth_u(f);
}

bool seq_decl_plugin::is_value(app* e) const {
    while (true) {
        if (is_app_of(e, m_family_id, OP_SEQ_EMPTY)) {
            return true;
        }
        if (is_app_of(e, m_family_id, OP_STRING_CONST)) {
            return true;
        }
        if (is_app_of(e, m_family_id, OP_SEQ_UNIT) &&
            m_manager->is_value(e->get_arg(0))) {
            return true;
        }
        if (is_app_of(e, m_family_id, OP_SEQ_CONCAT)) {
            bool first = true;
            for (expr* arg : *e) {
                if (first) {
                    first = false;
                }
                else if (is_app(arg) && !is_value(to_app(arg))) {
                    return false;
                }
            }
            if (!is_app(e->get_arg(0))) return false;            
            e = to_app(e->get_arg(0));
            continue;
        }
        return false;
    }
}

bool seq_decl_plugin::are_equal(app* a, app* b) const {
    if (a == b) return true;
    // handle concatenations
    return false;
}

bool seq_decl_plugin::are_distinct(app* a, app* b) const {
    if (a == b) {
        return false;
    }
    if (is_app_of(a, m_family_id, OP_STRING_CONST) &&
        is_app_of(b, m_family_id, OP_STRING_CONST)) {
        return true;
    }
    if (is_app_of(a, m_family_id, OP_SEQ_UNIT) && 
        is_app_of(b, m_family_id, OP_SEQ_UNIT)) {
        return m_manager->are_distinct(a->get_arg(0), b->get_arg(0));
    }
    if (is_app_of(a, m_family_id, OP_SEQ_EMPTY) && 
        is_app_of(b, m_family_id, OP_SEQ_UNIT)) {
        return true;
    }
    if (is_app_of(b, m_family_id, OP_SEQ_EMPTY) && 
        is_app_of(a, m_family_id, OP_SEQ_UNIT)) {
        return true;
    }    
#if Z3_USE_UNICODE
    if (is_app_of(a, m_family_id, OP_CHAR_CONST) && 
        is_app_of(b, m_family_id, OP_CHAR_CONST)) {
        return true;
    }
#endif
    return false;
}


expr* seq_decl_plugin::get_some_value(sort* s) {
    seq_util util(*m_manager);
    if (util.is_seq(s)) {
        return util.str.mk_empty(s);
    }
    sort* seq;
    if (util.is_re(s, seq)) {
        return util.re.mk_to_re(util.str.mk_empty(seq));
    }
    UNREACHABLE();
    return nullptr;
}

app* seq_util::mk_skolem(symbol const& name, unsigned n, expr* const* args, sort* range) {
    SASSERT(range);    
    parameter param(name);
    func_decl* f = m.mk_func_decl(get_family_id(), _OP_SEQ_SKOLEM, 1, &param, n, args, range);
    return m.mk_app(f, n, args);
}

app* seq_util::str::mk_string(zstring const& s) const { 
    return u.seq.mk_string(s); 
}

app* seq_util::str::mk_char(zstring const& s, unsigned idx) const {
    return u.mk_char(s[idx]);
}

app* seq_util::str::mk_char(unsigned ch) const {
    return u.mk_char(ch);
}

bv_util& seq_util::bv() const {
    if (!m_bv) m_bv = alloc(bv_util, m);
    return *m_bv.get();
}

unsigned seq_util::max_plus(unsigned x, unsigned y) const {
    if (x + y < x || x + y < y)
        return UINT_MAX;
    return x + y;
}

unsigned seq_util::max_mul(unsigned x, unsigned y) const {
    uint64_t r = ((uint64_t)x)*((uint64_t)y);
    return (r > UINT_MAX) ? UINT_MAX : (unsigned)r;
}


bool seq_util::is_const_char(expr* e, unsigned& c) const {
#if Z3_USE_UNICODE
    return is_app_of(e, m_fid, OP_CHAR_CONST) && (c = to_app(e)->get_parameter(0).get_int(), true);
#else
    rational r;    
    unsigned sz;
    return bv().is_numeral(e, r, sz) && sz == 8 && r.is_unsigned() && (c = r.get_unsigned(), true);
#endif
}

app* seq_util::mk_char(unsigned ch) const {
#if Z3_USE_UNICODE
    return seq.mk_char(ch);
#else
    return bv().mk_numeral(rational(ch), 8);
#endif
}

app* seq_util::mk_le(expr* ch1, expr* ch2) const {
    expr_ref _ch1(ch1, m), _ch2(ch2, m);

#if Z3_USE_UNICODE
    expr* es[2] = { ch1, ch2 };
    return m.mk_app(m_fid, OP_CHAR_LE, 2, es);
#else
    rational r1, r2;
    if (bv().is_numeral(ch1, r1) && bv().is_numeral(ch2, r2)) {
        return m.mk_bool_val(r1 <= r2);
    }
    return bv().mk_ule(ch1, ch2);
#endif
}

app* seq_util::mk_lt(expr* ch1, expr* ch2) const {
    return m.mk_not(mk_le(ch2, ch1));
}

bool seq_util::str::is_string(func_decl const* f, zstring& s) const {
    if (is_string(f)) {
        s = zstring(f->get_parameter(0).get_symbol().bare_str());
        return true;
    }
    else {
        return false;
    }
}

bool seq_util::str::is_string(expr const* n, zstring& s) const {
    return is_app(n) && is_string(to_app(n)->get_decl(), s);
}

bool seq_util::str::is_nth_i(expr const* n, expr*& s, unsigned& idx) const {
    expr* i = nullptr;
    if (!is_nth_i(n, s, i)) return false;
    return arith_util(m).is_unsigned(i, idx);
}

app* seq_util::str::mk_nth_i(expr* s, unsigned i) const {
    return mk_nth_i(s, arith_util(m).mk_int(i));
}

void seq_util::str::get_concat(expr* e, expr_ref_vector& es) const {
    expr* e1, *e2;
    while (is_concat(e, e1, e2)) {
        get_concat(e1, es);
        e = e2;
    }
    if (!is_empty(e)) {
        es.push_back(e);
    }
}

void seq_util::str::get_concat_units(expr* e, expr_ref_vector& es) const {
    expr* e1, *e2;
    while (is_concat(e, e1, e2)) {
        get_concat_units(e1, es);
        e = e2;
    }
    zstring s;
    if (is_string(e, s)) {
        unsigned sz = s.length();
        for (unsigned j = 0; j < sz; ++j) {
            es.push_back(mk_unit(mk_char(s, j)));
        }        
    }
    else if (!is_empty(e)) {
        es.push_back(e);
    }
}

app* seq_util::str::mk_is_empty(expr* s) const {
    return m.mk_eq(s, mk_empty(get_sort(s)));
}



unsigned seq_util::str::min_length(expr* s) const {
    SASSERT(u.is_seq(s));
    unsigned result = 0;
    expr* s1 = nullptr, *s2 = nullptr;
    auto get_length = [&](expr* s1) {
        zstring st;
        if (is_unit(s1))
            return 1u;
        else if (is_string(s1, st))
            return st.length();
        else
            return 0u;
    };
    while (is_concat(s, s1, s2)) {
        result += get_length(s1);
        s = s2;
    }
    result += get_length(s);
    return result;
}

unsigned seq_util::str::max_length(expr* s) const {
    SASSERT(u.is_seq(s));
    unsigned result = 0;
    expr* s1 = nullptr, *s2 = nullptr, *s3 = nullptr;
    unsigned n = 0;
    zstring st;
    auto get_length = [&](expr* s1) {
        if (is_empty(s1))
            return 0u;
        else if (is_unit(s1))
            return 1u;
        else if (is_at(s1))
            return 1u;
        else if (is_extract(s1, s1, s2, s3)) 
            return (arith_util(m).is_unsigned(s3, n)) ? n : UINT_MAX;
        else if (is_string(s1, st))
            return st.length();
        else
            return UINT_MAX;
    };
    while (is_concat(s, s1, s2)) {
        result = u.max_plus(get_length(s), result);
        s = s2;
    }
    result = u.max_plus(get_length(s), result);
    return result;
}

unsigned seq_util::re::min_length(expr* r) const {
    SASSERT(u.is_re(r));
    expr* r1 = nullptr, *r2 = nullptr, *s = nullptr;
    unsigned lo = 0, hi = 0;
    if (is_empty(r))
        return UINT_MAX;
    if (is_concat(r, r1, r2))
        return u.max_plus(min_length(r1), min_length(r2));
    if (is_union(r, r1, r2) || m.is_ite(r, s, r1, r2))
        return std::min(min_length(r1), min_length(r2));
    if (is_intersection(r, r1, r2))
        return std::max(min_length(r1), min_length(r2));
    if (is_diff(r, r1, r2) || is_reverse(r, r1) || is_plus(r, r1))
        return min_length(r1);
    if (is_loop(r, r1, lo) || is_loop(r, r1, lo, hi))
        return u.max_mul(lo, min_length(r1));
    if (is_to_re(r, s))
        return u.str.min_length(s);
    if (is_range(r) || is_of_pred(r) || is_full_char(r))
        return 1;
    // Else: star, option, complement, full_seq, derivative
    return 0;
}

unsigned seq_util::re::max_length(expr* r) const {
    SASSERT(u.is_re(r));
    expr* r1 = nullptr, *r2 = nullptr, *s = nullptr;
    unsigned lo = 0, hi = 0;
    if (is_empty(r))
        return 0;
    if (is_concat(r, r1, r2))
        return u.max_plus(max_length(r1), max_length(r2));
    if (is_union(r, r1, r2) || m.is_ite(r, s, r1, r2))
        return std::max(max_length(r1), max_length(r2));
    if (is_intersection(r, r1, r2))
        return std::min(max_length(r1), max_length(r2));
    if (is_diff(r, r1, r2) || is_reverse(r, r1) || is_opt(r, r1))
        return max_length(r1);
    if (is_loop(r, r1, lo, hi))
        return u.max_mul(hi, max_length(r1));
    if (is_to_re(r, s))
        return u.str.max_length(s);
    if (is_range(r) || is_of_pred(r) || is_full_char(r))
        return 1;
    // Else: star, plus, complement, full_seq, loop(r,r1,lo), derivative
    return UINT_MAX;
}

sort* seq_util::re::to_seq(sort* re) {
    (void)u;
    SASSERT(u.is_re(re));
    return to_sort(re->get_parameter(0).get_ast());
}

app* seq_util::re::mk_loop(expr* r, unsigned lo) {
    parameter param(lo);
    return m.mk_app(m_fid, OP_RE_LOOP, 1, &param, 1, &r);
}

app* seq_util::re::mk_loop(expr* r, unsigned lo, unsigned hi) {
    parameter params[2] = { parameter(lo), parameter(hi) };
    return m.mk_app(m_fid, OP_RE_LOOP, 2, params, 1, &r);
}

app* seq_util::re::mk_loop(expr* r, expr* lo) {
    expr* rs[2] = { r, lo };
    return m.mk_app(m_fid, OP_RE_LOOP, 0, nullptr, 2, rs);
}

app* seq_util::re::mk_loop(expr* r, expr* lo, expr* hi) {
    expr* rs[3] = { r, lo, hi };
    return m.mk_app(m_fid, OP_RE_LOOP, 0, nullptr, 3, rs);
}

app* seq_util::re::mk_full_char(sort* s) {
    return m.mk_app(m_fid, OP_RE_FULL_CHAR_SET, 0, nullptr, 0, nullptr, s);
}

app* seq_util::re::mk_full_seq(sort* s) {
    return m.mk_app(m_fid, OP_RE_FULL_SEQ_SET, 0, nullptr, 0, nullptr, s);
}

app* seq_util::re::mk_empty(sort* s) {    
    return m.mk_app(m_fid, OP_RE_EMPTY_SET, 0, nullptr, 0, nullptr, s);
}

app* seq_util::re::mk_of_pred(expr* p) {
    return m.mk_app(m_fid, OP_RE_OF_PRED, 0, nullptr, 1, &p);
}

bool seq_util::re::is_loop(expr const* n, expr*& body, unsigned& lo, unsigned& hi) const {
    if (is_loop(n)) {
        app const* a = to_app(n);
        if (a->get_num_args() == 1 && a->get_decl()->get_num_parameters() == 2) {
            body = a->get_arg(0);
            lo = a->get_decl()->get_parameter(0).get_int();
            hi = a->get_decl()->get_parameter(1).get_int();
            return true;
        }
    }
    return false;
}

bool seq_util::re::is_loop(expr const* n, expr*& body, unsigned& lo) const {
    if (is_loop(n)) {
        app const* a = to_app(n);
        if (a->get_num_args() == 1 && a->get_decl()->get_num_parameters() == 1) {
            body = a->get_arg(0);
            lo = a->get_decl()->get_parameter(0).get_int();
            return true;
        }
    }
    return false;
}

bool seq_util::re::is_loop(expr const* n, expr*& body, expr*& lo, expr*& hi) const {
    if (is_loop(n)) {
        app const* a = to_app(n);
        if (a->get_num_args() == 3) {
            body = a->get_arg(0);
            lo = a->get_arg(1);
            hi = a->get_arg(2);
            return true;
        }
    }
    return false;
}

bool seq_util::re::is_loop(expr const* n, expr*& body, expr*& lo) const {
    if (is_loop(n)) {
        app const* a = to_app(n);
        if (a->get_num_args() == 2) {
            body = a->get_arg(0);
            lo = a->get_arg(1);
            return true;
        }
    }
    return false;
}

/**
   Returns true iff e is the epsilon regex.
 */
bool seq_util::re::is_epsilon(expr* r) const {
<<<<<<< HEAD
    expr* r1;
    return is_to_re(r, r1) && u.str.is_empty(r1);
=======
    expr* s;
    return is_to_re(r, s) && u.str.is_empty(s);
>>>>>>> 7eb05dd9
}
/**
   Makes the epsilon regex for a given sequence sort.
 */
app* seq_util::re::mk_epsilon(sort* seq_sort) {
    return mk_to_re(u.str.mk_empty(seq_sort));
}<|MERGE_RESOLUTION|>--- conflicted
+++ resolved
@@ -1454,13 +1454,8 @@
    Returns true iff e is the epsilon regex.
  */
 bool seq_util::re::is_epsilon(expr* r) const {
-<<<<<<< HEAD
-    expr* r1;
-    return is_to_re(r, r1) && u.str.is_empty(r1);
-=======
     expr* s;
     return is_to_re(r, s) && u.str.is_empty(s);
->>>>>>> 7eb05dd9
 }
 /**
    Makes the epsilon regex for a given sequence sort.
