/*++
Copyright (c) 2006 Microsoft Corporation

Module Name:

    array_decl_plugin.cpp

Abstract:

    <abstract>

Author:

    Leonardo de Moura (leonardo) 2008-01-09

Revision History:

--*/
#include<sstream>
#include "ast/array_decl_plugin.h"
#include "util/warning.h"
#include "ast/ast_pp.h"
#include "ast/ast_ll_pp.h"

array_decl_plugin::array_decl_plugin():
    m_store_sym("store"),
    m_select_sym("select"),
    m_const_sym("const"),
    m_default_sym("default"),
    m_map_sym("map"),
    m_set_union_sym("union"),
    m_set_intersect_sym("intersect"),
    m_set_difference_sym("difference"),
    m_set_complement_sym("complement"),
    m_set_subset_sym("subset"),
    m_array_ext_sym("array-ext"),
    m_as_array_sym("as-array") {
}

#define ARRAY_SORT_STR "Array"

sort * array_decl_plugin::mk_sort(decl_kind k, unsigned num_parameters, parameter const * parameters) {

    if (k == _SET_SORT) {
        if (num_parameters != 1) {
            m_manager->raise_exception("invalid array sort definition, invalid number of parameters");
            return nullptr;
        }
        parameter params[2] = { parameters[0], parameter(m_manager->mk_bool_sort()) };
        return mk_sort(ARRAY_SORT, 2, params);
    }
    SASSERT(k == ARRAY_SORT);
    if (num_parameters < 2) {
        UNREACHABLE();
        m_manager->raise_exception("invalid array sort definition, invalid number of parameters");
        return nullptr;
    }
    
    for (unsigned i = 0; i < num_parameters; i++) {
        if (!parameters[i].is_ast() || !is_sort(parameters[i].get_ast())) {
            m_manager->raise_exception("invalid array sort definition, parameter is not a sort");
            return nullptr;
        }
    }
    sort * range = to_sort(parameters[num_parameters - 1].get_ast());
    TRACE("array_decl_plugin_bug", tout << mk_pp(range, *m_manager) << "\n";);
    if (!range->is_infinite() && !range->is_very_big() && (1 == range->get_num_elements().size())) {
        return m_manager->mk_sort(symbol(ARRAY_SORT_STR), sort_info(m_family_id, ARRAY_SORT, 1, 
                                                             num_parameters, parameters));
    }
    bool is_infinite = false;
    bool is_very_big = false;
    for (unsigned i = 0; i < num_parameters; i++) {
        sort * s = to_sort(parameters[i].get_ast());
        if (s->is_infinite()) {
            is_infinite = true;
        }
        if (s->is_very_big()) {
            is_very_big = true;
        }
    }
    if (is_infinite) {
        return m_manager->mk_sort(symbol(ARRAY_SORT_STR), sort_info(m_family_id, ARRAY_SORT, num_parameters, parameters));
    }
    else if (is_very_big) {
        return m_manager->mk_sort(symbol(ARRAY_SORT_STR), sort_info(m_family_id, ARRAY_SORT, sort_size::mk_very_big(),
                                                             num_parameters, parameters));
    }
    else {
        rational domain_sz(1);
        rational num_elements;
        for (unsigned i = 0; i < num_parameters - 1; i++) {
            domain_sz *= rational(to_sort(parameters[i].get_ast())->get_num_elements().size(),rational::ui64());
        }
        if (domain_sz <= rational(128)) {
            num_elements = rational(range->get_num_elements().size(),rational::ui64());
            num_elements = power(num_elements, static_cast<int>(domain_sz.get_int64()));
        }

        if (domain_sz > rational(128) || !num_elements.is_uint64()) {
            // too many elements...
            return m_manager->mk_sort(symbol(ARRAY_SORT_STR), 
                                      sort_info(m_family_id, 
                                                ARRAY_SORT, 
                                                sort_size::mk_very_big(), 
                                                num_parameters, 
                                                parameters));
        }
        else {
            return m_manager->mk_sort(symbol(ARRAY_SORT_STR), sort_info(m_family_id, ARRAY_SORT, num_elements.get_uint64(), 
                                                                 num_parameters, parameters));
        }
    }
}

bool array_decl_plugin::is_array_sort(sort* s) const {
    return m_family_id == s->get_family_id() && s->get_decl_kind() == ARRAY_SORT;
}


func_decl * array_decl_plugin::mk_const(sort * s, unsigned arity, sort * const * domain) {
    if (arity != 1) {
        m_manager->raise_exception("invalid const array definition, invalid domain size");
        return nullptr;
    }
    if (!is_array_sort(s)) {
        m_manager->raise_exception("invalid const array definition, parameter is not an array sort");
        return nullptr;
    }
    if (!m_manager->compatible_sorts(get_array_range(s), domain[0])) {
        m_manager->raise_exception("invalid const array definition, sort mismatch between array range and argument");
        return nullptr;
    }
    parameter param(s);
    func_decl_info info(m_family_id, OP_CONST_ARRAY, 1, &param);
    info.m_private_parameters = true;
    return m_manager->mk_func_decl(m_const_sym, arity, domain, s, info);
}

func_decl * array_decl_plugin::mk_map(func_decl* f, unsigned arity, sort* const* domain) {
    if (arity != f->get_arity()) {
        std::ostringstream buffer;
        buffer << "map expects to take as many arguments as the function being mapped, "
               << "it was given " << arity << " but expects " << f->get_arity();
        m_manager->raise_exception(buffer.str().c_str());
        return nullptr;
    }
    if (arity == 0) {
        m_manager->raise_exception("don't use map on constants");
        return nullptr;
    }
    //
    // check that each domain[i] is an array sort 
    // with the same domains and same ranges.
    // and that the ranges coincide with the domain of f.
    //
    unsigned dom_arity = get_array_arity(domain[0]);
    for (unsigned i = 0; i < arity; ++i) {
        if (!is_array_sort(domain[i])) {
            std::ostringstream buffer;
            buffer << "map expects an array sort as argument at position " << i;
            m_manager->raise_exception(buffer.str().c_str());
            return nullptr;
        }
        if (get_array_arity(domain[i]) != dom_arity) {
            std::ostringstream buffer;
            buffer << "map expects all arguments to have the same array domain,  "
                   << "this is not the case for argument " << i;
            m_manager->raise_exception(buffer.str().c_str());
            return nullptr;
        }
        for (unsigned j = 0; j < dom_arity; ++j) {
            if (get_array_domain(domain[i],j) != get_array_domain(domain[0],j)) {
                std::ostringstream buffer;
                buffer << "map expects all arguments to have the same array domain, "
                       << "this is not the case for argument " << i;
                m_manager->raise_exception(buffer.str().c_str());
                return nullptr;
            }
        }
        if (get_array_range(domain[i]) != f->get_domain(i)) {
            std::ostringstream buffer;
            buffer << "map expects the argument at position " << i 
                   << " to have the array range the same as the function";
            m_manager->raise_exception(buffer.str().c_str());
            return nullptr;
        }
    }
    vector<parameter> parameters;
    for (unsigned i = 0; i < dom_arity; ++i) {
        parameters.push_back(domain[0]->get_parameter(i));
    }
    parameters.push_back(parameter(f->get_range()));
    sort* range = mk_sort(ARRAY_SORT, parameters.size(), parameters.c_ptr());
    parameter param(f);
    func_decl_info info(m_family_id, OP_ARRAY_MAP, 1, &param);
    //
    // left_associative, right_associative, commutative are inherited.
    // m_injective is inherited, since:
    // forall x . g(f(x)) = x implies forall X .  map(g)(map(f)(X)) = X
    // since map(g)(map(f)(X))[i] = g(f(X[i])) = X[i]
    // 

    info.set_right_associative(f->is_right_associative());
    info.set_left_associative(f->is_left_associative());
    info.set_commutative(f->is_commutative());
    info.set_injective(f->is_injective());
    return m_manager->mk_func_decl(m_map_sym, arity, domain, range, info);
}


func_decl * array_decl_plugin::mk_default(unsigned domain_size, sort * const * domain) {
    if (domain_size != 1) {
        m_manager->raise_exception("invalid default array definition, invalid domain size");
        return nullptr;
    }
    // check that domain[0] is an array sort.
    unsigned num_parameters = domain[0]->get_num_parameters();

    if (num_parameters <= 1) {
        m_manager->raise_exception("parameter mismatch. There should be more than one parameter to defaults");
        return nullptr;
    }
    parameter param(domain[0]->get_parameter(num_parameters-1));
    if (!param.is_ast() || !is_sort(param.get_ast())) {
        m_manager->raise_exception("last parameter should be a sort");
        return nullptr;
    }
    sort * s = to_sort(param.get_ast());
        
    return m_manager->mk_func_decl(m_default_sym, domain_size, domain, s,
                                   func_decl_info(m_family_id, OP_ARRAY_DEFAULT));
}


func_decl* array_decl_plugin::mk_select(unsigned arity, sort * const * domain) {
    if (arity <= 1) {
        m_manager->raise_exception("select takes at least two arguments");
        return nullptr;
    }
    sort * s = domain[0];
    unsigned num_parameters = s->get_num_parameters();
    parameter const* parameters = s->get_parameters();
 
    if (num_parameters != arity) {
        std::stringstream strm;
        strm << "select requires " << num_parameters << " arguments, but was provided with " << arity << " arguments";
        m_manager->raise_exception(strm.str().c_str());
<<<<<<< HEAD
        return 0;
=======
        return nullptr;
>>>>>>> 0c329891
    }
    ptr_buffer<sort> new_domain; // we need this because of coercions.
    new_domain.push_back(s);
    for (unsigned i = 0; i + 1 < num_parameters; ++i) {
        if (!parameters[i].is_ast() || 
            !is_sort(parameters[i].get_ast()) || 
            !m_manager->compatible_sorts(domain[i+1], to_sort(parameters[i].get_ast()))) {
            m_manager->raise_exception("domain sort and parameter do not match");
            UNREACHABLE();
            return nullptr;
        }
        new_domain.push_back(to_sort(parameters[i].get_ast()));
    }
    SASSERT(new_domain.size() == arity);
    return m_manager->mk_func_decl(m_select_sym, arity, new_domain.c_ptr(), get_array_range(domain[0]),
                                   func_decl_info(m_family_id, OP_SELECT));
}

func_decl * array_decl_plugin::mk_store(unsigned arity, sort * const * domain) {
    if (arity < 3) {
        m_manager->raise_exception("store takes at least 3 arguments");
        return nullptr;
    }
    sort * s = domain[0];
    unsigned num_parameters = s->get_num_parameters();
    parameter const * parameters = s->get_parameters();
    if (!is_array_sort(s)) {
        m_manager->raise_exception("store expects the first argument sort to be an array");
        UNREACHABLE();
        return nullptr;
    }
    if (arity != num_parameters+1) {
        std::ostringstream buffer;
        buffer << "store expects the first argument to be an array taking " << num_parameters+1 
               << ", instead it was passed " << (arity - 1) << "arguments";
        m_manager->raise_exception(buffer.str().c_str());
        UNREACHABLE();
        return nullptr;
    }
    ptr_buffer<sort> new_domain; // we need this because of coercions.
    new_domain.push_back(s);
    for (unsigned i = 0; i < num_parameters; ++i) {
        if (!parameters[i].is_ast() || !is_sort(parameters[i].get_ast())) {
            m_manager->raise_exception("expecting sort parameter");
            return nullptr;
        }
        if (!m_manager->compatible_sorts(to_sort(parameters[i].get_ast()), domain[i+1])) {
            m_manager->raise_exception("domain sort and parameter do not match");
            UNREACHABLE();
            return nullptr;
        }
        new_domain.push_back(to_sort(parameters[i].get_ast()));
    }
    SASSERT(new_domain.size() == arity);
    return m_manager->mk_func_decl(m_store_sym, arity, new_domain.c_ptr(), domain[0],
                                   func_decl_info(m_family_id, OP_STORE));
}

func_decl * array_decl_plugin::mk_array_ext(unsigned arity, sort * const * domain, unsigned i) {
    if (arity != 2 || domain[0] != domain[1]) {
        UNREACHABLE();
        return nullptr;
    }
    sort * s = domain[0];
    unsigned num_parameters = s->get_num_parameters();
    if (num_parameters == 0 || i >= num_parameters - 1) {
        UNREACHABLE();
        return nullptr;
    }
    sort * r = to_sort(s->get_parameter(i).get_ast());
<<<<<<< HEAD
    parameter params[1] = { parameter(i) };
    return m_manager->mk_func_decl(m_array_ext_sym, arity, domain, r, func_decl_info(m_family_id, OP_ARRAY_EXT, 1, params));
=======
    parameter param(i);
    return m_manager->mk_func_decl(m_array_ext_sym, arity, domain, r, func_decl_info(m_family_id, OP_ARRAY_EXT, 1, &param));
>>>>>>> 0c329891
}


bool array_decl_plugin::check_set_arguments(unsigned arity, sort * const * domain) {
    for (unsigned i = 0; i < arity; ++i) {
        if (domain[i] != domain[0]) {
            std::ostringstream buffer;
            buffer << "arguments " << 1 << " and " << (i+1) << " have different sorts";
            m_manager->raise_exception(buffer.str().c_str());
            return false;
        }
        if (domain[i]->get_family_id() != m_family_id) {
            std::ostringstream buffer;
            buffer << "argument " << (i+1) << " is not of array sort";
            m_manager->raise_exception(buffer.str().c_str());
            return false;
        }
    }
    if (arity > 0) {
        unsigned num_params = domain[0]->get_num_parameters();
        parameter const* params = domain[0]->get_parameters();
        if (1 >= num_params) {
            m_manager->raise_exception("expecting 2 or more parameters");
            UNREACHABLE();
            return false;
        }
        if (!params[num_params-1].is_ast()) {
            m_manager->raise_exception("expecting term parameters");
            UNREACHABLE();
            return false;
        }
        if (!is_sort(params[num_params-1].get_ast()) || !m_manager->is_bool(to_sort(params[num_params-1].get_ast()))) {
            m_manager->raise_exception("expecting boolean range");
            UNREACHABLE();
            return false;
        }
    }
    return true;
}

func_decl * array_decl_plugin::mk_set_union(unsigned arity, sort * const * domain) {

    if (arity == 0) {
        m_manager->raise_exception("union takes at least one argument");
        return nullptr;
    }
    sort * s = domain[0];
    if (!check_set_arguments(arity, domain)) {
        return nullptr;
    }
    parameter param(s);
    func_decl_info info(m_family_id, OP_SET_UNION, 1, &param);
    info.set_associative();
    info.set_commutative();
    info.set_idempotent();
    sort* domain2[2] = { domain[0], domain[0] };
    return m_manager->mk_func_decl(m_set_union_sym, 2, domain2, domain[0], info);
}

func_decl * array_decl_plugin::mk_set_intersect(unsigned arity, sort * const * domain) {
    
    if (arity == 0) {
        m_manager->raise_exception("intersection takes at least one argument");
        return nullptr;
    }
    if (!check_set_arguments(arity, domain)) {
        return nullptr;
    }
    func_decl_info info(m_family_id, OP_SET_INTERSECT);
    info.set_associative();
    info.set_commutative();
    info.set_idempotent();
    sort* domain2[2] = { domain[0], domain[0] };
    return m_manager->mk_func_decl(m_set_intersect_sym, 2, domain2, domain[0], info);
}

func_decl * array_decl_plugin::mk_set_difference(unsigned arity, sort * const * domain) {
    if (arity != 2) {
        m_manager->raise_exception("set difference takes precisely two arguments");
        return nullptr;
    }
    if (!check_set_arguments(arity, domain)) {
        return nullptr;
    }
    return m_manager->mk_func_decl(m_set_difference_sym, arity, domain, domain[0], 
                                   func_decl_info(m_family_id, OP_SET_DIFFERENCE));
}

func_decl * array_decl_plugin::mk_set_complement(unsigned arity, sort * const * domain) {
    if (arity != 1) {
        m_manager->raise_exception("set complement takes one argument");
        return nullptr;
    }
    if (!check_set_arguments(arity, domain)) {
        return nullptr;
    }
    return m_manager->mk_func_decl(m_set_complement_sym, arity, domain, domain[0], 
                                   func_decl_info(m_family_id, OP_SET_COMPLEMENT));
}

func_decl * array_decl_plugin::mk_set_subset(unsigned arity, sort * const * domain) {
    if (arity != 2) {
        m_manager->raise_exception("subset takes two arguments");
        return nullptr;
    }
    if (!check_set_arguments(arity, domain)) {
        return nullptr;
    }
    sort * bool_sort = m_manager->mk_bool_sort();
    return m_manager->mk_func_decl(m_set_subset_sym, arity, domain, bool_sort, 
                                   func_decl_info(m_family_id, OP_SET_SUBSET));
}

func_decl * array_decl_plugin::mk_as_array(func_decl * f) {
    vector<parameter> parameters;
    for (unsigned i = 0; i < f->get_arity(); i++) {
        parameters.push_back(parameter(f->get_domain(i)));
    }
    parameters.push_back(parameter(f->get_range()));
    sort * s = mk_sort(ARRAY_SORT, parameters.size(), parameters.c_ptr());
    parameter param(f);
    func_decl_info info(m_family_id, OP_AS_ARRAY, 1, &param);
    return m_manager->mk_const_decl(m_as_array_sym, s, info);
}


func_decl * array_decl_plugin::mk_func_decl(decl_kind k, unsigned num_parameters, parameter const * parameters, 
                                            unsigned arity, sort * const * domain, sort * range) {
    switch (k) {
    case OP_SELECT: 
        return mk_select(arity, domain);
    case OP_STORE:
        return mk_store(arity, domain);
    case OP_CONST_ARRAY: {
        if (num_parameters == 1 && parameters[0].is_ast() && is_sort(parameters[0].get_ast())) {
            sort * s = to_sort(parameters[0].get_ast());
            return mk_const(s, arity, domain);
        }
        else if (range != nullptr) {
            return mk_const(range, arity, domain); 
        }
        else {
            m_manager->raise_exception("array operation requires one sort parameter (the array sort)");
            UNREACHABLE();
            return nullptr;
        }
    }
    case OP_ARRAY_MAP: {
        if (num_parameters != 1 || !parameters[0].is_ast() || !is_func_decl(parameters[0].get_ast())) {
            m_manager->raise_exception("array operation requires one function declaration parameter (the function to be mapped)");
            UNREACHABLE();
            return nullptr;
        }
        func_decl * f = to_func_decl(parameters[0].get_ast());
        return mk_map(f, arity, domain);        
    }
    case OP_ARRAY_EXT:
        if (num_parameters == 0) {
            return mk_array_ext(arity, domain, 0);
        }
        if (num_parameters != 1 || !parameters[0].is_int()) {
            UNREACHABLE();
            return nullptr;
        }
        return mk_array_ext(arity, domain, parameters[0].get_int());
    case OP_ARRAY_DEFAULT:
        return mk_default(arity, domain);
    case OP_SET_UNION:
        return mk_set_union(arity, domain);
    case OP_SET_INTERSECT:
        return mk_set_intersect(arity, domain);
    case OP_SET_DIFFERENCE:
        return mk_set_difference(arity, domain);
    case OP_SET_COMPLEMENT:
        return mk_set_complement(arity, domain);
    case OP_SET_SUBSET:
        return mk_set_subset(arity, domain);
    case OP_AS_ARRAY: {
        if (num_parameters != 1 ||
            !parameters[0].is_ast() || 
            !is_func_decl(parameters[0].get_ast()) || 
            to_func_decl(parameters[0].get_ast())->get_arity() == 0) {
            TRACE("array_bug",
                  tout << "num_parameters: " << num_parameters << std::endl;
                  tout << "parameter.kind: " << parameters[0].is_int() << " " << parameters[0].is_ast() << " " << parameters[0].is_symbol() << "\n";
                  tout << "as-array-bug: " << to_func_decl(parameters[0].get_ast())->get_name() << " " << to_func_decl(parameters[0].get_ast())->get_arity() << std::endl;);
            m_manager->raise_exception("as-array takes one parameter, a function declaration with arity greater than zero");
            UNREACHABLE();
            return nullptr;
        }
        func_decl * f = to_func_decl(parameters[0].get_ast());
        return mk_as_array(f);
    }
    default: return nullptr;
    }
}

void array_decl_plugin::get_sort_names(svector<builtin_name>& sort_names, symbol const & logic) {
    sort_names.push_back(builtin_name(ARRAY_SORT_STR, ARRAY_SORT));
    // TBD: this could easily break users even though it is already used in CVC4: 
    // sort_names.push_back(builtin_name("Set", _SET_SORT));
}

void array_decl_plugin::get_op_names(svector<builtin_name>& op_names, symbol const & logic) {
    op_names.push_back(builtin_name("store",OP_STORE));
    op_names.push_back(builtin_name("select",OP_SELECT));
    if (logic == symbol::null || logic == symbol("HORN") || logic == symbol("ALL")) {
        // none of the SMT2 logics support these extensions
        op_names.push_back(builtin_name("const",OP_CONST_ARRAY));
        op_names.push_back(builtin_name("map",OP_ARRAY_MAP));
        op_names.push_back(builtin_name("default",OP_ARRAY_DEFAULT));
        op_names.push_back(builtin_name("union",OP_SET_UNION));
        op_names.push_back(builtin_name("intersect",OP_SET_INTERSECT));
        op_names.push_back(builtin_name("difference",OP_SET_DIFFERENCE));
        op_names.push_back(builtin_name("complement",OP_SET_COMPLEMENT));
        op_names.push_back(builtin_name("subset",OP_SET_SUBSET));
        op_names.push_back(builtin_name("as-array", OP_AS_ARRAY));
        op_names.push_back(builtin_name("array-ext", OP_ARRAY_EXT));
    }
}


expr * array_decl_plugin::get_some_value(sort * s) {
    SASSERT(s->is_sort_of(m_family_id, ARRAY_SORT));
    sort * r = to_sort(s->get_parameter(s->get_num_parameters() - 1).get_ast());
    expr * v = m_manager->get_some_value(r);
    parameter p(s);
    return m_manager->mk_app(m_family_id, OP_CONST_ARRAY, 1, &p, 1, &v);
}

bool array_decl_plugin::is_fully_interp(sort * s) const {
    SASSERT(s->is_sort_of(m_family_id, ARRAY_SORT));
    unsigned sz = get_array_arity(s);
    for (unsigned i = 0; i < sz; i++) {
        if (!m_manager->is_fully_interp(get_array_domain(s, i)))
            return false;
    }
    return m_manager->is_fully_interp(get_array_range(s));
}

func_decl * array_recognizers::get_as_array_func_decl(expr * n) const { 
    SASSERT(is_as_array(n)); 
    return to_func_decl(to_app(n)->get_decl()->get_parameter(0).get_ast()); 
}

array_util::array_util(ast_manager& m): 
    array_recognizers(m.mk_family_id("array")),
    m_manager(m) {
}

bool array_util::is_as_array_tree(expr * n) {
    ptr_buffer<expr, 32> todo;
    todo.push_back(n);
    while (!todo.empty()) {
        expr * curr = todo.back();
        todo.pop_back();
        if (is_as_array(curr))
            continue;
        if (m_manager.is_ite(curr)) {
            todo.push_back(to_app(curr)->get_arg(1));
            todo.push_back(to_app(curr)->get_arg(2));
            continue;
        }
        return false;
    }
    return true;
}

sort * array_util::mk_array_sort(unsigned arity, sort* const* domain, sort* range) {
    vector<parameter> params;
    for (unsigned i = 0; i < arity; ++i) {
        params.push_back(parameter(domain[i]));
    }
    params.push_back(parameter(range));
    return m_manager.mk_sort(m_fid, ARRAY_SORT, params.size(), params.c_ptr());
}

func_decl* array_util::mk_array_ext(sort *domain, unsigned i) {    
    sort * domains[2] = { domain, domain };
<<<<<<< HEAD
    parameter ps[1] = { parameter(i) };
    return m_manager.mk_func_decl(m_fid, OP_ARRAY_EXT, 1, ps, 2, domains);
=======
    parameter p(i);
    return m_manager.mk_func_decl(m_fid, OP_ARRAY_EXT, 1, &p, 2, domains);
>>>>>>> 0c329891
}<|MERGE_RESOLUTION|>--- conflicted
+++ resolved
@@ -246,11 +246,7 @@
         std::stringstream strm;
         strm << "select requires " << num_parameters << " arguments, but was provided with " << arity << " arguments";
         m_manager->raise_exception(strm.str().c_str());
-<<<<<<< HEAD
-        return 0;
-=======
-        return nullptr;
->>>>>>> 0c329891
+        return nullptr;
     }
     ptr_buffer<sort> new_domain; // we need this because of coercions.
     new_domain.push_back(s);
@@ -321,13 +317,8 @@
         return nullptr;
     }
     sort * r = to_sort(s->get_parameter(i).get_ast());
-<<<<<<< HEAD
-    parameter params[1] = { parameter(i) };
-    return m_manager->mk_func_decl(m_array_ext_sym, arity, domain, r, func_decl_info(m_family_id, OP_ARRAY_EXT, 1, params));
-=======
     parameter param(i);
     return m_manager->mk_func_decl(m_array_ext_sym, arity, domain, r, func_decl_info(m_family_id, OP_ARRAY_EXT, 1, &param));
->>>>>>> 0c329891
 }
 
 
@@ -607,11 +598,6 @@
 
 func_decl* array_util::mk_array_ext(sort *domain, unsigned i) {    
     sort * domains[2] = { domain, domain };
-<<<<<<< HEAD
-    parameter ps[1] = { parameter(i) };
-    return m_manager.mk_func_decl(m_fid, OP_ARRAY_EXT, 1, ps, 2, domains);
-=======
     parameter p(i);
     return m_manager.mk_func_decl(m_fid, OP_ARRAY_EXT, 1, &p, 2, domains);
->>>>>>> 0c329891
 }