/*++
Copyright (c) 2006 Microsoft Corporation

Module Name:

    defined_names.cpp

Abstract:

    <abstract>

Author:

    Leonardo de Moura (leonardo) 2008-01-14.

Revision History:

--*/
#include "util/obj_hashtable.h"
#include "ast/normal_forms/defined_names.h"
#include "ast/used_vars.h"
#include "ast/rewriter/var_subst.h"
#include "ast/ast_smt2_pp.h"
#include "ast/ast_pp.h"
#include "ast/ast_util.h"
#include "ast/array_decl_plugin.h"

struct defined_names::impl {
    typedef obj_map<expr, app *>   expr2name;
    typedef obj_map<expr, proof *> expr2proof;
    ast_manager &    m;
    symbol           m_z3name;

    /**
       \brief Mapping from expressions to their names. A name is an application.
       If the expression does not have free variables, then the name is just a constant.
    */
    expr2name        m_expr2name;
    /**
       \brief Mapping from expressions to the apply-def proof.
       That is, for each expression e, m_expr2proof[e] is the
       proof e and m_expr2name[2] are observ. equivalent.

       This mapping is not used if proof production is disabled.
    */
    expr2proof       m_expr2proof;

    /**
       \brief Domain of m_expr2name. It is used to keep the expressions
       alive and for backtracking
    */
    expr_ref_vector  m_exprs;
    expr_ref_vector  m_names;        //!< Range of m_expr2name. It is used to keep the names alive.
    proof_ref_vector m_apply_proofs; //!< Range of m_expr2proof. It is used to keep the def-intro proofs alive.


    unsigned_vector m_lims;          //!< Backtracking support.

    impl(ast_manager & m, char const * prefix);
    virtual ~impl();

    app * gen_name(expr * e, sort_ref_buffer & var_sorts, buffer<symbol> & var_names);
    void cache_new_name(expr * e, app * name);
    void cache_new_name_intro_proof(expr * e, proof * pr);
    void bound_vars(sort_ref_buffer const & sorts, buffer<symbol> const & names, expr * def_conjunct, app * name, expr_ref & result, symbol const& qid = symbol::null);
    void bound_vars(sort_ref_buffer const & sorts, buffer<symbol> const & names, expr * def_conjunct, app * name, expr_ref_buffer & result, symbol const& qid = symbol::null);
    virtual void mk_definition(expr * e, app * n, sort_ref_buffer & var_sorts, buffer<symbol> & var_names, expr_ref & new_def);
    bool mk_name(expr * e, expr_ref & new_def, proof_ref & new_def_pr, app_ref & n, proof_ref & pr);
    void push_scope();
    void pop_scope(unsigned num_scopes);
    void reset();

    unsigned get_num_names() const { return m_names.size(); }
    func_decl * get_name_decl(unsigned i) const { return to_app(m_names.get(i))->get_decl(); }
};

struct defined_names::pos_impl : public defined_names::impl {
    pos_impl(ast_manager & m, char const * fresh_prefix):impl(m, fresh_prefix) {}
<<<<<<< HEAD
    virtual void mk_definition(expr * e, app * n, sort_ref_buffer & var_sorts, buffer<symbol> & var_names, expr_ref & new_def);
=======
    void mk_definition(expr * e, app * n, sort_ref_buffer & var_sorts, buffer<symbol> const & var_names, expr_ref & new_def) override;
>>>>>>> 0c329891
};


defined_names::impl::impl(ast_manager & m, char const * prefix):
    m(m),
    m_exprs(m),
    m_names(m),
    m_apply_proofs(m) {
    if (prefix)
        m_z3name = prefix;
}

defined_names::impl::~impl() {
}

/**
   \brief Given an expression \c e that may contain free variables, return an application (sk x_1 ... x_n),
   where sk is a fresh variable name, and x_i's are the free variables of \c e.

   Store in var_sorts and var_names information about the free variables of \c e. This data
   is used to create an universal quantifier over the definition of the new name.
*/
app * defined_names::impl::gen_name(expr * e, sort_ref_buffer & var_sorts, buffer<symbol> & var_names) {
    used_vars uv;
    uv(e);
    unsigned num_vars = uv.get_max_found_var_idx_plus_1();
    ptr_buffer<expr> new_args;
    ptr_buffer<sort> domain;
    for (unsigned i = 0; i < num_vars; i++) {
        sort * s = uv.get(i);
        if (s) {
            domain.push_back(s);
            new_args.push_back(m.mk_var(i, s));
            var_sorts.push_back(s);
        }
        else {
            var_sorts.push_back(m.mk_bool_sort()); // could be any sort.
        }
        var_names.push_back(symbol(i));
    }

    sort * range = m.get_sort(e);
    func_decl * new_skolem_decl = m.mk_fresh_func_decl(m_z3name, symbol::null, domain.size(), domain.c_ptr(), range);
    app * n = m.mk_app(new_skolem_decl, new_args.size(), new_args.c_ptr());
    TRACE("mk_definition_bug", tout << "gen_name: " << mk_ismt2_pp(n, m) << "\n";
          for (unsigned i = 0; i < var_sorts.size(); i++) tout << mk_pp(var_sorts[i], m) << " ";
          tout << "\n";);
    return n;
}

/**
   \brief Cache \c n as a name for expression \c e.
*/
void defined_names::impl::cache_new_name(expr * e, app * n) {
    m_expr2name.insert(e, n);
    m_exprs.push_back(e);
    m_names.push_back(n);
}

/**
   \brief Cache \c pr as a proof that m_expr2name[e] is a name for expression \c e.
*/
void defined_names::impl::cache_new_name_intro_proof(expr * e, proof * pr) {
    SASSERT(m_expr2name.contains(e));
    m_expr2proof.insert(e, pr);
    m_apply_proofs.push_back(pr);
}

/**
   \brief Given a definition conjunct \c def of the name \c name, store in \c result this definition.
   A quantifier is added around \c def_conjunct, if sorts and names are not empty.
   In this case, The application \c name is used as a pattern for the new quantifier.
*/
void defined_names::impl::bound_vars(sort_ref_buffer const & sorts, buffer<symbol> const & names, expr * def_conjunct, app * name, expr_ref & result, symbol const& qid) {
    SASSERT(sorts.size() == names.size());
    if (sorts.empty())
        result = def_conjunct;
    else {
        expr * patterns[1] = { m.mk_pattern(name) };
        quantifier_ref q(m);
        q = m.mk_forall(sorts.size(),
                                sorts.c_ptr(),
                                names.c_ptr(),
                                def_conjunct,
                                1, qid, symbol::null,
                                1, patterns);
        TRACE("mk_definition_bug", tout << "before elim_unused_vars:\n" << mk_ismt2_pp(q, m) << "\n";);
        result = elim_unused_vars(m, q, params_ref());
        TRACE("mk_definition_bug", tout << "after elim_unused_vars:\n" << result << "\n";);
    }
}

/**
   \brief Given a definition conjunct \c def of the name \c name, store in \c result this definition.
   A quantifier is added around \c def_conjunct, if sorts and names are not empty.
   In this case, The application \c name is used as a pattern for the new quantifier.
*/
void defined_names::impl::bound_vars(sort_ref_buffer const & sorts, buffer<symbol> const & names, expr * def_conjunct, app * name, expr_ref_buffer & result, symbol const& qid) {
    expr_ref tmp(m);
    bound_vars(sorts, names, def_conjunct, name, tmp, qid);
    result.push_back(tmp);
}

#define MK_OR      m.mk_or
#define MK_NOT     m.mk_not
#define MK_EQ      m.mk_eq

void defined_names::impl::mk_definition(expr * e, app * n, sort_ref_buffer & var_sorts, buffer<symbol> & var_names, expr_ref & new_def) {
    expr_ref_buffer defs(m);
    if (m.is_bool(e)) {
        bound_vars(var_sorts, var_names, MK_OR(MK_NOT(n), e), n, defs);
        bound_vars(var_sorts, var_names, MK_OR(n, MK_NOT(e)), n, defs);
    }
    else if (m.is_term_ite(e)) {
        bound_vars(var_sorts, var_names, MK_OR(MK_NOT(to_app(e)->get_arg(0)), MK_EQ(n, to_app(e)->get_arg(1))), n, defs);
        bound_vars(var_sorts, var_names, MK_OR(to_app(e)->get_arg(0),         MK_EQ(n, to_app(e)->get_arg(2))), n, defs);
    }
    else if (is_lambda(e)) {
        //    n(y) = \x . M[x,y]
        // => 
        //    n(y)[x] = M,  forall x y
        // 
        // NB. The pattern is incomplete.
        // consider store(a, i, v) == \lambda j . if i = j then v else a[j]
        // the instantiation rules for store(a, i, v) are:
        //     sotre(a, i, v)[j] = if i = j then v else a[j] with patterns {a[j], store(a, i, v)} { store(a, i, v)[j] }
        // The first pattern is not included.
        // TBD use a model-based scheme for exracting instantiations instead of
        // using multi-patterns.
        // 

        quantifier* q = to_quantifier(e);
        expr_ref_vector args(m);
        expr_ref n2(m), n3(m);
        var_shifter vs(m);
        vs(n, q->get_num_decls(), n2);        
        args.push_back(n2);
        var_sorts.append(q->get_num_decls(), q->get_decl_sorts());
        var_names.append(q->get_num_decls(), q->get_decl_names());
        for (unsigned i = 0; i < q->get_num_decls(); ++i) {
            args.push_back(m.mk_var(q->get_num_decls() - i - 1, q->get_decl_sort(i)));
        }
        array_util autil(m);
        func_decl * f = 0;
        if (autil.is_as_array(n2, f)) {
            n3 = m.mk_app(f, args.size()-1, args.c_ptr() + 1);
        }
        else {
            n3 = autil.mk_select(args.size(), args.c_ptr());
        }
        bound_vars(var_sorts, var_names, MK_EQ(q->get_expr(), n3), to_app(n3), defs, m.lambda_def_qid());
        
    }
    else {
        bound_vars(var_sorts, var_names, MK_EQ(e, n), n, defs);
    }
    new_def = mk_and(m, defs.size(), defs.c_ptr());
}


void defined_names::pos_impl::mk_definition(expr * e, app * n, sort_ref_buffer & var_sorts, buffer<symbol> & var_names, expr_ref & new_def) {
    bound_vars(var_sorts, var_names, MK_OR(MK_NOT(n), e), n, new_def);
}

bool defined_names::impl::mk_name(expr * e, expr_ref & new_def, proof_ref & new_def_pr, app_ref & n, proof_ref & pr) {
    TRACE("mk_definition_bug", tout << "making name for:\n" << mk_ismt2_pp(e, m) << "\n";);

    app *   n_ptr;
    if (m_expr2name.find(e, n_ptr)) {
        TRACE("mk_definition_bug", tout << "name for expression is already cached..., returning false...\n";);
        n = n_ptr;
<<<<<<< HEAD
        if (m.proofs_enabled()) {
            proof * pr_ptr = 0;
=======
        if (m_manager.proofs_enabled()) {
            proof * pr_ptr = nullptr;
>>>>>>> 0c329891
            m_expr2proof.find(e, pr_ptr);
            SASSERT(pr_ptr);
            pr = pr_ptr;
        }
        return false;
    }
    else {
        sort_ref_buffer  var_sorts(m);
        buffer<symbol>   var_names;

        n = gen_name(e, var_sorts, var_names);
        cache_new_name(e, n);

        TRACE("mk_definition_bug", tout << "name: " << mk_ismt2_pp(n, m) << "\n";);
        // variables are in reverse order in quantifiers
        std::reverse(var_sorts.c_ptr(), var_sorts.c_ptr() + var_sorts.size());
        std::reverse(var_names.c_ptr(), var_names.c_ptr() + var_names.size());

        mk_definition(e, n, var_sorts, var_names, new_def);

        TRACE("mk_definition_bug", tout << "new_def:\n" << mk_ismt2_pp(new_def, m) << "\n";);

        if (m.proofs_enabled()) {
            new_def_pr = m.mk_def_intro(new_def);
            pr         = m.mk_apply_def(e, n, new_def_pr);
            cache_new_name_intro_proof(e, pr);
        }
        return true;
    }
}

void defined_names::impl::push_scope() {
    SASSERT(m_exprs.size() == m_names.size());
    m_lims.push_back(m_exprs.size());
}

void defined_names::impl::pop_scope(unsigned num_scopes) {
    unsigned lvl     = m_lims.size();
    SASSERT(num_scopes <= lvl);
    unsigned new_lvl = lvl - num_scopes;
    unsigned old_sz  = m_lims[new_lvl];
    unsigned sz      = m_exprs.size();
    SASSERT(old_sz <= sz);
    SASSERT(sz == m_names.size());
    while (old_sz != sz) {
        --sz;
        if (m.proofs_enabled()) {
            m_expr2proof.erase(m_exprs.back());
            m_apply_proofs.pop_back();
        }
        m_expr2name.erase(m_exprs.back());
        m_exprs.pop_back();
        m_names.pop_back();
    }
    SASSERT(m_exprs.size() == old_sz);
    m_lims.shrink(new_lvl);
}

void defined_names::impl::reset() {
    m_expr2name.reset();
    m_expr2proof.reset();
    m_exprs.reset();
    m_names.reset();
    m_apply_proofs.reset();
    m_lims.reset();
}

defined_names::defined_names(ast_manager & m, char const * fresh_prefix) {
    m_impl = alloc(impl, m, fresh_prefix);
    m_pos_impl = alloc(pos_impl, m, fresh_prefix);
}

defined_names::~defined_names() {
    dealloc(m_impl);
    dealloc(m_pos_impl);
}

bool defined_names::mk_name(expr * e, expr_ref & new_def, proof_ref & new_def_pr, app_ref & n, proof_ref & pr) {
    return m_impl->mk_name(e, new_def, new_def_pr, n, pr);
}

bool defined_names::mk_pos_name(expr * e, expr_ref & new_def, proof_ref & new_def_pr, app_ref & n, proof_ref & pr) {
    return m_pos_impl->mk_name(e, new_def, new_def_pr, n, pr);
}

expr_ref defined_names::mk_definition(expr * e, app * n) {
    ast_manager& m = m_impl->m;
    sort_ref_buffer  var_sorts(m);
    expr_ref new_def(m);
    buffer<symbol>   var_names;
    m_impl->mk_definition(e, n, var_sorts, var_names, new_def);
    return new_def;
}

void defined_names::push() {
    m_impl->push_scope();
    m_pos_impl->push_scope();
}

void defined_names::pop(unsigned num_scopes) {
    m_impl->pop_scope(num_scopes);
    m_pos_impl->pop_scope(num_scopes);
}

void defined_names::reset() {
    m_impl->reset();
    m_pos_impl->reset();
}

unsigned defined_names::get_num_names() const {
    return m_impl->get_num_names() + m_pos_impl->get_num_names();
}

func_decl * defined_names::get_name_decl(unsigned i) const {
    SASSERT(i < get_num_names());
    unsigned n1 = m_impl->get_num_names();
    return i < n1 ? m_impl->get_name_decl(i) : m_pos_impl->get_name_decl(i - n1);
}




<|MERGE_RESOLUTION|>--- conflicted
+++ resolved
@@ -76,11 +76,8 @@
 
 struct defined_names::pos_impl : public defined_names::impl {
     pos_impl(ast_manager & m, char const * fresh_prefix):impl(m, fresh_prefix) {}
-<<<<<<< HEAD
-    virtual void mk_definition(expr * e, app * n, sort_ref_buffer & var_sorts, buffer<symbol> & var_names, expr_ref & new_def);
-=======
-    void mk_definition(expr * e, app * n, sort_ref_buffer & var_sorts, buffer<symbol> const & var_names, expr_ref & new_def) override;
->>>>>>> 0c329891
+    void mk_definition(expr * e, app * n, sort_ref_buffer & var_sorts, buffer<symbol> & var_names, expr_ref & new_def) override;
+
 };
 
 
@@ -252,13 +249,8 @@
     if (m_expr2name.find(e, n_ptr)) {
         TRACE("mk_definition_bug", tout << "name for expression is already cached..., returning false...\n";);
         n = n_ptr;
-<<<<<<< HEAD
         if (m.proofs_enabled()) {
-            proof * pr_ptr = 0;
-=======
-        if (m_manager.proofs_enabled()) {
             proof * pr_ptr = nullptr;
->>>>>>> 0c329891
             m_expr2proof.find(e, pr_ptr);
             SASSERT(pr_ptr);
             pr = pr_ptr;
