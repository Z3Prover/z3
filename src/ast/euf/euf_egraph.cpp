--- conflicted
+++ resolved
@@ -135,14 +135,8 @@
         if (n2 == n) 
             update_children(n);        
         else 
-<<<<<<< HEAD
-            push_merge(n, n2, justification::congruence(comm, 0));
-        // merge(n, n2, justification::congruence(comm, m_congruence_timestamp++));
-            
-=======
             push_merge(n, n2, comm);
     
->>>>>>> 6afed081
         return n;
     }
 
@@ -157,24 +151,9 @@
             memory::deallocate(m_tmp_node);
     }
 
-<<<<<<< HEAD
-    void egraph::add_plugins() {
-        if (!m_plugins.empty())
-            return;
-
-        auto insert = [&](plugin* p) {
-            m_plugins.reserve(p->get_id() + 1);
-            m_plugins.set(p->get_id(), p);
-        };
-
-        insert(alloc(bv_plugin, *this));
-        insert(alloc(arith_plugin, *this));
-        insert(alloc(specrel_plugin, *this));
-=======
     void egraph::add_plugin(plugin* p) {
         m_plugins.reserve(p->get_id() + 1);
         m_plugins.set(p->get_id(), p);       
->>>>>>> 6afed081
     }
 
     void egraph::propagate_plugins() {
@@ -255,11 +234,7 @@
             for (auto const& q : euf::enode_th_vars(r2))
                 if (p.get_id() == q.get_id()) 
                     add_th_diseq(p.get_id(), p.get_var(), q.get_var(), n);
-<<<<<<< HEAD
-        }
-=======
-    }
->>>>>>> 6afed081
+        }
     }
 
 
@@ -534,12 +509,8 @@
             c->m_root = r2;
         std::swap(r1->m_next, r2->m_next);
         r2->inc_class_size(r1->class_size());   
-<<<<<<< HEAD
+        r2->set_is_shared(l_undef);
         merge_th_eq(r1, r2, j);
-=======
-        r2->set_is_shared(l_undef);
-        merge_th_eq(r1, r2);
->>>>>>> 6afed081
         reinsert_parents(r1, r2);
         if (j.is_congruence() && (m.is_false(r2->get_expr()) || m.is_true(r2->get_expr())))
             add_literal(n1, r2);
@@ -640,20 +611,6 @@
         unmerge_justification(n1);
     }
 
-<<<<<<< HEAD
-    bool egraph::propagate() {        
-        force_push();
-        propagate_plugins();
-        for (unsigned i = 0; i < m_to_merge.size() && m.limit().inc() && !inconsistent(); ++i) {
-            auto const& w = m_to_merge[i];
-            if (w.j.is_congruence())
-                merge(w.a, w.b, justification::congruence(w.j.is_commutative(), m_congruence_timestamp++));
-            else
-                merge(w.a, w.b, w.j);
-            
-            if (i + 1 == m_to_merge.size())
-                propagate_plugins();
-=======
 
     bool egraph::propagate() {
         force_push();
@@ -677,7 +634,6 @@
                     break;
                 }                
             }
->>>>>>> 6afed081
         }
         m_to_merge.reset();
         return 
@@ -971,11 +927,7 @@
         for (enode* n : m_nodes)
             max_args = std::max(max_args, n->num_args());
         for (enode* n : m_nodes) 
-<<<<<<< HEAD
-            display(out, max_args, n);   
-=======
             display(out, max_args, n);          
->>>>>>> 6afed081
         for (auto* p : m_plugins)
             if (p)
                 p->display(out);
