/*++
Copyright (c) 2020 Microsoft Corporation

Module Name:

    euf_egraph.h

Abstract:

    E-graph layer

Author:

    Nikolaj Bjorner (nbjorner) 2020-08-23

Notes:
   
    It relies on
    - data structures form the (legacy) SMT solver.
      - it still uses eager path compression.

    NB. The worklist is in reality inherited from the legacy SMT solver. 
    It is claimed to have the same effect as delayed congruence table reconstruction from egg.
    Similar to the legacy solver, parents are partially deduplicated.
    
--*/

#pragma once
#include "util/statistics.h"
#include "util/trail.h"
#include "util/lbool.h"
#include "util/scoped_ptr_vector.h"
#include "ast/euf/euf_enode.h"
#include "ast/euf/euf_etable.h"
#include "ast/euf/euf_plugin.h"
#include "ast/ast_ll_pp.h"
#include <vector>

namespace euf {

    /***
      \brief store derived theory equalities and disequalities
      Theory 'id' is notified with the equality/disequality of theory variables v1, v2.
      For equalities, v1 and v2 are merged into the common root of child and root (their roots may
      have been updated since the equality was derived, but the explanation for
      v1 == v2 is provided by explaining the equality child == root.
      For disequalities, m_child refers to an equality atom of the form e1 == e2.
      It is equal to false under the current context.
      The explanation for the disequality v1 != v2 is derived from explaining the 
      equality between the expression for v1 and e1, and the expression for v2 and e2 
      and the equality of m_eq and false: the literal corresponding to m_eq is false in the
      current assignment stack, or m_child is congruent to false in the egraph.
    */
    class th_eq {

        theory_id  m_id;
        theory_var m_v1;
        theory_var m_v2;
        union {            
            enode* m_child;
            expr* m_eq;
        };
        enode* m_root;
    public:
        bool is_eq() const { return m_root != nullptr; }
        theory_id id() const { return m_id; }
        theory_var v1() const { return m_v1; }
        theory_var v2() const { return m_v2; }
        enode* child() const { SASSERT(is_eq()); return m_child; }
        enode* root() const { SASSERT(is_eq()); return m_root; }
        expr* eq() const { SASSERT(!is_eq()); return m_eq; }
        th_eq(theory_id id, theory_var v1, theory_var v2, enode* c, enode* r) :
            m_id(id), m_v1(v1), m_v2(v2), m_child(c), m_root(r) {}
        th_eq(theory_id id, theory_var v1, theory_var v2, expr* eq) :
            m_id(id), m_v1(v1), m_v2(v2), m_eq(eq), m_root(nullptr) {}
    };

    // cc_justification contains the uses of congruence closure 
    // It is the only information collected from justifications in order to
    // reconstruct EUF proofs. Transitivity, Symmetry of equality are not
    // tracked.
    typedef std::tuple<app*,app*,uint64_t, bool> cc_justification_record;
    typedef svector<cc_justification_record> cc_justification;
    
    class egraph {        

        friend class plugin;

        typedef ptr_vector<trail> trail_stack;

        enum to_merge_t { to_merge_plain, to_merge_comm, to_justified, to_add_literal };
        struct to_merge {
            enode* a, * b;
<<<<<<< HEAD
            justification j;
            to_merge(enode* a, enode* b, bool c) : a(a), b(b), j(justification::congruence(c, 0)) {}
            to_merge(enode* a, enode* b, justification j) : a(a), b(b), j(j) {}
=======
            to_merge_t t;
            justification j;
            bool commutativity() const { return t == to_merge_comm; }
            to_merge(enode* a, enode* b, bool c) : a(a), b(b), t(c ? to_merge_comm : to_merge_plain) {}
            to_merge(enode* a, enode* b, justification j): a(a), b(b), t(to_justified), j(j) {}
            to_merge(enode* p, enode* ante): a(p), b(ante), t(to_add_literal) {}
>>>>>>> 6afed081
        };

        struct stats {
            unsigned m_num_merge;
            unsigned m_num_th_eqs;
            unsigned m_num_th_diseqs;
            unsigned m_num_lits;
            unsigned m_num_eqs;
            unsigned m_num_conflicts;
            stats() { reset(); }
            void reset() { memset(this, 0, sizeof(*this)); }
        };
        struct update_record {
            struct toggle_cgc {};
            struct toggle_merge_tf {};
            struct add_th_var {};
            struct replace_th_var {};
            struct new_th_eq {};
            struct new_th_eq_qhead {};
            struct inconsistent {};
            struct value_assignment {};
            struct lbl_hash {};
            struct lbl_set {};
            struct update_children {};
            struct set_relevant {};
            struct plugin_undo {};
            enum class tag_t { is_set_parent, is_add_node, is_toggle_cgc, is_toggle_merge_tf, is_update_children,
                    is_add_th_var, is_replace_th_var, is_new_th_eq,
                    is_lbl_hash, is_new_th_eq_qhead,
                    is_inconsistent, is_value_assignment, is_lbl_set, is_set_relevant,
                    is_plugin_undo };
            tag_t  tag;
            enode* r1;
            enode* n1;
            union {
                unsigned r2_num_parents;
                struct {
                    unsigned   m_th_id : 8;
                    unsigned   m_old_th_var : 24;
                };
                unsigned qhead;
                bool     m_inconsistent;
                signed char m_lbl_hash;
                unsigned long long m_lbls;
            };
            update_record(enode* r1, enode* n1, unsigned r2_num_parents) :
                tag(tag_t::is_set_parent), r1(r1), n1(n1), r2_num_parents(r2_num_parents) {}
            update_record(enode* n) :
                tag(tag_t::is_add_node), r1(n), n1(nullptr), r2_num_parents(UINT_MAX) {}
            update_record(enode* n, toggle_cgc) :
                tag(tag_t::is_toggle_cgc), r1(n), n1(nullptr), r2_num_parents(UINT_MAX) {}
            update_record(enode* n, toggle_merge_tf) :
                tag(tag_t::is_toggle_merge_tf), r1(n), n1(nullptr), r2_num_parents(UINT_MAX) {}
            update_record(enode* n, unsigned id, add_th_var) :
                tag(tag_t::is_add_th_var), r1(n), n1(nullptr), r2_num_parents(id) {}
            update_record(enode* n, theory_id id, theory_var v, replace_th_var) :
                tag(tag_t::is_replace_th_var), r1(n), n1(nullptr), m_th_id(id), m_old_th_var(v) {}
            update_record(new_th_eq) :
                tag(tag_t::is_new_th_eq), r1(nullptr), n1(nullptr), r2_num_parents(0) {}
            update_record(unsigned qh, new_th_eq_qhead):
                tag(tag_t::is_new_th_eq_qhead), r1(nullptr), n1(nullptr), qhead(qh) {}
            update_record(bool inc, inconsistent) :
                tag(tag_t::is_inconsistent), r1(nullptr), n1(nullptr), m_inconsistent(inc) {}
            update_record(enode* n, value_assignment) :
                tag(tag_t::is_value_assignment), r1(n), n1(nullptr), qhead(0) {}
            update_record(enode* n, lbl_hash):
                tag(tag_t::is_lbl_hash), r1(n), n1(nullptr), m_lbl_hash(n->m_lbl_hash) {}
            update_record(enode* n, lbl_set):
                tag(tag_t::is_lbl_set), r1(n), n1(nullptr), m_lbls(n->m_lbls.get()) {}    
            update_record(enode* n, update_children) :
                tag(tag_t::is_update_children), r1(n), n1(nullptr), r2_num_parents(UINT_MAX) {}
            update_record(enode* n, set_relevant) :
                tag(tag_t::is_set_relevant), r1(n), n1(nullptr), r2_num_parents(UINT_MAX) {}
            update_record(unsigned th_id, plugin_undo) :
                tag(tag_t::is_plugin_undo), r1(nullptr), n1(nullptr), m_th_id(th_id) {}
        };
        ast_manager&           m;
        svector<to_merge>      m_to_merge;
        etable                 m_table;
        region                 m_region;
        scoped_ptr_vector<plugin> m_plugins;
        svector<update_record> m_updates;
        unsigned_vector        m_scopes;
        enode_vector           m_expr2enode;
        enode*                 m_tmp_eq = nullptr;
        enode*                 m_tmp_node = nullptr;
        unsigned               m_tmp_node_capacity = 0;
        tmp_app                m_tmp_app;
        enode_vector           m_nodes;
        expr_ref_vector        m_exprs;
        func_decl_ref_vector   m_eq_decls;
        vector<enode_vector>   m_decl2enodes;
        enode_vector           m_empty_enodes;
        unsigned               m_num_scopes = 0;
        bool                   m_inconsistent = false;
        enode*                 m_n1 = nullptr;
        enode*                 m_n2 = nullptr;
        justification          m_justification;
        unsigned               m_new_th_eqs_qhead = 0;
        svector<th_eq>         m_new_th_eqs;
        bool_vector            m_th_propagates_diseqs;
        enode_vector           m_todo;
        stats                  m_stats;
        bool                   m_uses_congruence = false;
        bool                   m_default_relevant = true;
        uint64_t               m_congruence_timestamp = 0;

        std::vector<std::function<void(enode*,enode*)>> m_on_merge;
        std::function<void(enode*,enode*)>              m_on_propagate_literal;
        std::function<void(enode*)>                     m_on_make;
        std::function<void(expr*,expr*,expr*)>          m_used_eq;
        std::function<void(app*,app*)>                  m_used_cc;
        std::function<void(std::ostream&,void*)>        m_display_justification;

        void push_eq(enode* r1, enode* n1, unsigned r2_num_parents) {
            m_updates.push_back(update_record(r1, n1, r2_num_parents));
        }
        void push_node(enode* n) { m_updates.push_back(update_record(n)); }

        // plugin related methods
        void push_plugin_undo(unsigned th_id) { m_updates.push_back(update_record(th_id, update_record::plugin_undo())); }
        void push_merge(enode* a, enode* b, justification j) { m_to_merge.push_back({ a, b, j }); }
<<<<<<< HEAD
=======
        void push_merge(enode* a, enode* b, bool comm) { m_to_merge.push_back({ a, b, comm }); }
>>>>>>> 6afed081
        void propagate_plugins();

        void add_th_eq(theory_id id, theory_var v1, theory_var v2, enode* c, enode* r);
        
        void add_th_diseqs(theory_id id, theory_var v1, enode* r);
        bool th_propagates_diseqs(theory_id id) const;
        void add_literal(enode* n, enode* ante);
        void queue_literal(enode* n, enode* ante);
        void undo_eq(enode* r1, enode* n1, unsigned r2_num_parents);
        void undo_add_th_var(enode* n, theory_id id);
        enode* mk_enode(expr* f, unsigned generation, unsigned num_args, enode * const* args);
        void force_push();
        void set_conflict(enode* n1, enode* n2, justification j);
        void merge(enode* n1, enode* n2, justification j);
        void merge_th_eq(enode* n, enode* root, justification j);
        void merge_justification(enode* n1, enode* n2, justification j);
        void reinsert_parents(enode* r1, enode* r2);
        void remove_parents(enode* r);
        void unmerge_justification(enode* n1);
        void reinsert_equality(enode* p);
        void update_children(enode* n);
        void push_lca(enode* a, enode* b);
        enode* find_lca(enode* a, enode* b);
        void push_to_lca(enode* a, enode* lca);
        void push_congruence(enode* n1, enode* n2, bool commutative);
        void push_todo(enode* n);
        void toggle_cgc_enabled(enode* n, bool backtracking);

        enode_bool_pair insert_table(enode* p);
        void erase_from_table(enode* p);

        template <typename T>
        void explain_eq(ptr_vector<T>& justifications, cc_justification* cc, enode* a, enode* b, justification const& j);

        template <typename T>
        void explain_todo(ptr_vector<T>& justifications, cc_justification* cc);

        std::ostream& display(std::ostream& out, unsigned max_args, enode* n) const;
        
    public:
        egraph(ast_manager& m);
        ~egraph();
<<<<<<< HEAD
        void add_plugins();
        plugin* get_plugin(family_id fid) const { return m_plugins.get(fid, nullptr); }
=======

        void add_plugin(plugin* p);
        plugin* get_plugin(family_id fid) const { return m_plugins.get(fid, nullptr); }

>>>>>>> 6afed081
        enode* find(expr* f) const { return m_expr2enode.get(f->get_id(), nullptr); }
        enode* find(expr* f, unsigned n, enode* const* args);
        enode* mk(expr* f, unsigned generation, unsigned n, enode *const* args);
        enode_vector const& enodes_of(func_decl* f);
        void push() { if (can_propagate()) propagate(); ++m_num_scopes; }
        void pop(unsigned num_scopes);

        /**
         * \brief Merge nodes, all effects are deferred to the propagation step. (TODO: is that comment outdated? at least in polysat::slicing it seems we almost never need to call propagate() separately.)
         * The root of the merged class will be root(n2), unless there is a specific reason to prefer root(n1).
         */
        void merge(enode* n1, enode* n2, void* reason) { merge(n1, n2, justification::external(reason)); }        
        void new_diseq(enode* n);

        bool can_propagate() const { return !m_to_merge.empty(); }

        /**
           \brief propagate set of merges. 
           This call may detect an inconsistency. Then inconsistent() is true.
           Use then explain() to extract an explanation for the conflict.

           It may also infer new implied equalities, when the roots of the 
           equated nodes are merged. Use then new_eqs() to extract the vector
           of new equalities.
        */
        bool propagate();
        bool can_propagate() const { return !m_to_merge.empty(); }
        bool inconsistent() const { return m_inconsistent; }

        /**
        * \brief check if two nodes are known to be disequal.
        */
        bool are_diseq(enode* a, enode* b);

        enode* get_enode_eq_to(func_decl* f, unsigned num_args, enode* const* args);

        enode* tmp_eq(enode* a, enode* b);

        /**
           \brief Maintain and update cursor into propagated consequences.
           The result of get_literal() is a pair (n, is_eq)
           where \c n is an enode and \c is_eq indicates whether the enode
           is an equality consequence. 
         */
        void       add_th_diseq(theory_id id, theory_var v1, theory_var v2, enode* eq);
        bool       has_th_eq() const { return m_new_th_eqs_qhead < m_new_th_eqs.size(); }
        th_eq      get_th_eq() const { return m_new_th_eqs[m_new_th_eqs_qhead]; }
        void       next_th_eq() { force_push(); SASSERT(m_new_th_eqs_qhead < m_new_th_eqs.size()); m_new_th_eqs_qhead++; }

        void set_lbl_hash(enode* n);


        void add_th_var(enode* n, theory_var v, theory_id id);
        void set_th_propagates_diseqs(theory_id id);
        void set_cgc_enabled(enode* n, bool enable_cgc);
        void set_merge_tf_enabled(enode* n, bool enable_merge_tf);
        
        void set_value(enode* n, lbool value, justification j);
        void set_bool_var(enode* n, unsigned v) { n->set_bool_var(v); }
        void set_relevant(enode* n);
        void set_default_relevant(bool b) { m_default_relevant = b; }

        void set_on_merge(std::function<void(enode* root,enode* other)> on_merge) { m_on_merge.push_back(std::move(on_merge)); }
        void set_on_propagate(std::function<void(enode* lit,enode* ante)> on_propagate) { m_on_propagate_literal = std::move(on_propagate); }
        void set_on_make(std::function<void(enode* n)> on_make) { m_on_make = std::move(on_make); }
        void set_used_eq(std::function<void(expr*,expr*,expr*)> used_eq) { m_used_eq = std::move(used_eq); }
        void set_used_cc(std::function<void(app*,app*)> used_cc) { m_used_cc = std::move(used_cc); }
        void set_display_justification(std::function<void(std::ostream&, void*)> d) { m_display_justification = std::move(d); }

        void begin_explain();
        void end_explain();
        bool uses_congruence() const { return m_uses_congruence; }
        template <typename T>
        void explain(ptr_vector<T>& justifications, cc_justification* cc);
        template <typename T>
        void explain_eq(ptr_vector<T>& justifications, cc_justification* cc, enode* a, enode* b);
        template <typename T>
        unsigned explain_diseq(ptr_vector<T>& justifications, cc_justification* cc, enode* a, enode* b);
        enode_vector const& nodes() const { return m_nodes; }

        ast_manager& get_manager() { return m; }

        void invariant();
        void copy_from(egraph const& src, std::function<void*(void*)>& copy_justification);
        struct e_pp {
            egraph const& g;
            enode*  n;
            e_pp(egraph const& g, enode* n) : g(g), n(n) {}
            std::ostream& display(std::ostream& out) const { return g.display(out, 0, n); }
        };
        e_pp pp(enode* n) const { return e_pp(*this, n); }
        struct b_pp {
            egraph const& g;
            enode* n;
            b_pp(egraph const& g, enode* n) : g(g), n(n) {}
            std::ostream& display(std::ostream& out) const { return n ? (out << n->get_expr_id() << ": " << mk_bounded_pp(n->get_expr(), g.m)) : out << "null"; }
        };
        b_pp bpp(enode* n) const { return b_pp(*this, n); }
        std::ostream& display(std::ostream& out) const; 
        
        void collect_statistics(statistics& st) const;

        unsigned num_scopes() const { return m_scopes.size() + m_num_scopes; }
        unsigned num_nodes() const { return m_nodes.size(); }
    };

    inline std::ostream& operator<<(std::ostream& out, egraph const& g) { return g.display(out); }
    inline std::ostream& operator<<(std::ostream& out, egraph::e_pp const& p) { return p.display(out); }
    inline std::ostream& operator<<(std::ostream& out, egraph::b_pp const& p) { return p.display(out); }
}<|MERGE_RESOLUTION|>--- conflicted
+++ resolved
@@ -91,18 +91,12 @@
         enum to_merge_t { to_merge_plain, to_merge_comm, to_justified, to_add_literal };
         struct to_merge {
             enode* a, * b;
-<<<<<<< HEAD
-            justification j;
-            to_merge(enode* a, enode* b, bool c) : a(a), b(b), j(justification::congruence(c, 0)) {}
-            to_merge(enode* a, enode* b, justification j) : a(a), b(b), j(j) {}
-=======
             to_merge_t t;
             justification j;
             bool commutativity() const { return t == to_merge_comm; }
             to_merge(enode* a, enode* b, bool c) : a(a), b(b), t(c ? to_merge_comm : to_merge_plain) {}
             to_merge(enode* a, enode* b, justification j): a(a), b(b), t(to_justified), j(j) {}
             to_merge(enode* p, enode* ante): a(p), b(ante), t(to_add_literal) {}
->>>>>>> 6afed081
         };
 
         struct stats {
@@ -225,10 +219,7 @@
         // plugin related methods
         void push_plugin_undo(unsigned th_id) { m_updates.push_back(update_record(th_id, update_record::plugin_undo())); }
         void push_merge(enode* a, enode* b, justification j) { m_to_merge.push_back({ a, b, j }); }
-<<<<<<< HEAD
-=======
         void push_merge(enode* a, enode* b, bool comm) { m_to_merge.push_back({ a, b, comm }); }
->>>>>>> 6afed081
         void propagate_plugins();
 
         void add_th_eq(theory_id id, theory_var v1, theory_var v2, enode* c, enode* r);
@@ -271,15 +262,10 @@
     public:
         egraph(ast_manager& m);
         ~egraph();
-<<<<<<< HEAD
-        void add_plugins();
-        plugin* get_plugin(family_id fid) const { return m_plugins.get(fid, nullptr); }
-=======
 
         void add_plugin(plugin* p);
         plugin* get_plugin(family_id fid) const { return m_plugins.get(fid, nullptr); }
 
->>>>>>> 6afed081
         enode* find(expr* f) const { return m_expr2enode.get(f->get_id(), nullptr); }
         enode* find(expr* f, unsigned n, enode* const* args);
         enode* mk(expr* f, unsigned generation, unsigned n, enode *const* args);
