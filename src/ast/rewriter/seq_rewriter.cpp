--- conflicted
+++ resolved
@@ -726,9 +726,9 @@
     case _OP_STRING_STRIDOF:
         UNREACHABLE();
     }
-    // if (st == BR_FAILED) {
-    //     st = lift_ites_throttled(f, num_args, args, result);
-    // }
+    if (st == BR_FAILED) {
+        st = lift_ites_throttled(f, num_args, args, result);
+    }
     CTRACE("seq_verbose", st != BR_FAILED, tout << expr_ref(m().mk_app(f, num_args, args), m()) << " -> " << result << "\n";);
     SASSERT(st == BR_FAILED || m().get_sort(result) == f->get_range());
     return st;
@@ -2160,7 +2160,7 @@
     if (!result) {
         std::cout << "(m) ";
         result = is_nullable(r);
-        m_op_cache.insert(_OP_RE_IS_NULLABLE, r, nullptr, nullptr, result);        
+        m_op_cache.insert(_OP_RE_IS_NULLABLE, r, nullptr, nullptr, result);
     } else {
         std::cout << "(h) ";
     }
@@ -2313,23 +2313,27 @@
 */
 
 br_status seq_rewriter::mk_re_derivative(expr* ele, expr* r, expr_ref& result) {
-<<<<<<< HEAD
-    sort *seq_sort = nullptr, *ele_sort = nullptr;
-    VERIFY(m_util.is_re(r, seq_sort));
-    VERIFY(m_util.is_seq(seq_sort, ele_sort));
-    SASSERT(ele_sort == m().get_sort(ele));
-    expr *r1 = nullptr, *r2 = nullptr, *p = nullptr;
-=======
     result = mk_derivative(ele, r);
     // TBD: we may even declare BR_DONE here and potentially miss some simplifications
     return re().is_derivative(result) ? BR_DONE : BR_REWRITE_FULL;
 }
 
+/*
+    Recursive implementation of the symbolic derivative such that
+    the result is in an optimized BDD form.
+
+    Definition of BDD form:
+        if-then-elses are pushed outwards
+        and sorted by condition ID (cond->get_id()), from largest on
+        the outside to smallest on the inside.
+        Duplicate nested conditions are eliminated.
+
+*/
 expr_ref seq_rewriter::mk_derivative(expr* ele, expr* r) {
-    expr_ref result(m_op_cache.find(OP_RE_DERIVATIVE, ele, r), m());
+    expr_ref result(m_op_cache.find(OP_RE_DERIVATIVE, ele, r, nullptr), m());
     if (!result) {
         result = mk_derivative_rec(ele, r);
-        m_op_cache.insert(OP_RE_DERIVATIVE, ele, r, result);
+        m_op_cache.insert(OP_RE_DERIVATIVE, ele, r, nullptr, result);
     }
     return result;
 }
@@ -2346,6 +2350,16 @@
     return mk_der_op(OP_RE_CONCAT, r1, r2);
 }
 
+/*
+    Form a derivative by combining two if-then-else expressions in BDD form.
+
+    Preconditions:
+        - k is a binary op code on REs (re.union, re.inter, etc.)
+        - a and b are in BDD form
+
+    Postcondition:
+        - result is in BDD form
+*/
 expr_ref seq_rewriter::mk_der_op_rec(decl_kind k, expr* a, expr* b) {
     expr* ca = nullptr, *a1 = nullptr, *a2 = nullptr;
     expr* cb = nullptr, *b1 = nullptr, *b2 = nullptr;
@@ -2401,16 +2415,16 @@
 
 expr_ref seq_rewriter::mk_der_op(decl_kind k, expr* a, expr* b) {
     expr_ref _a(a, m()), _b(b, m());
-    expr_ref result(m_op_cache.find(k, a, b), m());
+    expr_ref result(m_op_cache.find(k, a, b, nullptr), m());
     if (!result) {
         result = mk_der_op_rec(k, a, b);
-        m_op_cache.insert(k, a, b, result);
+        m_op_cache.insert(k, a, b, nullptr, result);
     }
     return result;
 }
 
 expr_ref seq_rewriter::mk_der_compl(expr* r) {
-    expr_ref result(m_op_cache.find(OP_RE_COMPLEMENT, r, nullptr), m());
+    expr_ref result(m_op_cache.find(OP_RE_COMPLEMENT, r, nullptr, nullptr), m());
     if (!result) {
         expr* c = nullptr, * r1 = nullptr, * r2 = nullptr;
         if (m().is_ite(r, c, r1, r2)) {
@@ -2419,7 +2433,7 @@
         else if (BR_FAILED == mk_re_complement(r, result))
             result = re().mk_complement(r);        
     }
-    m_op_cache.insert(OP_RE_COMPLEMENT, r, nullptr, result);
+    m_op_cache.insert(OP_RE_COMPLEMENT, r, nullptr, nullptr, result);
     return result;
 }
 
@@ -2431,26 +2445,13 @@
     SASSERT(ele_sort == m().get_sort(ele));
     expr* r1 = nullptr, *r2 = nullptr, *p = nullptr;
     auto mk_empty = [&]() { return expr_ref(re().mk_empty(m().get_sort(r)), m()); };
->>>>>>> 5f9973d8
     unsigned lo = 0, hi = 0;
     if (re().is_concat(r, r1, r2)) {
         expr_ref is_n = is_nullable(r1);
         expr_ref dr1 = mk_derivative(ele, r1);
         result = mk_der_concat(dr1, r2);
         if (m().is_false(is_n)) {
-<<<<<<< HEAD
-            return BR_REWRITE2;
-        }
-        else if (m().is_true(is_n)) {
-            result = re().mk_union(result, dr2);
-            return BR_REWRITE3;
-        }
-        else {
-            result = m().mk_ite(is_n, re().mk_union(result, dr2), result);
-            return BR_REWRITE3;
-=======
             return result;
->>>>>>> 5f9973d8
         }
         expr_ref dr2 = mk_derivative(ele, r2);
         is_n = re_predicate(is_n, seq_sort);
@@ -2517,8 +2518,6 @@
             return expr_ref(re().mk_derivative(ele, r), m());
         }
     }
-<<<<<<< HEAD
-=======
     else if (re().is_reverse(r, r1) && re().is_to_re(r1, r2)) {
         // Reverses are rewritten so that the only derivative case is
         // derivative of a reverse of a string. (All other cases stuck)
@@ -2534,7 +2533,6 @@
             return expr_ref(re().mk_derivative(ele, r), m());
         }
     }
->>>>>>> 5f9973d8
     else if (re().is_range(r, r1, r2)) {
         // r1, r2 are sequences.
         zstring s1, s2;
@@ -2565,197 +2563,16 @@
         return re_predicate(result, seq_sort);
     }
     // stuck cases: re().is_derivative, variable, ...
-<<<<<<< HEAD
-    // and re().is_reverse
-    return BR_FAILED;
-=======
     // and re().is_reverse if the reverse is not applied to a string
     return expr_ref(re().mk_derivative(ele, r), m());
->>>>>>> 5f9973d8
 }
 
 /*
-    Combine two if-then-else expressions in BDD form.
-
-    Definition of BDD form:
-        if-then-elses are pushed outwards
-        and sorted by condition ID (cond->get_id()), from largest on
-        the outside to smallest on the inside.
-        Duplicate nested conditions are eliminated.
-
-    Preconditions:
-    - EITHER k is a binary op code on REs (re.union, re.inter, etc.)
-      and cond is nullptr,
-      OR k is if-then-else (OP.ITE) and cond is the condition.
-    - a and b are in BDD form.
-
-    Postcondition: result is in BDD form.
-        if-then-elses are pushed outwards
-        and sorted by condition ID (cond->get_id()), from largest on
-        the outside to smallest on the inside.
-
-    Uses op cache (memoization) to avoid duplicating work for the same
-    pair of pointers.
-*/
-expr_ref seq_rewriter::combine_ites(decl_kind k, expr* a, expr* b, expr* cond) {
-    std::cout << "c";
-    expr_ref result(m_op_cache.find(k, a, b, cond), m());
-    if (result) {
-        std::cout << "(h) ";
-        return result;
-    }
-    std::cout << "(m) ";
-    std::cout << std::endl << "combine_ites: "
-                           << k << ", "
-                           << expr_ref(a, m()) << ", "
-                           << expr_ref(b, m()) << ", "
-                           << expr_ref(cond, m()) << std::endl;
-    SASSERT((k == OP_ITE) == (cond != nullptr));
-    expr *acond = nullptr, *a1 = nullptr, *a2 = nullptr,
-         *bcond = nullptr, *b1 = nullptr, *b2 = nullptr;
-    expr_ref result1(m()), result2(m());
-    if (k == OP_ITE) {
-        if (m().is_ite(a, acond, a1, a2) &&
-            cond->get_id() < acond->get_id()) {
-            std::cout << "  case 1a" << std::endl;
-            // Push ITE inwards on first arg
-            result1 = combine_ites(k, a1, b, cond);
-            result2 = combine_ites(k, a2, b, cond);
-            result = combine_ites(k, result1, result2, acond);
-        }
-        else if (m().is_ite(a, acond, a1, a2) &&
-                 cond == acond) {
-            std::cout << "  case 1b" << std::endl;
-            // Collapse ITE on first arg
-            result = combine_ites(k, a1, b, cond);
-        }
-        else if (m().is_ite(b, bcond, b1, b2) &&
-                 cond->get_id() < bcond->get_id()) {
-            // Push ITE inwards on second arg
-            std::cout << "  case 1c" << std::endl;
-            result1 = combine_ites(k, a, b1, cond);
-            result2 = combine_ites(k, a, b2, cond);
-            result = combine_ites(k, result1, result2, bcond);
-        }
-        else if (m().is_ite(b, bcond, b1, b2) &&
-                 cond == bcond) {
-            std::cout << "  case 1d" << std::endl;
-            // Collapse ITE on second arg
-            result = combine_ites(k, a, b2, cond);
-        }
-        else {
-            // Apply ITE -- no simplification required
-            std::cout << "  case 1e" << std::endl;
-            result = m().mk_ite(cond, a, b);
-        }
-    }
-    else if (m().is_ite(a, acond, a1, a2)) {
-        std::cout << "  case 2" << std::endl;
-        // Push binary op inwards on first arg
-        result1 = combine_ites(k, a1, b, nullptr);
-        result2 = combine_ites(k, a2, b, nullptr);
-        result = combine_ites(OP_ITE, result1, result2, acond);
-    }
-    else if (m().is_ite(b, bcond, b1, b2)) {
-        std::cout << "  case 3" << std::endl;
-        // Push binary op inwards on second arg
-        result1 = combine_ites(k, a, b1, nullptr);
-        result2 = combine_ites(k, a, b2, nullptr);
-        result = combine_ites(OP_ITE, result1, result2, bcond);
-    }
-    else {
-        std::cout << "  case 4" << std::endl;
-        // Apply binary op (a and b are free of ITE)
-        result = m().mk_app(get_fid(), k, a, b);
-    }
-    // Save result before returning
-    m_op_cache.insert(k, a, b, cond, result);
-    std::cout << "combine result: " << result << std::endl;
-    return result;
-}
-
-/*
-    Lift if-then-else expressions to the top level, enforcing a BDD form.
-
-    Postcondition: result is in BDD form.
-    - Alternatively, if lift_over_union and/or lift_over_inter is false,
-      then result is a disjunction and/or conjunciton of expressions in
-      BDD form. (Even in this case, ITE is still lifted at lower levels,
-      just not at the top level.)
-    - Note that the result may not be fully simplified (particularly the
-      nested expressions inside if-then-else). Simplification should be
-      called afterwards.
-
-    Cost: Causes potential blowup in the size of an expression (when
-    expanded out), but keeps the representation compact (subexpressions
-    are shared).
-
-    Used by: the regex solver in seq_regex.cpp when dealing with
-    derivatives of a regex by a symbolic character. Enables efficient
-    representation in unfolding string in regex constraints.
-*/
-expr_ref seq_rewriter::lift_ites(expr* r, bool lift_over_union, bool lift_over_inter) {
-    std::cout << "l ";
-    decl_kind k = to_app(r)->get_decl_kind();
-    family_id fid = get_fid();
-    expr *r1 = nullptr, *r2 = nullptr, *cond = nullptr, *ele = nullptr;
-    unsigned lo = 0, hi = 0;
-    expr_ref result(m()), result1(m()), result2(m());
-    if ((re().is_union(r, r1, r2) && !lift_over_union) ||
-        (re().is_intersection(r, r1, r2) && !lift_over_inter)) {
-        // Preserve unions and/or intersections
-        result1 = lift_ites(r1, lift_over_union, lift_over_inter);
-        result2 = lift_ites(r2, lift_over_union, lift_over_inter);
-        result = m().mk_app(fid, k, r1, r2);
-    }
-    else if (m().is_ite(r, cond, r1, r2) ||
-        re().is_concat(r, r1, r2) ||
-        re().is_union(r, r1, r2) ||
-        re().is_intersection(r, r1, r2) ||
-        re().is_diff(r, r1, r2)) {
-        // Use combine_ites on the subresults
-        // Stop preserving unions and intersections
-        result1 = lift_ites(r1, true, true);
-        result2 = lift_ites(r2, true, true);
-        result = combine_ites(k, r1, r2, cond);
-    }
-    else if (re().is_star(r, r1) ||
-             re().is_plus(r, r1) ||
-             re().is_opt(r, r1) ||
-             re().is_complement(r, r1) ||
-             re().is_reverse(r, r1)) {
-        // Stop preserving unions and intersections
-        result1 = lift_ites(r1, true, true);
-        result = m().mk_app(fid, k, r1);
-    }
-    else if (re().is_derivative(r, ele, r1)) {
-        result1 = lift_ites(r1, true, true);
-        result = m().mk_app(fid, k, ele, r1);
-    }
-    else if (re().is_loop(r, r1, lo)) {
-        result1 = lift_ites(r1, true, true);
-        result = re().mk_loop(result1, lo);
-    }
-    else if (re().is_loop(r, r1, lo, hi)) {
-        result1 = lift_ites(r1, true, true);
-        result = re().mk_loop(result1, lo, hi);
-    }
-    else {
-        // is_full_seq, is_empty, is_to_re, is_range, is_full_char, is_of_pred
-        result = r;
-    }
-    std::cout << std::endl << "lift of: " << expr_ref(r, m()) << std::endl;
-    std::cout << "  = " << result << std::endl;
-    return result;
-}
-
-/*
-    Lift all ite expressions to the top level, but
-    a different "safe" version which is throttled to not
-    blowup the size of the expression.
-
-    Note: this function does not ensure the same BDD form that lift_ites
-    ensures.
+    Lift all ite expressions to the top level, safely
+    throttled to not blowup the size of the expression.
+
+    Note: this function does not ensure the same BDD form that is
+    used in the normal form for derivatives in mk_re_derivative.
 */
 br_status seq_rewriter::lift_ites_throttled(func_decl* f, unsigned n, expr* const* args, expr_ref& result) {
     expr* c = nullptr, *t = nullptr, *e = nullptr;
@@ -2775,51 +2592,6 @@
     }
     return BR_FAILED;
 }
-
-// /*
-//     Rewrite rules for ITEs of regexes.
-//     ite(not c, r1, r2) -> ite(c, r2, r1)
-//     ite(c, ite(c, r1, r2), r3)) -> ite(c, r1, r3)
-//     ite(c, r1, ite(c, r2, r3)) -> ite(c, r1, r3)
-//     ite(c1, ite(c2, r1, r2), r3) where id of c1 < id of c2 ->
-//         ite(c2, ite(c1, r1, r3), ite(c1, r2, r3))
-//     ite(c1, r1, ite(c2, r2, r3)) where id of c1 < id of c2 ->
-//         ite(c2, ite(c1, r1, r2), ite(c1, r1, r3))
-// */
-// br_status seq_rewriter::rewrite_re_ite(expr* cond, expr* r1, expr* r2, expr_ref& result) {
-//     VERIFY(m_util.is_re(r1));
-//     VERIFY(m_util.is_re(r2));
-//     expr *c = nullptr, *ra = nullptr, *rb = nullptr;
-//     if (m().is_not(cond, c)) {
-//         result = m().mk_ite(c, r2, r1);
-//         return BR_REWRITE1;
-//     }
-//     if (m().is_ite(r1, c, ra, rb)) {
-//         if (m().are_equal(c, cond)) {
-//             result = m().mk_ite(cond, ra, r2);
-//             return BR_REWRITE1;
-//         }
-//         if (cond->get_id() < c->get_id()) {
-//             expr *result1 = m().mk_ite(cond, ra, r2);
-//             expr *result2 = m().mk_ite(cond, rb, r2);
-//             result = m().mk_ite(c, result1, result2);
-//             return BR_REWRITE2;
-//         }
-//     }
-//     if (m().is_ite(r2, c, ra, rb)) {
-//         if (m().are_equal(c, cond)) {
-//             result = m().mk_ite(cond, r1, rb);
-//             return BR_REWRITE1;
-//         }
-//         if (cond->get_id() < c->get_id()) {
-//             expr *result1 = m().mk_ite(cond, r1, ra);
-//             expr* result2 = m().mk_ite(cond, r1, rb);
-//             result = m().mk_ite(c, result1, result2);
-//             return BR_REWRITE2;
-//         }
-//     }
-//     return BR_DONE;
-// }
 
 /*
  * pattern match against all ++ "abc" ++ all ++ "def" ++ all regexes.
@@ -3259,12 +3031,13 @@
 /*
     comp(intersect e1 e2) -> union comp(e1) comp(e2)
     comp(union e1 e2) -> intersect comp(e1) comp(e2)
-    comp(none) = all
-    comp(all) = none
+    comp(none) -> all
+    comp(all) -> none
+    comp(comp(e1)) -> e1
     comp(ite p e1 e2) -> ite p comp(e1) comp(e2)
 */
 br_status seq_rewriter::mk_re_complement(expr* a, expr_ref& result) {
-    expr* e1, *e2;
+    expr *cond = nullptr, *e1 = nullptr, *e2 = nullptr;
     if (re().is_intersection(a, e1, e2)) {
         result = re().mk_union(re().mk_complement(e1), re().mk_complement(e2));
         return BR_REWRITE2;
@@ -3281,17 +3054,14 @@
         result = re().mk_empty(m().get_sort(a));
         return BR_DONE;
     }
-<<<<<<< HEAD
-    expr *a1 = nullptr, *a2 = nullptr, *cond = nullptr;
-    if (m().is_ite(a, cond, a1, a2)) {
-        result = m().mk_ite(cond, re().mk_complement(a1),
-                                  re().mk_complement(a2));
-        return BR_REWRITE2;
-=======
     if (re().is_complement(a, e1)) {
         result = e1;
         return BR_DONE;
->>>>>>> 5f9973d8
+    }
+    if (m().is_ite(a, cond, e1, e2)) {
+        result = m().mk_ite(cond, re().mk_complement(e1),
+                                  re().mk_complement(e2));
+        return BR_REWRITE2;
     }
     return BR_FAILED;
 }
@@ -3696,128 +3466,6 @@
     }    
 }
 
-<<<<<<< HEAD
-void seq_rewriter::get_cofactors(expr* r, expr_ref_vector& conds, expr_ref_pair_vector& result) {
-    expr_ref cond(m()), th(m()), el(m());
-    if (has_cofactor(r, cond, th, el)) {
-        conds.push_back(cond);
-        get_cofactors(th, conds, result);
-        conds.pop_back();
-        conds.push_back(mk_not(m(), cond));
-        get_cofactors(el, conds, result);
-        conds.pop_back();
-    }
-    else {
-        cond = mk_and(conds);
-        result.push_back(cond, r);
-    }
-}
-
-bool seq_rewriter::has_cofactor(expr* r, expr_ref& cond, expr_ref& th, expr_ref& el) {
-    if (m().is_ite(r)) {
-        cond = to_app(r)->get_arg(0);
-        th = to_app(r)->get_arg(1);
-        el = to_app(r)->get_arg(2);
-        return true;
-    }
-    expr_ref_vector trail(m()), args_th(m()), args_el(m());
-    expr* c = nullptr, *tt = nullptr, *ee = nullptr;
-    cond = nullptr;
-    obj_map<expr,expr*> cache_th, cache_el;
-    expr_mark no_cofactor, visited;
-    ptr_vector<expr> todo;
-    todo.push_back(r);
-    while (!todo.empty()) {
-        expr* e = todo.back();
-        if (visited.is_marked(e) || !is_app(e)) {
-            todo.pop_back();
-            continue;
-        }        
-        app* a = to_app(e);
-        if (m().is_ite(e, c, tt, ee)) {
-            if (!cond) {
-                cond = c;
-                cache_th.insert(a, tt);
-                cache_el.insert(a, ee);
-            }
-            else if (cond == c) {
-                cache_th.insert(a, tt);
-                cache_el.insert(a, ee);
-            }
-            else {
-                no_cofactor.mark(a);
-            }
-            visited.mark(e, true);
-            todo.pop_back();
-            continue;
-        }
-
-        if (a->get_family_id() != u().get_family_id()) {
-            visited.mark(e, true);
-            no_cofactor.mark(e, true);
-            todo.pop_back();
-            continue;
-        }
-        switch (a->get_decl_kind()) {
-        case OP_RE_CONCAT:
-        case OP_RE_UNION:
-        case OP_RE_INTERSECT:
-        case OP_RE_COMPLEMENT:
-            break;
-        case OP_RE_STAR:
-        case OP_RE_LOOP:
-        default:
-            visited.mark(e, true);
-            no_cofactor.mark(e, true);
-            continue;
-        }
-        args_th.reset(); 
-        args_el.reset();
-        bool has_cof = false;
-        for (expr* arg : *a) {
-            if (no_cofactor.is_marked(arg)) {
-                args_th.push_back(arg);
-                args_el.push_back(arg);
-            }
-            else if (cache_th.contains(arg)) {
-                args_th.push_back(cache_th[arg]);
-                args_el.push_back(cache_el[arg]);
-                has_cof = true;
-            }
-            else {
-                todo.push_back(arg);
-            }
-        }
-        if (args_th.size() == a->get_num_args()) {
-            if (has_cof) {
-                th = mk_app(a->get_decl(), args_th);
-                el = mk_app(a->get_decl(), args_el);
-                trail.push_back(th);
-                trail.push_back(el);
-                cache_th.insert(a, th);
-                cache_el.insert(a, el);
-            }
-            else {
-                no_cofactor.mark(a, true);
-            }
-            visited.mark(e, true);
-            todo.pop_back();
-        }
-    }
-    SASSERT(cond == !no_cofactor.is_marked(r));
-    if (cond) {
-        th = cache_th[r];
-        el = cache_el[r];
-        return true;
-    }
-    else {
-        return false;
-    }
-}
-
-=======
-    
->>>>>>> 5f9973d8
 br_status seq_rewriter::reduce_re_is_empty(expr* r, expr_ref& result) {
     expr* r1, *r2, *r3, *r4;
     zstring s1, s2;
