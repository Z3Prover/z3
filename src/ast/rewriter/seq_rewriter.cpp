--- conflicted
+++ resolved
@@ -30,9 +30,6 @@
 #include "ast/rewriter/seq_rewriter_params.hpp"
 #include "math/automata/automaton.h"
 #include "math/automata/symbolic_automata_def.h"
-
-
-int REGEXP_NOT_COMPLETE_EXCEPTION = 40;
 
 
 expr_ref sym_expr::accept(expr* e) {
@@ -660,17 +657,6 @@
         result = a;
         return BR_DONE;
     }
-    // TBD concatenation is right-associative
-    // TODO: remove code, see if breaks any regression tests
-    if (isc2 && m_util.str.is_concat(a, c, d) && m_util.str.is_string(d, s1)) {
-        result = m_util.str.mk_concat(c, m_util.str.mk_string(s1 + s2));
-        return BR_DONE;
-    }
-    if (isc1 && m_util.str.is_concat(b, c, d) && m_util.str.is_string(c, s2)) {
-        result = m_util.str.mk_concat(m_util.str.mk_string(s1 + s2), d);
-        return BR_DONE;
-    }
-    // END TODO
     return BR_FAILED;
 }
 
@@ -1968,7 +1954,6 @@
     return true;
 }
 
-<<<<<<< HEAD
 br_status seq_rewriter::mk_regexp_contains_emptystr(expr* b, expr_ref& result) {
     // Make empty string (using sequence sort)
     sort* seq_sort = nullptr;
@@ -2017,7 +2002,7 @@
         result = m().mk_not(m_util.re.mk_in_re(eps, b1));
         return BR_REWRITE2;
     }
-    else if (m_util.re.is_re_pred(b)) {
+    else if (m_util.re.is_of_pred(b)) {
         result = m().mk_false();
         return BR_DONE;
     }
@@ -2031,10 +2016,16 @@
             return BR_REWRITE1;
         }
     }
-    // TODO: missing cases: is_full_seq, is_empty
+    else if (m_util.re.is_full_seq(b)) {
+        result = m().mk_true();
+        return BR_DONE;
+    }
+    else if (m_util.re.is_empty(b)) {
+        result = m().mk_false();
+        return BR_DONE;
+    }
     else {
-        // TODO: I think getting here constitutes a bug -- how to report the error?
-        return BR_FAILED;
+        UNREACHABLE();
     }
 }
 
@@ -2056,9 +2047,9 @@
     if (m_util.re.is_concat(b, b1, b2)) {
         // This is the interesting case: depends on if b1 is nullable
         // Make empty string (using sequence sort)
-        sort* seq_sort = nullptr;
-        VERIFY(m_util.is_re(b, seq_sort));
-        expr* eps = m_util.str.mk_empty(seq_sort);
+        // sort* seq_sort = nullptr;
+        // VERIFY(m_util.is_re(b, seq_sort));
+        // expr* eps = m_util.str.mk_empty(seq_sort);
         // TODO: abstract the above three lines in a function
         // TODO: how to do this? need partial derivative syntax as an op code
         // I think. For now, return BR_FAILED.
@@ -2111,7 +2102,7 @@
         result = m().mk_not(m_util.re.mk_in_re(a, b1));
         return BR_REWRITE2;
     }
-    else if (m_util.re.is_re_pred(b)) {
+    else if (m_util.re.is_of_pred(b)) {
         // TODO: check if b satisfies predicate
         return BR_FAILED;
     }
@@ -2139,7 +2130,8 @@
     }
 
     return BR_FAILED;
-=======
+}
+
 bool seq_rewriter::get_head_tail(expr* s, expr_ref& head, expr_ref& tail) {
     expr* h = nullptr, *t = nullptr;
     zstring s1;
@@ -2217,7 +2209,147 @@
         result = m_util.re.mk_in_re(m_util.str.mk_empty(seq_sort), r);
     }
     return result;
->>>>>>> 232f1b5f
+}
+
+br_status seq_rewriter::derivative(expr* hd, expr* r, expr_ref& result) {
+    // Check assumption: hd is a single character string
+    // TODO: I want to check if is_char, but there doesn't seem to be an option for that?
+    SASSERT(m_util.str.is_unit(hd));
+    expr* r1 = nullptr;
+    expr* r2 = nullptr;
+    expr* p = nullptr;
+    // unsigned lo = 0, hi = 0;
+    if (m_util.re.is_concat(r, r1, r2)) {
+        expr_ref is_n = is_nullable(r1);
+        expr_ref dr1(m());
+        expr_ref dr2(m());
+        br_status status1 = derivative(hd, r1, dr1);
+        br_status status2 = derivative(hd, r2, dr2);
+        if (status1 != BR_DONE) {
+            return BR_FAILED;
+        }
+        else if (m().is_false(is_n)) {
+            result = m_util.re.mk_concat(dr1, r2);
+            return BR_DONE;
+        }
+        else if (status2 != BR_DONE) {
+            return BR_FAILED;
+        }
+        else if (m().is_true(is_n)) {
+            result = m_util.re.mk_union(
+                m_util.re.mk_concat(dr1, r2),
+                dr2
+            );
+            return BR_DONE;
+        }
+        else {
+            result = m_util.re.mk_union(
+                m_util.re.mk_concat(dr1, r2),
+                kleene_and(is_n, dr2)
+            );
+            return BR_DONE;
+        }
+    }
+    else if (m_util.re.is_star(r, r1)) {
+        expr_ref dr1(m());
+        if (derivative(hd, r1, dr1) == BR_DONE) {
+            result = m_util.re.mk_concat(dr1, r);
+            return BR_DONE;
+        } else {
+            return BR_FAILED;
+        }
+    }
+    else if (m_util.re.is_plus(r, r1)) {
+        return derivative(hd, m_util.re.mk_star(r1), result);
+    }
+    else if (m_util.re.is_union(r, r1, r2)) {
+        expr_ref dr1(m());
+        expr_ref dr2(m());
+        br_status status1 = derivative(hd, r1, dr1);
+        br_status status2 = derivative(hd, r2, dr2);
+        if (status1 != BR_DONE || status2 != BR_DONE) {
+            return BR_FAILED;
+        } else {
+            result = m_util.re.mk_union(dr1, dr2);
+            return BR_DONE;
+        }
+    }
+    else if (m_util.re.is_intersection(r, r1, r2)) {
+        expr_ref dr1(m());
+        expr_ref dr2(m());
+        br_status status1 = derivative(hd, r1, dr1);
+        br_status status2 = derivative(hd, r2, dr2);
+        if (status1 != BR_DONE || status2 != BR_DONE) {
+            return BR_FAILED;
+        } else {
+            result = m_util.re.mk_inter(dr1, dr2);
+            return BR_DONE;
+        }
+    }
+    else if (m_util.re.is_opt(r, r1)) {
+        return derivative(hd, r1, result);
+    }
+    else if (m_util.re.is_complement(r, r1)) {
+        expr_ref dr1(m());
+        if (derivative(hd, r1, dr1) == BR_DONE) {
+            result = m_util.re.mk_complement(dr1);
+            return BR_DONE;
+        } else {
+            return BR_FAILED;
+        }
+    }
+    // else if (m_util.re.is_loop(r, r1, lo)) {
+    //     if (lo > 0) {
+    //         lo--;
+    //     }
+    //     result = m_util.re.mk_concat(
+    //         derivative(hd, r1),
+    //         m_util.re.mk_loop(r1, lo)
+    //     );
+    // }
+    // else if (m_util.re.is_loop(r, r1, lo, hi)) {
+    //     if (hi == 0) {
+    //         sort* seq_sort = nullptr;
+    //         VERIFY(m_util.is_re(r, seq_sort));
+    //         result = m_util.re.mk_empty(seq_sort);
+    //     }
+    //     else {
+    //         hi--;
+    //         if (lo > 0) {
+    //             lo--;
+    //         }
+    //         result = m_util.re.mk_concat(
+    //             derivative(hd, r1),
+    //             m_util.re.mk_loop(r1, lo, hi)
+    //         );
+    //     }
+    // }
+    else if (m_util.re.is_full_seq(r) ||
+             m_util.re.is_empty(r)) {
+        result = r;
+        return BR_DONE;
+    }
+    else {
+        // Remaining cases may need epsilon regex. Make it
+        // sort* seq_sort = nullptr;
+        // VERIFY(m_util.is_re(r, seq_sort));
+        // expr* epsilon_re = m_util.re.mk_to_re(
+        //     m_util.str.mk_empty(seq_sort)
+        // );
+        if (m_util.re.is_full_char(r)) {
+            return BR_FAILED; // TODO
+        }
+        else if (m_util.re.is_range(r)) {
+            return BR_FAILED; // TODO
+        }
+        else if (m_util.re.is_of_pred(r, p)) {
+            return BR_FAILED; // TODO
+        }
+        else {
+            return BR_FAILED;
+        }
+    }
+    return BR_FAILED;
 }
 
 br_status seq_rewriter::mk_str_in_regexp(expr* a, expr* b, expr_ref& result) {
@@ -2236,40 +2368,18 @@
         return BR_REWRITE1;
     }
     if (m_util.str.is_empty(a)) {
-        try {
-            if (is_nullable(b)) {
-                result = m().mk_true();
-                return BR_DONE;
-            }
-            else {
-                result = m().mk_false();
-                return BR_DONE;
-            }
-        } catch (int except) {
-            return BR_FAILED;
-        }
-    }
-
-    expr* hd = nullptr;
-    expr* tl = nullptr;
-    if (unfold1(a, hd, tl)) {
-        try {
-            expr* b1 = derivative(hd, b);
-            result = m_util.re.mk_in_re(hd, b1);
-            return BR_REWRITE1;
-        } catch (int except) {
-            return BR_FAILED;
-        }
-    }
-
-    // expr* a1 = nullptr;
-    // expr* a2 = nullptr;
-    // // Next, try to calculate the derivative
-    // if (m_util.str.is_concat(a, a1, a2)) {
-    //     // Assumption: mk_seq_concat ensures that concat is right-associative,
-    //     // so a should be either a single character or a variable
-    //     return eval_regexp_derivative(a1, a2, b, result);
-    // }
+        result = is_nullable(b);
+        return BR_REWRITE_FULL; // is_nullable doesn't rewrite
+    }
+
+    expr_ref hd(m());
+    expr_ref tl(m());
+    expr_ref db(m());
+    if (get_head_tail(a, hd, tl) &&
+        derivative(hd, b, db) == BR_DONE) {
+        result = m_util.re.mk_in_re(tl, db);
+        return BR_REWRITE1;
+    }
 
     return BR_FAILED; /* For testing purposes, only depend on new functionality */
 
@@ -3185,182 +3295,4 @@
         TRACE("seq", tout << "subsequence " << eqs << "\n";);
     }
     return true;
-} 
-
-/**
- * Support for regular expression derivatives
- */
-
-bool seq_rewriter::unfold1(expr* s, expr* head, expr* tail) {
-    // Note: we may assume concatenation is written in a
-    // right-associative manner
-    expr* h = nullptr;
-    expr* t = nullptr;
-    if (m_util.str.is_concat(s, h, t) && m_util.str.is_unit(h)) {
-        head = h;
-        tail = t;
-        return true;
-    }
-    zstring s1;
-    if (m_util.str.is_string(s, s1)) {
-        unsigned sz = s1.length();
-        if (sz == 0) return false;
-        head = m_util.str.mk_string(s1.extract(0, 1));
-        tail = m_util.str.mk_string(s1.extract(1, sz));
-        return true;
-    }
-    // TODO: third case
-    // if (is_concat(s, h, t) && is_string(h, s1)) {
-    // tail = mk_concat(rest-of-s1, t);
-    return false;
-}
-
-bool seq_rewriter::is_nullable(expr* r) {
-    // Match on regular expression r
-    expr* r1 = nullptr;
-    expr* r2 = nullptr;
-    unsigned lo = 0, hi = 0;
-    if (m_util.re.is_concat(r, r1, r2)) {
-        return is_nullable(r1) && is_nullable(r2);
-    }
-    else if (m_util.re.is_union(r, r1, r2)) {
-        return is_nullable(r1) || is_nullable(r2);
-    }
-    else if (m_util.re.is_intersection(r, r1, r2)) {
-        return is_nullable(r1) && is_nullable(r2);
-    }
-    else if (m_util.re.is_star(r)) {
-        return true;
-    }
-    else if (m_util.re.is_opt(r)) {
-        return true;
-    }
-    else if (m_util.re.is_plus(r, r1)) {
-        return is_nullable(r1);
-    }
-    else if (m_util.re.is_range(r)) {
-        return false;
-    }
-    else if (m_util.re.is_full_char(r)) {
-        return false;
-    }
-    else if (m_util.re.is_complement(r, r1)) {
-        return not is_nullable(r1);
-    }
-    else if (m_util.re.is_full_seq(r)) {
-        return true;
-    }
-    else if (m_util.re.is_empty(r)) {
-        return false;
-    }
-    else if (m_util.re.is_re_pred(r)) {
-        return false;
-    }
-    else if (m_util.re.is_loop(r, r1, lo) || m_util.re.is_loop(r, r1, lo, hi)) {
-        if (lo == 0) {
-            return true;
-        }
-        else if (hi == 0) {
-            return false;
-        }
-        else {
-            return is_nullable(r1);
-        }
-    }
-    // Failure
-    throw REGEXP_NOT_COMPLETE_EXCEPTION;
-}
-
-
-expr* seq_rewriter::derivative(expr* hd, expr* r) {
-    // Assumption: hd is a single character string
-    expr* r1 = nullptr;
-    expr* r2 = nullptr;
-    expr* p = nullptr;
-    unsigned lo = 0, hi = 0;
-    if (m_util.re.is_concat(r, r1, r2)) {
-        if (is_nullable(r1)) {
-            return m_util.re.mk_union(
-                m_util.re.mk_concat(derivative(hd, r1), r2),
-                derivative(hd, r2)
-            );
-        }
-        else {
-            return m_util.re.mk_concat(derivative(hd, r1), r2);
-        }
-    }
-    else if (m_util.re.is_star(r, r1)) {
-        return m_util.re.mk_concat(derivative(hd, r1), r);
-    }
-    else if (m_util.re.is_plus(r, r1)) {
-        return m_util.re.mk_concat(
-            derivative(hd, r1),
-            m_util.re.mk_star(r1)
-        );
-    }
-    else if (m_util.re.is_union(r, r1, r2)) {
-        return m_util.re.mk_union(
-            derivative(hd, r1),
-            derivative(hd, r2)
-        );
-    }
-    else if (m_util.re.is_intersection(r, r1, r2)) {
-        return m_util.re.mk_inter(
-            derivative(hd, r1),
-            derivative(hd, r2)
-        );
-    }
-    else if (m_util.re.is_opt(r, r1)) {
-        return derivative(hd, r1);
-    }
-    else if (m_util.re.is_complement(r, r1)) {
-        return m_util.re.mk_complement(derivative(hd, r1));
-    }
-    else if (m_util.re.is_loop(r, r1, lo)) {
-        if (lo > 0) {
-            lo--;
-        }
-        return m_util.re.mk_concat(
-            derivative(hd, r1),
-            m_util.re.mk_loop(r1, lo)
-        );
-    }
-    else if (m_util.re.is_loop(r, r1, lo, hi)) {
-        if (lo > 0) {
-            lo--;
-        }
-        if (hi == 0) {
-            sort* seq_sort = nullptr;
-            VERIFY(m_util.is_re(r, seq_sort));
-            return m_util.re.mk_empty(seq_sort);
-        }
-        hi--;
-        return m_util.re.mk_concat(
-            derivative(hd, r1),
-            m_util.re.mk_loop(r1, lo, hi)
-        );
-    }
-    else if (m_util.re.is_full_seq(r)) {
-        return r;
-    }
-    else if (m_util.re.is_empty(r)) {
-        return r;
-    }
-    // Remaining cases may need epsilon regex. Make it
-    sort* seq_sort = nullptr;
-    VERIFY(m_util.is_re(r, seq_sort));
-    expr* epsilon_re = m_util.re.mk_to_re(
-        m_util.str.mk_empty(seq_sort)
-    );
-    if (m_util.re.is_full_char(r)) {
-        throw REGEXP_NOT_COMPLETE_EXCEPTION; // TODO
-    }
-    else if (m_util.re.is_range(r)) {
-        throw REGEXP_NOT_COMPLETE_EXCEPTION; // TODO
-    }
-    else if (m_util.re.is_re_pred(r, p)) {
-        throw REGEXP_NOT_COMPLETE_EXCEPTION; // TODO
-    }
-    // Failure
-    throw REGEXP_NOT_COMPLETE_EXCEPTION;
-}+} 