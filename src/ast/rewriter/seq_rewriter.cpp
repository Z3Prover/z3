--- conflicted
+++ resolved
@@ -2074,7 +2074,7 @@
     if (m_util.str.is_string(s, s1) && s1.length() > 0) {
         head = m_util.mk_char(s1[0]);
         tail = m_util.str.mk_string(s1.extract(1, s1.length()));
-        return true;    
+        return true;
     }
     if (m_util.str.is_concat(s, h, t) && get_head_tail(h, head, tail)) {
         tail = m_util.str.mk_concat(tail, t);
@@ -2083,7 +2083,6 @@
     return false;
 }
 
-<<<<<<< HEAD
 /*
     s = head + tail where |tail| = 1
 */
@@ -2098,7 +2097,7 @@
     if (m_util.str.is_string(s, s1) && s1.length() > 0) {
         head = m_util.str.mk_string(s1.extract(0, s1.length() - 1));
         tail = m_util.mk_char(s1[s1.length() - 1]);
-        return true;    
+        return true;
     }
     if (m_util.str.is_concat(s, h, t) && get_head_tail_reversed(t, head, tail)) {
         head = m_util.str.mk_concat(h, head);
@@ -2107,10 +2106,7 @@
     return false;
 }
 
-expr_ref seq_rewriter::kleene_and(expr* cond, expr* r) {
-=======
 expr_ref seq_rewriter::re_and(expr* cond, expr* r) {
->>>>>>> 3d9d52f7
     if (m().is_true(cond))
         return expr_ref(r, m());    
     expr* re_empty = re().mk_empty(m().get_sort(r));
@@ -2250,7 +2246,7 @@
 }
 
 /*
-    derivative: seq -> regex -> regex
+    Symbolic derivative: seq -> regex -> regex
     seq should be single char
 */
 br_status seq_rewriter::mk_re_derivative(expr* ele, expr* r, expr_ref& result) {
@@ -2273,27 +2269,8 @@
             return BR_REWRITE3;
         }
         else {
-<<<<<<< HEAD
-            result = re().mk_union(result, kleene_and(is_n, dr2));
+            result = re().mk_union(result, re_and(is_n, dr2));
             return BR_REWRITE3;
-=======
-            dr2 = derivative(elem, r2);
-            if (!dr2) {
-                result = dr2; // failed
-            }
-            else if (m().is_true(is_n)) {
-                result = re().mk_union(
-                    re().mk_concat(dr1, r2),
-                    dr2
-                );
-            }
-            else {
-                result = re().mk_union(
-                    re().mk_concat(dr1, r2),
-                    re_and(is_n, dr2)
-                );
-            }
->>>>>>> 3d9d52f7
         }
     }
     else if (re().is_star(r, r1)) {
@@ -2376,15 +2353,7 @@
         expr_ref hd(m()), tl(m());
         if (get_head_tail(r1, hd, tl)) {
             // head must be equal; if so, derivative is tail
-<<<<<<< HEAD
-            result = kleene_and(
-                m().mk_eq(ele, hd),
-=======
-            result = re_and(
-                m().mk_eq(elem, hd),
->>>>>>> 3d9d52f7
-                re().mk_to_re(tl)
-            );
+            result = re_and(m().mk_eq(ele, hd),re().mk_to_re(tl));
             return BR_REWRITE2;
         }
         else if (m_util.str.is_empty(r1)) {
@@ -2401,7 +2370,7 @@
         // This is analagous to the previous is_to_re case.
         expr_ref hd(m()), tl(m());
         if (get_head_tail_reversed(r2, hd, tl)) {
-            result = kleene_and(
+            result = re_and(
                 m().mk_eq(ele, tl),
                 re().mk_reverse(re().mk_to_re(hd))
             );
@@ -2422,14 +2391,9 @@
             if (s1.length() == 1 && s2.length() == 1) {
                 r1 = m_util.mk_char(s1[0]);
                 r2 = m_util.mk_char(s2[0]);
-<<<<<<< HEAD
                 result = m().mk_and(m_util.mk_le(r1, ele), m_util.mk_le(ele, r2));
-                result = kleene_predicate(result, seq_sort);
+                result = re_predicate(result, seq_sort);
                 return BR_REWRITE3;
-=======
-                result = m().mk_and(m_util.mk_le(r1, elem), m_util.mk_le(elem, r2));
-                result = re_predicate(result, seq_sort);
->>>>>>> 3d9d52f7
             }
             else {
                 result = re().mk_empty(m().get_sort(r));
@@ -2445,12 +2409,8 @@
         array_util array(m());
         expr* args[2] = { p, ele };
         result = array.mk_select(2, args);
-<<<<<<< HEAD
-        result = kleene_predicate(result, seq_sort);
+        result = re_predicate(result, seq_sort);
         return BR_REWRITE2;
-=======
-        result = re_predicate(result, seq_sort);
->>>>>>> 3d9d52f7
     }
     // stuck cases: re().is_derivative, variable, ...
     // and re().is_reverse if the reverse is not applied to a string
