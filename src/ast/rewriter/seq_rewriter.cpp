/*++
Copyright (c) 2015 Microsoft Corporation

Module Name:

    seq_rewriter.cpp

Abstract:

    Basic rewriting rules for sequences constraints.

Author:

    Nikolaj Bjorner (nbjorner) 2015-12-5
    Murphy Berzish 2017-02-21
    Caleb Stanford 2020-07-07
    Margus Veanes 2021

--*/

#include "util/uint_set.h"
#include "ast/rewriter/seq_rewriter.h"
#include "ast/arith_decl_plugin.h"
#include "ast/array_decl_plugin.h"
#include "ast/ast_pp.h"
#include "ast/ast_ll_pp.h"
#include "ast/ast_util.h"
#include "ast/well_sorted.h"
#include "ast/rewriter/var_subst.h"
#include "ast/rewriter/expr_safe_replace.h"
#include "params/seq_rewriter_params.hpp"
#include "math/automata/automaton.h"
#include "math/automata/symbolic_automata_def.h"


expr_ref sym_expr::accept(expr* e) {
    ast_manager& m = m_t.get_manager();
    expr_ref result(m);
    var_subst subst(m);
    seq_util u(m);
    unsigned r1, r2, r3;
    switch (m_ty) {
    case t_pred:         
        result = subst(m_t, 1, &e);
        break;    
    case t_not:
        result = m_expr->accept(e);
        result = m.mk_not(result);
        break;
    case t_char:
        SASSERT(e->get_sort() == m_t->get_sort());
        SASSERT(e->get_sort() == m_sort);
        result = m.mk_eq(e, m_t);
        break;
    case t_range: 
        if (u.is_const_char(m_t, r1) && u.is_const_char(e, r2) && u.is_const_char(m_s, r3)) {
            result = m.mk_bool_val((r1 <= r2) && (r2 <= r3));            
        }
        else {
            result = m.mk_and(u.mk_le(m_t, e), u.mk_le(e, m_s));
        }
        break;
    }
    
    return result;
}

std::ostream& sym_expr::display(std::ostream& out) const {
    switch (m_ty) {
    case t_char: return out << m_t;
    case t_range: return out << m_t << ":" << m_s;
    case t_pred: return out << m_t;
    case t_not: return m_expr->display(out << "not ");
    }
    return out << "expression type not recognized";
}

struct display_expr1 {
    ast_manager& m;
    display_expr1(ast_manager& m): m(m) {}
    std::ostream& display(std::ostream& out, sym_expr* e) const {
        return e->display(out);
    }
};

class sym_expr_boolean_algebra : public boolean_algebra<sym_expr*> {
    ast_manager& m;
    expr_solver& m_solver;
    expr_ref     m_var;
    typedef sym_expr* T;
public:
    sym_expr_boolean_algebra(ast_manager& m, expr_solver& s): 
        m(m), m_solver(s), m_var(m) {}

    T mk_false() override {
        expr_ref fml(m.mk_false(), m);
        return sym_expr::mk_pred(fml, m.mk_bool_sort()); // use of Bool sort for bound variable is arbitrary
    }
    T mk_true() override {
        expr_ref fml(m.mk_true(), m);
        return sym_expr::mk_pred(fml, m.mk_bool_sort());
    }
    T mk_and(T x, T y) override {
        seq_util u(m);
        if (x->is_char() && y->is_char()) {
            if (x->get_char() == y->get_char()) {
                return x;
            }
            if (m.are_distinct(x->get_char(), y->get_char())) {
                expr_ref fml(m.mk_false(), m);
                return sym_expr::mk_pred(fml, x->get_sort());
            }
        }
        unsigned lo1, hi1, lo2, hi2;
        if (x->is_range() && y->is_range() &&
            u.is_const_char(x->get_lo(), lo1) && u.is_const_char(x->get_hi(), hi1) &&
            u.is_const_char(y->get_lo(), lo2) && u.is_const_char(y->get_hi(), hi2)) {
            lo1 = std::max(lo1, lo2);
            hi1 = std::min(hi1, hi2);
            if (lo1 > hi1) {
                expr_ref fml(m.mk_false(), m);
                return sym_expr::mk_pred(fml, x->get_sort());
            }
            expr_ref _start(u.mk_char(lo1), m);
            expr_ref _stop(u.mk_char(hi1), m);
            return sym_expr::mk_range(_start, _stop);
        }

        sort* s = x->get_sort();
        if (m.is_bool(s)) s = y->get_sort();
        var_ref v(m.mk_var(0, s), m);
        expr_ref fml1 = x->accept(v);
        expr_ref fml2 = y->accept(v);
        if (m.is_true(fml1)) {
            return y;
        }
        if (m.is_true(fml2)) {
            return x;
        }
        if (fml1 == fml2) {
            return x;   
        }
        if (is_complement(fml1, fml2)) {
            expr_ref ff(m.mk_false(), m);
            return sym_expr::mk_pred(ff, x->get_sort());
        }
        expr_ref fml(m);
        bool_rewriter br(m);
        br.mk_and(fml1, fml2, fml);
        return sym_expr::mk_pred(fml, x->get_sort());
    }

    bool is_complement(expr* f1, expr* f2) {
        expr* f = nullptr;
        return 
            (m.is_not(f1, f) && f == f2) ||
            (m.is_not(f2, f) && f == f1);
    }

    T mk_or(T x, T y) override {
        if (x->is_char() && y->is_char() &&
            x->get_char() == y->get_char()) {
            return x;
        }
        if (x == y) return x;
        var_ref v(m.mk_var(0, x->get_sort()), m);
        expr_ref fml1 = x->accept(v);
        expr_ref fml2 = y->accept(v);        
        if (m.is_false(fml1)) return y;
        if (m.is_false(fml2)) return x;
        bool_rewriter br(m);
        expr_ref fml(m);
        br.mk_or(fml1, fml2, fml);
        return sym_expr::mk_pred(fml, x->get_sort());
    }

    T mk_and(unsigned sz, T const* ts) override {
        switch (sz) {
        case 0: return mk_true();
        case 1: return ts[0];
        default: {
            T t = ts[0];
            for (unsigned i = 1; i < sz; ++i) {
                t = mk_and(t, ts[i]);
            }
            return t;
        }
        }
    }

    T mk_or(unsigned sz, T const* ts) override {
        switch (sz) {
        case 0: return mk_false();
        case 1: return ts[0];
        default: {
            T t = ts[0];
            for (unsigned i = 1; i < sz; ++i) {
                t = mk_or(t, ts[i]);
            }
            return t;
        }
        }
    }

    lbool is_sat(T x) override {
        unsigned lo, hi;
        seq_util u(m);

        if (x->is_char()) {
            return l_true;
        }
        if (x->is_range() && u.is_const_char(x->get_lo(), lo) && u.is_const_char(x->get_hi(), hi)) {
            return (lo <= hi) ? l_true : l_false; 
        }
        if (x->is_not() && x->get_arg()->is_range() && u.is_const_char(x->get_arg()->get_lo(), lo) && 0 < lo) {
            return l_true;
        }            
        if (!m_var || m_var->get_sort() != x->get_sort()) {
            m_var = m.mk_fresh_const("x", x->get_sort()); 
        }
        expr_ref fml = x->accept(m_var);
        if (m.is_true(fml)) {
            return l_true;
        }
        if (m.is_false(fml)) {
            return l_false;
        }
        return m_solver.check_sat(fml);
    }

    T mk_not(T x) override {
        return sym_expr::mk_not(m, x);    
    }

};

re2automaton::re2automaton(ast_manager& m): m(m), u(m), m_ba(nullptr), m_sa(nullptr) {}

void re2automaton::set_solver(expr_solver* solver) {
    m_solver = solver;
    m_ba = alloc(sym_expr_boolean_algebra, m, *solver);
    m_sa = alloc(symbolic_automata_t, sm, *m_ba.get());
}

eautomaton* re2automaton::mk_product(eautomaton* a1, eautomaton* a2) {
    return m_sa->mk_product(*a1, *a2);
}

eautomaton* re2automaton::operator()(expr* e) { 
    eautomaton* r = re2aut(e); 
    if (r) {        
        r->compress(); 
        bool_rewriter br(m);
        TRACE("seq", display_expr1 disp(m); r->display(tout << mk_pp(e, m) << " -->\n", disp););
    }
    return r;
} 

bool re2automaton::is_unit_char(expr* e, expr_ref& ch) {
    zstring s;
    expr* c = nullptr;
    if (u.str.is_string(e, s) && s.length() == 1) {
        ch = u.mk_char(s[0]);
        return true;
    }
    if (u.str.is_unit(e, c)) {
        ch = c;
        return true;
    }
    return false;
}

eautomaton* re2automaton::re2aut(expr* e) {
    SASSERT(u.is_re(e));
    expr *e0, *e1, *e2;
    scoped_ptr<eautomaton> a, b;
    unsigned lo, hi;
    zstring s1, s2;
    if (u.re.is_to_re(e, e1)) {
        return seq2aut(e1);
    }
    else if (u.re.is_concat(e, e1, e2) && (a = re2aut(e1)) && (b = re2aut(e2))) {
        return eautomaton::mk_concat(*a, *b);
    }
    else if (u.re.is_union(e, e1, e2) && (a = re2aut(e1)) && (b = re2aut(e2))) {
        return eautomaton::mk_union(*a, *b);
    }
    else if (u.re.is_star(e, e1) && (a = re2aut(e1))) {
        a->add_final_to_init_moves();
        a->add_init_to_final_states();        
        return a.detach();            
    }
    else if (u.re.is_plus(e, e1) && (a = re2aut(e1))) {
        a->add_final_to_init_moves();
        return a.detach();            
    }
    else if (u.re.is_opt(e, e1) && (a = re2aut(e1))) {
        a = eautomaton::mk_opt(*a);
        return a.detach();                    
    }
    else if (u.re.is_range(e, e1, e2)) {
        expr_ref _start(m), _stop(m);
        if (is_unit_char(e1, _start) &&
            is_unit_char(e2, _stop)) {
            TRACE("seq", tout << "Range: " << _start << " " << _stop << "\n";);
            a = alloc(eautomaton, sm, sym_expr::mk_range(_start, _stop));
            return a.detach();            
        }
        else {
            // if e1/e2 are not unit, (re.range e1 e2) is defined to be the empty language
            return alloc(eautomaton, sm);
        }
    }
    else if (u.re.is_complement(e, e0) && (a = re2aut(e0)) && m_sa) {
        return m_sa->mk_complement(*a);
    }
    else if (u.re.is_loop(e, e1, lo, hi) && (a = re2aut(e1))) {
        scoped_ptr<eautomaton> eps = eautomaton::mk_epsilon(sm);
        b = eautomaton::mk_epsilon(sm);
        while (hi > lo) {
            scoped_ptr<eautomaton> c = eautomaton::mk_concat(*a, *b);
            b = eautomaton::mk_union(*eps, *c);
            --hi;
        }
        while (lo > 0) {
            b = eautomaton::mk_concat(*a, *b);
            --lo;
        }
        return b.detach();        
    }
    else if (u.re.is_loop(e, e1, lo) && (a = re2aut(e1))) {
        b = eautomaton::clone(*a);
        b->add_final_to_init_moves();
        b->add_init_to_final_states();        
        while (lo > 0) {
            b = eautomaton::mk_concat(*a, *b);
            --lo;
        }
        return b.detach();        
    }
    else if (u.re.is_empty(e)) {
        return alloc(eautomaton, sm);
    }
    else if (u.re.is_full_seq(e)) {
        expr_ref tt(m.mk_true(), m);
        sort *seq_s = nullptr, *char_s = nullptr;
        VERIFY (u.is_re(e->get_sort(), seq_s));
        VERIFY (u.is_seq(seq_s, char_s));
        sym_expr* _true = sym_expr::mk_pred(tt, char_s);
        return eautomaton::mk_loop(sm, _true);
    }
    else if (u.re.is_full_char(e)) {
        expr_ref tt(m.mk_true(), m);
        sort *seq_s = nullptr, *char_s = nullptr;
        VERIFY (u.is_re(e->get_sort(), seq_s));
        VERIFY (u.is_seq(seq_s, char_s));
        sym_expr* _true = sym_expr::mk_pred(tt, char_s);
        a = alloc(eautomaton, sm, _true);
        return a.detach();
    }
    else if (u.re.is_intersection(e, e1, e2) && m_sa && (a = re2aut(e1)) && (b = re2aut(e2))) {
        eautomaton* r = m_sa->mk_product(*a, *b);
        TRACE("seq", display_expr1 disp(m); a->display(tout << "a:", disp); b->display(tout << "b:", disp); r->display(tout << "intersection:", disp););
        return r;
    }
    else {        
        TRACE("seq", tout << "not handled " << mk_pp(e, m) << "\n";);
    }
    
    return nullptr;
}

eautomaton* re2automaton::seq2aut(expr* e) {
    SASSERT(u.is_seq(e));
    zstring s;
    expr* e1, *e2;
    scoped_ptr<eautomaton> a, b;
    if (u.str.is_concat(e, e1, e2) && (a = seq2aut(e1)) && (b = seq2aut(e2))) {
        return eautomaton::mk_concat(*a, *b);
    }
    else if (u.str.is_unit(e, e1)) {
        return alloc(eautomaton, sm, sym_expr::mk_char(m, e1));
    }
    else if (u.str.is_empty(e)) {
        return eautomaton::mk_epsilon(sm);
    }
    else if (u.str.is_string(e, s)) {        
        unsigned init = 0;
        eautomaton::moves mvs;        
        unsigned_vector final;
        final.push_back(s.length());
        for (unsigned k = 0; k < s.length(); ++k) {
            // reference count?
            mvs.push_back(eautomaton::move(sm, k, k+1, sym_expr::mk_char(m, u.str.mk_char(s, k))));
        }
        return alloc(eautomaton, sm, init, final, mvs);
    }
    return nullptr;
}

void seq_rewriter::updt_params(params_ref const & p) {
    seq_rewriter_params sp(p);
    m_coalesce_chars = sp.coalesce_chars();
}

void seq_rewriter::get_param_descrs(param_descrs & r) {
    seq_rewriter_params::collect_param_descrs(r);
}

br_status seq_rewriter::mk_bool_app(func_decl* f, unsigned n, expr* const* args, expr_ref& result) {
    switch (f->get_decl_kind()) {
    case OP_AND:
        return mk_bool_app_helper(true, n, args, result);
    case OP_OR:
        return mk_bool_app_helper(false, n, args, result);
    case OP_EQ:
        SASSERT(n == 2);
        // return mk_eq_helper(args[0], args[1], result);
    default:
        return BR_FAILED;
    }
}

br_status seq_rewriter::mk_bool_app_helper(bool is_and, unsigned n, expr* const* args, expr_ref& result) {
    bool found = false;
    expr* arg = nullptr;
    
    for (unsigned i = 0; i < n && !found; ++i) {        
        found = str().is_in_re(args[i]) || (m().is_not(args[i], arg) && str().is_in_re(arg));
    }
    if (!found) return BR_FAILED;
    
    obj_map<expr, expr*> in_re, not_in_re;
    bool found_pair = false;
    
    ptr_buffer<expr> new_args;
    for (unsigned i = 0; i < n; ++i) {
        expr* args_i = args[i];
        expr* x = nullptr, *y = nullptr, *z = nullptr;
        if (str().is_in_re(args_i, x, y) && !str().is_empty(x)) {
            if (in_re.find(x, z)) {				
                in_re[x] = is_and ? re().mk_inter(z, y) : re().mk_union(z, y);
                found_pair = true;
            }
            else {
                in_re.insert(x, y);
                found_pair |= not_in_re.contains(x);
            }
        }
        else if (m().is_not(args_i, arg) && str().is_in_re(arg, x, y) && !str().is_empty(x)) {
            if (not_in_re.find(x, z)) {
                not_in_re[x] = is_and ? re().mk_union(z, y) : re().mk_inter(z, y);
                found_pair = true;
            }
            else {
                not_in_re.insert(x, y);
                found_pair |= in_re.contains(x);
            }
        }
        else 
            new_args.push_back(args_i);
    }
    
    if (!found_pair) {
        return BR_FAILED;
    }
    

    for (auto const & kv : in_re) {
        expr* x = kv.m_key;
        expr* y = kv.m_value;
        expr* z = nullptr;
        if (not_in_re.find(x, z)) {
            expr* z_c = re().mk_complement(z);
            expr* w = is_and ? re().mk_inter(y, z_c) : re().mk_union(y, z_c);
            new_args.push_back(re().mk_in_re(x, w));
        }
        else {
            new_args.push_back(re().mk_in_re(x, y));
        }
    }
    for (auto const& kv : not_in_re) {
        expr* x = kv.m_key;
        expr* y = kv.m_value;
        if (!in_re.contains(x)) {
            new_args.push_back(re().mk_in_re(x, re().mk_complement(y)));
        }
    }
    
    result = is_and ? m().mk_and(new_args) : m().mk_or(new_args);
    return BR_REWRITE_FULL;
}

br_status seq_rewriter::mk_eq_helper(expr* a, expr* b, expr_ref& result) {
    expr* sa = nullptr, *ra = nullptr, *sb = nullptr, *rb = nullptr;
    if (str().is_in_re(b))
        std::swap(a, b);
    if (!str().is_in_re(a, sa, ra))
        return BR_FAILED;
    bool is_not = m().is_not(b, b);
    if (!str().is_in_re(b, sb, rb))
        return BR_FAILED;
    if (sa != sb)
        return BR_FAILED;
    // sa in ra = sb in rb;
    // sa in (ra n rb) u (C(ra) n C(rb))
    if (is_not)
        rb = re().mk_complement(rb);
    expr* r = re().mk_union(re().mk_inter(ra, rb), re().mk_inter(re().mk_complement(ra), re().mk_complement(rb)));
    result = re().mk_in_re(sa, r);
    return BR_REWRITE_FULL;
}

br_status seq_rewriter::mk_app_core(func_decl * f, unsigned num_args, expr * const * args, expr_ref & result) {
    SASSERT(f->get_family_id() == get_fid());
    br_status st = BR_FAILED;
    switch(f->get_decl_kind()) {
        
    case OP_SEQ_UNIT:
        SASSERT(num_args == 1);
        st = mk_seq_unit(args[0], result);
        break;
    case OP_SEQ_EMPTY:
        return BR_FAILED;
    case OP_RE_PLUS:
        SASSERT(num_args == 1);
        st = mk_re_plus(args[0], result);
        break;
    case OP_RE_STAR:
        SASSERT(num_args == 1);
        st = mk_re_star(args[0], result);
        break;
    case OP_RE_OPTION:
        SASSERT(num_args == 1);
        st = mk_re_opt(args[0], result);
        break;
    case OP_RE_REVERSE:
        SASSERT(num_args == 1);
        st = mk_re_reverse(args[0], result);
        break;
    case OP_RE_DERIVATIVE:
        SASSERT(num_args == 2);
        st = mk_re_derivative(args[0], args[1], result);
        break;
    case OP_RE_CONCAT:
        if (num_args == 1) {
            result = args[0]; 
            st = BR_DONE;
        }
        else {
            SASSERT(num_args == 2);
            st = mk_re_concat(args[0], args[1], result); 
        }
        break;
    case _OP_RE_ANTIMOROV_UNION:
        SASSERT(num_args == 2);
        // Rewrite Antimorov union to real union
        result = re().mk_union(args[0], args[1]);
        st = BR_REWRITE1;
        break;
    case OP_RE_UNION:
        if (num_args == 1) {
            result = args[0]; 
            st = BR_DONE;
        }
        else {
            SASSERT(num_args == 2);
            st = mk_re_union(args[0], args[1], result);
        }
        break;
    case OP_RE_RANGE:
        SASSERT(num_args == 2);
        st = mk_re_range(args[0], args[1], result);
        break;
    case OP_RE_DIFF: 
        if (num_args == 2)
            st = mk_re_diff(args[0], args[1], result);
        else if (num_args == 1) {
            result = args[0];
            st = BR_DONE;
        }          
        break;
    case OP_RE_INTERSECT:
        if (num_args == 1) {
            result = args[0];
            st = BR_DONE;
        }
        else {
            SASSERT(num_args == 2);
            st = mk_re_inter(args[0], args[1], result);
        }
        break;
    case OP_RE_COMPLEMENT:
        SASSERT(num_args == 1);
        st = mk_re_complement(args[0], result);
        break;
    case OP_RE_LOOP:
        st = mk_re_loop(f, num_args, args, result);
        break;
    case OP_RE_POWER:
        st = mk_re_power(f, args[0], result);
        break;
    case OP_RE_EMPTY_SET:
        return BR_FAILED;    
    case OP_RE_FULL_SEQ_SET:
        return BR_FAILED;    
    case OP_RE_FULL_CHAR_SET:
        return BR_FAILED;    
    case OP_RE_OF_PRED:
        return BR_FAILED;    
    case _OP_SEQ_SKOLEM:
        return BR_FAILED;    
    case OP_SEQ_CONCAT: 
        if (num_args == 1) {
            result = args[0];
            st = BR_DONE;
        }
        else {
            SASSERT(num_args == 2);
            st = mk_seq_concat(args[0], args[1], result);
        }
        break;
    case OP_SEQ_LENGTH:
        SASSERT(num_args == 1);
        st = mk_seq_length(args[0], result);
        break;
    case OP_SEQ_EXTRACT:
        SASSERT(num_args == 3);
        st = mk_seq_extract(args[0], args[1], args[2], result);
        break;
    case OP_SEQ_CONTAINS: 
        SASSERT(num_args == 2);
        st = mk_seq_contains(args[0], args[1], result);
        break;
    case OP_SEQ_AT:
        SASSERT(num_args == 2);
        st = mk_seq_at(args[0], args[1], result); 
        break;
    case OP_SEQ_NTH:
        SASSERT(num_args == 2);
        return mk_seq_nth(args[0], args[1], result); 
    case OP_SEQ_NTH_I:
        SASSERT(num_args == 2);
        return mk_seq_nth_i(args[0], args[1], result); 
    case OP_SEQ_PREFIX: 
        SASSERT(num_args == 2);
        st = mk_seq_prefix(args[0], args[1], result);
        break;
    case OP_SEQ_SUFFIX: 
        SASSERT(num_args == 2);
        st = mk_seq_suffix(args[0], args[1], result);
        break;
    case OP_SEQ_INDEX:
        if (num_args == 2) {
            expr_ref arg3(zero(), m());
            result = str().mk_index(args[0], args[1], arg3);
            st = BR_REWRITE1;
        }
        else {
            SASSERT(num_args == 3);
            st = mk_seq_index(args[0], args[1], args[2], result);
        }
        break;
    case OP_SEQ_LAST_INDEX:
        SASSERT(num_args == 2);
        st = mk_seq_last_index(args[0], args[1], result);
        break;
    case OP_SEQ_REPLACE:
        SASSERT(num_args == 3);
        st = mk_seq_replace(args[0], args[1], args[2], result);
        break;
    case OP_SEQ_REPLACE_ALL:
        SASSERT(num_args == 3);
        st = mk_seq_replace_all(args[0], args[1], args[2], result);
        break;
    case OP_SEQ_REPLACE_RE:
        SASSERT(num_args == 3);
        st = mk_seq_replace_re(args[0], args[1], args[2], result);
        break;
    case OP_SEQ_REPLACE_RE_ALL:
        SASSERT(num_args == 3);
        st = mk_seq_replace_re_all(args[0], args[1], args[2], result);
        break;
    case OP_SEQ_TO_RE:
        SASSERT(num_args == 1);
        st = mk_str_to_regexp(args[0], result);
        break;
    case OP_SEQ_IN_RE:
        SASSERT(num_args == 2);
        st = mk_str_in_regexp(args[0], args[1], result);
        break;
    case OP_STRING_LE:
        SASSERT(num_args == 2);
        st = mk_str_le(args[0], args[1], result);
        break;
    case OP_STRING_LT:
        SASSERT(num_args == 2);
        st = mk_str_lt(args[0], args[1], result);
        break;
    case OP_STRING_FROM_CODE:
        SASSERT(num_args == 1);
        st = mk_str_from_code(args[0], result);
        break;
    case OP_STRING_TO_CODE:
        SASSERT(num_args == 1);
        st = mk_str_to_code(args[0], result);
        break;
    case OP_STRING_IS_DIGIT:
        SASSERT(num_args == 1);
        st = mk_str_is_digit(args[0], result);
        break;
    case OP_STRING_CONST:
        st = BR_FAILED;
        if (!m_coalesce_chars) {
            st = mk_str_units(f, result);
        }
        break;
    case OP_STRING_ITOS: 
        SASSERT(num_args == 1);
        st = mk_str_itos(args[0], result);
        break;
    case OP_STRING_STOI: 
        SASSERT(num_args == 1);
        st = mk_str_stoi(args[0], result);
        break;
    case OP_STRING_UBVTOS:
        SASSERT(num_args == 1);
        st = mk_str_ubv2s(args[0], result);
        break;
    case OP_STRING_SBVTOS:
      SASSERT(num_args == 1);
      st = mk_str_sbv2s(args[0], result);
      break;
    case _OP_STRING_CONCAT:
    case _OP_STRING_PREFIX:
    case _OP_STRING_SUFFIX:
    case _OP_STRING_STRCTN:
    case _OP_STRING_LENGTH:
    case _OP_STRING_CHARAT:
    case _OP_STRING_IN_REGEXP: 
    case _OP_STRING_TO_REGEXP: 
    case _OP_STRING_SUBSTR: 
    case _OP_STRING_STRREPL:
    case _OP_STRING_STRIDOF: 
        UNREACHABLE();
    }
    if (st == BR_FAILED) {
        st = lift_ites_throttled(f, num_args, args, result);
    }
    CTRACE("seq_verbose", st != BR_FAILED, tout << expr_ref(m().mk_app(f, num_args, args), m()) << " -> " << result << "\n";);
    SASSERT(st == BR_FAILED || result->get_sort() == f->get_range());
    return st;
}

/*
 * (seq.unit (_ BitVector 8)) ==> String constant
 */
br_status seq_rewriter::mk_seq_unit(expr* e, expr_ref& result) {
    unsigned ch;
    // specifically we want (_ BitVector 8)
    if (m_util.is_const_char(e, ch) && m_coalesce_chars) {
        // convert to string constant
        zstring s(ch);
        TRACE("seq_verbose", tout << "rewrite seq.unit of 8-bit value " << ch << " to string constant \"" << s<< "\"" << std::endl;);
        result = str().mk_string(s);
        return BR_DONE;
    }

    return BR_FAILED;
}

/*
   string + string = string
   (a + b) + c = a + (b + c)
   a + "" = a
   "" + a = a
   string + (string + a) = string + a
*/
expr_ref seq_rewriter::mk_seq_concat(expr* a, expr* b) {
    expr_ref result(m());
    if (BR_FAILED == mk_seq_concat(a, b, result))
        result = str().mk_concat(a, b);
    return result;
}
br_status seq_rewriter::mk_seq_concat(expr* a, expr* b, expr_ref& result) {
    zstring s1, s2;
    expr* c, *d;
    bool isc1 = str().is_string(a, s1) && m_coalesce_chars;
    bool isc2 = str().is_string(b, s2) && m_coalesce_chars;
    if (isc1 && isc2) {
        result = str().mk_string(s1 + s2);
        return BR_DONE;
    }
    if (str().is_concat(a, c, d)) {
        result = str().mk_concat(c, str().mk_concat(d, b));
        return BR_REWRITE2;
    }
    if (str().is_empty(a)) {
        result = b;
        return BR_DONE;
    }
    if (str().is_empty(b)) {
        result = a;
        return BR_DONE;
    }
    if (isc1 && str().is_concat(b, c, d) && str().is_string(c, s2)) {
        result = str().mk_concat(str().mk_string(s1 + s2), d);
        return BR_DONE;
    }
    return BR_FAILED;
}

br_status seq_rewriter::mk_seq_length(expr* a, expr_ref& result) {
    zstring b;
    m_es.reset();
    str().get_concat(a, m_es);
    unsigned len = 0;
    unsigned j = 0;
    for (expr* e : m_es) {
        if (str().is_string(e, b)) {
            len += b.length();
        }
        else if (str().is_unit(e)) {
            len += 1;
        }
        else if (str().is_empty(e)) {
            // skip
        }
        else {
            m_es[j++] = e;
        }
    }
    if (j == 0) {
        result = m_autil.mk_int(len);
        return BR_DONE;
    }
    if (j != m_es.size() || j != 1) {
        expr_ref_vector es(m());        
        for (unsigned i = 0; i < j; ++i) {
            es.push_back(str().mk_length(m_es.get(i)));
        }
        if (len != 0) {
            es.push_back(m_autil.mk_int(len));
        }
        result = m_autil.mk_add(es.size(), es.data());
        return BR_REWRITE2;
    }
    expr* x = nullptr, *y = nullptr, *z = nullptr;
    if (str().is_replace(a, x, y, z) && l_true == eq_length(y, z)) {
        result = str().mk_length(x);
        return BR_REWRITE1;
    }
#if 0
    expr* s = nullptr, *offset = nullptr, *length = nullptr;
    if (str().is_extract(a, s, offset, length)) {
        expr_ref len_s(str().mk_length(s), m());
        // if offset < 0 then 0
        // elif length <= 0 then 0
        // elif offset >= len(s) then 0
        // elif offset + length > len(s) then len(s) - offset
        // else length
        result = length;
        result = m().mk_ite(m_autil.mk_gt(m_autil.mk_add(offset, length), len_s),
                            m_autil.mk_sub(len_s, offset),
                            result);
        result = m().mk_ite(m().mk_or(m_autil.mk_le(len_s, offset), m_autil.mk_le(length, zero()), m_autil.mk_lt(offset, zero())),
                            zero(),
                            result);
        return BR_REWRITE_FULL;
    }
#endif
    return BR_FAILED;
}

/*
*  In general constructs nth(t,0) but if t = substring(s,j,..) then simplifies to nth(s,j)
*  This method assumes that |t| > 0.
*/
expr_ref seq_rewriter::mk_seq_first(expr* t) {
    expr_ref result(m());
    expr* s, * j, * k;
    if (str().is_extract(t, s, j, k))
        result = str().mk_nth_i(s, j);
    else
<<<<<<< HEAD
        result = str().mk_nth_i(t, zero());
=======
        result = str().mk_nth_c(t, 0);
>>>>>>> 146f4621
    return result;
}

expr_ref seq_rewriter::mk_sub(expr* a, rational const& n) {
    expr* a1, *a2;
    SASSERT(n.is_int());
    rational k;
    if (m_autil.is_sub(a, a1, a2) && m_autil.is_numeral(a2, k))
        return expr_ref(m_autil.mk_sub(a1, m_autil.mk_int(k + n)), m());
    if (m_autil.is_add(a, a1, a2) && m_autil.is_numeral(a2, k))
        return expr_ref(m_autil.mk_add(a1, m_autil.mk_int(k - n)), m());        
    if (m_autil.is_add(a, a1, a2) && m_autil.is_numeral(a1, k))
        return expr_ref(m_autil.mk_add(a2, m_autil.mk_int(k - n)), m());
    return expr_ref(m_autil.mk_sub(a, m_autil.mk_int(n)), m());
}


/*
*  In general constructs substring(t,1,|t|-1) but if t = substring(s,j,k) then simplifies to substring(s,j+1,k-1)
*  This method assumes that |t| > 0.
*/
expr_ref seq_rewriter::mk_seq_rest(expr* t) {
    expr_ref result(m());
    expr* s, * j, * k;
    rational jv;
    if (str().is_extract(t, s, j, k) &&  m_autil.is_numeral(j, jv) && jv >= 0) 
        result = str().mk_substr(s, m_autil.mk_int(jv + 1), mk_sub(k, 1));
    else 
        result = str().mk_substr(t, one(), mk_sub(str().mk_length(t), 1));
    return result;
}

/*
*  In general constructs nth(t,|t|-1) but if t = substring(s,j,|s|-j) j >= 0, then simplifies to nth(s,|s|-1) 
*  This method assumes that |t| > 0.
*/
expr_ref seq_rewriter::mk_seq_last(expr* t) {
    expr_ref result(m());
    expr* s, * j, * k, * s_, * len_s;
    rational jv, i;
    if (str().is_extract(t, s, j, k) &&
        m_autil.is_numeral(j, jv) && jv >= 0 &&
        str().is_len_sub(k, len_s, s_, i) &&
        s == s_ && jv == i) {
        expr_ref lastpos = mk_sub(len_s, 1);
<<<<<<< HEAD
        result = str().mk_nth_i(s, lastpos.get());
=======
        result = str().mk_nth_i(s, lastpos);
>>>>>>> 146f4621
    }
    else
        result = str().mk_nth_i(t, m_autil.mk_sub(str().mk_length(t), one()));
    return result;
}

/*
*  In general constructs substring(t,0,|t|-1) but if t = substring(s,j,k) then simplifies to substring(s,j,k-1) 
*  This method assumes that |t| > 0 holds.
*/
expr_ref seq_rewriter::mk_seq_butlast(expr* t) {
    expr_ref result(m());
    expr* s, * j, * k;
    if (str().is_extract(t, s, j, k)) {
        expr_ref_vector k_min_1(m());
        k_min_1.push_back(k);
        k_min_1.push_back(minus_one());
        result = str().mk_substr(s, j, m_autil.mk_add_simplify(k_min_1));
    }
    else
        result = str().mk_substr(t, zero(), m_autil.mk_sub(str().mk_length(t), one()));
    return result;
}

/*
    Lift all ite expressions to the top level, safely
    throttled to not blowup the size of the expression.

    Note: this function does not ensure the same BDD form that is
    used in the normal form for derivatives in mk_re_derivative.
*/
br_status seq_rewriter::lift_ites_throttled(func_decl* f, unsigned n, expr* const* args, expr_ref& result) {
    expr* c = nullptr, * t = nullptr, * e = nullptr;
    for (unsigned i = 0; i < n; ++i)
        if (m().is_ite(args[i], c, t, e) &&
            lift_ites_filter(f, args[i]) &&
            (get_depth(t) <= 2 || t->get_ref_count() == 1 ||
                get_depth(e) <= 2 || e->get_ref_count() == 1)) {
            ptr_buffer<expr> new_args;
            for (unsigned j = 0; j < n; ++j) new_args.push_back(args[j]);
            new_args[i] = t;
            expr_ref arg1(m().mk_app(f, new_args), m());
            new_args[i] = e;
            expr_ref arg2(m().mk_app(f, new_args), m());
            result = m().mk_ite(c, arg1, arg2);
            TRACE("seq_verbose", tout << "lifting ite: " << mk_pp(result, m()) << std::endl;);
            return BR_REWRITE2;
        }
    return BR_FAILED;
}

/* returns false iff the ite must not be lifted */
bool seq_rewriter::lift_ites_filter(func_decl* f, expr* ite) {
    // do not lift ites from sequences over regexes
    // for example DO NOT lift to_re(ite(c, s, t)) to ite(c, to_re(s), to_re(t))
    if (u().is_re(f->get_range()) && u().is_seq(ite->get_sort()))
        return false;
    // The following check is intended to avoid lifting cases such as 
    // substring(s,0,ite(c,e1,e2)) ==> ite(c, substring(s,0,e1), substring(s,0,e2))
    // TBD: not sure if this is too restrictive though and may block cases when such lifting is desired
    // if (m_autil.is_int(m().get_sort(ite)) && u().is_seq(f->get_range()))
    //    return false;
    return true;
}


bool seq_rewriter::is_suffix(expr* s, expr* offset, expr* len) {
    expr_ref_vector lens(m());
    rational a, b;
    return 
        get_lengths(len, lens, a) && 
        (a.neg(), m_autil.is_numeral(offset, b) && 
         b.is_pos() && 
         a == b && 
         lens.contains(s));
}

bool seq_rewriter::is_prefix(expr* s, expr* offset, expr* len) {
    expr_ref_vector lens(m());
    rational a, b;
    return 
        get_lengths(len, lens, a) &&
        a < 0 && 
        m_autil.is_numeral(offset, b) && 
        b == 0 && 
        lens.size() == 1 && 
        lens.contains(s);
}

bool seq_rewriter::sign_is_determined(expr* e, sign& s) {
    s = sign_zero;
    if (m_autil.is_add(e)) {
        for (expr* arg : *to_app(e)) {
            sign s1;
            if (!sign_is_determined(arg, s1))
                return false;
            if (s == sign_zero) 
                s = s1;
            else if (s1 == sign_zero)
                continue;
            else if (s1 != s)
                return false;
        }
        return true;
    }
    if (m_autil.is_mul(e)) {
        for (expr* arg : *to_app(e)) {
            sign s1;
            if (!sign_is_determined(arg, s1))
                return false;
            if (s1 == sign_zero) {
                s = sign_zero;
                return true;
            }
            if (s == sign_zero)
                s = s1;
            else if (s != s1)
                s = sign_neg;
            else 
                s = sign_pos;
        }
        return true;
    }
    if (str().is_length(e)) {
        s = sign_pos;
        return true;
    }
    rational r;
    if (m_autil.is_numeral(e, r)) {
        if (r.is_pos())
            s = sign_pos;
        else if (r.is_neg())
            s = sign_neg;
        return true;
    }
    return false;
}

expr_ref seq_rewriter::mk_len(rational const& p, expr_ref_vector const& xs) {
    expr_ref r(m_autil.mk_int(p), m());
    for (expr* e : xs)
        r = m_autil.mk_add(r, str().mk_length(e));
    return r;
}

bool seq_rewriter::extract_pop_suffix(expr_ref_vector const& as, expr* b, expr* c, expr_ref& result) {
    unsigned len_a1 = 0, len_a2 = 0;
    min_length(as, len_a1);
    rational pos, len;
    if (!as.empty() && m_autil.is_numeral(b, pos) && 
        m_autil.is_numeral(c, len) && len_a1 >= pos + len && pos >= 0 && len >= 0) {
        unsigned i = 0;
        len_a1 = 0;
        for ( ; i < as.size() && len_a1 < pos + len; ++i) {
            min_length(as.get(i), len_a2);
            len_a1 += len_a2;
        }
        if (i < as.size()) {
            expr* a = str().mk_concat(i, as.data(), as[0]->get_sort());
            result = str().mk_substr(a, b, c);
            return true;
        }
    }
    return false;
}


bool seq_rewriter::extract_push_offset(expr_ref_vector const& as, expr* b, expr* c, expr_ref& result) {
    expr_ref_vector lens(m());
    rational pos1;
    if (get_lengths(b, lens, pos1) && pos1 >= 0) {
        unsigned i = 0;
        for (; i < as.size(); ++i) {
            expr* lhs = as.get(i);
            if (lens.contains(lhs)) {
                lens.erase(lhs);
            }
            else if (str().is_unit(lhs) && pos1.is_pos()) {
                pos1 -= rational(1);
            }
            else {
                break;
            }
        }
        if (i != 0) {
            expr_ref t1(m());
            t1 = str().mk_concat(as.size() - i, as.data() + i, as[0]->get_sort());
            expr_ref t2 = mk_len(pos1, lens);
            result = str().mk_substr(t1, t2, c);
            TRACE("seq", tout << result << "\n";);
            return true;
        }
    }
    return false;
}

bool seq_rewriter::extract_push_length(expr_ref_vector& as, expr* b, expr* c, expr_ref& result) {
    rational pos;
    expr_ref_vector lens(m());
    if (!as.empty() && 
        m_autil.is_numeral(b, pos) && pos.is_zero() && 
        get_lengths(c, lens, pos) && !pos.is_neg()) {
        unsigned i = 0;
        for (; i < as.size(); ++i) {
            expr* lhs = as.get(i);
            if (lens.contains(lhs)) {
                lens.erase(lhs);
            }
            else if (str().is_unit(lhs) && pos.is_pos()) {
                pos -= rational(1);
            }
            else {
                break;
            }
        }
        if (i == as.size()) {
            result = str().mk_concat(as.size(), as.data(), as[0]->get_sort());
            return true;
        }
        else if (i != 0) {
            expr_ref t1(m()), t2(m());
            t1 = str().mk_concat(as.size() - i, as.data() + i, as[0]->get_sort());
            t2 = mk_len(pos, lens);
            result = str().mk_substr(t1, b, t2);
            as[i] = result;
            result = str().mk_concat(i + 1, as.data(), as[0]->get_sort());
            TRACE("seq", tout << result << "\n";);
            return true;
        }
    }
    return false;
}


br_status seq_rewriter::mk_seq_extract(expr* a, expr* b, expr* c, expr_ref& result) {
    zstring s;
    rational pos, len;

    TRACE("seq_verbose", tout << mk_pp(a, m()) << " " << mk_pp(b, m()) << " " << mk_pp(c, m()) << "\n";);
    bool constantBase = str().is_string(a, s);
    bool constantPos = m_autil.is_numeral(b, pos);
    bool constantLen = m_autil.is_numeral(c, len);
    sort* a_sort = a->get_sort();

    sign sg;
    if (sign_is_determined(c, sg) && sg == sign_neg) {
        result = str().mk_empty(a_sort);
        return BR_DONE;
    }
    
    // case 1: pos < 0 or len <= 0
    // rewrite to ""
    if ( (constantPos && pos.is_neg()) || (constantLen && !len.is_pos()) ) {
        result = str().mk_empty(a_sort);
        return BR_DONE;
    }
    // case 1.1: pos >= length(base)
    // rewrite to ""
    if (constantPos && constantBase && pos >= s.length()) {
        result = str().mk_empty(a_sort);
        return BR_DONE;
    }

    rational len_a;
    if (constantPos && max_length(a, len_a) && len_a <= pos) {
        result = str().mk_empty(a_sort);
        return BR_DONE;
    }
    
    constantPos &= pos.is_unsigned();
    constantLen &= len.is_unsigned();

    if (constantPos && constantLen && constantBase) {
        unsigned _pos = pos.get_unsigned();
        unsigned _len = len.get_unsigned();
        if (pos + len >= s.length()) 
            result = str().mk_string(s.extract(_pos, s.length()));
        else 
            result = str().mk_string(s.extract(_pos, _len));
        return BR_DONE;
    }


    expr_ref_vector as(m());
    str().get_concat_units(a, as);
    if (as.empty()) {
        result = str().mk_empty(a->get_sort());
        return BR_DONE;
    }

    if (extract_pop_suffix(as, b, c, result))
        return BR_REWRITE1;

    // extract(a + b + c, len(a + b), s) -> extract(c, 0, s)
    // extract(a + b + c, len(a) + len(b), s) -> extract(c, 0, s)
    if (extract_push_offset(as, b, c, result))
        return BR_REWRITE3;

    // extract(a + b + c, 0, len(a) + len(b)) -> c
    if (extract_push_length(as, b, c, result))
        return BR_REWRITE3;
    
    expr* a1 = nullptr, *b1 = nullptr, *c1 = nullptr;
    if (str().is_extract(a, a1, b1, c1) && 
        is_suffix(a1, b1, c1) && is_suffix(a, b, c)) {
        result = str().mk_substr(a1, m_autil.mk_add(b1, b), m_autil.mk_sub(c1, b));
        return BR_REWRITE3;
    }

    if (str().is_extract(a, a1, b1, c1) && 
        is_prefix(a1, b1, c1) && is_prefix(a, b, c)) {
        result = str().mk_substr(a1, b, m_autil.mk_sub(c1, m_autil.mk_sub(str().mk_length(a), c)));
        return BR_REWRITE3;
    }

    if (str().is_extract(a, a1, b1, c1) &&
        is_prefix(a, b, c) && is_suffix(a1, b1, c1)) {
        expr_ref q(m_autil.mk_sub(c, str().mk_length(a)), m());
        result = str().mk_substr(a1, b1, m_autil.mk_add(c1, q));
        return BR_REWRITE3;
    }

    // (extract (extract a p l) 0 (len a)) -> (extract a p l)
    if (str().is_extract(a, a1, b1, c1) && constantPos && pos == 0 && str().is_length(c, b1) && a1 == b1) {
        result = a;
        return BR_DONE;
    }

    // (extract (extract a p l) 0 l) -> (extract a p l)
    if (str().is_extract(a, a1, b1, c1) && constantPos && pos == 0 && c == c1) {
        result = a;
        return BR_DONE;
    }

    // extract(extract(a, 3, 6), 1, len(extract(a, 3, 6)) - 1) -> extract(a, 4, 5)
    if (str().is_extract(a, a1, b1, c1) && is_suffix(a, b, c) && 
        m_autil.is_numeral(c1) && m_autil.is_numeral(b1)) {
        result = str().mk_substr(a1, m_autil.mk_add(b, b1), m_autil.mk_sub(c1, b));
        return BR_REWRITE2;
    }
 

    if (!constantPos) 
        return BR_FAILED;

    unsigned offset = 0;
    for (; offset < as.size() && str().is_unit(as.get(offset)) && offset < pos; ++offset) {};
    if (offset == 0 && pos > 0) {
        return BR_FAILED;
    }
    std::function<bool(expr*)> is_unit = [&](expr *e) { return str().is_unit(e); };

    if (pos == 0 && as.forall(is_unit)) {
        result = str().mk_empty(a->get_sort());
        for (unsigned i = 1; i <= as.size(); ++i) {
            result = m().mk_ite(m_autil.mk_ge(c, m_autil.mk_int(i)), 
                                str().mk_concat(i, as.data(), a->get_sort()), 
                                result);
        }
        return BR_REWRITE_FULL;
    }
    if (pos == 0 && !constantLen) {
        return BR_FAILED;
    }
    // (extract (++ (unit x) (unit y)) 3 c) = empty
    if (offset == as.size()) {
        result = str().mk_empty(a->get_sort());
        return BR_DONE;
    }
    SASSERT(offset != 0 || pos == 0);
    
    if (constantLen && pos == offset) {
        unsigned _len = len.get_unsigned();
        // (extract (++ (unit a) (unit b) (unit c) x) 1 2) = (++ (unit b) (unit c))
        unsigned i = offset;
        for (; i < as.size() && str().is_unit(as.get(i)) && i - offset < _len; ++i);
        if (i - offset == _len) {
            result = str().mk_concat(_len, as.data() + offset, a->get_sort());
            return BR_DONE;
        }
        if (i == as.size()) {
            result = str().mk_concat(as.size() - offset, as.data() + offset, as[0]->get_sort());
            return BR_DONE;
        }
    }
    if (offset == 0) {
        return BR_FAILED;
    }
    expr_ref position(m());
    position = m_autil.mk_sub(b, m_autil.mk_int(offset));
    result = str().mk_concat(as.size() - offset, as.data() + offset, as[0]->get_sort());
    result = str().mk_substr(result, position, c);
    return BR_REWRITE3;
}

bool seq_rewriter::get_lengths(expr* e, expr_ref_vector& lens, rational& pos) {
    expr* arg = nullptr, *e1 = nullptr, *e2 = nullptr;
    rational pos1;
    if (m_autil.is_add(e)) {
        for (expr* arg1 : *to_app(e)) {
            if (!get_lengths(arg1, lens, pos)) 
                return false;
        }
    }
    else if (str().is_length(e, arg)) {
        lens.push_back(arg);
    }
    else if (m_autil.is_mul(e, e1, e2) && m_autil.is_numeral(e1, pos1) && str().is_length(e2, arg) && 0 <= pos1 && pos1 <= 10) {
        while (pos1 > 0) {
            lens.push_back(arg);
            pos1 -= rational(1);
        }
    }
    else if (m_autil.is_numeral(e, pos1)) {
        pos += pos1;
    }
    else {
        return false;
    }
    return true;
}

bool seq_rewriter::cannot_contain_suffix(expr* a, expr* b) {
    
    if (str().is_unit(a) && str().is_unit(b) && m().are_distinct(a, b)) {
        return true;
    }
    zstring A, B;
    if (str().is_string(a, A) && str().is_string(b, B)) {
        // some prefix of a is a suffix of b
        bool found = false;
        for (unsigned i = 1; !found && i <= A.length(); ++i) {
            found = A.extract(0, i).suffixof(B);
        }
        return !found;
    }

    return false;
}


bool seq_rewriter::cannot_contain_prefix(expr* a, expr* b) {
    
    if (str().is_unit(a) && str().is_unit(b) && m().are_distinct(a, b)) {
        return true;
    }
    zstring A, B;
    if (str().is_string(a, A) && str().is_string(b, B)) {
        // some suffix of a is a prefix of b
        bool found = false;
        for (unsigned i = 0; !found && i < A.length(); ++i) {
            found = A.extract(i, A.length()-i).suffixof(B);
        }
        return !found;
    }

    return false;
}



br_status seq_rewriter::mk_seq_contains(expr* a, expr* b, expr_ref& result) {
    zstring c, d;
    if (str().is_string(a, c) && str().is_string(b, d)) {
        result = m().mk_bool_val(c.contains(d));
        return BR_DONE;
    }
    expr* x = nullptr, *y, *z;
    if (str().is_extract(b, x, y, z) && x == a) {
        result = m().mk_true();
        return BR_DONE;
    }

    // check if subsequence of a is in b.
    expr_ref_vector as(m()), bs(m());
    str().get_concat_units(a, as);
    str().get_concat_units(b, bs);
    
    TRACE("seq", tout << mk_pp(a, m()) << " contains " << mk_pp(b, m()) << "\n";);
   
    if (bs.empty()) {
        result = m().mk_true();
        return BR_DONE;
    }

    if (as.empty()) {
        result = str().mk_is_empty(b);
        return BR_REWRITE2;
    }

    for (unsigned i = 0; bs.size() + i <= as.size(); ++i) {
        unsigned j = 0;
        for (; j < bs.size() && as.get(j+i) == bs.get(j); ++j) {};
        if (j == bs.size()) {
            result = m().mk_true();
            return BR_DONE;
        }
    }
    std::function<bool(expr*)> is_value = [&](expr* e) { return m().is_value(e); };
    if (bs.forall(is_value) && as.forall(is_value)) {
        result = m().mk_false();
        return BR_DONE;
    }

    unsigned lenA = 0, lenB = 0;
    bool lA = min_length(as, lenA);
    if (lA) {
        min_length(bs, lenB);
        if (lenB > lenA) {
            result = m().mk_false();
            return BR_DONE;
        }
    }

    unsigned offs = 0;
    unsigned sz = as.size();
    expr* b0 = bs.get(0);
    expr* bL = bs.get(bs.size()-1);
    for (; offs < as.size() && cannot_contain_prefix(as[offs].get(), b0); ++offs) {}
    for (; sz > offs && cannot_contain_suffix(as.get(sz-1), bL); --sz) {}
    if (offs == sz) {
        result = str().mk_is_empty(b);
        return BR_REWRITE2;
    }
    if (offs > 0 || sz < as.size()) {
        SASSERT(sz > offs);
        result = str().mk_contains(str().mk_concat(sz-offs, as.data()+offs, a->get_sort()), b);
        return BR_REWRITE2;
    }    

    std::function<bool(expr*)> is_unit = [&](expr *e) { return str().is_unit(e); };

    if (bs.forall(is_unit) && as.forall(is_unit)) {
        expr_ref_vector ors(m());
        for (unsigned i = 0; i + bs.size() <= as.size(); ++i) {
            expr_ref_vector ands(m());
            for (unsigned j = 0; j < bs.size(); ++j) {
                ands.push_back(m().mk_eq(as.get(i + j), bs.get(j)));
            }
            ors.push_back(::mk_and(ands));
        }
        result = ::mk_or(ors);
        return BR_REWRITE_FULL;
    }

    if (bs.size() == 1 && bs.forall(is_unit) && as.size() > 1) {
        expr_ref_vector ors(m());        
        for (expr* ai : as) {
            ors.push_back(str().mk_contains(ai, bs.get(0)));
        }
        result = ::mk_or(ors);
        return BR_REWRITE_FULL;
    }
    
    expr_ref ra(a, m());
    if (is_unit(b) && m().is_value(b) && 
        reduce_by_char(ra, b, 4)) {
        result = str().mk_contains(ra, b);
        return BR_REWRITE1;
    }
    return BR_FAILED;
}

bool seq_rewriter::reduce_by_char(expr_ref& r, expr* ch, unsigned depth) {
    expr* x = nullptr, *y = nullptr, *z = nullptr;
    if (str().is_replace(r, x, y, z) && 
        str().is_unit(y) && m().is_value(y) &&
        str().is_unit(z) && m().is_value(z) && 
        ch != y && ch != z) {
        r = x;
        if (depth > 0)
            reduce_by_char(r, ch, depth - 1);
        return true;
    }
    if (depth > 0 && str().is_concat(r)) {
        bool reduced = false;
        expr_ref_vector args(m());
        for (expr* e : *to_app(r)) {
            expr_ref tmp(e, m());
            if (reduce_by_char(tmp, ch, depth - 1))
                reduced = true;
            args.push_back(tmp);
        }
        if (reduced) 
            r = str().mk_concat(args, args.get(0)->get_sort());
        return reduced;
    }
    if (depth > 0 && str().is_extract(r, x, y, z)) {
        expr_ref tmp(x, m());
        if (reduce_by_char(tmp, ch, depth - 1)) {
            r = str().mk_substr(tmp, y, z);
            return true;
        }        
    }        
    return false;
}


/*
 * (str.at s i), constants s/i, i < 0 or i >= |s| ==> (str.at s i) = ""
 */
br_status seq_rewriter::mk_seq_at(expr* a, expr* b, expr_ref& result) {
    zstring c;
    rational r;
    expr_ref_vector lens(m());
    sort* sort_a = a->get_sort();
    if (!get_lengths(b, lens, r)) {
        return BR_FAILED;
    }
    if (lens.empty() && r.is_neg()) {
        result = str().mk_empty(sort_a);
        return BR_DONE;
    } 

    expr* a2 = nullptr, *i2 = nullptr;
    if (lens.empty() && str().is_at(a, a2, i2)) {
        if (r.is_pos()) {
            result = str().mk_empty(sort_a);
        }
        else {
            result = a;
        }
        return BR_DONE;            
    }

    m_lhs.reset();
    str().get_concat_units(a, m_lhs);

    if (m_lhs.empty()) {
        result = str().mk_empty(a->get_sort());
        return BR_DONE;        
    }
    
    unsigned i = 0;
    for (; i < m_lhs.size(); ++i) {
        expr* lhs = m_lhs.get(i);
        if (lens.contains(lhs) && !r.is_neg()) {
            lens.erase(lhs);
        }
        else if (str().is_unit(lhs) && r.is_zero() && lens.empty()) {
            result = lhs;
            return BR_REWRITE1;
        }
        else if (str().is_unit(lhs) && r.is_pos()) {
            r -= rational(1);
        }
        else {
            break;
        }
    }
    if (i == 0) {
        return BR_FAILED;
    }
    if (m_lhs.size() == i) {
        result = str().mk_empty(sort_a);
        return BR_DONE;
    }
    expr_ref pos(m_autil.mk_int(r), m());
    for (expr* rhs : lens) {
        pos = m_autil.mk_add(pos, str().mk_length(rhs));
    }
    result = str().mk_concat(m_lhs.size() - i , m_lhs.data() + i, sort_a);
    result = str().mk_at(result, pos);
    return BR_REWRITE2;   
}

br_status seq_rewriter::mk_seq_nth(expr* a, expr* b, expr_ref& result) {

    rational pos1, pos2;
    expr* s = nullptr, *p = nullptr, *len = nullptr;
    if (str().is_unit(a, s) && m_autil.is_numeral(b, pos1) && pos1.is_zero()) {
        result = s;
        return BR_DONE;
    }
    if (str().is_extract(a, s, p, len) && m_autil.is_numeral(p, pos1)) {
        expr_ref_vector lens(m());
        rational pos2;
        if (get_lengths(len, lens, pos2) && (pos1 == -pos2) && (lens.size() == 1) && (lens.get(0) == s)) {
            expr_ref idx(m_autil.mk_int(pos1), m());
            idx = m_autil.mk_add(b, idx);
            expr* es[2] = { s, idx };
            result = m().mk_app(m_util.get_family_id(), OP_SEQ_NTH, 2, es);
            return BR_REWRITE_FULL;
        }
    }

    expr* es[2] = { a, b};
    expr* la = str().mk_length(a);
    result = m().mk_ite(m().mk_and(m_autil.mk_ge(b, zero()), m().mk_not(m_autil.mk_le(la, b))), 
                        m().mk_app(m_util.get_family_id(), OP_SEQ_NTH_I, 2, es), 
                        m().mk_app(m_util.get_family_id(), OP_SEQ_NTH_U, 2, es));
    return BR_REWRITE_FULL;
}


br_status seq_rewriter::mk_seq_nth_i(expr* a, expr* b, expr_ref& result) {
    zstring c;
    rational r;
    if (!m_autil.is_numeral(b, r) || !r.is_unsigned()) {
        return BR_FAILED;
    }
    unsigned len = r.get_unsigned();

    expr* a2, *i2;
    if (len == 0 && str().is_at(a, a2, i2) && m_autil.is_numeral(i2, r) && r.is_zero()) {
        result = str().mk_nth_i(a2, i2);
        return BR_REWRITE1;
    }

    expr_ref_vector as(m());
    str().get_concat_units(a, as);

    for (unsigned i = 0; i < as.size(); ++i) {
        expr* a = as.get(i), *u = nullptr;
        if (str().is_unit(a, u)) {
            if (len == i) {
                result = u;
                return BR_DONE;
            }            
        }
        else {
            return BR_FAILED;
        }
    }
    return BR_FAILED;
}

br_status seq_rewriter::mk_seq_last_index(expr* a, expr* b, expr_ref& result) {
    zstring s1, s2;
    bool isc1 = str().is_string(a, s1);
    bool isc2 = str().is_string(b, s2);
    if (isc1 && isc2) {
        int idx = s1.last_indexof(s2);
        result = m_autil.mk_numeral(rational(idx), true);
        return BR_DONE;
    }
    return BR_FAILED;
}

/**

  Index of first occurrence of second string in first one starting at 
  the position specified by the third argument.
  (str.indexof s t i), with 0 <= i <= |s| is the position of the first
  occurrence of t in s at or after position i, if any. 
  Otherwise, it is -1. Note that the result is i whenever i is within
  the range [0, |s|] and t is empty.
  (str.indexof String String Int Int)

   indexof(s, b, c) -> -1 if c < 0
   indexof(a, "", 0) -> if a = "" then 0 else -1
   indexof("", b, r) -> if b = "" and r = 0 then 0 else -1
   indexof(a, "", x) -> if 0 <= x <= len(a) then x else - 1
   indexof(unit(x)+a, b, r+1) -> indexof(a, b, r) 
   indexof(unit(x)+a, unit(y)+b, 0) -> indexof(a,unit(y)+b, 0) if x != y
   indexof(substr(x,y,len1), z, len2) -> -1 if len2 > len1
*/
br_status seq_rewriter::mk_seq_index(expr* a, expr* b, expr* c, expr_ref& result) {
    zstring s1, s2;
    rational r;
    bool isc1 = str().is_string(a, s1);
    bool isc2 = str().is_string(b, s2);
    sort* sort_a = a->get_sort();

    if (isc1 && isc2 && m_autil.is_numeral(c, r) && r.is_unsigned()) {
        int idx = s1.indexofu(s2, r.get_unsigned());
        result = m_autil.mk_int(idx);
        return BR_DONE;
    }
    if (m_autil.is_numeral(c, r) && r.is_neg()) {
        result = minus_one();
        return BR_DONE;
    }
    
    if (str().is_empty(b) && m_autil.is_numeral(c, r) && r.is_zero()) {
        result = c;
        return BR_DONE;
    }

    if (str().is_empty(b)) {
        result = m().mk_ite(m().mk_and(m_autil.mk_le(zero(), c),
                                       m_autil.mk_le(c, str().mk_length(a))),
                            c,
                            minus_one());
        return BR_REWRITE2;
    }

    
    if (str().is_empty(a)) {
        expr* emp = str().mk_is_empty(b);
        result = m().mk_ite(m().mk_and(m().mk_eq(c, zero()), emp), zero(), minus_one());
        return BR_REWRITE2;
    }

    if (a == b) {
        if (m_autil.is_numeral(c, r)) {
            result = r.is_zero() ? zero() : minus_one();            
            return BR_DONE;
        }
        else {
            result = m().mk_ite(m().mk_eq(zero(), c), zero(), minus_one());
            return BR_REWRITE2;
        }
    }
    expr* x = nullptr, *y = nullptr, *len1 = nullptr;
    rational r1, r2;
    if (str().is_extract(a, x, y, len1) && m_autil.is_numeral(len1, r1) && 
        m_autil.is_numeral(c, r2) && r2 > r1) {
        result = minus_one();
        return BR_DONE;
    }

    expr_ref_vector as(m()), bs(m());
    str().get_concat_units(a, as);
    unsigned i = 0;
    if (m_autil.is_numeral(c, r)) {
        i = 0;
        while (r.is_pos() && i < as.size() && str().is_unit(as.get(i))) {
            r -= rational(1);
            ++i;
        }
        if (i > 0) {
            expr_ref a1(m());
            a1 = str().mk_concat(as.size() - i, as.data() + i, sort_a);
            result = str().mk_index(a1, b, m_autil.mk_int(r));
            result = m().mk_ite(m_autil.mk_ge(result, zero()), m_autil.mk_add(m_autil.mk_int(i), result), minus_one());
            return BR_REWRITE_FULL;
        }
    }
    bool is_zero = m_autil.is_numeral(c, r) && r.is_zero();
    str().get_concat_units(b, bs);
    i = 0;
    while (is_zero && i < as.size() && 
           0 < bs.size() && 
           str().is_unit(as.get(i)) && 
           str().is_unit(bs.get(0)) &&
           m().are_distinct(as.get(i), bs.get(0))) {
        ++i;
    }
    if (i > 0) {
        result = str().mk_index(
            str().mk_concat(as.size() - i, as.data() + i, sort_a), b, c);
        result = m().mk_ite(m_autil.mk_ge(result, zero()), m_autil.mk_add(m_autil.mk_int(i), result), minus_one());
        return BR_REWRITE_FULL;
    }

    switch (compare_lengths(as, bs)) {
    case shorter_c:
        if (is_zero) {
            result = minus_one();
            return BR_DONE;
        }
        break;
    case same_length_c:
        result = m().mk_ite(m_autil.mk_le(c, minus_one()), minus_one(), 
                            m().mk_ite(m().mk_eq(c, zero()), 
                                       m().mk_ite(m().mk_eq(a, b), zero(), minus_one()),
                                       minus_one()));
        return BR_REWRITE_FULL;
    default:
        break;
    }
    if (is_zero && !as.empty() && str().is_unit(as.get(0))) {
        expr_ref a1(str().mk_concat(as.size() - 1, as.data() + 1, as[0]->get_sort()), m());
        expr_ref b1(str().mk_index(a1, b, c), m());
        result = m().mk_ite(str().mk_prefix(b, a), zero(), 
                            m().mk_ite(m_autil.mk_ge(b1, zero()), m_autil.mk_add(one(), b1), minus_one()));
        return BR_REWRITE3;
    }
    expr_ref ra(a, m());
    if (str().is_unit(b) && m().is_value(b) && 
        reduce_by_char(ra, b, 4)) {
        result = str().mk_index(ra, b, c);
        return BR_REWRITE1;
    }

    // Enhancement: walk segments of a, determine which segments must overlap, must not overlap, may overlap.
    return BR_FAILED;
}

seq_rewriter::length_comparison seq_rewriter::compare_lengths(unsigned sza, expr* const* as, unsigned szb, expr* const* bs) {
    unsigned units_a = 0, units_b = 0, k = 0;
    obj_map<expr, unsigned> mults;
    bool b_has_foreign = false;
    for (unsigned i = 0; i < sza; ++i) {
        if (str().is_unit(as[i]))
            units_a++;
        else 
            mults.insert_if_not_there(as[i], 0)++;
    }
    for (unsigned i = 0; i < szb; ++i) {
        if (str().is_unit(bs[i]))
            units_b++;
        else if (mults.find(bs[i], k)) {
            --k;
            if (k == 0) {
                mults.erase(bs[i]);
            }
            else {
                mults.insert(bs[i], k);
            }
        }
        else {
            b_has_foreign = true;
        }
    }
    if (units_a > units_b && !b_has_foreign) {
        return longer_c;
    }
    if (units_a == units_b && !b_has_foreign && mults.empty()) {
        return same_length_c;
    }
    if (units_b > units_a && mults.empty()) {
        return shorter_c;
    }
    return unknown_c;
}


//  (str.replace s t t') is the string obtained by replacing the first occurrence 
//  of t in s, if any, by t'. Note that if t is empty, the result is to prepend
//  t' to s; also, if t does not occur in s then the result is s.

br_status seq_rewriter::mk_seq_replace(expr* a, expr* b, expr* c, expr_ref& result) {
    zstring s1, s2, s3;
    sort* sort_a = a->get_sort();
    if (str().is_string(a, s1) && str().is_string(b, s2) && 
        str().is_string(c, s3)) {
        result = str().mk_string(s1.replace(s2, s3));
        return BR_DONE;
    }
    if (b == c) {
        result = a;
        return BR_DONE;
    }
    if (a == b) {
        result = c;
        return BR_DONE;
    }
    if (str().is_empty(b)) {
        result = str().mk_concat(c, a);
        return BR_REWRITE1;
    }
    if (str().is_empty(a) && str().is_empty(c)) {
        result = a;
        return BR_DONE;
    }

    m_lhs.reset();
    str().get_concat(a, m_lhs);

    // a = "", |b| > 0 -> replace("",b,c) = ""
    if (m_lhs.empty()) {
        unsigned len = 0;
        str().get_concat(b, m_lhs);
        min_length(m_lhs, len);
        if (len > 0) {
            result = a;
            return BR_DONE;
        }
        return BR_FAILED;
    }

    // a := b + rest
    if (m_lhs.get(0) == b) {
        m_lhs[0] = c;
        result = str().mk_concat(m_lhs.size(), m_lhs.data(), sort_a);
        return BR_REWRITE1;
    }

    // a : a' + rest string, b is string, c is string, a' contains b
    if (str().is_string(b, s2) && str().is_string(c, s3) && 
        str().is_string(m_lhs.get(0), s1) && s1.contains(s2) ) {
        m_lhs[0] = str().mk_string(s1.replace(s2, s3));
        result = str().mk_concat(m_lhs.size(), m_lhs.data(), sort_a);
        return BR_REWRITE1;
    }
    m_lhs.reset();
    m_rhs.reset();
    str().get_concat_units(a, m_lhs);
    str().get_concat_units(b, m_rhs);
    if (m_rhs.empty()) {
        result = str().mk_concat(c, a);
        return BR_REWRITE1;
    }

    // is b a prefix of m_lhs at position i?
    auto compare_at_i = [&](unsigned i) {
        for (unsigned j = 0; j < m_rhs.size() && i + j < m_lhs.size(); ++j) {
            expr* b0 = m_rhs.get(j);
            expr* a0 = m_lhs.get(i + j);
            if (m().are_equal(a0, b0))
                continue;
            if (!str().is_unit(b0) || !str().is_unit(a0)) 
                return l_undef;
            if (m().are_distinct(a0, b0)) 
                return l_false;
            return l_undef;
        }
        return l_true;
    };

    unsigned i = 0;
    for (; i < m_lhs.size(); ++i) {
        lbool cmp = compare_at_i(i);
        if (cmp == l_false && str().is_unit(m_lhs.get(i)))
            continue;
        if (cmp == l_true && m_lhs.size() < i + m_rhs.size()) {
            expr_ref a1(str().mk_concat(i, m_lhs.data(), sort_a), m());
            expr_ref a2(str().mk_concat(m_lhs.size()-i, m_lhs.data()+i, sort_a), m());
            result = m().mk_ite(m().mk_eq(a2, b), str().mk_concat(a1, c), a);
            return BR_REWRITE_FULL;            
        }
        if (cmp == l_true) {
            expr_ref_vector es(m());
            es.append(i, m_lhs.data());
            es.push_back(c);
            es.append(m_lhs.size()-i-m_rhs.size(), m_lhs.data()+i+m_rhs.size());
            result = str().mk_concat(es, sort_a);
            return BR_REWRITE_FULL;        
        }
        break;
    }

    if (i > 0) {
        expr_ref a1(str().mk_concat(i, m_lhs.data(), sort_a), m());
        expr_ref a2(str().mk_concat(m_lhs.size()-i, m_lhs.data()+i, sort_a), m());
        result = str().mk_concat(a1, str().mk_replace(a2, b, c));
        return BR_REWRITE_FULL;        
    }


    return BR_FAILED;
}

br_status seq_rewriter::mk_seq_replace_all(expr* a, expr* b, expr* c, expr_ref& result) {
    if (str().is_empty(b) || b == c) {
        result = a;
        return BR_DONE;
    } 
    if (a == b) {
        result = m().mk_ite(str().mk_is_empty(b), str().mk_empty(a->get_sort()), c);
        return BR_REWRITE2;
    }
    zstring s1, s2;
    expr_ref_vector strs(m());
    if (str().is_string(a, s1) && str().is_string(b, s2)) {
        SASSERT(s2.length() > 0);
        if (s1.length() < s2.length()) {
            result = a;
            return BR_DONE;
        }
        for (unsigned i = 0; i < s1.length(); ++i) {
            if (s1.length() >= s2.length() + i && 
                s2 == s1.extract(i, s2.length())) {
                strs.push_back(c);
                i += s2.length() - 1;
            }
            else 
                strs.push_back(str().mk_unit(str().mk_char(s1, i)));
        }
        result = str().mk_concat(strs, a->get_sort());
        return BR_REWRITE_FULL;
    }
    expr_ref_vector a_vals(m());
    expr_ref_vector b_vals(m());
    if (try_get_unit_values(a, a_vals) && try_get_unit_values(b, b_vals)) {
        replace_all_subvectors(a_vals, b_vals, c, strs);
        result = str().mk_concat(strs, a->get_sort());
        return BR_REWRITE_FULL;
    }

    //TODO: the case when a is a unit or concatenation of units while b is a string 
    //or the other way around -- if that situation is possible at all -- is similar to the above
    return BR_FAILED;
}

/*
* Returns false if s is not a single unit value or concatenation of unit values.
* Else extracts the units from s into vals and returns true.
*/
bool seq_rewriter::try_get_unit_values(expr* s, expr_ref_vector& vals) {
    expr* h, * t, * v;
    t = s;
    //collect all unit values from s, if not all elements are unit-values then fail
    while (str().is_concat(t, h, t))
        if (str().is_unit(h, v) && m().is_value(v))
            vals.push_back(h);
        else
            return false;
    //add the last element
    if (str().is_unit(t, v) && m().is_value(v))
        vals.push_back(t);
    else
        return false;
    return true;
}

/*
* Replace all subvectors of b in a by c
*/
void seq_rewriter::replace_all_subvectors(expr_ref_vector const& a, expr_ref_vector const& b, expr* c, expr_ref_vector& result) {
    unsigned int i = 0;
    unsigned int k = b.size();
    while (i + k <= a.size()) {
        //if a[i..i+k-1] equals b then replace it by c and inceremnt i by k
        unsigned j = 0;
        while (j < k && b[j] == a[i + j]) 
            ++j;
        if (j < k) //the equality failed
            result.push_back(a[i++]);
        else { //the equality succeeded
            result.push_back(c);
            i += k;
        }
    }
    //add the trailing elements from a 
    while (i < a.size())
        result.push_back(a[i++]);
}

br_status seq_rewriter::mk_seq_replace_re_all(expr* a, expr* b, expr* c, expr_ref& result) {
    return BR_FAILED;
}

br_status seq_rewriter::mk_seq_replace_re(expr* a, expr* b, expr* c, expr_ref& result) {
    return BR_FAILED;
}

br_status seq_rewriter::mk_seq_prefix(expr* a, expr* b, expr_ref& result) {
    TRACE("seq", tout << mk_pp(a, m()) << " " << mk_pp(b, m()) << "\n";);
    zstring s1, s2;
    bool isc1 = str().is_string(a, s1);
    bool isc2 = str().is_string(b, s2);
    sort* sort_a = a->get_sort();
    if (isc1 && isc2) {
        result = m().mk_bool_val(s1.prefixof(s2));
        TRACE("seq", tout << result << "\n";);
        return BR_DONE;
    }
    if (str().is_empty(a)) {
        result = m().mk_true();
        return BR_DONE;
    }
    expr* a1 = str().get_leftmost_concat(a);
    expr* b1 = str().get_leftmost_concat(b);
    isc1 = str().is_string(a1, s1);
    isc2 = str().is_string(b1, s2);
    expr_ref_vector as(m()), bs(m());

    if (a1 != b1 && isc1 && isc2) {
        if (s1.length() <= s2.length()) {
            if (s1.prefixof(s2)) {
                if (a == a1) {
                    result = m().mk_true();
                    TRACE("seq", tout << s1 << " " << s2 << " " << result << "\n";);
                    return BR_DONE;
                }               
                str().get_concat(a, as);
                str().get_concat(b, bs);
                SASSERT(as.size() > 1);
                s2 = s2.extract(s1.length(), s2.length()-s1.length());
                bs[0] = str().mk_string(s2);
                result = str().mk_prefix(str().mk_concat(as.size()-1, as.data()+1, sort_a),
                                              str().mk_concat(bs.size(), bs.data(), sort_a));
                TRACE("seq", tout << s1 << " " << s2 << " " << result << "\n";);
                return BR_REWRITE_FULL;
            }
            else {
                result = m().mk_false();
                TRACE("seq", tout << s1 << " " << s2 << " " << result << "\n";);
                return BR_DONE;
            }
        }
        else {
            if (s2.prefixof(s1)) {
                if (b == b1) {
                    result = m().mk_false();
                    TRACE("seq", tout << s1 << " " << s2 << " " << result << "\n";);
                    return BR_DONE;
                }
                str().get_concat(a, as);
                str().get_concat(b, bs);
                SASSERT(bs.size() > 1);
                s1 = s1.extract(s2.length(), s1.length() - s2.length());
                as[0] = str().mk_string(s1);
                result = str().mk_prefix(str().mk_concat(as.size(), as.data(), sort_a),
                                              str().mk_concat(bs.size()-1, bs.data()+1, sort_a));
                TRACE("seq", tout << s1 << " " << s2 << " " << result << "\n";);
                return BR_REWRITE_FULL;                
            }
            else {
                result = m().mk_false();
                TRACE("seq", tout << s1 << " " << s2 << " " << result << "\n";);
                return BR_DONE;
            }
        }        
    }
    str().get_concat_units(a, as);
    str().get_concat_units(b, bs);
    unsigned i = 0;
    expr_ref_vector eqs(m());
    for (; i < as.size() && i < bs.size(); ++i) {
        expr* ai = as.get(i), *bi = bs.get(i);
        if (m().are_equal(ai, bi)) {
            continue;
        }
        if (m().are_distinct(ai, bi)) {
            result = m().mk_false();
            return BR_DONE;
        }
        if (str().is_unit(ai) && str().is_unit(bi)) {
            eqs.push_back(m().mk_eq(ai, bi));
            continue;
        }
        break;
    }
    if (i == as.size()) {
        result = mk_and(eqs);
        TRACE("seq", tout << result << "\n";);
        return BR_REWRITE3;
    }
    SASSERT(i < as.size());
    if (i == bs.size()) {
        for (unsigned j = i; j < as.size(); ++j) {
            eqs.push_back(str().mk_is_empty(as.get(j)));
        }
        result = mk_and(eqs);
        TRACE("seq", tout << result << "\n";);
        return BR_REWRITE3;
    }
    if (i > 0) {
        SASSERT(i < as.size() && i < bs.size());
        a = str().mk_concat(as.size() - i, as.data() + i, sort_a);
        b = str().mk_concat(bs.size() - i, bs.data() + i, sort_a); 
        eqs.push_back(str().mk_prefix(a, b));
        result = mk_and(eqs);
        TRACE("seq", tout << result << "\n";);
        return BR_REWRITE3;
    }

    expr* a2 = nullptr, *a3 = nullptr;    
    if (str().is_replace(a, a1, a2, a3) && a1 == a3 && a2 == b) {
        // TBD: generalize to when a1 is a prefix of a3?
        result = str().mk_prefix(a1, b);
        return BR_DONE;
    }


    unsigned len_a;
    rational len_b;
    if (max_length(b, len_b)) {
        min_length(a, len_a);
        if (len_b <= len_a) {
            result = m().mk_eq(a, b);
            return BR_REWRITE1;
        }
    }

    return BR_FAILED;    
}

br_status seq_rewriter::mk_seq_suffix(expr* a, expr* b, expr_ref& result) {
    if (a == b) {
        result = m().mk_true();
        return BR_DONE;
    }
    sort* sort_a = a->get_sort();
    if (str().is_empty(a)) {
        result = m().mk_true();
        return BR_DONE;
    }
    if (str().is_empty(b)) {
        result = str().mk_is_empty(a);
        return BR_REWRITE3;
    }
    
    expr_ref_vector as(m()), bs(m()), eqs(m());
    str().get_concat_units(a, as);
    str().get_concat_units(b, bs);
    unsigned i = 1, sza = as.size(), szb = bs.size();
    for (; i <= sza && i <= szb; ++i) {
        expr* ai = as.get(sza-i), *bi = bs.get(szb-i);
        if (m().are_equal(ai, bi)) {
            continue;
        }
        if (m().are_distinct(ai, bi)) {
            result = m().mk_false();
            return BR_DONE;
        }
        if (str().is_unit(ai) && str().is_unit(bi)) {
            eqs.push_back(m().mk_eq(ai, bi));
            continue;
        }
        break;
    }
    if (i > sza) {
        result = mk_and(eqs);
        TRACE("seq", tout << result << "\n";);
        return BR_REWRITE3;
    }
    if (i > szb) {
        for (unsigned j = i; j <= sza; ++j) {
            expr* aj = as.get(sza-j);
            eqs.push_back(str().mk_is_empty(aj));
        }
        result = mk_and(eqs);
        TRACE("seq", tout << result << "\n";);
        return BR_REWRITE3;
    }

    if (i > 1) {
        SASSERT(i <= sza && i <= szb);
        a = str().mk_concat(sza - i + 1, as.data(), sort_a);
        b = str().mk_concat(szb - i + 1, bs.data(), sort_a);
        eqs.push_back(str().mk_suffix(a, b));
        result = mk_and(eqs);
        TRACE("seq", tout << result << "\n";);
        return BR_REWRITE3;
    }

    expr* a1 = nullptr, *a2 = nullptr, *a3 = nullptr;    
    if (str().is_replace(a, a1, a2, a3) && a1 == a3 && a2 == b) {
        // TBD: generalize to when a1 is a prefix of a3?
        result = str().mk_suffix(a1, b);
        return BR_DONE;
    }
    unsigned len_a;
    rational len_b;
    if (max_length(b, len_b)) {
        min_length(a, len_a);
        if (len_b <= len_a) {
            result = m().mk_eq(a, b);
            return BR_REWRITE1;
        }
    }

    return BR_FAILED;
}

br_status seq_rewriter::mk_str_units(func_decl* f, expr_ref& result) {
    zstring s;
    VERIFY(str().is_string(f, s));
    expr_ref_vector es(m());
    unsigned sz = s.length();
    for (unsigned j = 0; j < sz; ++j) {
        es.push_back(str().mk_unit(str().mk_char(s, j)));
    }        
    result = str().mk_concat(es, f->get_range());    
    return BR_DONE;
}

br_status seq_rewriter::mk_str_le(expr* a, expr* b, expr_ref& result) {
    result = m().mk_not(str().mk_lex_lt(b, a));
    return BR_REWRITE2;
}

br_status seq_rewriter::mk_str_lt(expr* a, expr* b, expr_ref& result) {
    zstring as, bs;
    if (str().is_string(a, as) && str().is_string(b, bs)) {
        unsigned sz = std::min(as.length(), bs.length());
        for (unsigned i = 0; i < sz; ++i) {
            if (as[i] < bs[i]) {
                result = m().mk_true();
                return BR_DONE;
            }
            if (as[i] > bs[i]) {
                result = m().mk_false();
                return BR_DONE;
            }
        }
        result = m().mk_bool_val(as.length() < bs.length());
        return BR_DONE;
    }
    return BR_FAILED;
}

br_status seq_rewriter::mk_str_from_code(expr* a, expr_ref& result) {
    rational r;
    if (m_autil.is_numeral(a, r)) {
        if (r.is_neg() || r > u().max_char()) {
            result = str().mk_string(zstring());
        }
        else {
            unsigned num = r.get_unsigned();
            zstring s(1, &num);
            result = str().mk_string(s);
        }
        return BR_DONE;
    }
    return BR_FAILED;
}

br_status seq_rewriter::mk_str_to_code(expr* a, expr_ref& result) {
    zstring s;
    if (str().is_string(a, s)) {
        if (s.length() == 1) 
            result = m_autil.mk_int(s[0]);
        else
            result = minus_one();
        return BR_DONE;
    }    
    return BR_FAILED;
}

br_status seq_rewriter::mk_str_is_digit(expr* a, expr_ref& result) {
    zstring s;
    if (str().is_string(a, s)) {
        if (s.length() == 1 && '0' <= s[0] && s[0] <= '9')
            result = m().mk_true();
        else
            result = m().mk_false();
        return BR_DONE;
    }
    if (str().is_empty(a)) {
        result = m().mk_false();
        return BR_DONE;
    }
    // when a has length > 1 -> false
    // when a is a unit character -> evaluate
   
    return BR_FAILED;
}


br_status seq_rewriter::mk_str_ubv2s(expr* a, expr_ref& result) {
    bv_util bv(m());
    rational val;
    if (bv.is_numeral(a, val)) {
        result = str().mk_string(zstring(val));
        return BR_DONE;
    }
    return BR_FAILED;
}

br_status seq_rewriter::mk_str_sbv2s(expr *a, expr_ref &result) {
    bv_util bv(m());
    rational val;
    unsigned bv_size = 0;
    if (bv.is_numeral(a, val, bv_size)) {
        rational r = mod(val, rational::power_of_two(bv_size));
        SASSERT(!r.is_neg());
        if (r >= rational::power_of_two(bv_size - 1)) {
            r -= rational::power_of_two(bv_size);
        }
        result = str().mk_string(zstring(r));
        return BR_DONE;
    }
    
    bv_size = bv.get_bv_size(a);
    result = m().mk_ite(
        bv.mk_slt(a,bv.mk_numeral(0, bv_size)),
        str().mk_concat(
            str().mk_string(zstring("-")),
            str().mk_ubv2s(bv.mk_bv_neg(a))
        ),
        str().mk_ubv2s(a));
    return BR_REWRITE_FULL;
}

br_status seq_rewriter::mk_str_itos(expr* a, expr_ref& result) {
    rational r;
    if (m_autil.is_numeral(a, r)) {
        if (r.is_int() && !r.is_neg()) {
            result = str().mk_string(zstring(r));
        }
        else {
            result = str().mk_string(zstring());
        }
        return BR_DONE;
    }
    // itos(stoi(s)) -> if s = '0' or .... or s = '9' then s else ""
    // when |s| <= 1
    expr* b = nullptr;
    
    if (str().is_stoi(a, b) && max_length(b, r) && r <= 1) {
        expr_ref_vector eqs(m());
        for (unsigned i = 0; i < 10; ++i) {
            zstring s('0' + i);
            eqs.push_back(m().mk_eq(b, str().mk_string(s)));
        }
        result = m().mk_or(eqs);
        result = m().mk_ite(result, b, str().mk_string(zstring()));
        return BR_REWRITE2;
    }
    return BR_FAILED;
}

/**
   \brief rewrite str.to.int according to the rules:
   - if the expression is a string which is a non-empty 
     sequence of digits 0-9 extract the corresponding numeral.
   - if the expression is a string that contains any other character 
     or is empty, produce -1
   - if the expression is int.to.str(x) produce
      ite(x >= 0, x, -1)
     
*/
br_status seq_rewriter::mk_str_stoi(expr* a, expr_ref& result) {
    zstring s;
    if (str().is_string(a, s)) {
        std::string s1 = s.encode();
        if (s1.length() == 0) {
            result = minus_one();
            return BR_DONE;
        } 
        for (unsigned i = 0; i < s1.length(); ++i) {
            if (!('0' <= s1[i] && s1[i] <= '9')) {
                result = minus_one();
                return BR_DONE;
            }
        }
        rational r(s1.c_str());
        result = m_autil.mk_numeral(r, true);
        return BR_DONE;
    }
    expr* b;
    if (str().is_itos(a, b)) {
        result = m().mk_ite(m_autil.mk_ge(b, zero()), b, minus_one());
        return BR_DONE;
    }
    if (str().is_ubv2s(a, b)) {
        bv_util bv(m());
        result = bv.mk_bv2int(b);
        return BR_DONE;
    }
    
    expr* c = nullptr, *t = nullptr, *e = nullptr;
    if (m().is_ite(a, c, t, e)) {
        result = m().mk_ite(c, str().mk_stoi(t), str().mk_stoi(e));
        return BR_REWRITE_FULL;
    }

    expr* u = nullptr;
    unsigned ch = 0;
    if (str().is_unit(a, u) && m_util.is_const_char(u, ch)) {
        if ('0' <= ch && ch <= '9') {
            result = m_autil.mk_int(ch - '0');
        }
        else {
            result = minus_one();
        }
        return BR_DONE;
    }        

    expr_ref_vector as(m());
    str().get_concat_units(a, as);
    if (as.empty()) {
        result = minus_one();
        return BR_DONE;
    }
    if (str().is_unit(as.back())) {
        // if head = "" then tail else
        // if tail < 0 then tail else 
        // if stoi(head) >= 0 and then stoi(head)*10+tail else -1
        expr_ref tail(str().mk_stoi(as.back()), m());
        expr_ref head(str().mk_concat(as.size() - 1, as.data(), a->get_sort()), m());
        expr_ref stoi_head(str().mk_stoi(head), m());
        result = m().mk_ite(m_autil.mk_ge(stoi_head, zero()), 
                            m_autil.mk_add(m_autil.mk_mul(m_autil.mk_int(10), stoi_head), tail),
                            minus_one());
        
        result = m().mk_ite(m_autil.mk_ge(tail, zero()), 
                            result,
                            tail);
        result = m().mk_ite(str().mk_is_empty(head), 
                            tail,
                            result);
        return BR_REWRITE_FULL;
    }
    if (str().is_unit(as.get(0), u) && m_util.is_const_char(u, ch) && '0' == ch) {
        result = str().mk_concat(as.size() - 1, as.data() + 1, as[0]->get_sort());
        result = m().mk_ite(str().mk_is_empty(result),
                            zero(),
                            str().mk_stoi(result));
        return BR_REWRITE_FULL;
    }

    return BR_FAILED;
}

void seq_rewriter::add_next(u_map<expr*>& next, expr_ref_vector& trail, unsigned idx, expr* cond) {
    expr* acc;
    if (!m().is_true(cond) && next.find(idx, acc)) {              
        expr* args[2] = { cond, acc };
        cond = mk_or(m(), 2, args);
    }
    trail.push_back(cond);
    next.insert(idx, cond);   

}

bool seq_rewriter::is_sequence(eautomaton& aut, expr_ref_vector& seq) {
    seq.reset();
    unsigned state = aut.init();
    uint_set visited;
    eautomaton::moves mvs;
    unsigned_vector states;
    aut.get_epsilon_closure(state, states);
    bool has_final = false;
    for (unsigned i = 0; !has_final && i < states.size(); ++i) {
        has_final = aut.is_final_state(states[i]);
    }
    aut.get_moves_from(state, mvs, true);       
    while (!has_final) {
        if (mvs.size() != 1) {
            return false;
        }
        if (visited.contains(state)) {
            return false;
        }
        if (aut.is_final_state(mvs[0].src())) {
            return false;
        }
        visited.insert(state);
        sym_expr* t = mvs[0].t();
        if (!t || !t->is_char()) {
            return false;
        }
        seq.push_back(str().mk_unit(t->get_char()));
        state = mvs[0].dst();
        mvs.reset();
        aut.get_moves_from(state, mvs, true);
        states.reset();
        has_final = false;
        aut.get_epsilon_closure(state, states);
        for (unsigned i = 0; !has_final && i < states.size(); ++i) {
            has_final = aut.is_final_state(states[i]);
        }
    }
    return mvs.empty();
}

bool seq_rewriter::is_sequence(expr* e, expr_ref_vector& seq) {
    seq.reset();
    zstring s;
    ptr_vector<expr> todo;
    expr *e1, *e2;
    todo.push_back(e);
    while (!todo.empty()) {
        e = todo.back();
        todo.pop_back();
        if (str().is_string(e, s)) {
            for (unsigned i = 0; i < s.length(); ++i) {
                seq.push_back(str().mk_char(s, i));
            }
        }
        else if (str().is_empty(e)) {
            continue;
        }
        else if (str().is_unit(e, e1)) {
            seq.push_back(e1);
        }
        else if (str().is_concat(e, e1, e2)) {
            todo.push_back(e2);
            todo.push_back(e1);
        }
        else {
            return false;
        }
    }
    return true;
}

/*
    s = [head] + tail where head is the first element of s
*/
bool seq_rewriter::get_head_tail(expr* s, expr_ref& head, expr_ref& tail) {
    expr* h = nullptr, *t = nullptr;
    zstring s1;
    if (str().is_unit(s, h)) {
        head = h;
        tail = str().mk_empty(s->get_sort());
        return true;
    }
    if (str().is_string(s, s1) && s1.length() > 0) {
        head = m_util.mk_char(s1[0]);
        tail = str().mk_string(s1.extract(1, s1.length()));
        return true;
    }
    if (str().is_concat(s, h, t) && get_head_tail(h, head, tail)) {
        tail = mk_seq_concat(tail, t);
        return true;
    }
    return false;
}

/*
    s = head + tail where |tail| = 1
*/
bool seq_rewriter::get_head_tail_reversed(expr* s, expr_ref& head, expr_ref& tail) {
    expr* h = nullptr, *t = nullptr;
    zstring s1;
    if (str().is_unit(s, t)) {
        head = str().mk_empty(s->get_sort());
        tail = t;
        return true;
    }
    if (str().is_string(s, s1) && s1.length() > 0) {
        head = str().mk_string(s1.extract(0, s1.length() - 1));
        tail = m_util.mk_char(s1[s1.length() - 1]);
        return true;
    }
    if (str().is_concat(s, h, t) && get_head_tail_reversed(t, head, tail)) {
        head = mk_seq_concat(h, head);
        return true;
    }
    return false;
}

bool seq_rewriter::get_re_head_tail(expr* r, expr_ref& head, expr_ref& tail) {
    expr* r1 = nullptr, *r2 = nullptr;
    if (re().is_concat(r, r1, r2)) {
        head = r1;
        tail = r2;
        return re().min_length(r1) != UINT_MAX && re().max_length(r1) == re().min_length(r1);
    }
    return false;
}

bool seq_rewriter::get_re_head_tail_reversed(expr* r, expr_ref& head, expr_ref& tail) {
    expr* r1 = nullptr, *r2 = nullptr;
    if (re().is_concat(r, r1, r2)) {
        unsigned len = re().min_length(r2);
        if (len != UINT_MAX && re().max_length(r2) == len) {
            if (get_re_head_tail_reversed(r1, head, tail))
                // left associative binding of concat
                tail = mk_re_append(tail, r2);
            else {
                // right associative binding of concat
                head = r1;
                tail = r2;
            }
            return true;
        }
        if (get_re_head_tail_reversed(r2, head, tail)) {
            head = mk_re_append(r1, head);
            return true;
        }
    }
    return false;
}


expr_ref seq_rewriter::re_and(expr* cond, expr* r) {
    expr_ref _cond(cond, m()), _r(r, m());
    if (m().is_true(cond))
        return expr_ref(r, m());    
    expr* re_empty = re().mk_empty(r->get_sort());
    if (m().is_false(cond))
        return expr_ref(re_empty, m());
    return expr_ref(m().mk_ite(cond, r, re_empty), m());
}

expr_ref seq_rewriter::re_predicate(expr* cond, sort* seq_sort) {
    expr_ref re_with_empty(re().mk_to_re(str().mk_empty(seq_sort)), m());
    return re_and(cond, re_with_empty);
}

expr_ref seq_rewriter::is_nullable(expr* r) {
    STRACE("seq_verbose", tout << "is_nullable: "
                               << mk_pp(r, m()) << std::endl;);
    expr_ref result(m_op_cache.find(_OP_RE_IS_NULLABLE, r, nullptr, nullptr), m());
    if (!result) {
        result = is_nullable_rec(r);
        m_op_cache.insert(_OP_RE_IS_NULLABLE, r, nullptr, nullptr, result);        
    }
    STRACE("seq_verbose", tout << "is_nullable result: "
                               << result << std::endl;);
    return result;
}

expr_ref seq_rewriter::is_nullable_rec(expr* r) {
    SASSERT(m_util.is_re(r) || m_util.is_seq(r));
    expr* r1 = nullptr, *r2 = nullptr, *cond = nullptr;
    sort* seq_sort = nullptr;
    unsigned lo = 0, hi = 0;
    zstring s1;
    expr_ref result(m());
    if (re().is_concat(r, r1, r2) ||
        re().is_intersection(r, r1, r2)) { 
        m_br.mk_and(is_nullable(r1), is_nullable(r2), result);
    }
    else if (re().is_union(r, r1, r2) || re().is_antimorov_union(r, r1, r2)) {
        m_br.mk_or(is_nullable(r1), is_nullable(r2), result);
    }
    else if (re().is_diff(r, r1, r2)) {
        m_br.mk_not(is_nullable(r2), result);
        m_br.mk_and(result, is_nullable(r1), result);
    }
    else if (re().is_star(r) || 
        re().is_opt(r) ||
        re().is_full_seq(r) ||
        re().is_epsilon(r) ||
        (re().is_loop(r, r1, lo) && lo == 0) || 
        (re().is_loop(r, r1, lo, hi) && lo == 0)) {
        result = m().mk_true();
    }
    else if (re().is_full_char(r) ||
        re().is_empty(r) ||
        re().is_of_pred(r) ||
        re().is_range(r)) {
        result = m().mk_false();
    }
    else if (re().is_plus(r, r1) ||
        (re().is_loop(r, r1, lo) && lo > 0) ||
        (re().is_loop(r, r1, lo, hi) && lo > 0) ||
        (re().is_reverse(r, r1))) {
        result = is_nullable(r1);
    }
    else if (re().is_complement(r, r1)) {
        m_br.mk_not(is_nullable(r1), result);
    }
    else if (re().is_to_re(r, r1)) {        
        result = is_nullable(r1);
    }
    else if (m().is_ite(r, cond, r1, r2)) {
        m_br.mk_ite(cond, is_nullable(r1), is_nullable(r2), result);
    }
    else if (m_util.is_re(r, seq_sort)) {
        result = is_nullable_symbolic_regex(r, seq_sort);
    }
    else if (str().is_concat(r, r1, r2)) {
        m_br.mk_and(is_nullable(r1), is_nullable(r2), result);
    }
    else if (str().is_empty(r)) {
        result = m().mk_true();
    }
    else if (str().is_unit(r)) {
        result = m().mk_false();
    }
    else if (str().is_string(r, s1)) {
        result = m().mk_bool_val(s1.length() == 0);
    }
    else {
        SASSERT(m_util.is_seq(r));
        result = m().mk_eq(str().mk_empty(r->get_sort()), r);
    }
    return result;
}

expr_ref seq_rewriter::is_nullable_symbolic_regex(expr* r, sort* seq_sort) {
    SASSERT(m_util.is_re(r));
    expr* elem = nullptr, *r1 = r, * r2 = nullptr, * s = nullptr;
    expr_ref elems(str().mk_empty(seq_sort), m());
    expr_ref result(m());
    while (re().is_derivative(r1, elem, r2)) {
        if (str().is_empty(elems))
            elems = str().mk_unit(elem);
        else
            elems = str().mk_concat(str().mk_unit(elem), elems);
        r1 = r2;
    }
    if (re().is_to_re(r1, s)) {
        // r is nullable  
        // iff after taking the derivatives the remaining sequence is empty 
        // iff the inner sequence equals to the sequence of derivative elements in reverse
        result = m().mk_eq(elems, s);
        return result;
    }
    // the default case when either r is not a derivative
    // or when the nested derivatives are not applied to a sequence
    result = re().mk_in_re(str().mk_empty(seq_sort), r);
    return result;
}

/*
    Push reverse inwards (whenever possible).
*/
br_status seq_rewriter::mk_re_reverse(expr* r, expr_ref& result) {
    sort* seq_sort = nullptr;
    VERIFY(m_util.is_re(r, seq_sort));
    expr *r1 = nullptr, *r2 = nullptr, *p = nullptr, *s = nullptr;
    expr *s1 = nullptr, *s2 = nullptr;
    zstring zs;
    unsigned lo = 0, hi = 0;
    if (re().is_concat(r, r1, r2)) {
        result = re().mk_concat(re().mk_reverse(r2), re().mk_reverse(r1));
        return BR_REWRITE2;
    }
    else if (re().is_star(r, r1)) {
        result = re().mk_star((re().mk_reverse(r1)));
        return BR_REWRITE2;
    }
    else if (re().is_plus(r, r1)) {
        result = re().mk_plus((re().mk_reverse(r1)));
        return BR_REWRITE2;
    }
    else if (re().is_union(r, r1, r2)) {
        result = re().mk_union(re().mk_reverse(r1), re().mk_reverse(r2));
        return BR_REWRITE2;
    }
    else if (re().is_intersection(r, r1, r2)) {
        result = re().mk_inter(re().mk_reverse(r1), re().mk_reverse(r2));
        return BR_REWRITE2;
    }
    else if (re().is_diff(r, r1, r2)) {
        result = re().mk_diff(re().mk_reverse(r1), re().mk_reverse(r2));
        return BR_REWRITE2;
    }
    else if (m().is_ite(r, p, r1, r2)) {
        result = m().mk_ite(p, re().mk_reverse(r1), re().mk_reverse(r2));
        return BR_REWRITE2;
    }
    else if (re().is_opt(r, r1)) {
        result = re().mk_opt(re().mk_reverse(r1));
        return BR_REWRITE2;
    }
    else if (re().is_complement(r, r1)) {
        result = re().mk_complement(re().mk_reverse(r1));
        return BR_REWRITE2;
    }
    else if (re().is_loop(r, r1, lo)) {
        result = re().mk_loop(re().mk_reverse(r1), lo);
        return BR_REWRITE2;
    }
    else if (re().is_loop(r, r1, lo, hi)) {
        result = re().mk_loop(re().mk_reverse(r1), lo, hi);
        return BR_REWRITE2;
    }
    else if (re().is_reverse(r, r1)) {
        result = r1;
        return BR_DONE;
    }
    else if (re().is_full_seq(r) ||
             re().is_empty(r) ||
             re().is_range(r) ||
             re().is_full_char(r) ||
             re().is_of_pred(r)) {
        result = r;
        return BR_DONE;
    }
    else if (re().is_to_re(r, s) && str().is_string(s, zs)) {
        result = re().mk_to_re(str().mk_string(zs.reverse()));
        return BR_DONE;
    }
    else if (re().is_to_re(r, s) && str().is_unit(s)) {
        result = r;
        return BR_DONE;
    }
    else if (re().is_to_re(r, s) && str().is_concat(s, s1, s2)) {
        result = re().mk_concat(re().mk_reverse(re().mk_to_re(s2)), 
                                re().mk_reverse(re().mk_to_re(s1)));
        return BR_REWRITE3;
    }
    else {
        // stuck cases: variable, re().is_derivative, ...
        return BR_FAILED;
    }
}

/***************************************************
 *****          Begin Derivative Code          *****
 ***************************************************/

/*
    Symbolic derivative: seq -> regex -> regex
    seq should be single char

    This is the rewriter entrypoint for computing a derivative.
    Use mk_derivative from seq_decl_plugin instead to create a derivative
    expression without computing it (simplifying).

    This calls mk_derivative, the main logic which builds a derivative
    recursively, but mk_derivative doesn't guarantee full simplification.
    Once the derivative is built, we return BR_REWRITE_FULL so that
    any remaining possible simplification is performed from the bottom up.

    Rewriting also replaces _OP_RE_ANTIMOROV_UNION, which is produced
    by is_derivative, with real union.
*/
br_status seq_rewriter::mk_re_derivative(expr* ele, expr* r, expr_ref& result) {
    result = mk_derivative(ele, r);
    // TBD: we may even declare BR_DONE here and potentially miss some simplifications
    // return re().is_derivative(result) ? BR_DONE : BR_REWRITE_FULL;
    return BR_DONE;
}

/*
    Note: Derivative Normal Form

    When computing derivatives recursively, we preserve the following
    BDD normal form:

    - At the top level, the derivative is a union of Antimorov derivatives
      (Conceptually each element of the union is a different derivative).
      We currently express this derivative using an internal op code:
          _OP_RE_ANTIMOROV_UNION
    - An Antimorov derivative is a nested if-then-else term.
      if-then-elses are pushed outwards and sorted by condition ID
      (cond->get_id()), from largest on the outside to smallest on the
      inside. Duplicate nested conditions are eliminated.
    - The leaves of the if-then-else BDD can have unions themselves,
      but these are interpreted as Regex union, not as separate Antimorov
      derivatives.

    To debug the normal form, call Z3 with -dbg:seq_regex:
    this calls check_deriv_normal_form (below) periodically.

    The main logic is in mk_der_op_rec for combining normal forms
    (some also in mk_der_compl_rec).
*/

#ifdef Z3DEBUG
/*
    Debugging to check the derivative normal form that we assume
    (see definition above).

    This may fail on unusual/unexpected REs, such as those containing
    regex variables, but this is by design as this is only checked
    during debugging, and we have not considered how normal form
    should apply in such cases.
*/
bool seq_rewriter::check_deriv_normal_form(expr* r, int level) {
    if (level == 3) { // top level
        STRACE("seq_verbose", tout
            << "Checking derivative normal form invariant...";);
    }
    expr *r1 = nullptr, *r2 = nullptr, *p = nullptr, *s = nullptr;
    unsigned lo = 0, hi = 0;
    STRACE("seq_verbose", tout << " (level " << level << ")";);
    int new_level = 0;
    if (re().is_antimorov_union(r)) {
        SASSERT(level >= 2);
        new_level = 2;
    }
    else if (m().is_ite(r)) {
        SASSERT(level >= 1);
        new_level = 1;
    }

    SASSERT(!re().is_diff(r));
    SASSERT(!re().is_opt(r));
    SASSERT(!re().is_plus(r));

    if (re().is_antimorov_union(r, r1, r2) ||
        re().is_concat(r, r1, r2) ||
        re().is_union(r, r1, r2) ||
        re().is_intersection(r, r1, r2) ||
        m().is_ite(r, p, r1, r2)) {
        check_deriv_normal_form(r1, new_level);
        check_deriv_normal_form(r2, new_level);
    }
    else if (re().is_star(r, r1) ||
             re().is_complement(r, r1) ||
             re().is_loop(r, r1, lo) ||
             re().is_loop(r, r1, lo, hi)) {
        check_deriv_normal_form(r1, new_level);
    }
    else if (re().is_reverse(r, r1)) {
        SASSERT(re().is_to_re(r1));
    }
    else if (re().is_full_seq(r) ||
             re().is_empty(r) ||
             re().is_range(r) ||
             re().is_full_char(r) ||
             re().is_of_pred(r) ||
             re().is_to_re(r, s)) {
        // OK
    }
    else {
        SASSERT(false);
    }
    if (level == 3) {
        STRACE("seq_verbose", tout << " passed!" << std::endl;);
    }
    return true;
}
#endif

expr_ref seq_rewriter::mk_derivative(expr* r) {
    sort* seq_sort = nullptr, * ele_sort = nullptr;
    VERIFY(m_util.is_re(r, seq_sort));
    VERIFY(m_util.is_seq(seq_sort, ele_sort));
    expr_ref v(m().mk_var(0, ele_sort), m());
    return mk_antimirov_deriv(v, r, m().mk_true());
}

expr_ref seq_rewriter::mk_derivative(expr* ele, expr* r) {
    return mk_antimirov_deriv(ele, r, m().mk_true());
}

expr_ref seq_rewriter::mk_antimirov_deriv(expr* e, expr* r, expr* path) {
    // Ensure references are owned
    expr_ref _e(e, m()), _path(path, m()), _r(r, m());
    expr_ref result(m_op_cache.find(OP_RE_DERIVATIVE, e, r, path), m());
    if (!result) {
        mk_antimirov_deriv_rec(e, r, path, result);
        m_op_cache.insert(OP_RE_DERIVATIVE, e, r, path, result);
        STRACE("seq_regex", tout << "D(" << mk_pp(e, m()) << "," << mk_pp(r, m()) << "," << mk_pp(path, m()) << ")" << std::endl;);
        STRACE("seq_regex", tout << "= " << mk_pp(result, m()) << std::endl;);
    }
    return result;
}

void seq_rewriter::mk_antimirov_deriv_rec(expr* e, expr* r, expr* path, expr_ref& result) {
    sort* seq_sort = nullptr, * ele_sort = nullptr;
    VERIFY(m_util.is_re(r, seq_sort));
    VERIFY(m_util.is_seq(seq_sort, ele_sort));
    SASSERT(ele_sort == e->get_sort());
    expr* r1 = nullptr, * r2 = nullptr, * c = nullptr;
    expr_ref c1(m());
    expr_ref c2(m());
    auto nothing = [&]() { return expr_ref(re().mk_empty(r->get_sort()), m()); };
    auto epsilon = [&]() { return expr_ref(re().mk_epsilon(seq_sort), m()); };
    auto dotstar = [&]() { return expr_ref(re().mk_full_seq(r->get_sort()), m()); };
    auto dotplus = [&]() { return expr_ref(re().mk_plus(re().mk_full_char(r->get_sort())), m()); };
    unsigned lo = 0, hi = 0;
    if (re().is_empty(r) || re().is_epsilon(r))
        // D(e,[]) = D(e,()) = []
        result = nothing();
    else if (re().is_full_seq(r) || re().is_dot_plus(r))
        // D(e,.*) = D(e,.+) = .*
        result = dotstar();
    else if (re().is_full_char(r))
        // D(e,.) = ()
        result = epsilon();
    else if (re().is_to_re(r, r1)) {
        expr_ref h(m());
        expr_ref t(m());
        // here r1 is a sequence
        if (get_head_tail(r1, h, t)) {
            if (eq_char(e, h))
                result = re().mk_to_re(t);
            else if (neq_char(e, h))
                result = nothing();
            else
                result = re().mk_ite_simplify(m().mk_eq(e, h), re().mk_to_re(t), nothing());
        }
        else {
            // observe that the precondition |r1|>0 is is implied by c1 for use of mk_seq_first
            m_br.mk_and(m().mk_not(m().mk_eq(r1, str().mk_empty(seq_sort))), m().mk_eq(mk_seq_first(r1), e), c1);
            m_br.mk_and(path, c1, c2);
            if (m().is_false(c2))
                result = nothing();
            else
                // observe that the precondition |r1|>0 is implied by c1 for use of mk_seq_rest
                result = m().mk_ite(c1, re().mk_to_re(mk_seq_rest(r1)), nothing());
        }
    }
    else if (re().is_reverse(r, r2))
        if (re().is_to_re(r2, r1)) {
            // here r1 is a sequence
            // observe that the precondition |r1|>0 of mk_seq_last is implied by c1
            m_br.mk_and(m().mk_not(m().mk_eq(r1, str().mk_empty(seq_sort))), m().mk_eq(mk_seq_last(r1), e), c1);
            m_br.mk_and(path, c1, c2);
            if (m().is_false(c2))
                result = nothing();
            else
                // observe that the precondition |r1|>0 of mk_seq_rest is implied by c1
                result = re().mk_ite_simplify(c1, re().mk_reverse(re().mk_to_re(mk_seq_butlast(r1))), nothing());
        }
        else {
            result = mk_regex_reverse(r2);
            if (result.get() == r)
                //r2 is an uninterpreted regex that is stuck
                //for example if r = (re.reverse R) where R is a regex variable then
                //here result.get() == r
                result = re().mk_derivative(e, result);
            else
                result = mk_antimirov_deriv(e, result, path);
        }
    else if (re().is_concat(r, r1, r2)) {
        expr_ref r1nullable(is_nullable(r1), m());
        c1 = mk_antimirov_deriv_concat(mk_antimirov_deriv(e, r1, path), r2);
        expr_ref r1nullable_and_path(m());
        m_br.mk_and(r1nullable, path, r1nullable_and_path);
        if (m().is_false(r1nullable_and_path))
            // D(e,r1)r2
            result = c1;
        else
            // D(e,r1)r2|(ite (r1nullable) (D(e,r2)) [])
            // observe that (mk_ite_simplify(true, D(e,r2), []) = D(e,r2)
            result = mk_antimirov_deriv_union(c1, re().mk_ite_simplify(r1nullable, mk_antimirov_deriv(e, r2, path), nothing()));
    }
    else if (m().is_ite(r, c, r1, r2)) {
        c1 = simplify_path(m().mk_and(c, path));
        c2 = simplify_path(m().mk_and(m().mk_not(c), path));
        if (m().is_false(c1))
            result = mk_antimirov_deriv(e, r2, c2);
        else if (m().is_false(c2))
            result = mk_antimirov_deriv(e, r1, c1);
        else
            result = re().mk_ite_simplify(c, mk_antimirov_deriv(e, r1, c1), mk_antimirov_deriv(e, r2, c2));
    }
    else if (re().is_range(r, r1, r2)) {
        expr_ref range(m());
        expr_ref psi(m());
        if (str().is_unit_string(r1, c1) && str().is_unit_string(r2, c2)) {
            SASSERT(u().is_char(c1));
            SASSERT(u().is_char(c2));
            // range represents c1 <= e <= c2
            range = simplify_path(m().mk_and(u().mk_le(c1, e), u().mk_le(e, c2)));
            psi = simplify_path(m().mk_and(path, range));
            if (m().is_false(psi))
                result = nothing();
            else
                // D(e,c1..c2) = if (c1<=e<=c2) then () else []
                result = re().mk_ite_simplify(range, epsilon(), nothing());
        }
        else
            result = nothing();
    }
    else if (re().is_union(r, r1, r2))
        result = mk_antimirov_deriv_union(mk_antimirov_deriv(e, r1, path), mk_antimirov_deriv(e, r2, path));
    else if (re().is_intersection(r, r1, r2))
        result = mk_antimirov_deriv_intersection(
            mk_antimirov_deriv(e, r1, path),
            mk_antimirov_deriv(e, r2, path), m().mk_true());
    else if (re().is_star(r, r1) || re().is_plus(r, r1) || (re().is_loop(r, r1, lo) && 0 <= lo && lo <= 1))
        result = mk_antimirov_deriv_concat(mk_antimirov_deriv(e, r1, path), re().mk_star(r1));
    else if (re().is_loop(r, r1, lo))
        result = mk_antimirov_deriv_concat(mk_antimirov_deriv(e, r1, path), re().mk_loop(r1, lo - 1));
    else if (re().is_loop(r, r1, lo, hi)) {
        if (lo == 0 && hi == 0 || hi < lo)
            result = nothing();
        else
            result = mk_antimirov_deriv_concat(mk_antimirov_deriv(e, r1, path), re().mk_loop(r1, (lo == 0 ? 0 : lo - 1), hi - 1));
    }
    else if (re().is_opt(r, r1))
        result = mk_antimirov_deriv(e, r1, path);
    else if (re().is_complement(r, r1))
        // D(e,~r1) = ~D(e,r1)
        result = mk_antimirov_deriv_negate(mk_antimirov_deriv(e, r1, path));
    else if (re().is_diff(r, r1, r2))
        result = mk_antimirov_deriv_intersection(
            mk_antimirov_deriv(e, r1, path),
            mk_antimirov_deriv_negate(mk_antimirov_deriv(e, r2, path)), m().mk_true());
    else if (re().is_of_pred(r, r1)) {
        array_util array(m());
        expr* args[2] = { r1, e };
        result = array.mk_select(2, args);
        // Use mk_der_cond to normalize
        result = mk_der_cond(result, e, seq_sort);
    }
    else
        // stuck cases
        result = re().mk_derivative(e, r);
}

expr_ref seq_rewriter::mk_antimirov_deriv_intersection(expr* d1, expr* d2, expr* path) {
    sort* seq_sort = nullptr, * ele_sort = nullptr;
    VERIFY(m_util.is_re(d1, seq_sort));
    VERIFY(m_util.is_seq(seq_sort, ele_sort));
    expr_ref result(m());
    expr* c, * a, * b;
    if (d1 == d2 || re().is_full_seq(d2) || re().is_empty(d1))
        result = d1;
    else if (re().is_full_seq(d1) || re().is_empty(d2))
        result = d2;
    else if (m().is_ite(d1, c, a, b)) {
        expr_ref path_and_c(simplify_path(m().mk_and(path, c)), m());
        expr_ref path_and_notc(simplify_path(m().mk_and(path, m().mk_not(c))), m());
        if (m().is_false(path_and_c))
            result = mk_antimirov_deriv_intersection(b, d2, path);
        else if (m().is_false(path_and_notc))
            result = mk_antimirov_deriv_intersection(a, d2, path);
        else
            result = m().mk_ite(c, mk_antimirov_deriv_intersection(a, d2, path_and_c),
                mk_antimirov_deriv_intersection(b, d2, path_and_notc));
    }
    else if (m().is_ite(d2))
        // swap d1 and d2
        result = mk_antimirov_deriv_intersection(d2, d1, path);
    else if (re().is_union(d1, a, b))
        // distribute intersection over the union in d1
        result = mk_antimirov_deriv_union(mk_antimirov_deriv_intersection(a, d2, path), mk_antimirov_deriv_intersection(b, d2, path));
    else if (re().is_union(d2, a, b))
        // distribute intersection over the union in d2
        result = mk_antimirov_deriv_union(mk_antimirov_deriv_intersection(d1, a, path), mk_antimirov_deriv_intersection(d1, b, path));
    else
        // in all other cases create the intersection regex
        // TODO: flatten, order and merge d1 and d2 to maintain equality under similarity
        result = (d1->get_id() <= d2->get_id() ? re().mk_inter(d1, d2) : re().mk_inter(d2, d1));
    return result;
}

expr_ref seq_rewriter::mk_antimirov_deriv_concat(expr* d, expr* r) {
    expr_ref result(m());
    // Take reference count of r and d
    expr_ref _r(r, m()), _d(d, m());
    expr* c, * t, * e;
    if (m().is_ite(d, c, t, e))
        result = m().mk_ite(c, mk_antimirov_deriv_concat(t, r), mk_antimirov_deriv_concat(e, r));
    else if (re().is_union(d, t, e))
        result = re().mk_union(mk_antimirov_deriv_concat(t, r), mk_antimirov_deriv_concat(e, r));
    else
        result = mk_re_append(d, r);
    return result;
}

expr_ref seq_rewriter::mk_antimirov_deriv_negate(expr* d) {
    sort* seq_sort = nullptr, * ele_sort = nullptr;
    VERIFY(m_util.is_re(d, seq_sort));
    auto nothing = [&]() { return expr_ref(re().mk_empty(d->get_sort()), m()); };
    auto epsilon = [&]() { return expr_ref(re().mk_epsilon(seq_sort), m()); };
    auto dotstar = [&]() { return expr_ref(re().mk_full_seq(d->get_sort()), m()); };
    auto dotplus = [&]() { return expr_ref(re().mk_plus(re().mk_full_char(d->get_sort())), m()); };
    expr_ref result(m());
    expr* c, * t, * e;
    if (re().is_empty(d))
        result = dotstar();
    else if (re().is_epsilon(d))
        result = dotplus();
    else if (re().is_full_seq(d))
        result = nothing();
    else if (re().is_dot_plus(d))
        result = epsilon();
    else if (m().is_ite(d, c, t, e))
        result = m().mk_ite(c, mk_antimirov_deriv_negate(t), mk_antimirov_deriv_negate(e));
    else if (re().is_union(d, t, e))
        result = re().mk_inter(mk_antimirov_deriv_negate(t), mk_antimirov_deriv_negate(e));
    else if (re().is_intersection(d, t, e))
        result = re().mk_union(mk_antimirov_deriv_negate(t), mk_antimirov_deriv_negate(e));
    else if (re().is_complement(d, t))
        result = t;
    else
        result = re().mk_complement(d);
    return result;
}

expr_ref seq_rewriter::mk_antimirov_deriv_union(expr* d1, expr* d2) {
    expr_ref result(m());
    if (re().is_empty(d1) || re().is_full_seq(d2))
        result = d2;
    else if (re().is_empty(d2) || re().is_full_seq(d1))
        result = d1;
    else if (re().is_dot_plus(d1) && re().get_info(d2).min_length > 0)
        result = d1;
    else if (re().is_dot_plus(d2) && re().get_info(d1).min_length > 0)
        result = d2;
    else
        // TODO: flatten, order and merge d1 and d2 to maintain equality under similarity
        result = (d1->get_id() <= d2->get_id() ? re().mk_union(d1, d2) : re().mk_union(d2, d1));
    return result;
}

expr_ref seq_rewriter::mk_regex_reverse(expr* r) {
    expr* r1 = nullptr, * r2 = nullptr, * c = nullptr;
    unsigned lo = 0, hi = 0;
    expr_ref result(m());
    if (re().is_empty(r) || re().is_range(r) || re().is_epsilon(r) || re().is_full_seq(r) ||
        re().is_full_char(r) || re().is_dot_plus(r) || re().is_of_pred(r))
        result = r;
    else if (re().is_to_re(r))
        result = re().mk_reverse(r);
    else if (re().is_reverse(r, r1))
        result = r1;
    else if (re().is_concat(r, r1, r2))
        result = mk_regex_concat(mk_regex_reverse(r2), mk_regex_reverse(r1));
    else if (m().is_ite(r, c, r1, r2))
        result = m().mk_ite(c, mk_regex_reverse(r1), mk_regex_reverse(r2));
    else if (re().is_union(r, r1, r2))
        result = re().mk_union(mk_regex_reverse(r1), mk_regex_reverse(r2));
    else if (re().is_intersection(r, r1, r2))
        result = re().mk_inter(mk_regex_reverse(r1), mk_regex_reverse(r2));
    else if (re().is_diff(r, r1, r2))
        result = re().mk_diff(mk_regex_reverse(r1), mk_regex_reverse(r2));
    else if (re().is_star(r, r1))
        result = re().mk_star(mk_regex_reverse(r1));
    else if (re().is_plus(r, r1))
        result = re().mk_plus(mk_regex_reverse(r1));
    else if (re().is_loop(r, r1, lo))
        result = re().mk_loop(mk_regex_reverse(r1), lo);
    else if (re().is_loop(r, r1, lo, hi))
        result = re().mk_loop(mk_regex_reverse(r1), lo, hi);
    else if (re().is_opt(r, r1))
        result = re().mk_opt(mk_regex_reverse(r1));
    else if (re().is_complement(r, r1))
        result = re().mk_complement(mk_regex_reverse(r1));
    else
        //stuck cases: such as r being a regex variable
        //observe that re().mk_reverse(to_re(s)) is not a stuck case
        result = re().mk_reverse(r);
    return result;
}

expr_ref seq_rewriter::mk_regex_concat(expr* r, expr* s) {
    sort* seq_sort = nullptr;
    VERIFY(m_util.is_re(r, seq_sort));
    SASSERT(r->get_sort() == s->get_sort());
    expr_ref result(m());
    expr* r1, * r2;
    if (re().is_epsilon(r) || re().is_empty(s))
        result = s;
    else if (re().is_epsilon(s) || re().is_empty(r))
        result = r;
    else if (re().is_full_seq(r) && re().is_full_seq(s))
        result = r;
    else if (re().is_concat(r, r1, r2))
        //create the resulting concatenation in right-associative form
        result = mk_regex_concat(r1, mk_regex_concat(r2, s));
    else {
        //TODO: perhaps simplifiy some further cases such as .*. = ..* = .*.+ = .+.* = .+
        result = re().mk_concat(r, s);
    }
    return result;
}

expr_ref seq_rewriter::mk_in_antimirov(expr* s, expr* d){
    expr_ref result(mk_in_antimirov_rec(s, d), m());
    return result;
}

expr_ref seq_rewriter::mk_in_antimirov_rec(expr* s, expr* d) {
    expr* c, * d1, * d2;
    expr_ref result(m());
    if (re().is_full_seq(d) || (str().min_length(s) > 0 && re().is_dot_plus(d)))
        // s in .* <==> true, also: s in .+ <==> true when |s|>0
        result = m().mk_true();
    else if (re().is_empty(d) || (str().min_length(s) > 0 && re().is_epsilon(d)))
        // s in [] <==> false, also: s in () <==> false when |s|>0
        result = m().mk_false();
    else if (m().is_ite(d, c, d1, d2))
        result = re().mk_ite_simplify(c, mk_in_antimirov_rec(s, d1), mk_in_antimirov_rec(s, d2));
    else if (re().is_union(d, d1, d2))
        m_br.mk_or(mk_in_antimirov_rec(s, d1), mk_in_antimirov_rec(s, d2), result);
    else
        result = re().mk_in_re(s, d);
    return result;
}

/*
path is typically a conjunction of (negated) character equations or constraints that can potentially be simplified
the first element of each equation is assumed to be the element parameter, for example x = (:var 0),
for example a constraint x='a' & x='b' is simplified to false
*/
expr_ref  seq_rewriter::simplify_path(expr* path) {
    //TODO: more systematic simplifications
    expr_ref result(path, m());
    expr* h = nullptr, * t = nullptr, * lhs = nullptr, * rhs = nullptr, * h1 = nullptr;
    if (m().is_and(path, h, t)) {
        if (m().is_true(h))
            result = simplify_path(t);
        else if (m().is_true(t))
            result = simplify_path(h);
        else if (m().is_eq(h, lhs, rhs) || m().is_not(h, h1) && m().is_eq(h1, lhs, rhs))
            elim_condition(lhs, result);
    }
    return result;
}


expr_ref seq_rewriter::mk_der_antimorov_union(expr* r1, expr* r2) {
    return mk_der_op(_OP_RE_ANTIMOROV_UNION, r1, r2);
}

expr_ref seq_rewriter::mk_der_union(expr* r1, expr* r2) {
    return mk_der_op(OP_RE_UNION, r1, r2);
}

expr_ref seq_rewriter::mk_der_inter(expr* r1, expr* r2) {
    return mk_der_op(OP_RE_INTERSECT, r1, r2);
}

expr_ref seq_rewriter::mk_der_concat(expr* r1, expr* r2) {
    return mk_der_op(OP_RE_CONCAT, r1, r2);
}

/*
    Utility functions to decide char <, ==, !=, and <=.
    Return true if deduced, false if unknown.
*/
bool seq_rewriter::lt_char(expr* ch1, expr* ch2) {
    unsigned u1, u2;
    return u().is_const_char(ch1, u1) &&
           u().is_const_char(ch2, u2) && (u1 < u2);
}
bool seq_rewriter::eq_char(expr* ch1, expr* ch2) {
    return ch1 == ch2;
}
bool seq_rewriter::neq_char(expr* ch1, expr* ch2) {
    unsigned u1, u2;
    return u().is_const_char(ch1, u1) &&
        u().is_const_char(ch2, u2) && (u1 != u2);
}
bool seq_rewriter::le_char(expr* ch1, expr* ch2) {
    return eq_char(ch1, ch2) || lt_char(ch1, ch2);
}

/*
    Utility function to decide if a simple predicate (ones that appear
    as the conditions in if-then-else expressions in derivatives)
    implies another.

    Return true if we deduce that a implies b, false if unknown.

    Current cases handled:
    - a and b are char <= constraints, or negations of char <= constraints
*/
bool seq_rewriter::pred_implies(expr* a, expr* b) {
    STRACE("seq_verbose", tout << "pred_implies: "
                               << "," << mk_pp(a, m())
                               << "," << mk_pp(b, m()) << std::endl;);
    expr *cha1 = nullptr, *cha2 = nullptr, *nota = nullptr,
         *chb1 = nullptr, *chb2 = nullptr, *notb = nullptr;
    if (m().is_not(a, nota) &&
        m().is_not(b, notb)) {
        return pred_implies(notb, nota);
    }
    else if (u().is_char_le(a, cha1, cha2) &&
             u().is_char_le(b, chb1, chb2)) {
        return le_char(chb1, cha1) && le_char(cha2, chb2);
    }
    else if (u().is_char_le(a, cha1, cha2) &&
             m().is_not(b, notb) &&
             u().is_char_le(notb, chb1, chb2)) {
        return (le_char(chb2, cha1) && lt_char(cha2, chb1)) ||
               (lt_char(chb2, cha1) && le_char(cha2, chb1));
    }
    else if (u().is_char_le(b, chb1, chb2) &&
             m().is_not(a, nota) &&
             u().is_char_le(nota, cha1, cha2)) {
        return le_char(chb1, cha2) && le_char(cha1, chb2);
    }
    return false;
}

/*
    Utility function to decide if two BDDs (nested if-then-else terms)
    have exactly the same structure and conditions.
*/
bool seq_rewriter::ite_bdds_compatabile(expr* a, expr* b) {
    expr* ca = nullptr, *a1 = nullptr, *a2 = nullptr;
    expr* cb = nullptr, *b1 = nullptr, *b2 = nullptr;
    if (m().is_ite(a, ca, a1, a2) && m().is_ite(b, cb, b1, b2)) {
        return (ca == cb) && ite_bdds_compatabile(a1, b1)
                          && ite_bdds_compatabile(a2, b2);
    }
    else if (m().is_ite(a) || m().is_ite(b)) {
        return false;
    }
    else {
        return true;
    }
}

/*
    Apply a binary operation, preserving normal form on derivative expressions.

    Preconditions:
        - k is one of the following binary op codes on REs:
            OP_RE_INTERSECT
            OP_RE_UNION
            OP_RE_CONCAT
            _OP_RE_ANTIMOROV_UNION
        - a and b are in normal form (check_deriv_normal_form)

    Postcondition:
        - result is in normal form (check_deriv_normal_form)
*/
expr_ref seq_rewriter::mk_der_op_rec(decl_kind k, expr* a, expr* b) {
    STRACE("seq_verbose", tout << "mk_der_op_rec: " << k
                               << "," << mk_pp(a, m())
                               << "," << mk_pp(b, m()) << std::endl;);
    expr* ca = nullptr, *a1 = nullptr, *a2 = nullptr;
    expr* cb = nullptr, *b1 = nullptr, *b2 = nullptr;
    expr_ref result(m());

    // Simplify if-then-elses whenever possible
    auto mk_ite = [&](expr* c, expr* a, expr* b) {
        return (a == b) ? a : m().mk_ite(c, a, b);
    };
    // Use character code to order conditions
    auto get_id = [&](expr* e) {
        expr *ch1 = nullptr, *ch2 = nullptr;
        unsigned ch;
        if (u().is_char_le(e, ch1, ch2) && u().is_const_char(ch2, ch))
            return ch;
        // Fallback: use expression ID (but use same ID for negation)
        m().is_not(e, e);
        return e->get_id();
    };

    // Choose when to lift a union to the top level, by converting
    // it to an Antimorov union
    // This implements a restricted form of Antimorov derivatives
    if (k == OP_RE_UNION) {
        if (re().is_antimorov_union(a) || re().is_antimorov_union(b)) {
            k = _OP_RE_ANTIMOROV_UNION;
        }
        #if 0
        // Disabled: eager Antimorov lifting unless BDDs are compatible
        // Note: the check for BDD compatibility could be made more
        // sophisticated: in an Antimorov union of n terms, we really
        // want to check if any pair of them is compatible.
        else if (m().is_ite(a) && m().is_ite(b) &&
                 !ite_bdds_compatabile(a, b)) {
            k = _OP_RE_ANTIMOROV_UNION;
        }
        #endif
    }
    if (k == _OP_RE_ANTIMOROV_UNION) {
        result = re().mk_antimorov_union(a, b);
        return result;
    }
    if (re().is_antimorov_union(a, a1, a2)) {
        expr_ref r1(m()), r2(m());
        r1 = mk_der_op(k, a1, b);
        r2 = mk_der_op(k, a2, b);
        result = re().mk_antimorov_union(r1, r2);
        return result;
    }
    if (re().is_antimorov_union(b, b1, b2)) {
        expr_ref r1(m()), r2(m());
        r1 = mk_der_op(k, a, b1);
        r2 = mk_der_op(k, a, b2);
        result = re().mk_antimorov_union(r1, r2);
        return result;
    }

    // Remaining non-union case: combine two if-then-else BDDs
    // (underneath top-level Antimorov unions)
    if (m().is_ite(a, ca, a1, a2)) {
        expr_ref r1(m()), r2(m());
        expr_ref notca(m().mk_not(ca), m());
        if (m().is_ite(b, cb, b1, b2)) {
            // --- Core logic for combining two BDDs
            expr_ref notcb(m().mk_not(cb), m());
            if (ca == cb) {
                r1 = mk_der_op(k, a1, b1);
                r2 = mk_der_op(k, a2, b2);
                result = mk_ite(ca, r1, r2);
                return result;
            }
            // Order with higher IDs on the outside
            bool is_symmetric = k == OP_RE_UNION || k == OP_RE_INTERSECT;
            if (is_symmetric && get_id(ca) < get_id(cb)) {
                std::swap(a, b);
                std::swap(ca, cb);
                std::swap(notca, notcb);
                std::swap(a1, b1);
                std::swap(a2, b2);
            }
            // Simplify if there is a relationship between ca and cb
            if (pred_implies(ca, cb)) {
                r1 = mk_der_op(k, a1, b1);
            }
            else if (pred_implies(ca, notcb)) {
                r1 = mk_der_op(k, a1, b2);
            }
            if (pred_implies(notca, cb)) {
                r2 = mk_der_op(k, a2, b1);
            }
            else if (pred_implies(notca, notcb)) {
                r2 = mk_der_op(k, a2, b2);
            }
            // --- End core logic
        }
        if (!r1) r1 = mk_der_op(k, a1, b);
        if (!r2) r2 = mk_der_op(k, a2, b);
        result = mk_ite(ca, r1, r2);
        return result;
    }
    if (m().is_ite(b, cb, b1, b2)) {
        expr_ref r1 = mk_der_op(k, a, b1);
        expr_ref r2 = mk_der_op(k, a, b2);
        result = mk_ite(cb, r1, r2);
        return result;
    }
    switch (k) {
    case OP_RE_INTERSECT:
        if (BR_FAILED == mk_re_inter(a, b, result))
            result = re().mk_inter(a, b);
        break;
    case OP_RE_UNION:
        if (BR_FAILED == mk_re_union(a, b, result))
            result = re().mk_union(a, b);
        break;
    case OP_RE_CONCAT:
        if (BR_FAILED == mk_re_concat(a, b, result))
            result = re().mk_concat(a, b);
        break;
    default:
        UNREACHABLE();
        break;
    }

    return result;
}

expr_ref seq_rewriter::mk_der_op(decl_kind k, expr* a, expr* b) {
    expr_ref _a(a, m()), _b(b, m());
    expr_ref result(m());

    // Pre-simplification assumes that none of the
    // transformations hide ite sub-terms, 
    // Rewriting that changes associativity of
    // operators may hide ite sub-terms.

    switch (k) {
    case OP_RE_INTERSECT:
        if (BR_FAILED != mk_re_inter0(a, b, result))
            return result;
        break;
    case OP_RE_UNION:
        if (BR_FAILED != mk_re_union0(a, b, result))
            return result;
        break;
    case OP_RE_CONCAT:
        if (BR_FAILED != mk_re_concat(a, b, result))
            return result;
        break;
    default:
        break;
    }
    result = m_op_cache.find(k, a, b, nullptr);
    if (!result) {
        result = mk_der_op_rec(k, a, b);
        m_op_cache.insert(k, a, b, nullptr, result);
    }
    CASSERT("seq_regex", check_deriv_normal_form(result));
    return result;
}

expr_ref seq_rewriter::mk_der_compl(expr* r) {
    STRACE("seq_verbose", tout << "mk_der_compl: " << mk_pp(r, m())
                               << std::endl;);
    expr_ref result(m_op_cache.find(OP_RE_COMPLEMENT, r, nullptr, nullptr), m());
    if (!result) {
        expr* c = nullptr, * r1 = nullptr, * r2 = nullptr;
        if (re().is_antimorov_union(r, r1, r2)) {
            // Convert union to intersection
            // Result: Antimorov union at top level is lost, pushed inside ITEs
            expr_ref res1(m()), res2(m());
            res1 = mk_der_compl(r1);
            res2 = mk_der_compl(r2);
            result = mk_der_inter(res1, res2);
        }
        else if (m().is_ite(r, c, r1, r2)) {
            result = m().mk_ite(c, mk_der_compl(r1), mk_der_compl(r2));
        }
        else if (BR_FAILED == mk_re_complement(r, result))
            result = re().mk_complement(r);        
        m_op_cache.insert(OP_RE_COMPLEMENT, r, nullptr, nullptr, result);
    }
    CASSERT("seq_regex", check_deriv_normal_form(result));
    return result;
}

/*
    Make an re_predicate with an arbitrary condition cond, enforcing
    derivative normal form on how conditions are written.

    Tries to rewrite everything to (ele <= x) constraints:
    (ele = a) => ite(ele <= a-1, none, ite(ele <= a, epsilon, none))
    (a = ele) => "
    (a <= ele) => ite(ele <= a-1, none, epsilon)
    (not p)   => mk_der_compl(...)
    (p and q) => mk_der_inter(...)
    (p or q)  => mk_der_union(...)

    Postcondition: result is in BDD form
*/
expr_ref seq_rewriter::mk_der_cond(expr* cond, expr* ele, sort* seq_sort) {
    STRACE("seq_verbose", tout << "mk_der_cond: "
        <<  mk_pp(cond, m()) << ", " << mk_pp(ele, m()) << std::endl;);
    sort *ele_sort = nullptr;
    VERIFY(u().is_seq(seq_sort, ele_sort));
    SASSERT(ele_sort == ele->get_sort());
    expr *c1 = nullptr, *c2 = nullptr, *ch1 = nullptr, *ch2 = nullptr;
    unsigned ch = 0;
    expr_ref result(m()), r1(m()), r2(m());
    if (m().is_eq(cond, ch1, ch2) && u().is_char(ch1)) {
        r1 = u().mk_le(ch1, ch2);
        r1 = mk_der_cond(r1, ele, seq_sort);
        r2 = u().mk_le(ch2, ch1);
        r2 = mk_der_cond(r2, ele, seq_sort);
        result = mk_der_inter(r1, r2);
    }
    else if (u().is_char_le(cond, ch1, ch2) &&
             u().is_const_char(ch1, ch) && (ch2 == ele)) {
        if (ch > 0) {
            result = u().mk_char(ch - 1);
            result = u().mk_le(ele, result);
            result = re_predicate(result, seq_sort);
            result = mk_der_compl(result);
        }
        else {
            result = m().mk_true();
            result = re_predicate(result, seq_sort);
        }
    }
    else if (m().is_not(cond, c1)) {
        result = mk_der_cond(c1, ele, seq_sort);
        result = mk_der_compl(result);
    }
    else if (m().is_and(cond, c1, c2)) {
        r1 = mk_der_cond(c1, ele, seq_sort);
        r2 = mk_der_cond(c2, ele, seq_sort);
        result = mk_der_inter(r1, r2);
    }
    else if (m().is_or(cond, c1, c2)) {
        r1 = mk_der_cond(c1, ele, seq_sort);
        r2 = mk_der_cond(c2, ele, seq_sort);
        result = mk_der_union(r1, r2);
    }
    else {
        result = re_predicate(cond, seq_sort);
    }
    STRACE("seq_verbose", tout << "mk_der_cond result: "
        <<  mk_pp(result, m()) << std::endl;);
    CASSERT("seq_regex", check_deriv_normal_form(result));
    return result;
}

expr_ref seq_rewriter::mk_derivative_rec(expr* ele, expr* r) {
    expr_ref result(m());
    sort* seq_sort = nullptr, *ele_sort = nullptr;
    VERIFY(m_util.is_re(r, seq_sort));
    VERIFY(m_util.is_seq(seq_sort, ele_sort));
    SASSERT(ele_sort == ele->get_sort());
    expr* r1 = nullptr, *r2 = nullptr, *p = nullptr;
    auto mk_empty = [&]() { return expr_ref(re().mk_empty(r->get_sort()), m()); };
    unsigned lo = 0, hi = 0;
    if (re().is_concat(r, r1, r2)) {
        expr_ref is_n = is_nullable(r1);
        expr_ref dr1 = mk_derivative(ele, r1);
        result = mk_der_concat(dr1, r2);
        if (m().is_false(is_n)) {
            return result;
        }
        expr_ref dr2 = mk_derivative(ele, r2);
        is_n = re_predicate(is_n, seq_sort);
        if (re().is_empty(dr2)) {
            //do not concatenate [], it is a deade-end 
            return result;
        }
        else {
            // Instead of mk_der_union here, we use mk_der_antimorov_union to
            // force the two cases to be considered separately and lifted to
            // the top level. This avoids blowup in cases where determinization
            // is expensive.
            return mk_der_antimorov_union(result, mk_der_concat(is_n, dr2));
        }
    }
    else if (re().is_star(r, r1)) {
        return mk_der_concat(mk_derivative(ele, r1), r);
    }
    else if (re().is_plus(r, r1)) {
        expr_ref star(re().mk_star(r1), m());
        return mk_derivative(ele, star);
    }
    else if (re().is_union(r, r1, r2)) {
        return mk_der_union(mk_derivative(ele, r1), mk_derivative(ele, r2));
    }
    else if (re().is_intersection(r, r1, r2)) {
        return mk_der_inter(mk_derivative(ele, r1), mk_derivative(ele, r2));
    }
    else if (re().is_diff(r, r1, r2)) {
        return mk_der_inter(mk_derivative(ele, r1), mk_der_compl(mk_derivative(ele, r2)));
    }
    else if (m().is_ite(r, p, r1, r2)) {
        // there is no BDD normalization here
        result = m().mk_ite(p, mk_derivative(ele, r1), mk_derivative(ele, r2));
        return result;
    }
    else if (re().is_opt(r, r1)) {
        return mk_derivative(ele, r1);
    }
    else if (re().is_complement(r, r1)) {
        return mk_der_compl(mk_derivative(ele, r1));
    }
    else if (re().is_loop(r, r1, lo)) {
        if (lo > 0) {
            lo--;
        }
        result = mk_derivative(ele, r1);
        //do not concatenate with [] (emptyset)
        if (re().is_empty(result)) {
            return result;
        }
        else {
            //do not create loop r1{0,}, instead create r1*
            return mk_der_concat(result, (lo == 0 ? re().mk_star(r1) : re().mk_loop(r1, lo)));
        }
    }
    else if (re().is_loop(r, r1, lo, hi)) {
        if (hi == 0) {
            return mk_empty();
        }
        hi--;
        if (lo > 0) {
            lo--;
        }
        result = mk_derivative(ele, r1);
        //do not concatenate with [] (emptyset) or handle the rest of the loop if no more iterations remain
        if (re().is_empty(result) || hi == 0) {
            return result;
        }
        else {
            return mk_der_concat(result, re().mk_loop(r1, lo, hi));
        }
    }
    else if (re().is_full_seq(r) ||
             re().is_empty(r)) {
        return expr_ref(r, m());
    }
    else if (re().is_to_re(r, r1)) {
        // r1 is a string here (not a regexp)
        expr_ref hd(m()), tl(m());
        if (get_head_tail(r1, hd, tl)) {
            // head must be equal; if so, derivative is tail
            // Use mk_der_cond to normalize
            STRACE("seq_verbose", tout << "deriv to_re" << std::endl;);
            result = m().mk_eq(ele, hd);
            result = mk_der_cond(result, ele, seq_sort);
            expr_ref r1(re().mk_to_re(tl), m());
            result = mk_der_concat(result, r1);
            return result;
        }
        else if (str().is_empty(r1)) {
            //observe: str().is_empty(r1) checks that r = () = epsilon
            //while mk_empty() = [], because deriv(epsilon) = [] = nothing
            return mk_empty();
        }
        else if (str().is_itos(r1)) {
            //
            // here r1 = (str.from_int r2) and r2 is non-ground 
            // or else the expression would have been simplified earlier
            // so r1 must be nonempty and must consists of decimal digits 
            // '0' <= elem <= '9'
            // if ((isdigit ele) and (ele = (hd r1))) then (to_re (tl r1)) else []
            //
            hd = mk_seq_first(r1);
            m_br.mk_and(u().mk_le(m_util.mk_char('0'), ele), u().mk_le(ele, m_util.mk_char('9')), 
                m().mk_and(m().mk_not(m().mk_eq(r1, str().mk_empty(seq_sort))), m().mk_eq(hd, ele)), result);
            tl = re().mk_to_re(mk_seq_rest(r1));            
            return re_and(result, tl);
        }
        else {
            // recall: [] denotes the empty language (nothing) regex, () denotes epsilon or empty sequence
            // construct the term (if (r1 != () and (ele = (first r1)) then (to_re (rest r1)) else []))
            hd = mk_seq_first(r1);
            m_br.mk_and(m().mk_not(m().mk_eq(r1, str().mk_empty(seq_sort))), m().mk_eq(hd, ele), result);
            tl = re().mk_to_re(mk_seq_rest(r1));
            return re_and(result, tl);
        }
    }
    else if (re().is_reverse(r, r1)) {
        if (re().is_to_re(r1, r2)) {
            // First try to exctract hd and tl such that r = hd ++ tl and |tl|=1
            expr_ref hd(m()), tl(m());
            if (get_head_tail_reversed(r2, hd, tl)) {
                // Use mk_der_cond to normalize
                STRACE("seq_verbose", tout << "deriv reverse to_re" << std::endl;);
                result = m().mk_eq(ele, tl);
                result = mk_der_cond(result, ele, seq_sort);
                result = mk_der_concat(result, re().mk_reverse(re().mk_to_re(hd)));
                return result;
            }
            else if (str().is_empty(r2)) {
                return mk_empty();
            }
            else {
                // construct the term (if (r2 != () and (ele = (last r2)) then reverse(to_re (butlast r2)) else []))
                // hd = first of reverse(r2) i.e. last of r2
                // tl = rest of reverse(r2) i.e. butlast of r2
                //hd = str().mk_nth_i(r2, m_autil.mk_sub(str().mk_length(r2), one()));
                hd = mk_seq_last(r2);
                m_br.mk_and(m().mk_not(m().mk_eq(r2, str().mk_empty(seq_sort))), m().mk_eq(hd, ele), result);
                tl = re().mk_to_re(mk_seq_butlast(r2));
                return re_and(result, re().mk_reverse(tl));
            }
        }
    }
    else if (re().is_range(r, r1, r2)) {
        // r1, r2 are sequences.
        zstring s1, s2;
        if (str().is_string(r1, s1) && str().is_string(r2, s2)) {
            if (s1.length() == 1 && s2.length() == 1) {
                expr_ref ch1(m_util.mk_char(s1[0]), m());
                expr_ref ch2(m_util.mk_char(s2[0]), m());
                // Use mk_der_cond to normalize
                STRACE("seq_verbose", tout << "deriv range zstring" << std::endl;);
                expr_ref p1(u().mk_le(ch1, ele), m());
                p1 = mk_der_cond(p1, ele, seq_sort);
                expr_ref p2(u().mk_le(ele, ch2), m());
                p2 = mk_der_cond(p2, ele, seq_sort);
                result = mk_der_inter(p1, p2);
                return result;
            }
            else {
                return mk_empty();
            }
        }
        expr* e1 = nullptr, * e2 = nullptr;
        if (str().is_unit(r1, e1) && str().is_unit(r2, e2)) {
            SASSERT(u().is_char(e1));
            // Use mk_der_cond to normalize
            STRACE("seq_verbose", tout << "deriv range str" << std::endl;);
            expr_ref p1(u().mk_le(e1, ele), m());
            p1 = mk_der_cond(p1, ele, seq_sort);
            expr_ref p2(u().mk_le(ele, e2), m());
            p2 = mk_der_cond(p2, ele, seq_sort);
            result = mk_der_inter(p1, p2);
            return result;
        }
    }
    else if (re().is_full_char(r)) {
        return expr_ref(re().mk_to_re(str().mk_empty(seq_sort)), m());
    }
    else if (re().is_of_pred(r, p)) {
        array_util array(m());
        expr* args[2] = { p, ele };
        result = array.mk_select(2, args);
        // Use mk_der_cond to normalize
        STRACE("seq_verbose", tout << "deriv of_pred" << std::endl;);
        return mk_der_cond(result, ele, seq_sort);
    }
    // stuck cases: re.derivative, re variable,
    return expr_ref(re().mk_derivative(ele, r), m());
}

/*************************************************
 *****          End Derivative Code          *****
 *************************************************/


/*
 * pattern match against all ++ "abc" ++ all ++ "def" ++ all regexes.
*/
bool seq_rewriter::is_re_contains_pattern(expr* r, vector<expr_ref_vector>& patterns) {
    expr* r1 = nullptr, *r2 = nullptr, *s = nullptr;
    if (re().is_concat(r, r1, r2) && re().is_full_seq(r1)) {
        r = r2;
        patterns.push_back(expr_ref_vector(m()));
    }
    else {
        return false;
    }
    while (re().is_concat(r, r1, r2)) {
        if (re().is_to_re(r1, s))
            patterns.back().push_back(s);
        else if (re().is_full_seq(r1))
            patterns.push_back(expr_ref_vector(m()));
        else
            return false;
        r = r2;
    }
    return re().is_full_seq(r);
}

/*
 * return true if the sequences p1, p2 cannot overlap in any way.
 * assume |p1| <= |p2|
 *   no suffix of p1 is a prefix of p2
 *   no prefix of p1 is a suffix of p2
 *   p1 is not properly contained in p2
 */
bool seq_rewriter::non_overlap(zstring const& s1, zstring const& s2) const {
    unsigned sz1 = s1.length(), sz2 = s2.length();
    if (sz1 > sz2) 
        return non_overlap(s2, s1);
    auto can_overlap = [&](unsigned start1, unsigned end1, unsigned start2) {
        for (unsigned i = start1; i < end1; ++i) {
            if (s1[i] != s2[start2 + i])
                return false;
        }
        return true;
    };
    for (unsigned i = 1; i < sz1; ++i) 
        if (can_overlap(i, sz1, 0))
            return false;
    for (unsigned j = 0; j + sz1 < sz2; ++j) 
        if (can_overlap(0, sz1, j))
            return false;
    for (unsigned j = sz2 - sz1; j < sz2; ++j) 
        if (can_overlap(0, sz2 - j, j))
            return false;
    return true;
}

bool seq_rewriter::non_overlap(expr_ref_vector const& p1, expr_ref_vector const& p2) const {
    unsigned sz1 = p1.size(), sz2 = p2.size();
    if (sz1 > sz2) 
        return non_overlap(p2, p1);
    if (sz1 == 0 || sz2 == 0)
        return false;
    zstring s1, s2;
    if (sz1 == 1 && sz2 == 1 && str().is_string(p1[0], s1) && str().is_string(p2[0], s2))
        return non_overlap(s1, s2);
    for (expr* e : p1) 
        if (!str().is_unit(e))
            return false;
    for (expr* e : p2) 
        if (!str().is_unit(e))
            return false;
    auto can_overlap = [&](unsigned start1, unsigned end1, unsigned start2) {
        for (unsigned i = start1; i < end1; ++i) {
            if (m().are_distinct(p1[i], p2[start2 + i]))
                return false;
            if (!m().are_equal(p1[i], p2[start2 + i]))
                return true;
        }
        return true;
    };
    for (unsigned i = 1; i < sz1; ++i) 
        if (can_overlap(i, sz1, 0))
            return false;
    for (unsigned j = 0; j + sz1 < sz2; ++j) 
        if (can_overlap(0, sz1, j))
            return false;
    for (unsigned j = sz2 - sz1; j < sz2; ++j) 
        if (can_overlap(0, sz2 - j, j))
            return false;
    return true;
}

/**
  simplify extended contains patterns into simpler membership constraints
       (x ++ "abc" ++ s) in (all ++ "de" ++ all ++ "ee" ++ all ++ "ff" ++ all)
  => 
       ("abc" ++ s) in (all ++ "de" ++ all ++ "ee" ++ all ++ "ff" ++ all)
   or  x in (all ++ "de" ++ all)                & ("abc" ++ s) in (all ++ "ee" ++ all ++ "ff" ++ all)
   or  x in (all ++ "de" ++ all ++ "ee" ++ all) & ("abc" ++ s) in (all ++ "ff" ++ all)
   or  x in (all ++ "de" ++ all ++ "ee" ++ all ++ "ff" ++ all) & .. simplifies to true ..
*/

bool seq_rewriter::rewrite_contains_pattern(expr* a, expr* b, expr_ref& result) {
    vector<expr_ref_vector> patterns;
    expr* x = nullptr, *y = nullptr, *z = nullptr, *u = nullptr;
    if (!str().is_concat(a, x, y))
        return false;
    if (!is_re_contains_pattern(b, patterns)) 
        return false;
    m_lhs.reset();        
    u = y;
    while (str().is_concat(u, z, u) && (str().is_unit(z) || str().is_string(z))) {
        m_lhs.push_back(z);
    }
    for (auto const& p : patterns)
        if (!non_overlap(p, m_lhs))
            return false;

    expr_ref_vector fmls(m());
    sort* rs = b->get_sort();
    expr_ref full(re().mk_full_seq(rs), m()), prefix(m()), suffix(m());
    fmls.push_back(re().mk_in_re(y, b));
    prefix = full;
    for (unsigned i = 0; i < patterns.size(); ++i) {
        for (expr* e : patterns[i])
            prefix = re().mk_concat(prefix, re().mk_to_re(e));
        prefix = re().mk_concat(prefix, full);
        suffix = full;
        for (unsigned j = i + 1; j < patterns.size(); ++j) {
            for (expr* e : patterns[j])
                suffix = re().mk_concat(suffix, re().mk_to_re(e));
            suffix = re().mk_concat(suffix, full);
        }
        fmls.push_back(m().mk_and(re().mk_in_re(x, prefix),
                                  re().mk_in_re(y, suffix)));
    }
    result = mk_or(fmls);
    return true;    
}

/*
    a in empty -> false
    a in full -> true
    a in (str.to_re a') -> (a == a')
    "" in b -> is_nullable(b)
    (ele + tail) in b -> tail in (derivative e b)
    (head + ele) in b -> head in (right-derivative e b)

Other rewrites:
    s in b1 ++ b2, min_len(b1) = max_len(b2) != UINT_MAX -> 
           (seq.len s) >= min_len(b1) & 
           (seq.extract s 0 min_len(b1)) in b1 & 
           (seq.extract s min_len(b1) (- (seq.len s) min_len(b1))) in b2

    similar for tail of regex

Disabled rewrite:
   s + "ab" + t in all ++ "c" ++ all ++ .... ++ "z" ++ all
   => 
   disjunctions that cover cases where s overlaps given that "ab" does
   not overlap with any of the sequences.
   It is disabled because the solver doesn't handle disjunctions of regexes well.

TBD:
Enable rewrite when R = R1|R2 and derivative cannot make progress: 's in R' ==> 's in R1' | 's in R2'
cannot make progress here means that R1 or R2 starts with an uninterpreted symbol
This will help propagate cases like "abc"X in opt(to_re(X)) to equalities.
*/
br_status seq_rewriter::mk_str_in_regexp(expr* a, expr* b, expr_ref& result) {

    STRACE("seq_verbose", tout << "mk_str_in_regexp: " << mk_pp(a, m())
                               << ", " << mk_pp(b, m()) << std::endl;);

    if (re().is_empty(b)) {
        result = m().mk_false();
        return BR_DONE;
    }
    if (re().is_full_seq(b)) {
        result = m().mk_true();
        return BR_DONE;
    }
    expr_ref b_s(m());
    if (lift_str_from_to_re(b, b_s)) {
       result = m_br.mk_eq_rw(a, b_s);
       return BR_REWRITE_FULL;
    }
    expr* b1 = nullptr;
    expr* eps = nullptr;
    if (re().is_opt(b, b1) ||
        (re().is_union(b, b1, eps) && re().is_epsilon(eps)) ||
        (re().is_union(b, eps, b1) && re().is_epsilon(eps)))
    {
        result = m().mk_ite(m().mk_eq(str().mk_length(a), zero()),
            m().mk_true(),
            re().mk_in_re(a, b1));
        return BR_REWRITE_FULL;
    }
    if (str().is_empty(a)) {
        result = is_nullable(b);
        if (str().is_in_re(result))
            return BR_DONE;
        else
            return BR_REWRITE_FULL;
    }

    expr_ref hd(m()), tl(m());
    if (get_head_tail(a, hd, tl)) {
        //result = re().mk_in_re(tl, re().mk_derivative(hd, b));
        //result = re().mk_in_re(tl, mk_derivative(hd, b));
        result = mk_in_antimirov(tl, mk_antimirov_deriv(hd, b, m().mk_true()));
        return BR_REWRITE_FULL;
    }

    if (get_head_tail_reversed(a, hd, tl)) {
        result = re().mk_reverse(re().mk_derivative(tl, re().mk_reverse(b)));
        result = re().mk_in_re(hd, result);
        return BR_REWRITE_FULL;
    }

    if (get_re_head_tail(b, hd, tl)) {
        SASSERT(re().min_length(hd) == re().max_length(hd));
        expr_ref len_hd(m_autil.mk_int(re().min_length(hd)), m()); 
        expr_ref len_a(str().mk_length(a), m());
        expr_ref len_tl(m_autil.mk_sub(len_a, len_hd), m());
        result = m().mk_and(m_autil.mk_ge(len_a, len_hd),
                            re().mk_in_re(str().mk_substr(a, zero(), len_hd), hd),
                            re().mk_in_re(str().mk_substr(a, len_hd, len_tl), tl));
        return BR_REWRITE_FULL;
    }
    if (get_re_head_tail_reversed(b, hd, tl)) {
        SASSERT(re().min_length(tl) == re().max_length(tl));
        expr_ref len_tl(m_autil.mk_int(re().min_length(tl)), m());
        expr_ref len_a(str().mk_length(a), m());
        expr_ref len_hd(m_autil.mk_sub(len_a, len_tl), m());
        expr* s = nullptr;
        result = m().mk_and(m_autil.mk_ge(len_a, len_tl),
            re().mk_in_re(str().mk_substr(a, zero(), len_hd), hd),
            (re().is_to_re(tl, s) ? m().mk_eq(s, str().mk_substr(a, len_hd, len_tl)) :
                re().mk_in_re(str().mk_substr(a, len_hd, len_tl), tl)));
        return BR_REWRITE_FULL;
    }

#if 0
    unsigned len = 0;
    if (has_fixed_length_constraint(b, len)) {
        expr_ref len_lim(m().mk_eq(m_autil.mk_int(len), str().mk_length(a)), m());
        // this forces derivatives. Perhaps not a good thing for intersections.
        // alternative is to hoist out the smallest length constraining regex
        // and keep the result for the sequence expression that is kept without rewriting
        // or alternative is to block rewriting on this expression in some way.
        expr_ref_vector args(m());
        for (unsigned i = 0; i < len; ++i) {
            args.push_back(str().mk_unit(str().mk_nth_i(a, m_autil.mk_int(i))));
        }
        expr_ref in_re(re().mk_in_re(str().mk_concat(args, a->get_sort()), b), m());
        result = m().mk_and(len_lim, in_re);
        return BR_REWRITE_FULL;
    }
#endif

    // Disabled rewrites
    if (false && re().is_complement(b, b1)) {
        result = m().mk_not(re().mk_in_re(a, b1));
        return BR_REWRITE2;
    }
    if (false && rewrite_contains_pattern(a, b, result))
        return BR_REWRITE_FULL;

    return BR_FAILED;
}

bool seq_rewriter::has_fixed_length_constraint(expr* a, unsigned& len) {
    unsigned minl = re().min_length(a), maxl = re().max_length(a);
    len = minl;
    return minl == maxl;
}

bool seq_rewriter::lift_str_from_to_re_ite(expr* r, expr_ref& result)
{
    expr* cond = nullptr, * then_r = nullptr, * else_r = nullptr;
    expr_ref then_s(m());
    expr_ref else_s(m());
    if (m().is_ite(r, cond, then_r, else_r) &&
        lift_str_from_to_re(then_r, then_s) &&
        lift_str_from_to_re(else_r, else_s)) {
        result = m().mk_ite(cond, then_s, else_s);
        return true;
    }
    return false;
}

bool seq_rewriter::lift_str_from_to_re(expr* r, expr_ref& result)
{
    expr* s = nullptr;
    if (re().is_to_re(r, s)) {
        result = s;
        return true;
    }
    return lift_str_from_to_re_ite(r, result);
}

br_status seq_rewriter::mk_str_to_regexp(expr* a, expr_ref& result) {
    return BR_FAILED;
}

/*
    easy cases:
    .* ++ .* -> .*
    [] ++ r -> []
    r ++ [] -> []
    r ++ "" -> r
    "" ++ r -> r

    to_re and star:
    (str.to_re s1) ++ (str.to_re s2) -> (str.to_re (s1 ++ s2))
    r* ++ r* -> r*
    r* ++ r -> r ++ r*
*/
br_status seq_rewriter::mk_re_concat(expr* a, expr* b, expr_ref& result) {
    if (re().is_full_seq(a) && re().is_full_seq(b)) {
        result = a;
        return BR_DONE;
    }
    if (re().is_empty(a)) {
        result = a;
        return BR_DONE;
    }
    if (re().is_empty(b)) {
        result = b;
        return BR_DONE;
    }
    if (re().is_epsilon(a)) {
        result = b;
        return BR_DONE;
    }
    if (re().is_epsilon(b)) {
        result = a;
        return BR_DONE;
    }
    expr_ref a_str(m());
    expr_ref b_str(m());
    if (lift_str_from_to_re(a, a_str) && lift_str_from_to_re(b, b_str)) {
        result = re().mk_to_re(str().mk_concat(a_str, b_str));
        return BR_REWRITE2;
    }
    expr* a1 = nullptr, *b1 = nullptr;
    if (re().is_to_re(a, a1) && re().is_to_re(b, b1)) {
        result = re().mk_to_re(str().mk_concat(a1, b1));
        return BR_DONE;
    }
    if (re().is_star(a, a1) && re().is_star(b, b1) && a1 == b1) {
        result = a;
        return BR_DONE;
    }
    if (re().is_star(a, a1) && a1 == b) {
        result = re().mk_concat(b, a);
        return BR_DONE;
    }
    unsigned lo1, hi1, lo2, hi2;

    if (re().is_loop(a, a1, lo1, hi1) && lo1 <= hi1 && re().is_loop(b, b1, lo2, hi2) && lo2 <= hi2 && a1 == b1) {
        result = re().mk_loop(a1, lo1 + lo2, hi1 + hi2);
        return BR_DONE;
    }
    if (re().is_loop(a, a1, lo1) && re().is_loop(b, b1, lo2) && a1 == b1) {
        result = re().mk_loop(a1, lo1 + lo2);
        return BR_DONE;
    }
    for (unsigned i = 0; i < 2; ++i) {
        // (loop a lo1) + (loop a lo2 hi2) = (loop a lo1 + lo2) 
        if (re().is_loop(a, a1, lo1) && re().is_loop(b, b1, lo2, hi2) && lo2 <= hi2 && a1 == b1) {
            result = re().mk_loop(a1, lo1 + lo2);
            return BR_DONE;
        }
        // (loop a lo1 hi1) + a* = (loop a lo1)
        if (re().is_loop(a, a1, lo1, hi1) && re().is_star(b, b1) && a1 == b1) {
            result = re().mk_loop(a1, lo1);
            return BR_DONE;
        }
        // (loop a lo1) + a* = (loop a lo1)
        if (re().is_loop(a, a1, lo1) && re().is_star(b, b1) && a1 == b1) {
            result = a;
            return BR_DONE;
        }
        // (loop a lo1 hi1) + a = (loop a lo1+1 hi1+1)
        if (re().is_loop(a, a1, lo1, hi1) && lo1 <= hi1 && a1 == b) {
            result = re().mk_loop(a1, lo1+1, hi1+1);
            return BR_DONE;
        }
        std::swap(a, b);
    }
    return BR_FAILED;
}

bool seq_rewriter::are_complements(expr* r1, expr* r2) const {
    expr* r = nullptr;
    if (re().is_complement(r1, r) && r == r2)
        return true;
    if (re().is_complement(r2, r) && r == r1)
        return true;
    return false;
}

/*
 * basic subset checker.
 */
bool seq_rewriter::is_subset(expr* r1, expr* r2) const {
    // return false;
    expr* ra1 = nullptr, *ra2 = nullptr, *ra3 = nullptr;
    expr* rb1 = nullptr, *rb2 = nullptr, *rb3 = nullptr;
    if (re().is_complement(r1, ra1) && 
        re().is_complement(r2, rb1)) {
        return is_subset(rb1, ra1);
    }
    auto is_concat = [&](expr* r, expr*& a, expr*& b, expr*& c) {
        return re().is_concat(r, a, b) && re().is_concat(b, b, c);
    };
    while (true) {
        if (r1 == r2)
            return true;
        if (re().is_full_seq(r2))
            return true;
        if (is_concat(r1, ra1, ra2, ra3) &&
            is_concat(r2, rb1, rb2, rb3) && ra1 == rb1 && ra2 == rb2) {
            r1 = ra3;
            r2 = rb3;
            continue;
        }
        if (re().is_concat(r1, ra1, ra2) && 
            re().is_concat(r2, rb1, rb2) && re().is_full_seq(rb1)) {
            r1 = ra2;
            continue;
        }
        return false;
    }
}

br_status seq_rewriter::mk_re_union0(expr* a, expr* b, expr_ref& result) {
    if (a == b) {
        result = a;
        return BR_DONE;
    }
    if (re().is_empty(a)) {
        result = b;
        return BR_DONE;
    }
    if (re().is_empty(b)) {
        result = a;
        return BR_DONE;
    }
    if (re().is_full_seq(a)) {
        result = a;
        return BR_DONE;
    }
    if (re().is_full_seq(b)) {
        result = b;
        return BR_DONE;
    }
    if (re().is_star(a) && re().is_epsilon(b)) {
        result = a;
        return BR_DONE;
    }
    if (re().is_star(b) && re().is_epsilon(a)) {
        result = b;
        return BR_DONE;
    }
    return BR_FAILED;
}

/*
  (a + a) = a
  (a + eps) = a
  (eps + a) = a
*/
br_status seq_rewriter::mk_re_union(expr* a, expr* b, expr_ref& result) {
    br_status st = mk_re_union0(a, b, result);
    if (st != BR_FAILED)
        return st;
    auto mk_full = [&]() { return re().mk_full_seq(a->get_sort()); };
    if (are_complements(a, b)) {
        result = mk_full();
        return BR_DONE;
    }
        
    expr* a1 = nullptr, *a2 = nullptr;
    expr* b1 = nullptr, *b2 = nullptr;
    // ensure union is right-associative
    // and swap-sort entries 
    if (re().is_union(a, a1, a2)) {
        result = re().mk_union(a1, re().mk_union(a2, b));
        return BR_REWRITE2;
    }
        
    auto get_id = [&](expr* e) { re().is_complement(e, e); return e->get_id(); };
    if (re().is_union(b, b1, b2)) {
        if (is_subset(a, b1)) {
            result = b;
            return BR_DONE;
        }
        if (is_subset(b1, a)) {
            result = re().mk_union(a, b2);
            return BR_REWRITE1;
        }
        if (are_complements(a, b1)) {
            result = mk_full();
            return BR_DONE;
        }
        if (get_id(a) > get_id(b1)) {
            result = re().mk_union(b1, re().mk_union(a, b2));
            return BR_REWRITE2;
        }
    }
    else {
        if (is_subset(a, b)) {
            result = b;
            return BR_DONE;
        }
        if (is_subset(b, a)) {
            result = a;
            return BR_DONE;
        }
        if (get_id(a) > get_id(b)) {
            result = re().mk_union(b, a);
            return BR_DONE;
        }
    }
    return BR_FAILED;
}

/*
    comp(intersect e1 e2) -> union comp(e1) comp(e2)
    comp(union e1 e2) -> intersect comp(e1) comp(e2)
    comp(none) -> all
    comp(all) -> none
    comp(comp(e1)) -> e1
    comp(epsilon) -> .+
*/
br_status seq_rewriter::mk_re_complement(expr* a, expr_ref& result) {
    expr *e1 = nullptr, *e2 = nullptr;
    if (re().is_intersection(a, e1, e2)) {
        result = re().mk_union(re().mk_complement(e1), re().mk_complement(e2));
        return BR_REWRITE2;
    }
    if (re().is_union(a, e1, e2)) {
        result = re().mk_inter(re().mk_complement(e1), re().mk_complement(e2));
        return BR_REWRITE2;
    }
    if (re().is_empty(a)) {
        result = re().mk_full_seq(a->get_sort());
        return BR_DONE;
    }
    if (re().is_full_seq(a)) {
        result = re().mk_empty(a->get_sort());
        return BR_DONE;
    }
    if (re().is_complement(a, e1)) {
        result = e1;
        return BR_DONE;
    }
    if (re().is_to_re(a, e1) && str().is_empty(e1)) {
        result = re().mk_plus(re().mk_full_char(a->get_sort()));
        return BR_DONE;
    }
    return BR_FAILED;
}


br_status seq_rewriter::mk_re_inter0(expr* a, expr* b, expr_ref& result) {
    if (a == b) {
        result = a;
        return BR_DONE;
    }
    if (re().is_empty(a)) {
        result = a;
        return BR_DONE;
    }
    if (re().is_empty(b)) {
        result = b;
        return BR_DONE;
    }
    if (re().is_full_seq(a)) {
        result = b;
        return BR_DONE;
    }
    if (re().is_full_seq(b)) {
        result = a;
        return BR_DONE;
    }
    return BR_FAILED;
}

/**
    (r n r) = r
    (emp n r) = emp
    (r n emp) = emp
    (all n r) = r
    (r n all) = r
    (r n comp(r)) = emp
    (comp(r) n r) = emp
    (r n to_re(s)) = ite (s in r) to_re(s) emp
    (to_re(s) n r) = "
 */
br_status seq_rewriter::mk_re_inter(expr* a, expr* b, expr_ref& result) {
    br_status st = mk_re_inter0(a, b, result);
    if (st != BR_FAILED)
        return st;
    auto mk_empty = [&]() { return re().mk_empty(a->get_sort()); };
    if (are_complements(a, b)) {
        result = mk_empty();
        return BR_DONE;
    }
    expr* a1 = nullptr, *a2 = nullptr;
    expr* b1 = nullptr, *b2 = nullptr;

    // ensure intersection is right-associative
    // and swap-sort entries 
    if (re().is_intersection(a, a1, a2)) {
        result = re().mk_inter(a1, re().mk_inter(a2, b));
        return BR_REWRITE2;
    }
    auto get_id = [&](expr* e) { re().is_complement(e, e); return e->get_id(); };
    if (re().is_intersection(b, b1, b2)) {
        if (is_subset(b1, a)) {
            result = b;
            return BR_DONE;
        }
        if (is_subset(a, b1)) {
            result = re().mk_inter(a, b2);
            return BR_REWRITE1;
        }
        if (are_complements(a, b1)) {
            result = mk_empty();
            return BR_DONE;
        }
        if (get_id(a) > get_id(b1)) {
            result = re().mk_inter(b1, re().mk_inter(a, b2));
            return BR_REWRITE2;
        }
    }
    else {
        if (get_id(a) > get_id(b)) {
            result = re().mk_inter(b, a);
            return BR_DONE;
        }
        if (is_subset(a, b)) {
            result = a;
            return BR_DONE;
        }
        if (is_subset(b, a)) {
            result = b;
            return BR_DONE;
        }
    }
    if (re().is_to_re(b)) 
        std::swap(a, b);
    expr* s = nullptr;
    if (re().is_to_re(a, s)) {
        result = m().mk_ite(re().mk_in_re(s, b), a, re().mk_empty(a->get_sort()));
        return BR_REWRITE2;
    }
    return BR_FAILED;
}

br_status seq_rewriter::mk_re_diff(expr* a, expr* b, expr_ref& result) {
    result = re().mk_inter(a, re().mk_complement(b));
    return BR_REWRITE2;
}


br_status seq_rewriter::mk_re_loop(func_decl* f, unsigned num_args, expr* const* args, expr_ref& result) {
    rational n1, n2;
    unsigned lo, hi, lo2, hi2, np;
    expr* a = nullptr;
    switch (num_args) {
    case 1: 
        np = f->get_num_parameters();
        lo2 = np > 0 ? f->get_parameter(0).get_int() : 0;
        hi2 = np > 1 ? f->get_parameter(1).get_int() : lo2;
        if  (np == 2 && (lo2 > hi2 || hi2 < 0)) {
            result = re().mk_empty(args[0]->get_sort());
            return BR_DONE;
        }
        if (np == 1 && lo2 < 0) {
            result = re().mk_empty(args[0]->get_sort());
            return BR_DONE;
        }
        // (loop a 0 0) = ""
        if (np == 2 && lo2 == 0 && hi2 == 0) {
            result = re().mk_to_re(str().mk_empty(re().to_seq(args[0]->get_sort())));
            return BR_DONE;
        }
        // (loop (loop a lo) lo2) = (loop lo*lo2)
        if (re().is_loop(args[0], a, lo) && np == 1) {
            result = re().mk_loop(a, lo2 * lo);
            return BR_REWRITE1;
        }
        // (loop (loop a l l) h h) = (loop a l*h l*h)
        if (re().is_loop(args[0], a, lo, hi) && np == 2 && lo == hi && lo2 == hi2) {
            result = re().mk_loop(a, lo2 * lo, hi2 * hi);
            return BR_REWRITE1;
        }
        // (loop a 1 1) = a
        if (np == 2 && lo2 == 1 && hi2 == 1) {
            result = args[0];
            return BR_DONE;
        }
        // (loop a 0) = a*
        if (np == 1 && lo2 == 0) {
            result = re().mk_star(args[0]);
            return BR_DONE;
        }
        break;
    case 2:
        if (m_autil.is_numeral(args[1], n1) && n1.is_unsigned()) {
            result = re().mk_loop(args[0], n1.get_unsigned());
            return BR_REWRITE1;
        }
        if (m_autil.is_numeral(args[1], n1) && n1 < 0) {
            result = re().mk_empty(args[0]->get_sort());
            return BR_DONE;
        }
        break;
    case 3:
        if (m_autil.is_numeral(args[1], n1) && n1.is_unsigned() &&
            m_autil.is_numeral(args[2], n2) && n2.is_unsigned()) {
            result = re().mk_loop(args[0], n1.get_unsigned(), n2.get_unsigned());
            return BR_REWRITE1;
        }
        break;
    default:
        break;
    }
    return BR_FAILED;
}

br_status seq_rewriter::mk_re_power(func_decl* f, expr* a, expr_ref& result) {
    unsigned p = f->get_parameter(0).get_int();
    result = re().mk_loop(a, p, p);
    return BR_REWRITE1;
}


/*
  a** = a*
  (a* + b)* = (a + b)*
  (a + b*)* = (a + b)*
  (a*b*)*   = (a + b)*
   a+* = a*
   emp* = ""
   all* = all   
   .+* = all
*/
br_status seq_rewriter::mk_re_star(expr* a, expr_ref& result) {
    expr* b, *c, *b1, *c1;
    if (re().is_star(a) || re().is_full_seq(a)) {
        result = a;
        return BR_DONE;
    }
    if (re().is_full_char(a)) {
        result = re().mk_full_seq(a->get_sort());
        return BR_DONE;
    }
    if (re().is_empty(a)) {
        sort* seq_sort = nullptr;
        VERIFY(m_util.is_re(a, seq_sort));
        result = re().mk_to_re(str().mk_empty(seq_sort));
        return BR_DONE;
    }
    if (re().is_to_re(a, b) && str().is_empty(b)) {
        result = a;
        return BR_DONE;
    }
    if (re().is_plus(a, b)) {
        if (re().is_full_char(b))
            result = re().mk_full_seq(a->get_sort());
        else
            result = re().mk_star(b);
        return BR_DONE;
    }
    if (re().is_union(a, b, c)) {
        if (re().is_star(b, b1)) {
            result = re().mk_star(re().mk_union(b1, c));
            return BR_REWRITE2;
        }
        if (re().is_star(c, c1)) {
            result = re().mk_star(re().mk_union(b, c1));
            return BR_REWRITE2;
        }
        if (re().is_epsilon(b)) {
            result = re().mk_star(c);
            return BR_REWRITE2;
        }
        if (re().is_epsilon(c)) {
            result = re().mk_star(b);
            return BR_REWRITE2;
        }
    }
    if (re().is_concat(a, b, c) &&
        re().is_star(b, b1) && re().is_star(c, c1)) {
        result = re().mk_star(re().mk_union(b1, c1));
        return BR_REWRITE2;
    }
    if (m().is_ite(a, c, b1, c1)) {
        if ((re().is_full_char(b1) || re().is_full_seq(b1)) &&
            (re().is_full_char(c1) || re().is_full_seq(c1))) {
            result = re().mk_full_seq(b1->get_sort());
            return BR_REWRITE2;
        }

    }
    return BR_FAILED;
}

/*
 * (re.range c_1 c_n) 
 */
br_status seq_rewriter::mk_re_range(expr* lo, expr* hi, expr_ref& result) {
    zstring s;
    unsigned len = 0;
    rational rlen;
    bool is_empty = false;
    if (str().is_string(lo, s) && s.length() != 1) 
        is_empty = true;
    if (str().is_string(hi, s) && s.length() != 1) 
        is_empty = true;
    min_length(lo, len);
    if (len > 1)
        is_empty = true;
    min_length(hi, len);
    if (len > 1)
        is_empty = true;
    if (max_length(lo, rlen) && rlen == 0)
        is_empty = true;
    if (max_length(hi, rlen) && rlen == 0)
        is_empty = true;
    if (is_empty) {
        sort* srt = re().mk_re(lo->get_sort());
        result = re().mk_empty(srt);
        return BR_DONE;
    }

    return BR_FAILED;
}

/*
   emp+ = emp
   all+ = all
   a*+ = a*
   a++ = a+
   a+ = aa*
*/
br_status seq_rewriter::mk_re_plus(expr* a, expr_ref& result) {
    if (re().is_empty(a)) {
        result = a;
        return BR_DONE;
    }
    if (re().is_full_seq(a)) {
        result = a;
        return BR_DONE;
    }
    if (re().is_epsilon(a)) {
        result = a;
        return BR_DONE;
    }
    if (re().is_plus(a)) {
        result = a;
        return BR_DONE;
    }
    if (re().is_star(a)) {
        result = a;
        return BR_DONE;
    }

    result = re().mk_concat(a, re().mk_star(a));
    return BR_REWRITE2;
}

br_status seq_rewriter::mk_re_opt(expr* a, expr_ref& result) {
    sort* s = nullptr;
    VERIFY(m_util.is_re(a, s));
    result = re().mk_union(re().mk_to_re(str().mk_empty(s)), a);
    return BR_REWRITE1;
}

void seq_rewriter::intersect(unsigned lo, unsigned hi, svector<std::pair<unsigned, unsigned>>& ranges) {
    unsigned j = 0;
    for (unsigned i = 0; i < ranges.size(); ++i) {
        unsigned lo1 = ranges[i].first;
        unsigned hi1 = ranges[i].second;        
        if (hi < lo1) 
            break;
        if (hi1 >= lo) 
            ranges[j++] = std::make_pair(std::max(lo1, lo), std::min(hi1, hi));
    }
    ranges.shrink(j);
}

/**
 * Simplify cond using special case rewriting for character equations
 * When elem is uninterpreted compute the simplification of Exists elem . cond
 * if it is possible to solve for elem.
 */
void seq_rewriter::elim_condition(expr* elem, expr_ref& cond) {
    expr_ref_vector conds(m());
    flatten_and(cond, conds);
    expr* lhs = nullptr, *rhs = nullptr, *e1 = nullptr; 
    if (u().is_char(elem)) {
        unsigned ch = 0;
        svector<std::pair<unsigned, unsigned>> ranges, ranges1;
        ranges.push_back(std::make_pair(0, u().max_char()));
        auto exclude_char = [&](unsigned ch) {
            if (ch == 0) {
                intersect(1, u().max_char(), ranges);
            }
            else if (ch == u().max_char()) {
                intersect(0, ch-1, ranges);
            }
            else {
                ranges1.reset();
                ranges1.append(ranges);
                intersect(0, ch - 1, ranges);
                intersect(ch + 1, u().max_char(), ranges1);
                ranges.append(ranges1);
            }
        };
        bool all_ranges = true;
        for (expr* e : conds) {
            if (m().is_eq(e, lhs, rhs) && elem == lhs && u().is_const_char(rhs, ch)) {
                intersect(ch, ch, ranges);                
            }
            else if (m().is_eq(e, lhs, rhs) && elem == rhs && u().is_const_char(lhs, ch)) {
                intersect(ch, ch, ranges);
            }
            else if (u().is_char_le(e, lhs, rhs) && elem == lhs && u().is_const_char(rhs, ch)) {
                intersect(0, ch, ranges);
            }
            else if (u().is_char_le(e, lhs, rhs) && elem == rhs && u().is_const_char(lhs, ch)) {
                intersect(ch, u().max_char(), ranges);
            }
            else if (m().is_not(e, e1) && m().is_eq(e1, lhs, rhs) && elem == lhs && u().is_const_char(rhs, ch)) {
                exclude_char(ch);
            }
            else if (m().is_not(e, e1) && m().is_eq(e1, lhs, rhs) && elem == rhs && u().is_const_char(lhs, ch)) {
                exclude_char(ch);
            }
            else if (m().is_not(e, e1) && u().is_char_le(e1, lhs, rhs) && elem == lhs && u().is_const_char(rhs, ch)) {
                // not (e <= ch)
                if (ch == u().max_char()) 
                    ranges.reset();
                else 
                    intersect(ch+1, u().max_char(), ranges);
            }
            else if (m().is_not(e, e1) && u().is_char_le(e1, lhs, rhs) && elem == rhs && u().is_const_char(lhs, ch)) {
                // not (ch <= e)
                if (ch == 0) 
                    ranges.reset();
                else                 
                    intersect(0, ch-1, ranges);
            }
            else {
                all_ranges = false;
                break;
            }
            if (ranges.empty())
                break;
        }
        if (all_ranges) {
            if (ranges.empty()) {
                cond = m().mk_false();
                return;
            }
            if (is_uninterp_const(elem)) {
                cond = m().mk_true();
                return;
            }
        }
    }
            
    expr* solution = nullptr;
    for (expr* e : conds) {
        if (!m().is_eq(e, lhs, rhs)) 
            continue;
        if (rhs == elem)
            std::swap(lhs, rhs);
        if (lhs != elem)
            continue;
        solution = rhs;
        break;        
    }
    if (solution) {
        expr_safe_replace rep(m());
        rep.insert(elem, solution);
        rep(cond);
        if (!is_uninterp_const(elem)) { 
            cond = m().mk_and(m().mk_eq(elem, solution), cond);
        }
    }    
}


br_status seq_rewriter::reduce_re_is_empty(expr* r, expr_ref& result) {
    expr* r1, *r2, *r3, *r4;
    zstring s1, s2;
    unsigned lo, hi;
    auto eq_empty = [&](expr* r) { return m().mk_eq(r, re().mk_empty(r->get_sort())); };
    if (re().is_union(r, r1, r2)) {
        result = m().mk_and(eq_empty(r1), eq_empty(r2));
        return BR_REWRITE2;
    }
    if (re().is_star(r) ||
        re().is_to_re(r) ||
        re().is_full_char(r) ||
        re().is_full_seq(r)) {
        result = m().mk_false();
        return BR_DONE;
    }
    if (re().is_concat(r, r1, r2)) {
        result = m().mk_or(eq_empty(r1), eq_empty(r2));
        return BR_REWRITE2;
    }
    else if (re().is_range(r, r1, r2) && 
             str().is_string(r1, s1) && str().is_string(r2, s2) && 
             s1.length() == 1 && s2.length() == 1) {
        result = m().mk_bool_val(s1[0] <= s2[0]);
        return BR_DONE;
    }
    else if ((re().is_loop(r, r1, lo) ||
              re().is_loop(r, r1, lo, hi)) && lo == 0) {
        result = m().mk_false();
        return BR_DONE;
    }
    else if (re().is_loop(r, r1, lo) ||
             (re().is_loop(r, r1, lo, hi) && lo <= hi)) {
        result = eq_empty(r1);
        return BR_REWRITE1;
    }
    // Partial DNF expansion:
    else if (re().is_intersection(r, r1, r2) && re().is_union(r1, r3, r4)) {
        result = eq_empty(re().mk_union(re().mk_inter(r3, r2), re().mk_inter(r4, r2)));
        return BR_REWRITE3;
    }
    else if (re().is_intersection(r, r1, r2) && re().is_union(r2, r3, r4)) {
        result = eq_empty(re().mk_union(re().mk_inter(r3, r1), re().mk_inter(r4, r1)));
        return BR_REWRITE3;
    }
    return BR_FAILED;
}

br_status seq_rewriter::reduce_re_eq(expr* l, expr* r, expr_ref& result) {
    if (re().is_empty(l)) {
        std::swap(l, r);
    }
    if (re().is_empty(r)) {
        return reduce_re_is_empty(l, result);
    }
    return BR_FAILED;
}

br_status seq_rewriter::mk_le_core(expr * l, expr * r, expr_ref & result) {

    return BR_FAILED;

    // k <= len(x) -> true  if k <= 0
    rational n;
    if (str().is_length(r) && m_autil.is_numeral(l, n) && n <= 0) {
        result = m().mk_true();
        return BR_DONE;
    } 
    // len(x) <= 0 -> x = ""
    // len(x) <= k -> false if k < 0
    expr* e = nullptr;
    if (str().is_length(l, e) && m_autil.is_numeral(r, n)) {
        if (n == 0)
            result = str().mk_is_empty(e);
        else if (n < 0)
            result = m().mk_false();
        else
            return BR_FAILED;
        return BR_REWRITE1;
    } 
    return BR_FAILED;
}

br_status seq_rewriter::mk_eq_core(expr * l, expr * r, expr_ref & result) {
    expr_ref_vector res(m());
    expr_ref_pair_vector new_eqs(m());
    if (m_util.is_re(l)) {
        return reduce_re_eq(l, r, result);
    }
    bool changed = false;
    if (reduce_eq_empty(l, r, result)) 
        return BR_REWRITE_FULL;

    if (!reduce_eq(l, r, new_eqs, changed)) {
        result = m().mk_false();
        TRACE("seq_verbose", tout << result << "\n";);
        return BR_DONE;
    }
    if (!changed) {
        return BR_FAILED;
    }
    for (auto const& p : new_eqs) {
        res.push_back(m().mk_eq(p.first, p.second));
    }
    result = mk_and(res);
    TRACE("seq_verbose", tout << result << "\n";);
    return BR_REWRITE3;
}

void seq_rewriter::remove_empty_and_concats(expr_ref_vector& es) {
    unsigned j = 0;
    bool has_concat = false;
    for (expr* e : es) {
        has_concat |= str().is_concat(e);
        if (!str().is_empty(e))
            es[j++] = e;
    }
    es.shrink(j);
    if (has_concat) {
        expr_ref_vector fs(m());
        for (expr* e : es) 
            str().get_concat(e, fs);
        es.swap(fs);
    }
}

void seq_rewriter::remove_leading(unsigned n, expr_ref_vector& es) {
    SASSERT(n <= es.size());
    if (n == 0)
        return;
    for (unsigned i = n; i < es.size(); ++i) {
        es[i-n] = es.get(i);
    }
    es.shrink(es.size() - n);
}

bool seq_rewriter::reduce_back(expr_ref_vector& ls, expr_ref_vector& rs, expr_ref_pair_vector& new_eqs) {    
    expr* a, *b;    
    zstring s, s1, s2;
    while (true) {
        if (ls.empty() || rs.empty()) {
            break;
        }
        expr* l = ls.back();
        expr* r = rs.back();            
        if (str().is_unit(r) && str().is_string(l)) {
            std::swap(l, r);
            ls.swap(rs);
        }
        if (l == r) {
            ls.pop_back();
            rs.pop_back();
        }
        else if(str().is_unit(l, a) &&
                str().is_unit(r, b)) {
            if (m().are_distinct(a, b)) {
                return false;
            }
            new_eqs.push_back(a, b);
            ls.pop_back();
            rs.pop_back();
        }
        else if (str().is_unit(l, a) && str().is_string(r, s)) {
            SASSERT(s.length() > 0);
            
            app_ref ch(str().mk_char(s, s.length()-1), m());
            SASSERT(ch->get_sort() == a->get_sort());
            new_eqs.push_back(ch, a);
            ls.pop_back();
            if (s.length() == 1) {
                rs.pop_back();
            }
            else {
                expr_ref s2(str().mk_string(s.extract(0, s.length()-1)), m());
                rs[rs.size()-1] = s2;
            }
        }
        else if (str().is_string(l, s1) && str().is_string(r, s2)) {
            unsigned min_l = std::min(s1.length(), s2.length());
            for (unsigned i = 0; i < min_l; ++i) {
                if (s1[s1.length()-i-1] != s2[s2.length()-i-1]) {
                    return false;
                }
            }
            ls.pop_back();          
            rs.pop_back();
            if (min_l < s1.length()) {
                ls.push_back(str().mk_string(s1.extract(0, s1.length()-min_l)));
            }
            if (min_l < s2.length()) {
                rs.push_back(str().mk_string(s2.extract(0, s2.length()-min_l)));
            }        
        }
        else {
            break;
        }
    }
    return true;
}

bool seq_rewriter::reduce_front(expr_ref_vector& ls, expr_ref_vector& rs, expr_ref_pair_vector& new_eqs) {    
    expr* a, *b;    
    zstring s, s1, s2;
    unsigned head1 = 0, head2 = 0;
    while (true) {
        if (head1 == ls.size() || head2 == rs.size()) {
            break;
        }
        SASSERT(head1 < ls.size() && head2 < rs.size());

        expr* l = ls.get(head1);
        expr* r = rs.get(head2);
        if (str().is_unit(r) && str().is_string(l)) {
            std::swap(l, r);
            ls.swap(rs);
            std::swap(head1, head2);
        }
        if (l == r) {
            ++head1;
            ++head2;
        }
        else if(str().is_unit(l, a) &&
                str().is_unit(r, b)) {
            if (m().are_distinct(a, b)) {
                return false;
            }
            new_eqs.push_back(a, b);
            ++head1;
            ++head2;
        }
        else if (str().is_unit(l, a) && str().is_string(r, s)) {
            SASSERT(s.length() > 0);
            app* ch = str().mk_char(s, 0);
            SASSERT(ch->get_sort() == a->get_sort());
            new_eqs.push_back(ch, a);
            ++head1;
            if (s.length() == 1) {
                ++head2;
            }
            else {
                expr_ref s2(str().mk_string(s.extract(1, s.length()-1)), m());
                rs[head2] = s2;
            }            
        }
        else if (str().is_string(l, s1) &&
                 str().is_string(r, s2)) {
            TRACE("seq", tout << s1 << " - " << s2 << " " << s1.length() << " " << s2.length() << "\n";);
            unsigned min_l = std::min(s1.length(), s2.length());
            for (unsigned i = 0; i < min_l; ++i) {
                if (s1[i] != s2[i]) {
                    TRACE("seq", tout << "different at position " << i << " " << s1[i] << " " << s2[i] << "\n";);
                    return false;
                }
            }
            if (min_l == s1.length()) {
                ++head1;            
            }
            else {
                ls[head1] = str().mk_string(s1.extract(min_l, s1.length()-min_l));
            }
            if (min_l == s2.length()) {
                ++head2;            
            }
            else {
                rs[head2] = str().mk_string(s2.extract(min_l, s2.length()-min_l));
            }
        }
        else {
            break;
        }
    }
    remove_leading(head1, ls);
    remove_leading(head2, rs);
    return true;
}

/**
   \brief simplify equality ls = rs
   - New equalities are inserted into eqs.
   - Last remaining equalities that cannot be simplified further are kept in ls, rs
   - returns false if equality is unsatisfiable   
   - sets change to true if some simplification occurred
*/
bool seq_rewriter::reduce_eq(expr_ref_vector& ls, expr_ref_vector& rs, expr_ref_pair_vector& eqs, bool& change) {
    TRACE("seq_verbose", tout << ls << "\n"; tout << rs << "\n";);
    unsigned hash_l = ls.hash();
    unsigned hash_r = rs.hash();
    unsigned sz_eqs = eqs.size();
    remove_empty_and_concats(ls);
    remove_empty_and_concats(rs);
    return 
        reduce_back(ls, rs, eqs) && 
        reduce_front(ls, rs, eqs) &&
        reduce_itos(ls, rs, eqs) &&
        reduce_itos(rs, ls, eqs) &&
        reduce_by_length(ls, rs, eqs) &&
        reduce_subsequence(ls, rs, eqs) &&
        reduce_non_overlap(ls, rs, eqs) && 
        reduce_non_overlap(rs, ls, eqs) && 
        (change = (hash_l != ls.hash() || hash_r != rs.hash() || eqs.size() != sz_eqs), 
         true);
}

bool seq_rewriter::reduce_eq(expr* l, expr* r, expr_ref_pair_vector& new_eqs, bool& changed) {
    m_lhs.reset();
    m_rhs.reset();
    str().get_concat(l, m_lhs);
    str().get_concat(r, m_rhs);
    bool change = false;
    if (reduce_eq(m_lhs, m_rhs, new_eqs, change)) {
        if (!change) {
            new_eqs.push_back(l, r);
        }
        else {
            add_seqs(m_lhs, m_rhs, new_eqs);
        }
        changed |= change;
        return true;
    }
    else {
        TRACE("seq", tout << mk_bounded_pp(l, m()) << " != " << mk_bounded_pp(r, m()) << "\n";);
        return false;
    }
}

void seq_rewriter::add_seqs(expr_ref_vector const& ls, expr_ref_vector const& rs, expr_ref_pair_vector& eqs) {
    if (!ls.empty() || !rs.empty()) {
        sort * s = (ls.empty() ? rs[0] : ls[0])->get_sort();
        eqs.push_back(str().mk_concat(ls, s), str().mk_concat(rs, s));
    }
}


bool seq_rewriter::reduce_contains(expr* a, expr* b, expr_ref_vector& disj) {
    m_lhs.reset();
    str().get_concat(a, m_lhs);
    TRACE("seq", tout << expr_ref(a, m()) << " " << expr_ref(b, m()) << "\n";);
    sort* sort_a = a->get_sort();
    zstring s;
    for (unsigned i = 0; i < m_lhs.size(); ++i) {
        expr* e = m_lhs.get(i);
        if (str().is_empty(e)) {
            continue;
        }

        if (str().is_string(e, s)) {
            unsigned sz = s.length();
            expr_ref_vector es(m());
            for (unsigned j = 0; j < sz; ++j) {
                es.push_back(str().mk_unit(str().mk_char(s, j)));
            }
            es.append(m_lhs.size() - i, m_lhs.data() + i);
            for (unsigned j = 0; j < sz; ++j) {
                disj.push_back(str().mk_prefix(b, str().mk_concat(es.size() - j, es.data() + j, sort_a)));
            }
            continue;
        }
        if (str().is_unit(e)) {
            disj.push_back(str().mk_prefix(b, str().mk_concat(m_lhs.size() - i, m_lhs.data() + i, sort_a)));
            continue;
        }

        if (str().is_string(b, s)) {
            expr* all = re().mk_full_seq(re().mk_re(b->get_sort()));
            disj.push_back(re().mk_in_re(str().mk_concat(m_lhs.size() - i, m_lhs.data() + i, sort_a),
                                              re().mk_concat(all, re().mk_concat(re().mk_to_re(b), all))));
            return true;
        }

        if (i == 0) {
            return false;
        }
        disj.push_back(str().mk_contains(str().mk_concat(m_lhs.size() - i, m_lhs.data() + i, sort_a), b));
        return true;
    }
    disj.push_back(str().mk_is_empty(b));
    return true;
}


expr* seq_rewriter::concat_non_empty(expr_ref_vector& es) {
    sort* s = es[0]->get_sort();
    unsigned j = 0;
    for (expr* e : es) {
        if (str().is_unit(e) || str().is_string(e))
            es[j++] = e;
    }
    es.shrink(j);
    return str().mk_concat(es, s);
}

/**
  \brief assign the non-unit and non-string elements to the empty sequence.
  If all is true, then return false if there is a unit or non-empty substring.
*/

bool seq_rewriter::set_empty(unsigned sz, expr* const* es, bool all, expr_ref_pair_vector& eqs) {
    zstring s;
    expr* emp = nullptr;
    for (unsigned i = 0; i < sz; ++i) {
        if (str().is_unit(es[i])) {
            if (all) return false;
        }
        else if (str().is_empty(es[i])) {
            continue;
        }
        else if (str().is_string(es[i], s)) {
            if (s.length() == 0)
                continue;
            if (all) {
                return false;
            }
        }
        else {
            emp = emp?emp:str().mk_empty(es[i]->get_sort());
            eqs.push_back(emp, es[i]);
        }
    }
    return true;
}

lbool seq_rewriter::eq_length(expr* x, expr* y) {
    unsigned xl = 0, yl = 0;
    if (min_length(x, xl) && min_length(y, yl))
        return xl == yl ? l_true : l_false;
    return l_undef;
}

/***
    \brief extract the minimal length of the sequence.
    Return true if the minimal length is equal to the 
    maximal length (the sequence is bounded).
*/

bool seq_rewriter::min_length(expr* e, unsigned& len) {
    zstring s;
    len = 0;
    if (str().is_unit(e)) {
        len = 1;
        return true;
    }
    else if (str().is_empty(e)) {
        len = 0;
        return true;
    }
    else if (str().is_string(e, s)) {
        len = s.length();
        return true;
    }
    else if (str().is_concat(e)) {
        unsigned min_l = 0;
        bool bounded = true;
        for (expr* arg : *to_app(e)) {
            if (!min_length(arg, min_l))
                bounded = false;
            len += min_l;
        }
        return bounded;
    }
    return false;
}

bool seq_rewriter::min_length(expr_ref_vector const& es, unsigned& len) {
    unsigned min_l = 0;
    bool bounded = true;
    len = 0;
    for (expr* arg : es) {
        if (!min_length(arg, min_l))
            bounded = false;
        len += min_l;
    }
    return bounded;
}

bool seq_rewriter::max_length(expr* e, rational& len) {
    if (str().is_unit(e)) {
        len = 1;
        return true;
    }
    if (str().is_at(e)) {
        len = 1;
        return true;
    }
    zstring s;
    if (str().is_string(e, s)) {
        len = rational(s.length());
        return true;
    }
    if (str().is_empty(e)) {
        len = 0;
        return true;
    }
    expr* s1 = nullptr, *i = nullptr, *l = nullptr;
    rational n;
    if (str().is_extract(e, s1, i, l) && m_autil.is_numeral(l, n) && !n.is_neg()) {
        len = n;
        return true;
    }
    if (str().is_concat(e)) {
        rational l(0);
        len = 0;
        for (expr* arg : *to_app(e)) {
            if (!max_length(arg, l))
                return false;
            len += l;
        }
        return true;
    }
    return false;
}

bool seq_rewriter::is_string(unsigned n, expr* const* es, zstring& s) const {
    zstring s1;
    expr* e;
    unsigned ch;
    for (unsigned i = 0; i < n; ++i) {
        if (str().is_string(es[i], s1)) {
            s = s + s1;
        }
        else if (str().is_unit(es[i], e) && m_util.is_const_char(e, ch)) {
            s = s + zstring(ch);
        }
        else {
            return false;
        }
    }
    return true;
}

expr_ref seq_rewriter::mk_length(expr* s) {
    expr_ref result(m());
    if (BR_FAILED == mk_seq_length(s, result))
        result = str().mk_length(s);
    return result;
}


/**
 * itos(n) = <numeric string> -> n = numeric
 */

bool seq_rewriter::reduce_itos(expr_ref_vector& ls, expr_ref_vector& rs,
                              expr_ref_pair_vector& eqs) {
    expr* n = nullptr;
    zstring s;
    if (ls.size() == 1 && 
        str().is_itos(ls.get(0), n) &&
        is_string(rs.size(), rs.data(), s)) {
        std::string s1 = s.encode();
        for (auto c : s1) {
            if (!('0' <= c && c <= '9'))
                return false;
        }
        if (s1.size() > 1 && s1[0] == '0')
            return false;
        try {
            rational r(s1.c_str());
            if (s1 == r.to_string()) {
                eqs.push_back(n, m_autil.mk_numeral(r, true));
                ls.reset();
                rs.reset();
                return true;
            }
        }
        catch (...)
        { }
    }
    return true;
}

bool seq_rewriter::reduce_eq_empty(expr* l, expr* r, expr_ref& result) {
    if (str().is_empty(r))
        std::swap(l, r);
    if (str().is_length(r))
        std::swap(l, r);
#if 0
    rational n;
    if (str().is_length(l) && m_autil.is_numeral(r, n) && n.is_zero()) {
        VERIFY(str().is_length(l, l));
        result = m().mk_eq(l, str().mk_empty(l->get_sort()));
        return true;
    }
#endif
    if (!str().is_empty(l))
        return false;
    expr* s = nullptr, *offset = nullptr, *len = nullptr;
    if (str().is_extract(r, s, offset, len)) {
        expr_ref len_s(str().mk_length(s), m()); 
        expr_ref_vector fmls(m());
        fmls.push_back(m_autil.mk_lt(offset, zero()));
        fmls.push_back(m().mk_eq(s, l));
        fmls.push_back(m_autil.mk_le(len, zero()));
        fmls.push_back(m_autil.mk_le(len_s, offset));
        result = m().mk_or(fmls);
        return true;
    }
    if (str().is_itos(r, s)) {
        result = m_autil.mk_lt(s, zero());
        return true;
    }
    return false;
}

bool seq_rewriter::reduce_by_length(expr_ref_vector& ls, expr_ref_vector& rs,
                                    expr_ref_pair_vector& eqs) {

    if (ls.empty() && rs.empty())
        return true;

    unsigned len1 = 0, len2 = 0;
    bool bounded1 = min_length(ls, len1);
    bool bounded2 = min_length(rs, len2);
    if (bounded1 && len1 < len2) 
        return false;
    if (bounded2 && len2 < len1) 
        return false;
    if (bounded1 && len1 == len2 && len1 > 0) {
        if (!set_empty(rs.size(), rs.data(), false, eqs))
            return false;
        eqs.push_back(concat_non_empty(ls), concat_non_empty(rs));
        ls.reset(); 
        rs.reset();
    }
    else if (bounded2 && len1 == len2 && len1 > 0) {
        if (!set_empty(ls.size(), ls.data(), false, eqs))
            return false;
        eqs.push_back(concat_non_empty(ls), concat_non_empty(rs));
        ls.reset(); 
        rs.reset();
    }    
    return true;
}

/**
   reduce for the case where rs = a constant string, 
   ls contains a substring that matches no substring of rs.
 */
bool seq_rewriter::reduce_non_overlap(expr_ref_vector& ls, expr_ref_vector& rs, expr_ref_pair_vector& eqs) {
    for (expr* u : rs)
        if (!str().is_unit(u))
            return true;
    expr_ref_vector pattern(m());
    for (expr* x : ls) {
        if (str().is_unit(x))
            pattern.push_back(x);
        else if (!pattern.empty()) {
            if (non_overlap(pattern, rs))
                return false;
            pattern.reset();
        }
    }
    if (!pattern.empty() && non_overlap(pattern, rs))
        return false;
    return true;
}

bool seq_rewriter::reduce_subsequence(expr_ref_vector& ls, expr_ref_vector& rs, expr_ref_pair_vector& eqs) {

    if (ls.size() > rs.size()) 
        ls.swap(rs);

    if (ls.size() == rs.size())
        return true;

    if (ls.empty() && rs.size() == 1)
        return true;
    
    uint_set rpos;
    for (expr* x : ls) {
        unsigned j = 0;
        bool is_unit = str().is_unit(x);
        for (expr* y : rs) {
            if (!rpos.contains(j) && (x == y || (is_unit && str().is_unit(y)))) {
                rpos.insert(j);
                break;
            }
            ++j;
        }
        if (j == rs.size())
            return true;
    }
    // if we reach here, then every element of l is contained in r in some position.
    // or each non-unit in l is matched by a non-unit in r, and otherwise, the non-units match up.
    unsigned i = 0, j = 0;
    for (expr* y : rs) {
        if (rpos.contains(i)) {
            rs[j++] = y;
        }
        else if (!set_empty(1, &y, true, eqs)) {
            return false;
        }
        ++i;
    }
    if (j == rs.size()) {
        return true;
    }
    rs.shrink(j);
    SASSERT(ls.size() == rs.size());
    if (!ls.empty()) {
        sort* srt = ls[0]->get_sort();
        eqs.push_back(str().mk_concat(ls, srt),
                      str().mk_concat(rs, srt));
        ls.reset();
        rs.reset();
        TRACE("seq", tout << "subsequence " << eqs << "\n";);
    }
    return true;
} 

seq_rewriter::op_cache::op_cache(ast_manager& m):
    m_trail(m)
{}

expr* seq_rewriter::op_cache::find(decl_kind op, expr* a, expr* b, expr* c) {
    op_entry e(op, a, b, c, nullptr);
    m_table.find(e, e);

    return e.r;
}

void seq_rewriter::op_cache::insert(decl_kind op, expr* a, expr* b, expr* c, expr* r) {
    cleanup();
    if (a) m_trail.push_back(a);
    if (b) m_trail.push_back(b);
    if (c) m_trail.push_back(c);
    if (r) m_trail.push_back(r);
    m_table.insert(op_entry(op, a, b, c, r));
}

void seq_rewriter::op_cache::cleanup() {
    if (m_table.size() >= m_max_cache_size) {
        m_trail.reset();
        m_table.reset();
        STRACE("seq_regex", tout << "Op cache reset!" << std::endl;);
        STRACE("seq_regex_brief", tout << "(OP CACHE RESET) ";);
        STRACE("seq_verbose", tout << "Derivative op cache reset" << std::endl;);
    }
}<|MERGE_RESOLUTION|>--- conflicted
+++ resolved
@@ -882,11 +882,7 @@
     if (str().is_extract(t, s, j, k))
         result = str().mk_nth_i(s, j);
     else
-<<<<<<< HEAD
-        result = str().mk_nth_i(t, zero());
-=======
         result = str().mk_nth_c(t, 0);
->>>>>>> 146f4621
     return result;
 }
 
@@ -932,11 +928,7 @@
         str().is_len_sub(k, len_s, s_, i) &&
         s == s_ && jv == i) {
         expr_ref lastpos = mk_sub(len_s, 1);
-<<<<<<< HEAD
-        result = str().mk_nth_i(s, lastpos.get());
-=======
         result = str().mk_nth_i(s, lastpos);
->>>>>>> 146f4621
     }
     else
         result = str().mk_nth_i(t, m_autil.mk_sub(str().mk_length(t), one()));
