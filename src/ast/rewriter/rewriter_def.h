--- conflicted
+++ resolved
@@ -515,13 +515,8 @@
                 new_no_pats[i] = nnp[i];
     }
     if (ProofGen) {
-<<<<<<< HEAD
-        quantifier * new_q = m().update_quantifier(q, q->get_num_patterns(), new_pats, q->get_num_no_patterns(), new_no_pats, new_body);
-        m_pr = q == new_q ? 0 : m().mk_quant_intro(q, new_q, m().mk_bind_proof(q, result_pr_stack().get(fr.m_spos)));
-=======
         quantifier_ref new_q(m().update_quantifier(q, num_pats, new_pats.c_ptr(), num_no_pats, new_no_pats.c_ptr(), new_body), m());
         m_pr = q == new_q ? nullptr : m().mk_quant_intro(q, new_q, result_pr_stack().get(fr.m_spos));
->>>>>>> 0c329891
         m_r = new_q;
         proof_ref pr2(m());
         if (m_cfg.reduce_quantifier(new_q, new_body, new_pats.c_ptr(), new_no_pats.c_ptr(), m_r, pr2)) {
