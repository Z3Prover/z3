--- conflicted
+++ resolved
@@ -23,16 +23,12 @@
 #include "ast/well_sorted.h"
 #include "ast/for_each_expr.h"
 
-<<<<<<< HEAD
 expr_ref var_subst::operator()(expr * n, unsigned num_args, expr * const * args) {
     expr_ref result(m_reducer.m());
-=======
-void var_subst::operator()(expr * n, unsigned num_args, expr * const * args, expr_ref & result) {
     if (is_ground(n)) {
         result = n;
-        return;
-    }
->>>>>>> 0c329891
+        return result;
+    }
     SASSERT(is_well_sorted(result.m(), n));
     m_reducer.reset();
     if (m_std_order)
