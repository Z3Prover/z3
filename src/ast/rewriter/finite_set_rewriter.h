/*++
Copyright (c) 2025 Microsoft Corporation

Module Name:

    finite_set_rewriter.h

Abstract:

    Rewriting Simplification for finite sets

Sample rewrite rules:
    set.union s set.empty -> s
    set.intersect s set.empty -> set.empty
    set.in x (set.singleton y) -> x = y
    set.subset(x,y) -> set.intersect(x,y) = x
    set.union(x, x) -> x
    set.intersect(x, x) -> x
    set.difference(x, x) -> set.empty


Generally this module implements basic algebraic simplification rules for finite sets
where the signature is defined in finite_set_decl_plugin.h.
   
--*/
#pragma once

#include "ast/finite_set_decl_plugin.h"
#include "ast/rewriter/rewriter_types.h"
#include "util/params.h"

/**
   \brief Cheap rewrite rules for finite sets
*/
class finite_set_rewriter {
    finite_set_util  m_util;
<<<<<<< HEAD
    // Rewrite rules for set operations
    br_status mk_union(unsigned num_args, expr * const * args, expr_ref & result);
    br_status mk_intersect(unsigned num_args, expr * const * args, expr_ref & result);
    br_status mk_difference(expr * arg1, expr * arg2, expr_ref & result);
    br_status mk_subset(expr * arg1, expr * arg2, expr_ref & result);
    br_status mk_singleton(expr * arg, expr_ref & result);
    br_status mk_in(expr * elem, expr * set, expr_ref & result);
public:
=======
    public:
>>>>>>> 4225f1a0
    finite_set_rewriter(ast_manager & m, params_ref const & p = params_ref()):
        m_util(m) {
    }
    
    ast_manager & m() const { return m_util.get_manager(); }
    family_id get_fid() const { return m_util.get_family_id(); }
    finite_set_util& util() { return m_util; }

    br_status mk_app_core(func_decl * f, unsigned num_args, expr * const * args, expr_ref & result);
    
    // Rewrite rules for set operations
    br_status mk_union(unsigned num_args, expr * const * args, expr_ref & result);
    br_status mk_intersect(unsigned num_args, expr * const * args, expr_ref & result);
    br_status mk_difference(expr * arg1, expr * arg2, expr_ref & result);
    br_status mk_subset(expr * arg1, expr * arg2, expr_ref & result);

};
<|MERGE_RESOLUTION|>--- conflicted
+++ resolved
@@ -34,18 +34,7 @@
 */
 class finite_set_rewriter {
     finite_set_util  m_util;
-<<<<<<< HEAD
-    // Rewrite rules for set operations
-    br_status mk_union(unsigned num_args, expr * const * args, expr_ref & result);
-    br_status mk_intersect(unsigned num_args, expr * const * args, expr_ref & result);
-    br_status mk_difference(expr * arg1, expr * arg2, expr_ref & result);
-    br_status mk_subset(expr * arg1, expr * arg2, expr_ref & result);
-    br_status mk_singleton(expr * arg, expr_ref & result);
-    br_status mk_in(expr * elem, expr * set, expr_ref & result);
-public:
-=======
     public:
->>>>>>> 4225f1a0
     finite_set_rewriter(ast_manager & m, params_ref const & p = params_ref()):
         m_util(m) {
     }
