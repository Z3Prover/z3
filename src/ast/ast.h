--- conflicted
+++ resolved
@@ -1920,29 +1920,17 @@
 
     quantifier * mk_forall(unsigned num_decls, sort * const * decl_sorts, symbol const * decl_names, expr * body,
                            int weight = 0, symbol const & qid = symbol::null, symbol const & skid = symbol::null,
-<<<<<<< HEAD
                            unsigned num_patterns = 0, expr * const * patterns = 0,
                            unsigned num_no_patterns = 0, expr * const * no_patterns = 0) {
         return mk_quantifier(forall_k, num_decls, decl_sorts, decl_names, body, weight, qid, skid, num_patterns, patterns,
-=======
-                           unsigned num_patterns = 0, expr * const * patterns = nullptr,
-                           unsigned num_no_patterns = 0, expr * const * no_patterns = nullptr) {
-        return mk_quantifier(true, num_decls, decl_sorts, decl_names, body, weight, qid, skid, num_patterns, patterns,
->>>>>>> 0c329891
                              num_no_patterns, no_patterns);
     }
 
     quantifier * mk_exists(unsigned num_decls, sort * const * decl_sorts, symbol const * decl_names, expr * body,
                            int weight = 0, symbol const & qid = symbol::null, symbol const & skid = symbol::null,
-<<<<<<< HEAD
                            unsigned num_patterns = 0, expr * const * patterns = 0,
                            unsigned num_no_patterns = 0, expr * const * no_patterns = 0) {
         return mk_quantifier(exists_k, num_decls, decl_sorts, decl_names, body, weight, qid, skid, num_patterns, patterns,
-=======
-                           unsigned num_patterns = 0, expr * const * patterns = nullptr,
-                           unsigned num_no_patterns = 0, expr * const * no_patterns = nullptr) {
-        return mk_quantifier(false, num_decls, decl_sorts, decl_names, body, weight, qid, skid, num_patterns, patterns,
->>>>>>> 0c329891
                              num_no_patterns, no_patterns);
     }
 
@@ -2248,13 +2236,8 @@
     proof * mk_rewrite(expr * s, expr * t);
     proof * mk_oeq_rewrite(expr * s, expr * t);
     proof * mk_rewrite_star(expr * s, expr * t, unsigned num_proofs, proof * const * proofs);
-<<<<<<< HEAD
-    proof * mk_pull_quant(expr * q1, quantifier * q2);
-    proof * mk_pull_quant_star(expr * q1, quantifier * q2);
     proof * mk_bind_proof(quantifier * q, proof * p);
-=======
     proof * mk_pull_quant(expr * e, quantifier * q);
->>>>>>> 0c329891
     proof * mk_push_quant(quantifier * q, expr * e);
     proof * mk_elim_unused_vars(quantifier * q, expr * r);
     proof * mk_der(quantifier * q, expr * r);
