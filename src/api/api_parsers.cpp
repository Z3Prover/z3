/*++
Copyright (c) 2012 Microsoft Corporation

Module Name:

    api_parsers.cpp

Abstract:
    API for parsing different formats

Author:

    Leonardo de Moura (leonardo) 2012-02-29.

Revision History:

--*/
#include "api/z3.h"
#include "api/api_log_macros.h"
#include "api/api_context.h"
#include "api/api_util.h"
#include "api/api_ast_vector.h"
#include "cmd_context/cmd_context.h"
#include "smt/smt_solver.h"
#include "smt/smt2_extra_cmds.h"
#include "parsers/smt2/smt2parser.h"
#include "solver/solver_na2as.h"
#include "muz/fp/dl_cmds.h"
#include "opt/opt_cmds.h"
#include "cmd_context/extra_cmds/proof_cmds.h"



extern "C" {

    // ---------------
    // Support for SMTLIB2

    struct Z3_parser_context_ref : public api::object {
        scoped_ptr<cmd_context> ctx;

        Z3_parser_context_ref(api::context& c): api::object(c) {
            ast_manager& m = c.m();
            ctx = alloc(cmd_context, false, &(m));
            install_dl_cmds(*ctx.get());
            install_proof_cmds(*ctx.get());
            install_opt_cmds(*ctx.get());
            install_smt2_extra_cmds(*ctx.get());            
            ctx->register_plist();
            ctx->set_ignore_check(true);
        }
    };

    inline Z3_parser_context_ref * to_parser_context(Z3_parser_context pc) { return reinterpret_cast<Z3_parser_context_ref*>(pc); }
    inline Z3_parser_context of_parser_context(Z3_parser_context_ref* pc) { return reinterpret_cast<Z3_parser_context>(pc); }    

    Z3_parser_context Z3_API Z3_mk_parser_context(Z3_context c) {
        Z3_TRY;
        LOG_Z3_mk_parser_context(c);
        RESET_ERROR_CODE();
        Z3_parser_context_ref * pc = alloc(Z3_parser_context_ref, *mk_c(c));
        mk_c(c)->save_object(pc);
        Z3_parser_context r = of_parser_context(pc);
        RETURN_Z3(r);
        Z3_CATCH_RETURN(nullptr);
    }

    void Z3_API Z3_parser_context_inc_ref(Z3_context c, Z3_parser_context pc) {
        Z3_TRY;
        LOG_Z3_parser_context_inc_ref(c, pc);
        RESET_ERROR_CODE();
        to_parser_context(pc)->inc_ref();
        Z3_CATCH;   
    }

    void Z3_API Z3_parser_context_dec_ref(Z3_context c, Z3_parser_context pc) {
        Z3_TRY;
        LOG_Z3_parser_context_dec_ref(c, pc);
        RESET_ERROR_CODE();
        to_parser_context(pc)->dec_ref();
        Z3_CATCH;   
    }

    static void insert_datatype(ast_manager& m, scoped_ptr<cmd_context>& ctx, sort* srt) {
        datatype_util dt(m);
        if (!dt.is_datatype(srt)) 
            return;

        for (func_decl * c : *dt.get_datatype_constructors(srt)) {
            ctx->insert(c->get_name(), c);
            func_decl * r = dt.get_constructor_recognizer(c);
            ctx->insert(r->get_name(), r);
            for (func_decl * a : *dt.get_constructor_accessors(c)) {
                ctx->insert(a->get_name(), a);
            }
        }            
    }

    static void insert_sort(ast_manager& m, scoped_ptr<cmd_context>& ctx, symbol const& name, sort* srt) {
        if (ctx->find_psort_decl(name)) 
            return;
        psort* ps = ctx->pm().mk_psort_cnst(srt);
        ctx->insert(ctx->pm().mk_psort_user_decl(0, name, ps));        
        insert_datatype(m, ctx, srt);
    }

    void Z3_API Z3_parser_context_add_sort(Z3_context c, Z3_parser_context pc, Z3_sort s) {
        Z3_TRY;
        LOG_Z3_parser_context_add_sort(c, pc, s);
        RESET_ERROR_CODE();
        auto& ctx = to_parser_context(pc)->ctx;
        sort* srt = to_sort(s);
        symbol name = srt->get_name();
        insert_sort(mk_c(c)->m(), ctx, name, srt);
        Z3_CATCH;
    }

    void Z3_API Z3_parser_context_add_decl(Z3_context c, Z3_parser_context pc, Z3_func_decl f) {
        Z3_TRY;
        LOG_Z3_parser_context_add_decl(c, pc, f);
        RESET_ERROR_CODE();
        auto& ctx = *to_parser_context(pc)->ctx;
        func_decl* fn = to_func_decl(f);
        symbol name = fn->get_name();
        ctx.insert(name, fn);
        Z3_CATCH;
    }

    static Z3_ast_vector Z3_parser_context_parse_stream(Z3_context c, scoped_ptr<cmd_context>& ctx, bool owned, std::istream& is) {
        Z3_TRY;
        Z3_ast_vector_ref * v = alloc(Z3_ast_vector_ref, *mk_c(c), mk_c(c)->m());
        mk_c(c)->save_object(v);        
        std::stringstream errstrm;
        ctx->set_regular_stream(errstrm);
        try {
            if (!parse_smt2_commands(*ctx, is)) {
                if (owned)
                    ctx = nullptr;
                SET_ERROR_CODE(Z3_PARSER_ERROR, errstrm.str());
                return of_ast_vector(v);
            }
        }
        catch (z3_exception& e) {
            if (owned)
                ctx = nullptr;
            errstrm << e.msg();
            SET_ERROR_CODE(Z3_PARSER_ERROR, errstrm.str());
            return of_ast_vector(v);
        }
        for (expr* e : ctx->tracked_assertions()) 
            v->m_ast_vector.push_back(e);
        ctx->reset_tracked_assertions();        
        return of_ast_vector(v);
        Z3_CATCH_RETURN(nullptr);        
    }

    Z3_ast_vector Z3_API Z3_parser_context_from_string(Z3_context c, Z3_parser_context pc, Z3_string str) {
        Z3_TRY;
        LOG_Z3_parser_context_from_string(c, pc, str);
        std::istringstream is(str);
        auto& ctx = to_parser_context(pc)->ctx;
        Z3_ast_vector r = Z3_parser_context_parse_stream(c, ctx, false, is);
        RETURN_Z3(r);
        Z3_CATCH_RETURN(nullptr);
    }

    static
    Z3_ast_vector parse_smtlib2_stream(bool exec, Z3_context c, std::istream& is,
                                       unsigned num_sorts,
                                       Z3_symbol const _sort_names[],
                                       Z3_sort const _sorts[],
                                       unsigned num_decls,
                                       Z3_symbol const decl_names[],
                                       Z3_func_decl const decls[]) {
        Z3_TRY;
        ast_manager& m = mk_c(c)->m();
        scoped_ptr<cmd_context> ctx = alloc(cmd_context, false, &(m));
        install_dl_cmds(*ctx.get());
        install_proof_cmds(*ctx.get());
        install_opt_cmds(*ctx.get());
        install_smt2_extra_cmds(*ctx.get());
        ctx->register_plist();
        ctx->set_ignore_check(true);
                    
        for (unsigned i = 0; i < num_decls; ++i) 
            ctx->insert(to_symbol(decl_names[i]), to_func_decl(decls[i]));

        for (unsigned i = 0; i < num_sorts; ++i) 
            insert_sort(m, ctx, to_symbol(_sort_names[i]), to_sort(_sorts[i]));

        return Z3_parser_context_parse_stream(c, ctx, true, is);
        Z3_CATCH_RETURN(nullptr);
    }

    Z3_ast_vector Z3_API Z3_parse_smtlib2_string(Z3_context c, Z3_string str,
                                          unsigned num_sorts,
                                          Z3_symbol const sort_names[],
                                          Z3_sort const sorts[],
                                          unsigned num_decls,
                                          Z3_symbol const decl_names[],
                                          Z3_func_decl const decls[]) {
        Z3_TRY;
        LOG_Z3_parse_smtlib2_string(c, str, num_sorts, sort_names, sorts, num_decls, decl_names, decls);
        std::istringstream is(str);
        Z3_ast_vector r = parse_smtlib2_stream(false, c, is, num_sorts, sort_names, sorts, num_decls, decl_names, decls);
        RETURN_Z3(r);
        Z3_CATCH_RETURN(nullptr);
    }

    Z3_ast_vector Z3_API Z3_parse_smtlib2_file(Z3_context c, Z3_string file_name,
                                        unsigned num_sorts,
                                        Z3_symbol const sort_names[],
                                        Z3_sort const sorts[],
                                        unsigned num_decls,
                                        Z3_symbol const decl_names[],
                                        Z3_func_decl const decls[]) {
        Z3_TRY;
        LOG_Z3_parse_smtlib2_string(c, file_name, num_sorts, sort_names, sorts, num_decls, decl_names, decls);
        std::ifstream is(file_name);
        if (!is) {
            SET_ERROR_CODE(Z3_FILE_ACCESS_ERROR, nullptr);
            return nullptr;
        }
        Z3_ast_vector r = parse_smtlib2_stream(false, c, is, num_sorts, sort_names, sorts, num_decls, decl_names, decls);
        RETURN_Z3(r);
        Z3_CATCH_RETURN(nullptr);
    }

    Z3_string Z3_API Z3_eval_smtlib2_string(Z3_context c, Z3_string str) {
        std::stringstream ous;
        Z3_TRY;
        LOG_Z3_eval_smtlib2_string(c, str);
        if (!mk_c(c)->cmd()) {
            auto* ctx = alloc(cmd_context, false, &(mk_c(c)->m()));
            mk_c(c)->cmd() = ctx;
            install_dl_cmds(*ctx);
            install_proof_cmds(*ctx);
            install_opt_cmds(*ctx);
            install_smt2_extra_cmds(*ctx);
            ctx->register_plist();
            ctx->set_solver_factory(mk_smt_strategic_solver_factory());
        }
        scoped_ptr<cmd_context>& ctx = mk_c(c)->cmd();
<<<<<<< HEAD
        std::string s(str);
        std::istringstream is(s);

=======
        std::istringstream is(str);
>>>>>>> 1720addc
        ctx->set_regular_stream(ous);
        ctx->set_diagnostic_stream(ous);
        cmd_context::scoped_redirect _redirect(*ctx);
        try {
            // See api::context::m_parser for a motivation about the reuse of the parser
            if (!parse_smt2_commands_with_parser(mk_c(c)->m_parser, *ctx.get(), is)) {
                SET_ERROR_CODE(Z3_PARSER_ERROR, ous.str());
                RETURN_Z3(mk_c(c)->mk_external_string(ous.str()));
            }
        }
        catch (z3_exception& e) {
            if (ous.str().empty()) ous << e.msg();
            SET_ERROR_CODE(Z3_PARSER_ERROR, ous.str());
            RETURN_Z3(mk_c(c)->mk_external_string(ous.str()));
        }
        RETURN_Z3(mk_c(c)->mk_external_string(ous.str()));
        Z3_CATCH_RETURN(mk_c(c)->mk_external_string(ous.str()));
    }
}<|MERGE_RESOLUTION|>--- conflicted
+++ resolved
@@ -241,13 +241,7 @@
             ctx->set_solver_factory(mk_smt_strategic_solver_factory());
         }
         scoped_ptr<cmd_context>& ctx = mk_c(c)->cmd();
-<<<<<<< HEAD
-        std::string s(str);
-        std::istringstream is(s);
-
-=======
         std::istringstream is(str);
->>>>>>> 1720addc
         ctx->set_regular_stream(ous);
         ctx->set_diagnostic_stream(ous);
         cmd_context::scoped_redirect _redirect(*ctx);
