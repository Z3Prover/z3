############################################
# Copyright (c) 2012 Microsoft Corporation
# 
# Z3 Python interface
#
# Author: Leonardo de Moura (leonardo)
############################################

"""Z3 is a high performance theorem prover developed at Microsoft Research. Z3 is used in many applications such as: software/hardware verification and testing, constraint solving, analysis of hybrid systems, security, biology (in silico analysis), and geometrical problems.

Several online tutorials for Z3Py are available at:
http://rise4fun.com/Z3Py/tutorial/guide

Please send feedback, comments and/or corrections to leonardo@microsoft.com. Your comments are very valuable.

Small example:

>>> x = Int('x')
>>> y = Int('y')
>>> s = Solver()
>>> s.add(x > 0)
>>> s.add(x < 2)
>>> s.add(y == x + 1)
>>> s.check()
sat
>>> m = s.model()
>>> m[x]
1
>>> m[y]
2

Z3 exceptions:

>>> try:
...   x = BitVec('x', 32)
...   y = Bool('y')
...   # the expression x + y is type incorrect
...   n = x + y
... except Z3Exception as ex:
...   print("failed: %s" % ex)
failed: sort mismatch
"""
from z3core import *
from z3types import *
from z3consts import *
from z3printer import *
from fractions import Fraction
import sys
import io

if sys.version < '3':
    def _is_int(v):
        return isinstance(v, int) or isinstance(v, long)
else:
    def _is_int(v):
        return isinstance(v, int)

def enable_trace(msg):
    Z3_enable_trace(msg)

def disable_trace(msg):
    Z3_disable_trace(msg)

def get_version_string():
  major = ctypes.c_uint(0)
  minor = ctypes.c_uint(0)
  build = ctypes.c_uint(0)
  rev = ctypes.c_uint(0)
  Z3_get_version(major, minor, build, rev)
  return "%s.%s.%s" % (major.value, minor.value, build.value)

def get_version():
  major = ctypes.c_uint(0)
  minor = ctypes.c_uint(0)
  build = ctypes.c_uint(0)
  rev = ctypes.c_uint(0)
  Z3_get_version(major, minor, build, rev)
  return (major.value, minor.value, build.value, rev.value)

# We use _z3_assert instead of the assert command because we want to
# produce nice error messages in Z3Py at rise4fun.com
def _z3_assert(cond, msg):
    if not cond:
        raise Z3Exception(msg)

def open_log(fname):
    """Log interaction to a file. This function must be invoked immediately after init(). """
    Z3_open_log(fname)

def append_log(s):
    """Append user-defined string to interaction log. """
    Z3_append_log(s)

def to_symbol(s, ctx=None):
    """Convert an integer or string into a Z3 symbol."""
    if isinstance(s, int):
        return Z3_mk_int_symbol(_get_ctx(ctx).ref(), s)
    else:
        return Z3_mk_string_symbol(_get_ctx(ctx).ref(), s)

def _symbol2py(ctx, s):
    """Convert a Z3 symbol back into a Python object. """
    if Z3_get_symbol_kind(ctx.ref(), s) == Z3_INT_SYMBOL:
        return "k!%s" % Z3_get_symbol_int(ctx.ref(), s)
    else:
        return Z3_get_symbol_string(ctx.ref(), s)

_error_handler_fptr = ctypes.CFUNCTYPE(None, ctypes.c_void_p, ctypes.c_uint)

# Hack for having nary functions that can receive one argument that is the
# list of arguments.
def _get_args(args):
    try:
        if len(args) == 1 and (isinstance(args[0], tuple) or isinstance(args[0], list)):
            return args[0]
        else:
            return args
    except:  # len is not necessarily defined when args is not a sequence (use reflection?)
        return args

def _Z3python_error_handler_core(c, e):
    # Do nothing error handler, just avoid exit(0)
    # The wrappers in z3core.py will raise a Z3Exception if an error is detected
    return
    
_Z3Python_error_handler = _error_handler_fptr(_Z3python_error_handler_core)

def _to_param_value(val):
    if isinstance(val, bool):
        if val == True:
            return "true"
        else:
            return "false"
    else:
        return str(val)

class Context:
    """A Context manages all other Z3 objects, global configuration options, etc.
    
    Z3Py uses a default global context. For most applications this is sufficient.
    An application may use multiple Z3 contexts. Objects created in one context
    cannot be used in another one. However, several objects may be "translated" from
    one context to another. It is not safe to access Z3 objects from multiple threads.
    The only exception is the method `interrupt()` that can be used to interrupt() a long 
    computation.
    The initialization method receives global configuration options for the new context.
    """
    def __init__(self, *args, **kws):
        if __debug__:
            _z3_assert(len(args) % 2 == 0, "Argument list must have an even number of elements.")
        conf = Z3_mk_config()
        for key in kws:
            value = kws[key]
            Z3_set_param_value(conf, str(key).upper(), _to_param_value(value))
        prev = None
        for a in args:
            if prev == None:
                prev = a
            else:
                Z3_set_param_value(conf, str(prev), _to_param_value(a))
                prev = None
        self.lib = lib()
        self.ctx = Z3_mk_context_rc(conf)
        Z3_set_ast_print_mode(self.ctx, Z3_PRINT_SMTLIB2_COMPLIANT)
        lib().Z3_set_error_handler.restype  = None
        lib().Z3_set_error_handler.argtypes = [ContextObj, _error_handler_fptr]
        lib().Z3_set_error_handler(self.ctx, _Z3Python_error_handler)
        Z3_del_config(conf)

    def __del__(self):
        self.lib.Z3_del_context(self.ctx)

    def ref(self):
        """Return a reference to the actual C pointer to the Z3 context."""
        return self.ctx

    def interrupt(self):
        """Interrupt a solver performing a satisfiability test, a tactic processing a goal, or simplify functions.  

        This method can be invoked from a thread different from the one executing the
        interruptable procedure.
        """
        Z3_interrupt(self.ref())
        

# Global Z3 context
_main_ctx = None
def main_ctx():
    """Return a reference to the global Z3 context. 
    
    >>> x = Real('x')
    >>> x.ctx == main_ctx()
    True
    >>> c = Context()
    >>> c == main_ctx()
    False
    >>> x2 = Real('x', c)
    >>> x2.ctx == c
    True
    >>> eq(x, x2)
    False
    """
    global _main_ctx
    if _main_ctx == None:
        _main_ctx = Context()
    return _main_ctx    

def _get_ctx(ctx):
    if ctx == None:
        return main_ctx()
    else:
        return ctx

def set_param(*args, **kws):
    """Set Z3 global (or module) parameters.

    >>> set_param(precision=10)
    """
    if __debug__:
        _z3_assert(len(args) % 2 == 0, "Argument list must have an even number of elements.")
    new_kws = {}
    for k in kws:
        v = kws[k]
        if not set_pp_option(k, v):
            new_kws[k] = v
    for key in new_kws:
        value = new_kws[key]
        Z3_global_param_set(str(key).upper(), _to_param_value(value))
    prev = None
    for a in args:
        if prev == None:
            prev = a
        else:
            Z3_global_param_set(str(prev), _to_param_value(a))
            prev = None

def reset_params():
    """Reset all global (or module) parameters.
    """
    Z3_global_param_reset_all()

def set_option(*args, **kws):
    """Alias for 'set_param' for backward compatibility.
    """
    return set_param(*args, **kws)

def get_param(name):
    """Return the value of a Z3 global (or module) parameter

    >>> get_param('nlsat.reorder')
    'true'
    """
    ptr = (ctypes.c_char_p * 1)()
    if Z3_global_param_get(str(name), ptr):
        r = z3core._to_pystr(ptr[0])
        return r
    raise Z3Exception("failed to retrieve value for '%s'" % name)

#########################################
#
# ASTs base class
#
#########################################

# Mark objects that use pretty printer
class Z3PPObject:
    """Superclass for all Z3 objects that have support for pretty printing."""
    def use_pp(self):
        return True

class AstRef(Z3PPObject):
    """AST are Direct Acyclic Graphs (DAGs) used to represent sorts, declarations and expressions."""
    def __init__(self, ast, ctx=None):
        self.ast  = ast
        self.ctx  = _get_ctx(ctx)
        Z3_inc_ref(self.ctx.ref(), self.as_ast())

    def __del__(self):
        Z3_dec_ref(self.ctx.ref(), self.as_ast())

    def __str__(self):
        return obj_to_string(self)

    def __repr__(self):
        return obj_to_string(self)

    def sexpr(self):
        """Return an string representing the AST node in s-expression notation.
        
        >>> x = Int('x')
        >>> ((x + 1)*x).sexpr()
        '(* (+ x 1) x)'
        """
        return Z3_ast_to_string(self.ctx_ref(), self.as_ast())

    def as_ast(self):
        """Return a pointer to the corresponding C Z3_ast object."""
        return self.ast

    def get_id(self):
        """Return unique identifier for object. It can be used for hash-tables and maps."""
        return Z3_get_ast_id(self.ctx_ref(), self.as_ast())

    def ctx_ref(self):
        """Return a reference to the C context where this AST node is stored."""
        return self.ctx.ref()
        
    def eq(self, other):
        """Return `True` if `self` and `other` are structurally identical.
        
        >>> x = Int('x')
        >>> n1 = x + 1
        >>> n2 = 1 + x
        >>> n1.eq(n2)
        False
        >>> n1 = simplify(n1)
        >>> n2 = simplify(n2)
        >>> n1.eq(n2)
        True
        """
        if __debug__:
            _z3_assert(is_ast(other), "Z3 AST expected")
        return Z3_is_eq_ast(self.ctx_ref(), self.as_ast(), other.as_ast())
    
    def translate(self, target):
        """Translate `self` to the context `target`. That is, return a copy of `self` in the context `target`. 
        
        >>> c1 = Context()
        >>> c2 = Context()
        >>> x  = Int('x', c1)
        >>> y  = Int('y', c2)
        >>> # Nodes in different contexts can't be mixed.
        >>> # However, we can translate nodes from one context to another.
        >>> x.translate(c2) + y
        x + y
        """
        if __debug__:
            _z3_assert(isinstance(target, Context), "argument must be a Z3 context")
        return _to_ast_ref(Z3_translate(self.ctx.ref(), self.as_ast(), target.ref()), target)

    def hash(self):
        """Return a hashcode for the `self`.
        
        >>> n1 = simplify(Int('x') + 1)
        >>> n2 = simplify(2 + Int('x') - 1)
        >>> n1.hash() == n2.hash()
        True
        """
        return Z3_get_ast_hash(self.ctx_ref(), self.as_ast())

def is_ast(a):
    """Return `True` if `a` is an AST node.
    
    >>> is_ast(10)
    False
    >>> is_ast(IntVal(10))
    True
    >>> is_ast(Int('x'))
    True
    >>> is_ast(BoolSort())
    True
    >>> is_ast(Function('f', IntSort(), IntSort()))
    True
    >>> is_ast("x")
    False
    >>> is_ast(Solver())
    False
    """
    return isinstance(a, AstRef)

def eq(a, b):
    """Return `True` if `a` and `b` are structurally identical AST nodes.
    
    >>> x = Int('x')
    >>> y = Int('y')
    >>> eq(x, y)
    False
    >>> eq(x + 1, x + 1)
    True
    >>> eq(x + 1, 1 + x)
    False
    >>> eq(simplify(x + 1), simplify(1 + x))
    True
    """
    if __debug__:
        _z3_assert(is_ast(a) and is_ast(b), "Z3 ASTs expected")
    return a.eq(b)

def _ast_kind(ctx, a):
    if is_ast(a):
        a = a.as_ast()
    return Z3_get_ast_kind(ctx.ref(), a)

def _ctx_from_ast_arg_list(args, default_ctx=None):
    ctx = None
    for a in args:
        if is_ast(a) or is_probe(a):
            if ctx == None:
                ctx = a.ctx
            else:
                if __debug__:
                    _z3_assert(ctx == a.ctx, "Context mismatch")
    if ctx == None:
        ctx = default_ctx
    return ctx

def _ctx_from_ast_args(*args):
    return _ctx_from_ast_arg_list(args)

def _to_func_decl_array(args):
    sz = len(args)
    _args = (FuncDecl * sz)()
    for i in range(sz):
        _args[i] = args[i].as_func_decl()
    return _args, sz

def _to_ast_array(args):
    sz = len(args)
    _args = (Ast * sz)()
    for i in range(sz):
        _args[i] = args[i].as_ast()
    return _args, sz

def _to_ref_array(ref, args):
    sz = len(args)
    _args = (ref * sz)()
    for i in range(sz):
        _args[i] = args[i].as_ast()
    return _args, sz

def _to_ast_ref(a, ctx):
    k = _ast_kind(ctx, a)
    if k == Z3_SORT_AST:
        return _to_sort_ref(a, ctx)
    elif k == Z3_FUNC_DECL_AST:
        return _to_func_decl_ref(a, ctx)
    else:
        return _to_expr_ref(a, ctx)

#########################################
#
# Sorts
#
#########################################

def _sort_kind(ctx, s):
    return Z3_get_sort_kind(ctx.ref(), s)

class SortRef(AstRef):
    """A Sort is essentially a type. Every Z3 expression has a sort. A sort is an AST node."""
    def as_ast(self):
        return Z3_sort_to_ast(self.ctx_ref(), self.ast)

    def get_id(self):
        return Z3_get_ast_id(self.ctx_ref(), self.as_ast())

    def kind(self):
        """Return the Z3 internal kind of a sort. This method can be used to test if `self` is one of the Z3 builtin sorts.
        
        >>> b = BoolSort()
        >>> b.kind() == Z3_BOOL_SORT
        True
        >>> b.kind() == Z3_INT_SORT
        False
        >>> A = ArraySort(IntSort(), IntSort())
        >>> A.kind() == Z3_ARRAY_SORT
        True
        >>> A.kind() == Z3_INT_SORT
        False
        """
        return _sort_kind(self.ctx, self.ast)

    def subsort(self, other):
        """Return `True` if `self` is a subsort of `other`. 
        
        >>> IntSort().subsort(RealSort())
        True
        """
        return False

    def cast(self, val):
        """Try to cast `val` as an element of sort `self`. 

        This method is used in Z3Py to convert Python objects such as integers,
        floats, longs and strings into Z3 expressions.

        >>> x = Int('x')
        >>> RealSort().cast(x)
        ToReal(x)
        """ 
        if __debug__:
            _z3_assert(is_expr(val), "Z3 expression expected")
            _z3_assert(self.eq(val.sort()), "Sort mismatch")
        return val

    def name(self):
        """Return the name (string) of sort `self`.
        
        >>> BoolSort().name()
        'Bool'
        >>> ArraySort(IntSort(), IntSort()).name()
        'Array'
        """
        return _symbol2py(self.ctx, Z3_get_sort_name(self.ctx_ref(), self.ast))

    def __eq__(self, other):
        """Return `True` if `self` and `other` are the same Z3 sort.
        
        >>> p = Bool('p')
        >>> p.sort() == BoolSort()
        True
        >>> p.sort() == IntSort()
        False
        """
        if other == None:
            return False
        return Z3_is_eq_sort(self.ctx_ref(), self.ast, other.ast)

    def __ne__(self, other):
        """Return `True` if `self` and `other` are not the same Z3 sort.
        
        >>> p = Bool('p')
        >>> p.sort() != BoolSort()
        False
        >>> p.sort() != IntSort()
        True
        """
        return not Z3_is_eq_sort(self.ctx_ref(), self.ast, other.ast)

def is_sort(s):
    """Return `True` if `s` is a Z3 sort.
    
    >>> is_sort(IntSort())
    True
    >>> is_sort(Int('x'))
    False
    >>> is_expr(Int('x'))
    True
    """
    return isinstance(s, SortRef)

def _to_sort_ref(s, ctx):
    if __debug__:
        _z3_assert(isinstance(s, Sort), "Z3 Sort expected")
    k = _sort_kind(ctx, s)
    if k == Z3_BOOL_SORT:
        return BoolSortRef(s, ctx)
    elif k == Z3_INT_SORT or k == Z3_REAL_SORT:
        return ArithSortRef(s, ctx)
    elif k == Z3_BV_SORT:
        return BitVecSortRef(s, ctx)
    elif k == Z3_ARRAY_SORT:
        return ArraySortRef(s, ctx)
    elif k == Z3_DATATYPE_SORT:
        return DatatypeSortRef(s, ctx)
    elif k == Z3_FINITE_DOMAIN_SORT:
        return FiniteDomainSortRef(s, ctx)
    elif k == Z3_FLOATING_POINT_SORT:
        return FPSortRef(s, ctx)
    elif k == Z3_ROUNDING_MODE_SORT:
        return FPRMSortRef(s, ctx)
    return SortRef(s, ctx)

def _sort(ctx, a):
    return _to_sort_ref(Z3_get_sort(ctx.ref(), a), ctx)

def DeclareSort(name, ctx=None):
    """Create a new uninterpred sort named `name`.

    If `ctx=None`, then the new sort is declared in the global Z3Py context.

    >>> A = DeclareSort('A')
    >>> a = Const('a', A)
    >>> b = Const('b', A)
    >>> a.sort() == A
    True
    >>> b.sort() == A
    True
    >>> a == b
    a == b
    """
    ctx = _get_ctx(ctx)
    return SortRef(Z3_mk_uninterpreted_sort(ctx.ref(), to_symbol(name, ctx)), ctx)

#########################################
#
# Function Declarations
#
#########################################

class FuncDeclRef(AstRef):
    """Function declaration. Every constant and function have an associated declaration.
    
    The declaration assigns a name, a sort (i.e., type), and for function
    the sort (i.e., type) of each of its arguments. Note that, in Z3, 
    a constant is a function with 0 arguments.
    """
    def as_ast(self):
        return Z3_func_decl_to_ast(self.ctx_ref(), self.ast)

    def get_id(self):
        return Z3_get_ast_id(self.ctx_ref(), self.as_ast())

    def as_func_decl(self):
        return self.ast

    def name(self):
        """Return the name of the function declaration `self`.
        
        >>> f = Function('f', IntSort(), IntSort())
        >>> f.name()
        'f'
        >>> isinstance(f.name(), str)
        True
        """
        return _symbol2py(self.ctx, Z3_get_decl_name(self.ctx_ref(), self.ast))

    def arity(self):
        """Return the number of arguments of a function declaration. If `self` is a constant, then `self.arity()` is 0.
        
        >>> f = Function('f', IntSort(), RealSort(), BoolSort())
        >>> f.arity()
        2
        """
        return int(Z3_get_arity(self.ctx_ref(), self.ast))

    def domain(self, i):
        """Return the sort of the argument `i` of a function declaration. This method assumes that `0 <= i < self.arity()`.
        
        >>> f = Function('f', IntSort(), RealSort(), BoolSort())
        >>> f.domain(0)
        Int
        >>> f.domain(1)
        Real
        """
        if __debug__:
            _z3_assert(i < self.arity(), "Index out of bounds")
        return _to_sort_ref(Z3_get_domain(self.ctx_ref(), self.ast, i), self.ctx)

    def range(self):
        """Return the sort of the range of a function declaration. For constants, this is the sort of the constant.
        
        >>> f = Function('f', IntSort(), RealSort(), BoolSort())
        >>> f.range()
        Bool
        """
        return _to_sort_ref(Z3_get_range(self.ctx_ref(), self.ast), self.ctx)

    def kind(self):
        """Return the internal kind of a function declaration. It can be used to identify Z3 built-in functions such as addition, multiplication, etc.
        
        >>> x = Int('x')
        >>> d = (x + 1).decl()
        >>> d.kind() == Z3_OP_ADD
        True
        >>> d.kind() == Z3_OP_MUL
        False
        """
        return Z3_get_decl_kind(self.ctx_ref(), self.ast)

    def __call__(self, *args):
        """Create a Z3 application expression using the function `self`, and the given arguments. 

        The arguments must be Z3 expressions. This method assumes that
        the sorts of the elements in `args` match the sorts of the
        domain. Limited coersion is supported.  For example, if
        args[0] is a Python integer, and the function expects a Z3
        integer, then the argument is automatically converted into a
        Z3 integer.

        >>> f = Function('f', IntSort(), RealSort(), BoolSort())
        >>> x = Int('x')
        >>> y = Real('y')
        >>> f(x, y)
        f(x, y)
        >>> f(x, x)
        f(x, ToReal(x))
        """
        args = _get_args(args)
        num = len(args)
        if __debug__:
            _z3_assert(num == self.arity(), "Incorrect number of arguments to %s" % self)
        _args = (Ast * num)()
        saved = []
        for i in range(num):
            # self.domain(i).cast(args[i]) may create a new Z3 expression,
            # then we must save in 'saved' to prevent it from being garbage collected.
            tmp      = self.domain(i).cast(args[i])
            saved.append(tmp)
            _args[i] = tmp.as_ast()
        return _to_expr_ref(Z3_mk_app(self.ctx_ref(), self.ast, len(args), _args), self.ctx)

def is_func_decl(a):
    """Return `True` if `a` is a Z3 function declaration.
    
    >>> f = Function('f', IntSort(), IntSort())
    >>> is_func_decl(f)
    True
    >>> x = Real('x')
    >>> is_func_decl(x)
    False
    """
    return isinstance(a, FuncDeclRef)

def Function(name, *sig):
    """Create a new Z3 uninterpreted function with the given sorts. 
    
    >>> f = Function('f', IntSort(), IntSort())
    >>> f(f(0))
    f(f(0))
    """
    sig = _get_args(sig)
    if __debug__:
        _z3_assert(len(sig) > 0, "At least two arguments expected")
    arity = len(sig) - 1
    rng   = sig[arity]
    if __debug__:
        _z3_assert(is_sort(rng), "Z3 sort expected")
    dom   = (Sort * arity)()
    for i in range(arity):
        if __debug__:
            _z3_assert(is_sort(sig[i]), "Z3 sort expected")
        dom[i] = sig[i].ast
    ctx = rng.ctx
    return FuncDeclRef(Z3_mk_func_decl(ctx.ref(), to_symbol(name, ctx), arity, dom, rng.ast), ctx)

def _to_func_decl_ref(a, ctx):
    return FuncDeclRef(a, ctx)

#########################################
#
# Expressions
#
#########################################

class ExprRef(AstRef):
    """Constraints, formulas and terms are expressions in Z3.

    Expressions are ASTs. Every expression has a sort.
    There are three main kinds of expressions: 
    function applications, quantifiers and bounded variables.
    A constant is a function application with 0 arguments.
    For quantifier free problems, all expressions are 
    function applications.
    """
    def as_ast(self):
        return self.ast

    def get_id(self):
        return Z3_get_ast_id(self.ctx_ref(), self.as_ast())

    def sort(self):
        """Return the sort of expression `self`.
        
        >>> x = Int('x')
        >>> (x + 1).sort()
        Int
        >>> y = Real('y')
        >>> (x + y).sort()
        Real
        """
        return _sort(self.ctx, self.as_ast())

    def sort_kind(self):
        """Shorthand for `self.sort().kind()`.
        
        >>> a = Array('a', IntSort(), IntSort())
        >>> a.sort_kind() == Z3_ARRAY_SORT
        True
        >>> a.sort_kind() == Z3_INT_SORT
        False
        """
        return self.sort().kind()

    def __eq__(self, other):
        """Return a Z3 expression that represents the constraint `self == other`.

        If `other` is `None`, then this method simply returns `False`. 

        >>> a = Int('a')
        >>> b = Int('b')
        >>> a == b
        a == b
        >>> a == None
        False
        """
        if other == None:
            return False
        a, b = _coerce_exprs(self, other)
        return BoolRef(Z3_mk_eq(self.ctx_ref(), a.as_ast(), b.as_ast()), self.ctx)

    def __ne__(self, other):
        """Return a Z3 expression that represents the constraint `self != other`.
        
        If `other` is `None`, then this method simply returns `True`. 

        >>> a = Int('a')
        >>> b = Int('b')
        >>> a != b
        a != b
        >>> a != None
        True
        """
        if other == None:
            return True
        a, b = _coerce_exprs(self, other)
        _args, sz = _to_ast_array((a, b))
        return BoolRef(Z3_mk_distinct(self.ctx_ref(), 2, _args), self.ctx)

    def decl(self):
        """Return the Z3 function declaration associated with a Z3 application.
        
        >>> f = Function('f', IntSort(), IntSort())
        >>> a = Int('a')
        >>> t = f(a)
        >>> eq(t.decl(), f)
        True
        >>> (a + 1).decl()
        +
        """
        if __debug__:
            _z3_assert(is_app(self), "Z3 application expected")
        return FuncDeclRef(Z3_get_app_decl(self.ctx_ref(), self.as_ast()), self.ctx)
    
    def num_args(self):
        """Return the number of arguments of a Z3 application.

        >>> a = Int('a')
        >>> b = Int('b')
        >>> (a + b).num_args()
        2
        >>> f = Function('f', IntSort(), IntSort(), IntSort(), IntSort())
        >>> t = f(a, b, 0)
        >>> t.num_args()
        3
        """
        if __debug__:
            _z3_assert(is_app(self), "Z3 application expected")
        return int(Z3_get_app_num_args(self.ctx_ref(), self.as_ast()))

    def arg(self, idx):
        """Return argument `idx` of the application `self`. 

        This method assumes that `self` is a function application with at least `idx+1` arguments.

        >>> a = Int('a')
        >>> b = Int('b')
        >>> f = Function('f', IntSort(), IntSort(), IntSort(), IntSort())
        >>> t = f(a, b, 0)
        >>> t.arg(0)
        a
        >>> t.arg(1)
        b
        >>> t.arg(2)
        0
        """
        if __debug__:
            _z3_assert(is_app(self), "Z3 application expected")
            _z3_assert(idx < self.num_args(), "Invalid argument index")
        return _to_expr_ref(Z3_get_app_arg(self.ctx_ref(), self.as_ast(), idx), self.ctx)

    def children(self):
        """Return a list containing the children of the given expression

        >>> a = Int('a')
        >>> b = Int('b')
        >>> f = Function('f', IntSort(), IntSort(), IntSort(), IntSort())
        >>> t = f(a, b, 0)
        >>> t.children()
        [a, b, 0]
        """
        if is_app(self):
            return [self.arg(i) for i in range(self.num_args())]
        else:
            return []

def _to_expr_ref(a, ctx):
    if isinstance(a, Pattern):
        return PatternRef(a, ctx)
    ctx_ref = ctx.ref()
    k = Z3_get_ast_kind(ctx_ref, a) 
    if k == Z3_QUANTIFIER_AST:
        return QuantifierRef(a, ctx)
    sk = Z3_get_sort_kind(ctx_ref, Z3_get_sort(ctx_ref, a))
    if sk == Z3_BOOL_SORT:
        return BoolRef(a, ctx)
    if sk == Z3_INT_SORT:
        if k == Z3_NUMERAL_AST:
            return IntNumRef(a, ctx)
        return ArithRef(a, ctx)
    if sk == Z3_REAL_SORT:
        if k == Z3_NUMERAL_AST:
            return RatNumRef(a, ctx)
        if _is_algebraic(ctx, a):
            return AlgebraicNumRef(a, ctx)
        return ArithRef(a, ctx)
    if sk == Z3_BV_SORT:
        if k == Z3_NUMERAL_AST:
            return BitVecNumRef(a, ctx)
        else:
            return BitVecRef(a, ctx)
    if sk == Z3_ARRAY_SORT:
        return ArrayRef(a, ctx)
    if sk == Z3_DATATYPE_SORT:
        return DatatypeRef(a, ctx)
    if sk == Z3_FLOATING_POINT_SORT:  
        if k == Z3_APP_AST and _is_numeral(ctx, a):
            return FPNumRef(a, ctx)
        else:
            return FPRef(a, ctx)
    if sk == Z3_ROUNDING_MODE_SORT:
        return FPRMRef(a, ctx)
    return ExprRef(a, ctx)

def _coerce_expr_merge(s, a):
    if is_expr(a):
        s1 = a.sort()
        if s == None:
            return s1
        if s1.eq(s):
            return s
        elif s.subsort(s1):
            return s1
        elif s1.subsort(s):
            return s
        else:
            if __debug__:
                _z3_assert(s1.ctx == s.ctx, "context mismatch")
                _z3_assert(False, "sort mismatch")
    else:
        return s

def _coerce_exprs(a, b, ctx=None):
    if not is_expr(a) and not is_expr(b):
        a = _py2expr(a, ctx)
        b = _py2expr(b, ctx)
    s = None
    s = _coerce_expr_merge(s, a)
    s = _coerce_expr_merge(s, b)
    a = s.cast(a)
    b = s.cast(b)
    return (a, b)
    
def _reduce(f, l, a):
    r = a
    for e in l:
        r = f(r, e)
    return r

def _coerce_expr_list(alist, ctx=None):
    has_expr = False
    for a in alist:
        if is_expr(a):
            has_expr = True
            break
    if not has_expr:
        alist = [ _py2expr(a, ctx) for a in alist ]
    s = _reduce(_coerce_expr_merge, alist, None)
    return [ s.cast(a) for a in alist ]

def is_expr(a):
    """Return `True` if `a` is a Z3 expression.
    
    >>> a = Int('a')
    >>> is_expr(a)
    True
    >>> is_expr(a + 1)
    True
    >>> is_expr(IntSort())
    False
    >>> is_expr(1)
    False
    >>> is_expr(IntVal(1))
    True
    >>> x = Int('x')
    >>> is_expr(ForAll(x, x >= 0))
    True
    """
    return isinstance(a, ExprRef)

def is_app(a):
    """Return `True` if `a` is a Z3 function application. 
    
    Note that, constants are function applications with 0 arguments. 

    >>> a = Int('a')
    >>> is_app(a)
    True
    >>> is_app(a + 1)
    True
    >>> is_app(IntSort())
    False
    >>> is_app(1)
    False
    >>> is_app(IntVal(1))
    True
    >>> x = Int('x')
    >>> is_app(ForAll(x, x >= 0))
    False
    """
    if not isinstance(a, ExprRef):
        return False
    k = _ast_kind(a.ctx, a)
    return k == Z3_NUMERAL_AST or k == Z3_APP_AST

def is_const(a):
    """Return `True` if `a` is Z3 constant/variable expression. 
    
    >>> a = Int('a')
    >>> is_const(a)
    True
    >>> is_const(a + 1)
    False
    >>> is_const(1)
    False
    >>> is_const(IntVal(1))
    True
    >>> x = Int('x')
    >>> is_const(ForAll(x, x >= 0))
    False
    """
    return is_app(a) and a.num_args() == 0

def is_var(a):
    """Return `True` if `a` is variable. 
    
    Z3 uses de-Bruijn indices for representing bound variables in
    quantifiers.

    >>> x = Int('x')
    >>> is_var(x)
    False
    >>> is_const(x)
    True
    >>> f = Function('f', IntSort(), IntSort())
    >>> # Z3 replaces x with bound variables when ForAll is executed.
    >>> q = ForAll(x, f(x) == x)
    >>> b = q.body()
    >>> b
    f(Var(0)) == Var(0)
    >>> b.arg(1)
    Var(0)
    >>> is_var(b.arg(1))
    True
    """
    return is_expr(a) and _ast_kind(a.ctx, a) == Z3_VAR_AST

def get_var_index(a):
    """Return the de-Bruijn index of the Z3 bounded variable `a`.
    
    >>> x = Int('x')
    >>> y = Int('y')
    >>> is_var(x)
    False
    >>> is_const(x)
    True
    >>> f = Function('f', IntSort(), IntSort(), IntSort())
    >>> # Z3 replaces x and y with bound variables when ForAll is executed.
    >>> q = ForAll([x, y], f(x, y) == x + y)
    >>> q.body()
    f(Var(1), Var(0)) == Var(1) + Var(0)
    >>> b = q.body()
    >>> b.arg(0)
    f(Var(1), Var(0))
    >>> v1 = b.arg(0).arg(0)
    >>> v2 = b.arg(0).arg(1)
    >>> v1
    Var(1)
    >>> v2
    Var(0)
    >>> get_var_index(v1)
    1
    >>> get_var_index(v2)
    0
    """
    if __debug__:
        _z3_assert(is_var(a), "Z3 bound variable expected")
    return int(Z3_get_index_value(a.ctx.ref(), a.as_ast()))

def is_app_of(a, k):
    """Return `True` if `a` is an application of the given kind `k`. 
    
    >>> x = Int('x')
    >>> n = x + 1
    >>> is_app_of(n, Z3_OP_ADD)
    True
    >>> is_app_of(n, Z3_OP_MUL)
    False
    """
    return is_app(a) and a.decl().kind() == k

def If(a, b, c, ctx=None):
    """Create a Z3 if-then-else expression. 
    
    >>> x = Int('x')
    >>> y = Int('y')
    >>> max = If(x > y, x, y)
    >>> max
    If(x > y, x, y)
    >>> simplify(max)
    If(x <= y, y, x)
    """
    if isinstance(a, Probe) or isinstance(b, Tactic) or isinstance(c, Tactic):
        return Cond(a, b, c, ctx)
    else:
        ctx = _get_ctx(_ctx_from_ast_arg_list([a, b, c], ctx))
        s = BoolSort(ctx)
        a = s.cast(a)
        b, c = _coerce_exprs(b, c, ctx)
        if __debug__:
            _z3_assert(a.ctx == b.ctx, "Context mismatch")
        return _to_expr_ref(Z3_mk_ite(ctx.ref(), a.as_ast(), b.as_ast(), c.as_ast()), ctx)

def Distinct(*args):
    """Create a Z3 distinct expression. 
    
    >>> x = Int('x')
    >>> y = Int('y')
    >>> Distinct(x, y)
    x != y
    >>> z = Int('z')
    >>> Distinct(x, y, z)
    Distinct(x, y, z)
    >>> simplify(Distinct(x, y, z))
    Distinct(x, y, z)
    >>> simplify(Distinct(x, y, z), blast_distinct=True)
    And(Not(x == y), Not(x == z), Not(y == z))
    """
    args  = _get_args(args)
    ctx   = _ctx_from_ast_arg_list(args)
    if __debug__:
        _z3_assert(ctx != None, "At least one of the arguments must be a Z3 expression")
    args  = _coerce_expr_list(args, ctx)
    _args, sz = _to_ast_array(args)
    return BoolRef(Z3_mk_distinct(ctx.ref(), sz, _args), ctx)

def _mk_bin(f, a, b):
    args = (Ast * 2)()
    if __debug__:
        _z3_assert(a.ctx == b.ctx, "Context mismatch")
    args[0] = a.as_ast()
    args[1] = b.as_ast()
    return f(a.ctx.ref(), 2, args)

def Const(name, sort):
    """Create a constant of the given sort.

    >>> Const('x', IntSort())
    x
    """
    if __debug__:
        _z3_assert(isinstance(sort, SortRef), "Z3 sort expected")
    ctx = sort.ctx
    return _to_expr_ref(Z3_mk_const(ctx.ref(), to_symbol(name, ctx), sort.ast), ctx)

def Consts(names, sort):
    """Create a several constants of the given sort. 
    
    `names` is a string containing the names of all constants to be created. 
    Blank spaces separate the names of different constants.
    
    >>> x, y, z = Consts('x y z', IntSort())
    >>> x + y + z
    x + y + z
    """
    if isinstance(names, str):
        names = names.split(" ")
    return [Const(name, sort) for name in names]

def Var(idx, s):
    """Create a Z3 free variable. Free variables are used to create quantified formulas.
    
    >>> Var(0, IntSort())
    Var(0)
    >>> eq(Var(0, IntSort()), Var(0, BoolSort()))
    False
    """
    if __debug__:
        _z3_assert(is_sort(s), "Z3 sort expected")
    return _to_expr_ref(Z3_mk_bound(s.ctx_ref(), idx, s.ast), s.ctx)

def RealVar(idx, ctx=None):
    """
    Create a real free variable. Free variables are used to create quantified formulas.
    They are also used to create polynomials.
    
    >>> RealVar(0)
    Var(0)
    """
    return Var(idx, RealSort(ctx))

def RealVarVector(n, ctx=None):
    """
    Create a list of Real free variables.
    The variables have ids: 0, 1, ..., n-1
    
    >>> x0, x1, x2, x3 = RealVarVector(4)
    >>> x2
    Var(2)
    """
    return [ RealVar(i, ctx) for i in range(n) ]

#########################################
#
# Booleans
#
#########################################

class BoolSortRef(SortRef):
    """Boolean sort."""
    def cast(self, val):
        """Try to cast `val` as a Boolean.
        
        >>> x = BoolSort().cast(True)
        >>> x
        True
        >>> is_expr(x)
        True
        >>> is_expr(True)
        False
        >>> x.sort()
        Bool
        """
        if isinstance(val, bool):
            return BoolVal(val, self.ctx)
        if __debug__:
            _z3_assert(is_expr(val), "True, False or Z3 Boolean expression expected")
            _z3_assert(self.eq(val.sort()), "Value cannot be converted into a Z3 Boolean value")
        return val

    def subsort(self, other):
        return isinstance(other, ArithSortRef)

    def is_int(self):
        return True

    def is_bool(self):
        return True


class BoolRef(ExprRef):
    """All Boolean expressions are instances of this class."""
    def sort(self):
        return BoolSortRef(Z3_get_sort(self.ctx_ref(), self.as_ast()), self.ctx)

def is_bool(a):
    """Return `True` if `a` is a Z3 Boolean expression.

    >>> p = Bool('p')
    >>> is_bool(p)
    True
    >>> q = Bool('q')
    >>> is_bool(And(p, q))
    True
    >>> x = Real('x')
    >>> is_bool(x)
    False
    >>> is_bool(x == 0)
    True
    """
    return isinstance(a, BoolRef)

def is_true(a):
    """Return `True` if `a` is the Z3 true expression.
    
    >>> p = Bool('p')
    >>> is_true(p)
    False
    >>> is_true(simplify(p == p))
    True
    >>> x = Real('x')
    >>> is_true(x == 0)
    False
    >>> # True is a Python Boolean expression
    >>> is_true(True)
    False
    """
    return is_app_of(a, Z3_OP_TRUE)

def is_false(a):
    """Return `True` if `a` is the Z3 false expression.

    >>> p = Bool('p')
    >>> is_false(p)
    False
    >>> is_false(False)
    False
    >>> is_false(BoolVal(False))
    True
    """
    return is_app_of(a, Z3_OP_FALSE)

def is_and(a):
    """Return `True` if `a` is a Z3 and expression.
    
    >>> p, q = Bools('p q')
    >>> is_and(And(p, q))
    True
    >>> is_and(Or(p, q))
    False
    """
    return is_app_of(a, Z3_OP_AND)

def is_or(a):
    """Return `True` if `a` is a Z3 or expression.

    >>> p, q = Bools('p q')
    >>> is_or(Or(p, q))
    True
    >>> is_or(And(p, q))
    False
    """
    return is_app_of(a, Z3_OP_OR)

def is_not(a):
    """Return `True` if `a` is a Z3 not expression.
    
    >>> p = Bool('p')
    >>> is_not(p)
    False
    >>> is_not(Not(p))
    True
    """
    return is_app_of(a, Z3_OP_NOT)

def is_eq(a):
    """Return `True` if `a` is a Z3 equality expression.
    
    >>> x, y = Ints('x y')
    >>> is_eq(x == y)
    True
    """
    return is_app_of(a, Z3_OP_EQ)

def is_distinct(a):
    """Return `True` if `a` is a Z3 distinct expression.
    
    >>> x, y, z = Ints('x y z')
    >>> is_distinct(x == y)
    False
    >>> is_distinct(Distinct(x, y, z))
    True
    """
    return is_app_of(a, Z3_OP_DISTINCT)

def BoolSort(ctx=None):
    """Return the Boolean Z3 sort. If `ctx=None`, then the global context is used.
    
    >>> BoolSort()
    Bool
    >>> p = Const('p', BoolSort())
    >>> is_bool(p)
    True
    >>> r = Function('r', IntSort(), IntSort(), BoolSort())
    >>> r(0, 1)
    r(0, 1)
    >>> is_bool(r(0, 1))
    True
    """
    ctx = _get_ctx(ctx)
    return BoolSortRef(Z3_mk_bool_sort(ctx.ref()), ctx)

def BoolVal(val, ctx=None):
    """Return the Boolean value `True` or `False`. If `ctx=None`, then the global context is used.
    
    >>> BoolVal(True)
    True
    >>> is_true(BoolVal(True))
    True
    >>> is_true(True)
    False
    >>> is_false(BoolVal(False))
    True
    """
    ctx = _get_ctx(ctx)
    if val == False:
        return BoolRef(Z3_mk_false(ctx.ref()), ctx)
    else:
        return BoolRef(Z3_mk_true(ctx.ref()), ctx)

def Bool(name, ctx=None):
    """Return a Boolean constant named `name`. If `ctx=None`, then the global context is used.
    
    >>> p = Bool('p')
    >>> q = Bool('q')
    >>> And(p, q)
    And(p, q)
    """
    ctx = _get_ctx(ctx)
    return BoolRef(Z3_mk_const(ctx.ref(), to_symbol(name, ctx), BoolSort(ctx).ast), ctx)

def Bools(names, ctx=None):
    """Return a tuple of Boolean constants. 
    
    `names` is a single string containing all names separated by blank spaces. 
    If `ctx=None`, then the global context is used.

    >>> p, q, r = Bools('p q r')
    >>> And(p, Or(q, r))
    And(p, Or(q, r))
    """
    ctx = _get_ctx(ctx)
    if isinstance(names, str):
        names = names.split(" ")
    return [Bool(name, ctx) for name in names]

def BoolVector(prefix, sz, ctx=None):
    """Return a list of Boolean constants of size `sz`.

    The constants are named using the given prefix.
    If `ctx=None`, then the global context is used.
    
    >>> P = BoolVector('p', 3)
    >>> P
    [p__0, p__1, p__2]
    >>> And(P)
    And(p__0, p__1, p__2)
    """
    return [ Bool('%s__%s' % (prefix, i)) for i in range(sz) ]

def FreshBool(prefix='b', ctx=None):
    """Return a fresh Boolean constant in the given context using the given prefix.
    
    If `ctx=None`, then the global context is used.    

    >>> b1 = FreshBool()
    >>> b2 = FreshBool()
    >>> eq(b1, b2)
    False
    """
    ctx = _get_ctx(ctx)
    return BoolRef(Z3_mk_fresh_const(ctx.ref(), prefix, BoolSort(ctx).ast), ctx)

def Implies(a, b, ctx=None):
    """Create a Z3 implies expression. 
    
    >>> p, q = Bools('p q')
    >>> Implies(p, q)
    Implies(p, q)
    >>> simplify(Implies(p, q))
    Or(Not(p), q)
    """
    ctx = _get_ctx(_ctx_from_ast_arg_list([a, b], ctx))
    s = BoolSort(ctx)
    a = s.cast(a)
    b = s.cast(b)
    return BoolRef(Z3_mk_implies(ctx.ref(), a.as_ast(), b.as_ast()), ctx)

def Xor(a, b, ctx=None):
    """Create a Z3 Xor expression.

    >>> p, q = Bools('p q')
    >>> Xor(p, q)
    Xor(p, q)
    >>> simplify(Xor(p, q))
    Not(p) == q
    """
    ctx = _get_ctx(_ctx_from_ast_arg_list([a, b], ctx))
    s = BoolSort(ctx)
    a = s.cast(a)
    b = s.cast(b)
    return BoolRef(Z3_mk_xor(ctx.ref(), a.as_ast(), b.as_ast()), ctx)

def Not(a, ctx=None):
    """Create a Z3 not expression or probe. 
    
    >>> p = Bool('p')
    >>> Not(Not(p))
    Not(Not(p))
    >>> simplify(Not(Not(p)))
    p
    """
    ctx = _get_ctx(_ctx_from_ast_arg_list([a], ctx))
    if is_probe(a):
        # Not is also used to build probes
        return Probe(Z3_probe_not(ctx.ref(), a.probe), ctx)
    else:
        s = BoolSort(ctx)
        a = s.cast(a)
        return BoolRef(Z3_mk_not(ctx.ref(), a.as_ast()), ctx)

def _has_probe(args):
    """Return `True` if one of the elements of the given collection is a Z3 probe."""
    for arg in args:
        if is_probe(arg):
            return True
    return False

def And(*args):
    """Create a Z3 and-expression or and-probe. 
    
    >>> p, q, r = Bools('p q r')
    >>> And(p, q, r)
    And(p, q, r)
    >>> P = BoolVector('p', 5)
    >>> And(P)
    And(p__0, p__1, p__2, p__3, p__4)
    """
    last_arg = None
    if len(args) > 0:
        last_arg = args[len(args)-1]
    if isinstance(last_arg, Context):
        ctx = args[len(args)-1]
        args = args[:len(args)-1]
    else:
        ctx = main_ctx()
    args = _get_args(args)
    ctx_args  = _ctx_from_ast_arg_list(args, ctx)
    if __debug__:
        _z3_assert(ctx_args == None or ctx_args == ctx, "context mismatch")
        _z3_assert(ctx != None, "At least one of the arguments must be a Z3 expression or probe")
    if _has_probe(args):
        return _probe_and(args, ctx)
    else:
        args  = _coerce_expr_list(args, ctx)
        _args, sz = _to_ast_array(args)
        return BoolRef(Z3_mk_and(ctx.ref(), sz, _args), ctx)

def Or(*args):
    """Create a Z3 or-expression or or-probe. 
    
    >>> p, q, r = Bools('p q r')
    >>> Or(p, q, r)
    Or(p, q, r)
    >>> P = BoolVector('p', 5)
    >>> Or(P)
    Or(p__0, p__1, p__2, p__3, p__4)
    """
    last_arg = None
    if len(args) > 0:
        last_arg = args[len(args)-1]
    if isinstance(last_arg, Context):
        ctx = args[len(args)-1]
        args = args[:len(args)-1]
    else:
        ctx = main_ctx()
    args = _get_args(args)
    ctx_args  = _ctx_from_ast_arg_list(args, ctx)
    if __debug__:
        _z3_assert(ctx_args == None or ctx_args == ctx, "context mismatch")
        _z3_assert(ctx != None, "At least one of the arguments must be a Z3 expression or probe")
    if _has_probe(args):
        return _probe_or(args, ctx)
    else:
        args  = _coerce_expr_list(args, ctx)
        _args, sz = _to_ast_array(args)
        return BoolRef(Z3_mk_or(ctx.ref(), sz, _args), ctx)

#########################################
#
# Patterns
#
#########################################

class PatternRef(ExprRef):
    """Patterns are hints for quantifier instantiation. 
    
    See http://rise4fun.com/Z3Py/tutorial/advanced for more details.
    """
    def as_ast(self):
        return Z3_pattern_to_ast(self.ctx_ref(), self.ast)

    def get_id(self):
        return Z3_get_ast_id(self.ctx_ref(), self.as_ast())

def is_pattern(a):
    """Return `True` if `a` is a Z3 pattern (hint for quantifier instantiation.

    See http://rise4fun.com/Z3Py/tutorial/advanced for more details.
    
    >>> f = Function('f', IntSort(), IntSort())
    >>> x = Int('x')
    >>> q = ForAll(x, f(x) == 0, patterns = [ f(x) ])
    >>> q
    ForAll(x, f(x) == 0)
    >>> q.num_patterns()
    1
    >>> is_pattern(q.pattern(0))
    True
    >>> q.pattern(0)
    f(Var(0))
    """
    return isinstance(a, PatternRef)

def MultiPattern(*args):
    """Create a Z3 multi-pattern using the given expressions `*args`

    See http://rise4fun.com/Z3Py/tutorial/advanced for more details.
    
    >>> f = Function('f', IntSort(), IntSort())
    >>> g = Function('g', IntSort(), IntSort())
    >>> x = Int('x')
    >>> q = ForAll(x, f(x) != g(x), patterns = [ MultiPattern(f(x), g(x)) ])
    >>> q
    ForAll(x, f(x) != g(x))
    >>> q.num_patterns()
    1
    >>> is_pattern(q.pattern(0))
    True
    >>> q.pattern(0)
    MultiPattern(f(Var(0)), g(Var(0)))
    """
    if __debug__:
        _z3_assert(len(args) > 0, "At least one argument expected")
        _z3_assert(all([ is_expr(a) for a in args ]), "Z3 expressions expected")
    ctx = args[0].ctx
    args, sz = _to_ast_array(args)
    return PatternRef(Z3_mk_pattern(ctx.ref(), sz, args), ctx)

def _to_pattern(arg):
    if is_pattern(arg):
        return arg
    else:
        return MultiPattern(arg)

#########################################
#
# Quantifiers
#
#########################################

class QuantifierRef(BoolRef):
    """Universally and Existentially quantified formulas."""

    def as_ast(self):
        return self.ast

    def get_id(self):
        return Z3_get_ast_id(self.ctx_ref(), self.as_ast())

    def sort(self):
        """Return the Boolean sort."""
        return BoolSort(self.ctx)

    def is_forall(self):
        """Return `True` if `self` is a universal quantifier.
        
        >>> f = Function('f', IntSort(), IntSort())
        >>> x = Int('x')
        >>> q = ForAll(x, f(x) == 0)
        >>> q.is_forall()
        True
        >>> q = Exists(x, f(x) != 0)
        >>> q.is_forall()
        False
        """
        return Z3_is_quantifier_forall(self.ctx_ref(), self.ast)

    def weight(self):
        """Return the weight annotation of `self`.

        >>> f = Function('f', IntSort(), IntSort())
        >>> x = Int('x')
        >>> q = ForAll(x, f(x) == 0)
        >>> q.weight()
        1
        >>> q = ForAll(x, f(x) == 0, weight=10)
        >>> q.weight()
        10
        """
        return int(Z3_get_quantifier_weight(self.ctx_ref(), self.ast))

    def num_patterns(self):
        """Return the number of patterns (i.e., quantifier instantiation hints) in `self`.

        >>> f = Function('f', IntSort(), IntSort())
        >>> g = Function('g', IntSort(), IntSort())
        >>> x = Int('x')
        >>> q = ForAll(x, f(x) != g(x), patterns = [ f(x), g(x) ])
        >>> q.num_patterns()
        2
        """
        return int(Z3_get_quantifier_num_patterns(self.ctx_ref(), self.ast))

    def pattern(self, idx):
        """Return a pattern (i.e., quantifier instantiation hints) in `self`.

        >>> f = Function('f', IntSort(), IntSort())
        >>> g = Function('g', IntSort(), IntSort())
        >>> x = Int('x')
        >>> q = ForAll(x, f(x) != g(x), patterns = [ f(x), g(x) ])
        >>> q.num_patterns()
        2
        >>> q.pattern(0)
        f(Var(0))
        >>> q.pattern(1)
        g(Var(0))
        """
        if __debug__:
            _z3_assert(idx < self.num_patterns(), "Invalid pattern idx")
        return PatternRef(Z3_get_quantifier_pattern_ast(self.ctx_ref(), self.ast, idx), self.ctx)

    def num_no_patterns(self):
        """Return the number of no-patterns."""
        return Z3_get_quantifier_num_no_patterns(self.ctx_ref(), self.ast)

    def no_pattern(self, idx):
        """Return a no-pattern."""
        if __debug__:
            _z3_assert(idx < self.num_no_patterns(), "Invalid no-pattern idx")
        return _to_expr_ref(Z3_get_quantifier_no_pattern_ast(self.ctx_ref(), self.ast, idx), self.ctx)

    def body(self):
        """Return the expression being quantified.

        >>> f = Function('f', IntSort(), IntSort())
        >>> x = Int('x')
        >>> q = ForAll(x, f(x) == 0)
        >>> q.body()
        f(Var(0)) == 0
        """
        return _to_expr_ref(Z3_get_quantifier_body(self.ctx_ref(), self.ast), self.ctx)
    
    def num_vars(self):
        """Return the number of variables bounded by this quantifier. 
        
        >>> f = Function('f', IntSort(), IntSort(), IntSort())
        >>> x = Int('x')
        >>> y = Int('y')
        >>> q = ForAll([x, y], f(x, y) >= x)
        >>> q.num_vars() 
        2
        """
        return int(Z3_get_quantifier_num_bound(self.ctx_ref(), self.ast))

    def var_name(self, idx):
        """Return a string representing a name used when displaying the quantifier. 
        
        >>> f = Function('f', IntSort(), IntSort(), IntSort())
        >>> x = Int('x')
        >>> y = Int('y')
        >>> q = ForAll([x, y], f(x, y) >= x)
        >>> q.var_name(0)
        'x'
        >>> q.var_name(1)
        'y'
        """
        if __debug__:
            _z3_assert(idx < self.num_vars(), "Invalid variable idx")
        return _symbol2py(self.ctx, Z3_get_quantifier_bound_name(self.ctx_ref(), self.ast, idx))

    def var_sort(self, idx):
        """Return the sort of a bound variable.

        >>> f = Function('f', IntSort(), RealSort(), IntSort())
        >>> x = Int('x')
        >>> y = Real('y')
        >>> q = ForAll([x, y], f(x, y) >= x)
        >>> q.var_sort(0)
        Int
        >>> q.var_sort(1)
        Real
        """
        if __debug__:
            _z3_assert(idx < self.num_vars(), "Invalid variable idx")
        return SortRef(Z3_get_quantifier_bound_sort(self.ctx_ref(), self.ast, idx), self.ctx)

    def children(self):
        """Return a list containing a single element self.body()

        >>> f = Function('f', IntSort(), IntSort())
        >>> x = Int('x')
        >>> q = ForAll(x, f(x) == 0)
        >>> q.children()
        [f(Var(0)) == 0]
        """
        return [ self.body() ]

def is_quantifier(a):
    """Return `True` if `a` is a Z3 quantifier.
    
    >>> f = Function('f', IntSort(), IntSort())
    >>> x = Int('x')
    >>> q = ForAll(x, f(x) == 0)
    >>> is_quantifier(q)
    True
    >>> is_quantifier(f(x))
    False
    """
    return isinstance(a, QuantifierRef)

def _mk_quantifier(is_forall, vs, body, weight=1, qid="", skid="", patterns=[], no_patterns=[]):
    if __debug__:
        _z3_assert(is_bool(body), "Z3 expression expected")
        _z3_assert(is_const(vs) or (len(vs) > 0 and all([ is_const(v) for v in vs])), "Invalid bounded variable(s)")
        _z3_assert(all([is_pattern(a) or is_expr(a) for a in patterns]), "Z3 patterns expected")
        _z3_assert(all([is_expr(p) for p in no_patterns]), "no patterns are Z3 expressions")
    ctx = body.ctx
    if is_app(vs):
        vs = [vs]
    num_vars = len(vs)
    _vs = (Ast * num_vars)()
    for i in range(num_vars):
        ## TODO: Check if is constant
        _vs[i] = vs[i].as_ast()
    patterns = [ _to_pattern(p) for p in patterns ]
    num_pats = len(patterns)
    _pats = (Pattern * num_pats)()
    for i in range(num_pats):
        _pats[i] = patterns[i].ast
    _no_pats, num_no_pats = _to_ast_array(no_patterns)
    qid  = to_symbol(qid, ctx)
    skid = to_symbol(skid, ctx)
    return QuantifierRef(Z3_mk_quantifier_const_ex(ctx.ref(), is_forall, weight, qid, skid, 
                                                   num_vars, _vs, 
                                                   num_pats, _pats, 
                                                   num_no_pats, _no_pats, 
                                                   body.as_ast()), ctx)

def ForAll(vs, body, weight=1, qid="", skid="", patterns=[], no_patterns=[]):
    """Create a Z3 forall formula.
    
    The parameters `weight`, `qif`, `skid`, `patterns` and `no_patterns` are optional annotations.

    See http://rise4fun.com/Z3Py/tutorial/advanced for more details.

    >>> f = Function('f', IntSort(), IntSort(), IntSort())
    >>> x = Int('x')
    >>> y = Int('y')
    >>> ForAll([x, y], f(x, y) >= x)
    ForAll([x, y], f(x, y) >= x)
    >>> ForAll([x, y], f(x, y) >= x, patterns=[ f(x, y) ])
    ForAll([x, y], f(x, y) >= x)
    >>> ForAll([x, y], f(x, y) >= x, weight=10)
    ForAll([x, y], f(x, y) >= x)
    """
    return _mk_quantifier(True, vs, body, weight, qid, skid, patterns, no_patterns)

def Exists(vs, body, weight=1, qid="", skid="", patterns=[], no_patterns=[]):
    """Create a Z3 exists formula.
    
    The parameters `weight`, `qif`, `skid`, `patterns` and `no_patterns` are optional annotations.

    See http://rise4fun.com/Z3Py/tutorial/advanced for more details.

    >>> f = Function('f', IntSort(), IntSort(), IntSort())
    >>> x = Int('x')
    >>> y = Int('y')
    >>> q = Exists([x, y], f(x, y) >= x, skid="foo")
    >>> q
    Exists([x, y], f(x, y) >= x)
    >>> is_quantifier(q)
    True
    >>> r = Tactic('nnf')(q).as_expr()
    >>> is_quantifier(r)
    False
    """
    return _mk_quantifier(False, vs, body, weight, qid, skid, patterns, no_patterns)

#########################################
#
# Arithmetic
#
#########################################

class ArithSortRef(SortRef):
    """Real and Integer sorts."""

    def is_real(self):
        """Return `True` if `self` is of the sort Real.
        
        >>> x = Real('x')
        >>> x.is_real()
        True
        >>> (x + 1).is_real()
        True
        >>> x = Int('x')
        >>> x.is_real()
        False
        """
        return self.kind() == Z3_REAL_SORT

    def is_int(self):
        """Return `True` if `self` is of the sort Integer.
        
        >>> x = Int('x')
        >>> x.is_int()
        True
        >>> (x + 1).is_int()
        True
        >>> x = Real('x')
        >>> x.is_int()
        False
        """
        return self.kind() == Z3_INT_SORT

    def subsort(self, other):
        """Return `True` if `self` is a subsort of `other`."""
        return self.is_int() and is_arith_sort(other) and other.is_real()

    def cast(self, val):
        """Try to cast `val` as an Integer or Real.
        
        >>> IntSort().cast(10)
        10
        >>> is_int(IntSort().cast(10))
        True
        >>> is_int(10)
        False
        >>> RealSort().cast(10)
        10
        >>> is_real(RealSort().cast(10))
        True
        """
        if is_expr(val):
            if __debug__:
                _z3_assert(self.ctx == val.ctx, "Context mismatch")
            val_s = val.sort()
            if self.eq(val_s):
                return val
            if val_s.is_int() and self.is_real():
                return ToReal(val)
            if val_s.is_bool() and self.is_int():
                return If(val, 1, 0)
            if val_s.is_bool() and self.is_real():
                return ToReal(If(val, 1, 0))
            if __debug__:
                _z3_assert(False, "Z3 Integer/Real expression expected" )
        else:
            if self.is_int():
                return IntVal(val, self.ctx)
            if self.is_real():
                return RealVal(val, self.ctx)
            if __debug__:
                _z3_assert(False, "int, long, float, string (numeral), or Z3 Integer/Real expression expected")

def is_arith_sort(s):
    """Return `True` if s is an arithmetical sort (type).
    
    >>> is_arith_sort(IntSort())
    True
    >>> is_arith_sort(RealSort())
    True
    >>> is_arith_sort(BoolSort())
    False
    >>> n = Int('x') + 1
    >>> is_arith_sort(n.sort())
    True
    """
    return isinstance(s, ArithSortRef)
    
class ArithRef(ExprRef):
    """Integer and Real expressions."""

    def sort(self):
        """Return the sort (type) of the arithmetical expression `self`.
        
        >>> Int('x').sort()
        Int
        >>> (Real('x') + 1).sort()
        Real
        """
        return ArithSortRef(Z3_get_sort(self.ctx_ref(), self.as_ast()), self.ctx)

    def is_int(self):
        """Return `True` if `self` is an integer expression.
        
        >>> x = Int('x')
        >>> x.is_int()
        True
        >>> (x + 1).is_int()
        True
        >>> y = Real('y')
        >>> (x + y).is_int()
        False
        """
        return self.sort().is_int()

    def is_real(self):
        """Return `True` if `self` is an real expression.
        
        >>> x = Real('x')
        >>> x.is_real()
        True
        >>> (x + 1).is_real()
        True
        """
        return self.sort().is_real()

    def __add__(self, other):
        """Create the Z3 expression `self + other`.
        
        >>> x = Int('x')
        >>> y = Int('y')
        >>> x + y
        x + y
        >>> (x + y).sort()
        Int
        """
        a, b = _coerce_exprs(self, other)
        return ArithRef(_mk_bin(Z3_mk_add, a, b), self.ctx)

    def __radd__(self, other):
        """Create the Z3 expression `other + self`.
        
        >>> x = Int('x')
        >>> 10 + x
        10 + x
        """
        a, b = _coerce_exprs(self, other)
        return ArithRef(_mk_bin(Z3_mk_add, b, a), self.ctx)

    def __mul__(self, other):
        """Create the Z3 expression `self * other`.
        
        >>> x = Real('x')
        >>> y = Real('y')
        >>> x * y
        x*y
        >>> (x * y).sort()
        Real
        """
        a, b = _coerce_exprs(self, other)
        return ArithRef(_mk_bin(Z3_mk_mul, a, b), self.ctx)

    def __rmul__(self, other):
        """Create the Z3 expression `other * self`.
        
        >>> x = Real('x')
        >>> 10 * x
        10*x
        """
        a, b = _coerce_exprs(self, other)
        return ArithRef(_mk_bin(Z3_mk_mul, b, a), self.ctx)

    def __sub__(self, other):
        """Create the Z3 expression `self - other`.

        >>> x = Int('x')
        >>> y = Int('y')
        >>> x - y
        x - y
        >>> (x - y).sort()
        Int
        """
        a, b = _coerce_exprs(self, other)
        return ArithRef(_mk_bin(Z3_mk_sub, a, b), self.ctx)

    def __rsub__(self, other):
        """Create the Z3 expression `other - self`.
        
        >>> x = Int('x')
        >>> 10 - x
        10 - x
        """
        a, b = _coerce_exprs(self, other)
        return ArithRef(_mk_bin(Z3_mk_sub, b, a), self.ctx)

    def __pow__(self, other):
        """Create the Z3 expression `self**other` (** is the power operator).
        
        >>> x = Real('x')
        >>> x**3
        x**3
        >>> (x**3).sort()
        Real
        >>> simplify(IntVal(2)**8)
        256
        """
        a, b = _coerce_exprs(self, other)
        return ArithRef(Z3_mk_power(self.ctx_ref(), a.as_ast(), b.as_ast()), self.ctx)

    def __rpow__(self, other):
        """Create the Z3 expression `other**self` (** is the power operator).
        
        >>> x = Real('x')
        >>> 2**x
        2**x
        >>> (2**x).sort()
        Real
        >>> simplify(2**IntVal(8))
        256
        """
        a, b = _coerce_exprs(self, other)
        return ArithRef(Z3_mk_power(self.ctx_ref(), b.as_ast(), a.as_ast()), self.ctx)

    def __div__(self, other):
        """Create the Z3 expression `other/self`.
        
        >>> x = Int('x')
        >>> y = Int('y')
        >>> x/y
        x/y
        >>> (x/y).sort()
        Int
        >>> (x/y).sexpr()
        '(div x y)'
        >>> x = Real('x')
        >>> y = Real('y')
        >>> x/y
        x/y
        >>> (x/y).sort()
        Real
        >>> (x/y).sexpr()
        '(/ x y)'
        """
        a, b = _coerce_exprs(self, other)
        return ArithRef(Z3_mk_div(self.ctx_ref(), a.as_ast(), b.as_ast()), self.ctx)

    def __truediv__(self, other):
        """Create the Z3 expression `other/self`."""
        return self.__div__(other)

    def __rdiv__(self, other):
        """Create the Z3 expression `other/self`.
        
        >>> x = Int('x')
        >>> 10/x
        10/x
        >>> (10/x).sexpr()
        '(div 10 x)'
        >>> x = Real('x')
        >>> 10/x
        10/x
        >>> (10/x).sexpr()
        '(/ 10.0 x)'
        """
        a, b = _coerce_exprs(self, other)
        return ArithRef(Z3_mk_div(self.ctx_ref(), b.as_ast(), a.as_ast()), self.ctx)

    def __rtruediv__(self, other):
        """Create the Z3 expression `other/self`."""
        return self.__rdiv__(other)

    def __mod__(self, other):
        """Create the Z3 expression `other%self`.
        
        >>> x = Int('x')
        >>> y = Int('y')
        >>> x % y
        x%y
        >>> simplify(IntVal(10) % IntVal(3))
        1
        """
        a, b = _coerce_exprs(self, other)
        if __debug__:
            _z3_assert(a.is_int(), "Z3 integer expression expected")
        return ArithRef(Z3_mk_mod(self.ctx_ref(), a.as_ast(), b.as_ast()), self.ctx)

    def __rmod__(self, other):
        """Create the Z3 expression `other%self`.
        
        >>> x = Int('x')
        >>> 10 % x
        10%x
        """
        a, b = _coerce_exprs(self, other)
        if __debug__:
            _z3_assert(a.is_int(), "Z3 integer expression expected")
        return ArithRef(Z3_mk_mod(self.ctx_ref(), b.as_ast(), a.as_ast()), self.ctx)

    def __neg__(self):
        """Return an expression representing `-self`.

        >>> x = Int('x')
        >>> -x
        -x
        >>> simplify(-(-x))
        x
        """
        return ArithRef(Z3_mk_unary_minus(self.ctx_ref(), self.as_ast()), self.ctx)
    
    def __pos__(self):
        """Return `self`.
        
        >>> x = Int('x')
        >>> +x
        x
        """
        return self

    def __le__(self, other):
        """Create the Z3 expression `other <= self`.
        
        >>> x, y = Ints('x y')
        >>> x <= y
        x <= y
        >>> y = Real('y')
        >>> x <= y
        ToReal(x) <= y
        """
        a, b = _coerce_exprs(self, other)
        return BoolRef(Z3_mk_le(self.ctx_ref(), a.as_ast(), b.as_ast()), self.ctx)

    def __lt__(self, other):
        """Create the Z3 expression `other < self`.
        
        >>> x, y = Ints('x y')
        >>> x < y
        x < y
        >>> y = Real('y')
        >>> x < y
        ToReal(x) < y
        """
        a, b = _coerce_exprs(self, other)
        return BoolRef(Z3_mk_lt(self.ctx_ref(), a.as_ast(), b.as_ast()), self.ctx)

    def __gt__(self, other):
        """Create the Z3 expression `other > self`.
        
        >>> x, y = Ints('x y')
        >>> x > y
        x > y
        >>> y = Real('y')
        >>> x > y
        ToReal(x) > y
        """
        a, b = _coerce_exprs(self, other)
        return BoolRef(Z3_mk_gt(self.ctx_ref(), a.as_ast(), b.as_ast()), self.ctx)
        
    def __ge__(self, other):
        """Create the Z3 expression `other >= self`.
        
        >>> x, y = Ints('x y')
        >>> x >= y
        x >= y
        >>> y = Real('y')
        >>> x >= y
        ToReal(x) >= y
        """
        a, b = _coerce_exprs(self, other)
        return BoolRef(Z3_mk_ge(self.ctx_ref(), a.as_ast(), b.as_ast()), self.ctx)

def is_arith(a):
    """Return `True` if `a` is an arithmetical expression.
    
    >>> x = Int('x')
    >>> is_arith(x)
    True
    >>> is_arith(x + 1)
    True
    >>> is_arith(1)
    False
    >>> is_arith(IntVal(1))
    True
    >>> y = Real('y')
    >>> is_arith(y)
    True
    >>> is_arith(y + 1)
    True
    """
    return isinstance(a, ArithRef)

def is_int(a):
    """Return `True` if `a` is an integer expression.
    
    >>> x = Int('x')
    >>> is_int(x + 1)
    True
    >>> is_int(1)
    False
    >>> is_int(IntVal(1))
    True
    >>> y = Real('y')
    >>> is_int(y)
    False
    >>> is_int(y + 1)
    False
    """
    return is_arith(a) and a.is_int()

def is_real(a):
    """Return `True` if `a` is a real expression.
    
    >>> x = Int('x')
    >>> is_real(x + 1)
    False
    >>> y = Real('y')
    >>> is_real(y)
    True
    >>> is_real(y + 1)
    True
    >>> is_real(1)
    False
    >>> is_real(RealVal(1))
    True
    """
    return is_arith(a) and a.is_real()

def _is_numeral(ctx, a):
    return Z3_is_numeral_ast(ctx.ref(), a)

def _is_algebraic(ctx, a):
    return Z3_is_algebraic_number(ctx.ref(), a)

def is_int_value(a):
    """Return `True` if `a` is an integer value of sort Int.
    
    >>> is_int_value(IntVal(1))
    True
    >>> is_int_value(1)
    False
    >>> is_int_value(Int('x'))
    False
    >>> n = Int('x') + 1
    >>> n
    x + 1
    >>> n.arg(1)
    1
    >>> is_int_value(n.arg(1))
    True
    >>> is_int_value(RealVal("1/3"))
    False
    >>> is_int_value(RealVal(1))
    False
    """
    return is_arith(a) and a.is_int() and _is_numeral(a.ctx, a.as_ast())

def is_rational_value(a):
    """Return `True` if `a` is rational value of sort Real.
    
    >>> is_rational_value(RealVal(1))
    True
    >>> is_rational_value(RealVal("3/5"))
    True
    >>> is_rational_value(IntVal(1))
    False
    >>> is_rational_value(1)
    False
    >>> n = Real('x') + 1
    >>> n.arg(1)
    1
    >>> is_rational_value(n.arg(1))
    True
    >>> is_rational_value(Real('x'))
    False
    """
    return is_arith(a) and a.is_real() and _is_numeral(a.ctx, a.as_ast())

def is_algebraic_value(a):
    """Return `True` if `a` is an algerbraic value of sort Real.
    
    >>> is_algebraic_value(RealVal("3/5"))
    False
    >>> n = simplify(Sqrt(2))
    >>> n
    1.4142135623?
    >>> is_algebraic_value(n)
    True
    """
    return is_arith(a) and a.is_real() and _is_algebraic(a.ctx, a.as_ast())

def is_add(a):
    """Return `True` if `a` is an expression of the form b + c.
    
    >>> x, y = Ints('x y')
    >>> is_add(x + y)
    True
    >>> is_add(x - y)
    False
    """
    return is_app_of(a, Z3_OP_ADD)

def is_mul(a):
    """Return `True` if `a` is an expression of the form b * c.
    
    >>> x, y = Ints('x y')
    >>> is_mul(x * y)
    True
    >>> is_mul(x - y)
    False
    """
    return is_app_of(a, Z3_OP_MUL)

def is_sub(a):
    """Return `True` if `a` is an expression of the form b - c.
    
    >>> x, y = Ints('x y')
    >>> is_sub(x - y)
    True
    >>> is_sub(x + y)
    False
    """
    return is_app_of(a, Z3_OP_SUB)

def is_div(a):
    """Return `True` if `a` is an expression of the form b / c.
    
    >>> x, y = Reals('x y')
    >>> is_div(x / y)
    True
    >>> is_div(x + y)
    False
    >>> x, y = Ints('x y')
    >>> is_div(x / y)
    False
    >>> is_idiv(x / y)
    True
    """
    return is_app_of(a, Z3_OP_DIV)

def is_idiv(a):
    """Return `True` if `a` is an expression of the form b div c.
    
    >>> x, y = Ints('x y')
    >>> is_idiv(x / y)
    True
    >>> is_idiv(x + y)
    False
    """
    return is_app_of(a, Z3_OP_IDIV)

def is_mod(a):
    """Return `True` if `a` is an expression of the form b % c.

    >>> x, y = Ints('x y')
    >>> is_mod(x % y)
    True
    >>> is_mod(x + y)
    False
    """
    return is_app_of(a, Z3_OP_MOD)

def is_le(a):
    """Return `True` if `a` is an expression of the form b <= c.
    
    >>> x, y = Ints('x y')
    >>> is_le(x <= y)
    True
    >>> is_le(x < y)
    False
    """
    return is_app_of(a, Z3_OP_LE)

def is_lt(a):
    """Return `True` if `a` is an expression of the form b < c.
    
    >>> x, y = Ints('x y')
    >>> is_lt(x < y)
    True
    >>> is_lt(x == y)
    False
    """
    return is_app_of(a, Z3_OP_LT)

def is_ge(a):
    """Return `True` if `a` is an expression of the form b >= c.
    
    >>> x, y = Ints('x y')
    >>> is_ge(x >= y)
    True
    >>> is_ge(x == y)
    False
    """
    return is_app_of(a, Z3_OP_GE)

def is_gt(a):
    """Return `True` if `a` is an expression of the form b > c.
    
    >>> x, y = Ints('x y')
    >>> is_gt(x > y)
    True
    >>> is_gt(x == y)
    False
    """
    return is_app_of(a, Z3_OP_GT)

def is_is_int(a):
    """Return `True` if `a` is an expression of the form IsInt(b).
    
    >>> x = Real('x')
    >>> is_is_int(IsInt(x))
    True
    >>> is_is_int(x)
    False
    """
    return is_app_of(a, Z3_OP_IS_INT)

def is_to_real(a):
    """Return `True` if `a` is an expression of the form ToReal(b).
    
    >>> x = Int('x')
    >>> n = ToReal(x)
    >>> n
    ToReal(x)
    >>> is_to_real(n)
    True
    >>> is_to_real(x)
    False
    """
    return is_app_of(a, Z3_OP_TO_REAL)

def is_to_int(a):
    """Return `True` if `a` is an expression of the form ToInt(b).
    
    >>> x = Real('x')
    >>> n = ToInt(x)
    >>> n
    ToInt(x)
    >>> is_to_int(n)
    True
    >>> is_to_int(x)
    False
    """
    return is_app_of(a, Z3_OP_TO_INT)

class IntNumRef(ArithRef):
    """Integer values."""

    def as_long(self):
        """Return a Z3 integer numeral as a Python long (bignum) numeral. 
        
        >>> v = IntVal(1)
        >>> v + 1
        1 + 1
        >>> v.as_long() + 1
        2
        """
        if __debug__:
            _z3_assert(self.is_int(), "Integer value expected")
        return int(self.as_string())

    def as_string(self):
        """Return a Z3 integer numeral as a Python string.
        >>> v = IntVal(100)
        >>> v.as_string()
        '100'
        """
        return Z3_get_numeral_string(self.ctx_ref(), self.as_ast())

class RatNumRef(ArithRef):
    """Rational values."""

    def numerator(self):
        """ Return the numerator of a Z3 rational numeral. 

        >>> is_rational_value(RealVal("3/5"))
        True
        >>> n = RealVal("3/5")
        >>> n.numerator()
        3
        >>> is_rational_value(Q(3,5))
        True
        >>> Q(3,5).numerator()
        3
        """
        return IntNumRef(Z3_get_numerator(self.ctx_ref(), self.as_ast()), self.ctx)

    def denominator(self):
        """ Return the denominator of a Z3 rational numeral. 
        
        >>> is_rational_value(Q(3,5))
        True
        >>> n = Q(3,5)
        >>> n.denominator()
        5
        """
        return IntNumRef(Z3_get_denominator(self.ctx_ref(), self.as_ast()), self.ctx)

    def numerator_as_long(self):
        """ Return the numerator as a Python long.
        
        >>> v = RealVal(10000000000)
        >>> v
        10000000000
        >>> v + 1
        10000000000 + 1
        >>> v.numerator_as_long() + 1 == 10000000001
        True
        """
        return self.numerator().as_long()
        
    def denominator_as_long(self):
        """ Return the denominator as a Python long.

        >>> v = RealVal("1/3")
        >>> v
        1/3
        >>> v.denominator_as_long()
        3
        """
        return self.denominator().as_long()

    def as_decimal(self, prec):
        """ Return a Z3 rational value as a string in decimal notation using at most `prec` decimal places.
        
        >>> v = RealVal("1/5")
        >>> v.as_decimal(3)
        '0.2'
        >>> v = RealVal("1/3")
        >>> v.as_decimal(3)
        '0.333?'
        """
        return Z3_get_numeral_decimal_string(self.ctx_ref(), self.as_ast(), prec)

    def as_string(self):
        """Return a Z3 rational numeral as a Python string.

        >>> v = Q(3,6)
        >>> v.as_string()
        '1/2'
        """
        return Z3_get_numeral_string(self.ctx_ref(), self.as_ast())

    def as_fraction(self):
        """Return a Z3 rational as a Python Fraction object.
        
        >>> v = RealVal("1/5")
        >>> v.as_fraction()
        Fraction(1, 5)
        """
        return Fraction(self.numerator_as_long(), self.denominator_as_long())

class AlgebraicNumRef(ArithRef):
    """Algebraic irrational values."""

    def approx(self, precision=10):
        """Return a Z3 rational number that approximates the algebraic number `self`. 
        The result `r` is such that |r - self| <= 1/10^precision 
        
        >>> x = simplify(Sqrt(2))
        >>> x.approx(20)
        6838717160008073720548335/4835703278458516698824704
        >>> x.approx(5)
        2965821/2097152
        """
        return RatNumRef(Z3_get_algebraic_number_upper(self.ctx_ref(), self.as_ast(), precision), self.ctx)
    def as_decimal(self, prec):
        """Return a string representation of the algebraic number `self` in decimal notation using `prec` decimal places

        >>> x = simplify(Sqrt(2))
        >>> x.as_decimal(10)
        '1.4142135623?'
        >>> x.as_decimal(20)
        '1.41421356237309504880?'
        """
        return Z3_get_numeral_decimal_string(self.ctx_ref(), self.as_ast(), prec)

def _py2expr(a, ctx=None):
    if isinstance(a, bool):
        return BoolVal(a, ctx)
    if _is_int(a):
        return IntVal(a, ctx)
    if isinstance(a, float):
        return RealVal(a, ctx)
    if __debug__:
        _z3_assert(False, "Python bool, int, long or float expected")

def IntSort(ctx=None):
    """Return the integer sort in the given context. If `ctx=None`, then the global context is used.
    
    >>> IntSort()
    Int
    >>> x = Const('x', IntSort())
    >>> is_int(x)
    True
    >>> x.sort() == IntSort()
    True
    >>> x.sort() == BoolSort()
    False
    """
    ctx = _get_ctx(ctx)
    return ArithSortRef(Z3_mk_int_sort(ctx.ref()), ctx)

def RealSort(ctx=None):
    """Return the real sort in the given context. If `ctx=None`, then the global context is used.
    
    >>> RealSort()
    Real
    >>> x = Const('x', RealSort())
    >>> is_real(x)
    True
    >>> is_int(x)
    False
    >>> x.sort() == RealSort()
    True
    """
    ctx = _get_ctx(ctx)
    return ArithSortRef(Z3_mk_real_sort(ctx.ref()), ctx)

def _to_int_str(val):
    if isinstance(val, float):
        return str(int(val))
    elif isinstance(val, bool):
        if val:
            return "1"
        else:
            return "0"
    elif _is_int(val):
        return str(val)
    elif isinstance(val, str):
        return val
    if __debug__:
        _z3_assert(False, "Python value cannot be used as a Z3 integer")

def IntVal(val, ctx=None):
    """Return a Z3 integer value. If `ctx=None`, then the global context is used.
    
    >>> IntVal(1)
    1
    >>> IntVal("100")
    100
    """
    ctx = _get_ctx(ctx)
    return IntNumRef(Z3_mk_numeral(ctx.ref(), _to_int_str(val), IntSort(ctx).ast), ctx)

def RealVal(val, ctx=None):
    """Return a Z3 real value. 
    
    `val` may be a Python int, long, float or string representing a number in decimal or rational notation.
    If `ctx=None`, then the global context is used.
    
    >>> RealVal(1)
    1
    >>> RealVal(1).sort()
    Real
    >>> RealVal("3/5")
    3/5
    >>> RealVal("1.5")
    3/2
    """
    ctx = _get_ctx(ctx)
    return RatNumRef(Z3_mk_numeral(ctx.ref(), str(val), RealSort(ctx).ast), ctx)

def RatVal(a, b, ctx=None):
    """Return a Z3 rational a/b.

    If `ctx=None`, then the global context is used.
    
    >>> RatVal(3,5)
    3/5
    >>> RatVal(3,5).sort()
    Real
    """
    if __debug__:
        _z3_assert(_is_int(a) or isinstance(a, str), "First argument cannot be converted into an integer")
        _z3_assert(_is_int(b) or isinstance(b, str), "Second argument cannot be converted into an integer")
    return simplify(RealVal(a, ctx)/RealVal(b, ctx))

def Q(a, b, ctx=None):
    """Return a Z3 rational a/b.
    
    If `ctx=None`, then the global context is used.

    >>> Q(3,5)
    3/5
    >>> Q(3,5).sort()
    Real
    """
    return simplify(RatVal(a, b))

def Int(name, ctx=None):
    """Return an integer constant named `name`. If `ctx=None`, then the global context is used.

    >>> x = Int('x')
    >>> is_int(x)
    True
    >>> is_int(x + 1)
    True
    """
    ctx = _get_ctx(ctx)
    return ArithRef(Z3_mk_const(ctx.ref(), to_symbol(name, ctx), IntSort(ctx).ast), ctx)

def Ints(names, ctx=None):
    """Return a tuple of Integer constants. 
    
    >>> x, y, z = Ints('x y z')
    >>> Sum(x, y, z)
    x + y + z
    """
    ctx = _get_ctx(ctx)
    if isinstance(names, str):
        names = names.split(" ")
    return [Int(name, ctx) for name in names]

def IntVector(prefix, sz, ctx=None):
    """Return a list of integer constants of size `sz`.
    
    >>> X = IntVector('x', 3)
    >>> X
    [x__0, x__1, x__2]
    >>> Sum(X)
    x__0 + x__1 + x__2
    """
    return [ Int('%s__%s' % (prefix, i)) for i in range(sz) ]

def FreshInt(prefix='x', ctx=None):
    """Return a fresh integer constant in the given context using the given prefix.

    >>> x = FreshInt()
    >>> y = FreshInt()
    >>> eq(x, y)
    False
    >>> x.sort()
    Int
    """
    ctx = _get_ctx(ctx)
    return ArithRef(Z3_mk_fresh_const(ctx.ref(), prefix, IntSort(ctx).ast), ctx)

def Real(name, ctx=None):
    """Return a real constant named `name`. If `ctx=None`, then the global context is used.

    >>> x = Real('x')
    >>> is_real(x)
    True
    >>> is_real(x + 1)
    True
    """
    ctx = _get_ctx(ctx)
    return ArithRef(Z3_mk_const(ctx.ref(), to_symbol(name, ctx), RealSort(ctx).ast), ctx)

def Reals(names, ctx=None):
    """Return a tuple of real constants. 
    
    >>> x, y, z = Reals('x y z')
    >>> Sum(x, y, z)
    x + y + z
    >>> Sum(x, y, z).sort()
    Real
    """
    ctx = _get_ctx(ctx)
    if isinstance(names, str):
        names = names.split(" ")
    return [Real(name, ctx) for name in names]

def RealVector(prefix, sz, ctx=None):
    """Return a list of real constants of size `sz`.
    
    >>> X = RealVector('x', 3)
    >>> X
    [x__0, x__1, x__2]
    >>> Sum(X)
    x__0 + x__1 + x__2
    >>> Sum(X).sort()
    Real
    """
    return [ Real('%s__%s' % (prefix, i)) for i in range(sz) ]

def FreshReal(prefix='b', ctx=None):
    """Return a fresh real constant in the given context using the given prefix.

    >>> x = FreshReal()
    >>> y = FreshReal()
    >>> eq(x, y)
    False
    >>> x.sort()
    Real
    """
    ctx = _get_ctx(ctx)
    return ArithRef(Z3_mk_fresh_const(ctx.ref(), prefix, RealSort(ctx).ast), ctx)

def ToReal(a):
    """ Return the Z3 expression ToReal(a). 
    
    >>> x = Int('x')
    >>> x.sort()
    Int
    >>> n = ToReal(x)
    >>> n
    ToReal(x)
    >>> n.sort()
    Real
    """
    if __debug__:
        _z3_assert(a.is_int(), "Z3 integer expression expected.")
    ctx = a.ctx
    return ArithRef(Z3_mk_int2real(ctx.ref(), a.as_ast()), ctx)

def ToInt(a):
    """ Return the Z3 expression ToInt(a). 
    
    >>> x = Real('x')
    >>> x.sort()
    Real
    >>> n = ToInt(x)
    >>> n
    ToInt(x)
    >>> n.sort()
    Int
    """
    if __debug__:
        _z3_assert(a.is_real(), "Z3 real expression expected.")
    ctx = a.ctx
    return ArithRef(Z3_mk_real2int(ctx.ref(), a.as_ast()), ctx)

def IsInt(a):
    """ Return the Z3 predicate IsInt(a). 
    
    >>> x = Real('x')
    >>> IsInt(x + "1/2")
    IsInt(x + 1/2)
    >>> solve(IsInt(x + "1/2"), x > 0, x < 1)
    [x = 1/2]
    >>> solve(IsInt(x + "1/2"), x > 0, x < 1, x != "1/2")
    no solution
    """
    if __debug__:
        _z3_assert(a.is_real(), "Z3 real expression expected.")
    ctx = a.ctx
    return BoolRef(Z3_mk_is_int(ctx.ref(), a.as_ast()), ctx)
    
def Sqrt(a, ctx=None):
    """ Return a Z3 expression which represents the square root of a. 
    
    >>> x = Real('x')
    >>> Sqrt(x)
    x**(1/2)
    """
    if not is_expr(a):
        ctx = _get_ctx(ctx)
        a = RealVal(a, ctx)
    return a ** "1/2"

def Cbrt(a, ctx=None):
    """ Return a Z3 expression which represents the cubic root of a. 
    
    >>> x = Real('x')
    >>> Cbrt(x)
    x**(1/3)
    """
    if not is_expr(a):
        ctx = _get_ctx(ctx)
        a = RealVal(a, ctx)
    return a ** "1/3"

#########################################
#
# Bit-Vectors
#
#########################################

class BitVecSortRef(SortRef):
    """Bit-vector sort."""

    def size(self):
        """Return the size (number of bits) of the bit-vector sort `self`.
        
        >>> b = BitVecSort(32)
        >>> b.size()
        32
        """
        return int(Z3_get_bv_sort_size(self.ctx_ref(), self.ast))

    def subsort(self, other):
        return is_bv_sort(other) and self.size() < other.size()

    def cast(self, val):
        """Try to cast `val` as a Bit-Vector.

        >>> b = BitVecSort(32)
        >>> b.cast(10)
        10
        >>> b.cast(10).sexpr()
        '#x0000000a'
        """
        if is_expr(val):
            if __debug__:
                _z3_assert(self.ctx == val.ctx, "Context mismatch")
            # Idea: use sign_extend if sort of val is a bitvector of smaller size
            return val
        else:
            return BitVecVal(val, self)

def is_bv_sort(s):
    """Return True if `s` is a Z3 bit-vector sort.

    >>> is_bv_sort(BitVecSort(32))
    True
    >>> is_bv_sort(IntSort())
    False
    """
    return isinstance(s, BitVecSortRef)

class BitVecRef(ExprRef):
    """Bit-vector expressions."""

    def sort(self):
        """Return the sort of the bit-vector expression `self`.

        >>> x = BitVec('x', 32)
        >>> x.sort()
        BitVec(32)
        >>> x.sort() == BitVecSort(32)
        True
        """
        return BitVecSortRef(Z3_get_sort(self.ctx_ref(), self.as_ast()), self.ctx)

    def size(self):
        """Return the number of bits of the bit-vector expression `self`.
        
        >>> x = BitVec('x', 32)
        >>> (x + 1).size()
        32
        >>> Concat(x, x).size()
        64
        """
        return self.sort().size()
    
    def __add__(self, other):
        """Create the Z3 expression `self + other`.
        
        >>> x = BitVec('x', 32)
        >>> y = BitVec('y', 32)
        >>> x + y
        x + y
        >>> (x + y).sort()
        BitVec(32)
        """
        a, b = _coerce_exprs(self, other)
        return BitVecRef(Z3_mk_bvadd(self.ctx_ref(), a.as_ast(), b.as_ast()), self.ctx)

    def __radd__(self, other):
        """Create the Z3 expression `other + self`.
        
        >>> x = BitVec('x', 32)
        >>> 10 + x
        10 + x
        """
        a, b = _coerce_exprs(self, other)
        return BitVecRef(Z3_mk_bvadd(self.ctx_ref(), b.as_ast(), a.as_ast()), self.ctx)

    def __mul__(self, other):
        """Create the Z3 expression `self * other`.
        
        >>> x = BitVec('x', 32)
        >>> y = BitVec('y', 32)
        >>> x * y
        x*y
        >>> (x * y).sort()
        BitVec(32)
        """
        a, b = _coerce_exprs(self, other)
        return BitVecRef(Z3_mk_bvmul(self.ctx_ref(), a.as_ast(), b.as_ast()), self.ctx)

    def __rmul__(self, other):
        """Create the Z3 expression `other * self`.
        
        >>> x = BitVec('x', 32)
        >>> 10 * x
        10*x
        """
        a, b = _coerce_exprs(self, other)
        return BitVecRef(Z3_mk_bvmul(self.ctx_ref(), b.as_ast(), a.as_ast()), self.ctx)

    def __sub__(self, other):
        """Create the Z3 expression `self - other`.
        
        >>> x = BitVec('x', 32)
        >>> y = BitVec('y', 32)
        >>> x - y
        x - y
        >>> (x - y).sort()
        BitVec(32)
        """
        a, b = _coerce_exprs(self, other)
        return BitVecRef(Z3_mk_bvsub(self.ctx_ref(), a.as_ast(), b.as_ast()), self.ctx)

    def __rsub__(self, other):
        """Create the Z3 expression `other - self`.
        
        >>> x = BitVec('x', 32)
        >>> 10 - x
        10 - x
        """
        a, b = _coerce_exprs(self, other)
        return BitVecRef(Z3_mk_bvsub(self.ctx_ref(), b.as_ast(), a.as_ast()), self.ctx)

    def __or__(self, other):
        """Create the Z3 expression bitwise-or `self | other`.
        
        >>> x = BitVec('x', 32)
        >>> y = BitVec('y', 32)
        >>> x | y
        x | y
        >>> (x | y).sort()
        BitVec(32)
        """
        a, b = _coerce_exprs(self, other)
        return BitVecRef(Z3_mk_bvor(self.ctx_ref(), a.as_ast(), b.as_ast()), self.ctx)

    def __ror__(self, other):
        """Create the Z3 expression bitwise-or `other | self`.
        
        >>> x = BitVec('x', 32)
        >>> 10 | x
        10 | x
        """
        a, b = _coerce_exprs(self, other)
        return BitVecRef(Z3_mk_bvor(self.ctx_ref(), b.as_ast(), a.as_ast()), self.ctx)

    def __and__(self, other):
        """Create the Z3 expression bitwise-and `self & other`.
        
        >>> x = BitVec('x', 32)
        >>> y = BitVec('y', 32)
        >>> x & y
        x & y
        >>> (x & y).sort()
        BitVec(32)
        """
        a, b = _coerce_exprs(self, other)
        return BitVecRef(Z3_mk_bvand(self.ctx_ref(), a.as_ast(), b.as_ast()), self.ctx)

    def __rand__(self, other):
        """Create the Z3 expression bitwise-or `other & self`.
        
        >>> x = BitVec('x', 32)
        >>> 10 & x
        10 & x
        """
        a, b = _coerce_exprs(self, other)
        return BitVecRef(Z3_mk_bvand(self.ctx_ref(), b.as_ast(), a.as_ast()), self.ctx)

    def __xor__(self, other):
        """Create the Z3 expression bitwise-xor `self ^ other`.
        
        >>> x = BitVec('x', 32)
        >>> y = BitVec('y', 32)
        >>> x ^ y
        x ^ y
        >>> (x ^ y).sort()
        BitVec(32)
        """
        a, b = _coerce_exprs(self, other)
        return BitVecRef(Z3_mk_bvxor(self.ctx_ref(), a.as_ast(), b.as_ast()), self.ctx)

    def __rxor__(self, other):
        """Create the Z3 expression bitwise-xor `other ^ self`.
        
        >>> x = BitVec('x', 32)
        >>> 10 ^ x
        10 ^ x
        """
        a, b = _coerce_exprs(self, other)
        return BitVecRef(Z3_mk_bvxor(self.ctx_ref(), b.as_ast(), a.as_ast()), self.ctx)

    def __pos__(self):
        """Return `self`.

        >>> x = BitVec('x', 32)
        >>> +x
        x
        """
        return self

    def __neg__(self):
        """Return an expression representing `-self`.

        >>> x = BitVec('x', 32)
        >>> -x
        -x
        >>> simplify(-(-x))
        x
        """
        return BitVecRef(Z3_mk_bvneg(self.ctx_ref(), self.as_ast()), self.ctx)

    def __invert__(self):
        """Create the Z3 expression bitwise-not `~self`.

        >>> x = BitVec('x', 32)
        >>> ~x
        ~x
        >>> simplify(~(~x))
        x
        """
        return BitVecRef(Z3_mk_bvnot(self.ctx_ref(), self.as_ast()), self.ctx)

    def __div__(self, other):
        """Create the Z3 expression (signed) division `self / other`.

        Use the function UDiv() for unsigned division.

        >>> x = BitVec('x', 32)
        >>> y = BitVec('y', 32)
        >>> x / y
        x/y
        >>> (x / y).sort()
        BitVec(32)
        >>> (x / y).sexpr()
        '(bvsdiv x y)'
        >>> UDiv(x, y).sexpr()
        '(bvudiv x y)'
        """
        a, b = _coerce_exprs(self, other)
        return BitVecRef(Z3_mk_bvsdiv(self.ctx_ref(), a.as_ast(), b.as_ast()), self.ctx)

    def __truediv__(self, other):
        """Create the Z3 expression (signed) division `self / other`."""
        return self.__div__(other)

    def __rdiv__(self, other):
        """Create the Z3 expression (signed) division `other / self`.

        Use the function UDiv() for unsigned division.

        >>> x = BitVec('x', 32)
        >>> 10 / x
        10/x
        >>> (10 / x).sexpr()
        '(bvsdiv #x0000000a x)'
        >>> UDiv(10, x).sexpr()
        '(bvudiv #x0000000a x)'
        """
        a, b = _coerce_exprs(self, other)
        return BitVecRef(Z3_mk_bvsdiv(self.ctx_ref(), b.as_ast(), a.as_ast()), self.ctx)

    def __rtruediv__(self, other):
        """Create the Z3 expression (signed) division `other / self`."""
        return self.__rdiv__(other)

    def __mod__(self, other):
        """Create the Z3 expression (signed) mod `self % other`.

        Use the function URem() for unsigned remainder, and SRem() for signed remainder.

        >>> x = BitVec('x', 32)
        >>> y = BitVec('y', 32)
        >>> x % y
        x%y
        >>> (x % y).sort()
        BitVec(32)
        >>> (x % y).sexpr()
        '(bvsmod x y)'
        >>> URem(x, y).sexpr()
        '(bvurem x y)'
        >>> SRem(x, y).sexpr()
        '(bvsrem x y)'
        """
        a, b = _coerce_exprs(self, other)
        return BitVecRef(Z3_mk_bvsmod(self.ctx_ref(), a.as_ast(), b.as_ast()), self.ctx)

    def __rmod__(self, other):
        """Create the Z3 expression (signed) mod `other % self`.

        Use the function URem() for unsigned remainder, and SRem() for signed remainder.

        >>> x = BitVec('x', 32)
        >>> 10 % x
        10%x
        >>> (10 % x).sexpr()
        '(bvsmod #x0000000a x)'
        >>> URem(10, x).sexpr()
        '(bvurem #x0000000a x)'
        >>> SRem(10, x).sexpr()
        '(bvsrem #x0000000a x)'
        """
        a, b = _coerce_exprs(self, other)
        return BitVecRef(Z3_mk_bvsmod(self.ctx_ref(), b.as_ast(), a.as_ast()), self.ctx)

    def __le__(self, other):
        """Create the Z3 expression (signed) `other <= self`.
        
        Use the function ULE() for unsigned less than or equal to.

        >>> x, y = BitVecs('x y', 32)
        >>> x <= y
        x <= y
        >>> (x <= y).sexpr()
        '(bvsle x y)'
        >>> ULE(x, y).sexpr()
        '(bvule x y)'
        """
        a, b = _coerce_exprs(self, other)
        return BoolRef(Z3_mk_bvsle(self.ctx_ref(), a.as_ast(), b.as_ast()), self.ctx)

    def __lt__(self, other):
        """Create the Z3 expression (signed) `other < self`.
        
        Use the function ULT() for unsigned less than.

        >>> x, y = BitVecs('x y', 32)
        >>> x < y
        x < y
        >>> (x < y).sexpr()
        '(bvslt x y)'
        >>> ULT(x, y).sexpr()
        '(bvult x y)'
        """
        a, b = _coerce_exprs(self, other)
        return BoolRef(Z3_mk_bvslt(self.ctx_ref(), a.as_ast(), b.as_ast()), self.ctx)

    def __gt__(self, other):
        """Create the Z3 expression (signed) `other > self`.
        
        Use the function UGT() for unsigned greater than.

        >>> x, y = BitVecs('x y', 32)
        >>> x > y
        x > y
        >>> (x > y).sexpr()
        '(bvsgt x y)'
        >>> UGT(x, y).sexpr()
        '(bvugt x y)'
        """
        a, b = _coerce_exprs(self, other)
        return BoolRef(Z3_mk_bvsgt(self.ctx_ref(), a.as_ast(), b.as_ast()), self.ctx)
        
    def __ge__(self, other):
        """Create the Z3 expression (signed) `other >= self`.
        
        Use the function UGE() for unsigned greater than or equal to.

        >>> x, y = BitVecs('x y', 32)
        >>> x >= y
        x >= y
        >>> (x >= y).sexpr()
        '(bvsge x y)'
        >>> UGE(x, y).sexpr()
        '(bvuge x y)'
        """
        a, b = _coerce_exprs(self, other)
        return BoolRef(Z3_mk_bvsge(self.ctx_ref(), a.as_ast(), b.as_ast()), self.ctx)

    def __rshift__(self, other):
        """Create the Z3 expression (arithmetical) right shift `self >> other`

        Use the function LShR() for the right logical shift

        >>> x, y = BitVecs('x y', 32)
        >>> x >> y
        x >> y
        >>> (x >> y).sexpr()
        '(bvashr x y)'
        >>> LShR(x, y).sexpr()
        '(bvlshr x y)'
        >>> BitVecVal(4, 3)
        4
        >>> BitVecVal(4, 3).as_signed_long()
        -4
        >>> simplify(BitVecVal(4, 3) >> 1).as_signed_long()
        -2
        >>> simplify(BitVecVal(4, 3) >> 1)
        6
        >>> simplify(LShR(BitVecVal(4, 3), 1))
        2
        >>> simplify(BitVecVal(2, 3) >> 1)
        1
        >>> simplify(LShR(BitVecVal(2, 3), 1))
        1
        """
        a, b = _coerce_exprs(self, other)
        return BitVecRef(Z3_mk_bvashr(self.ctx_ref(), a.as_ast(), b.as_ast()), self.ctx)

    def __lshift__(self, other):
        """Create the Z3 expression left shift `self << other`

        >>> x, y = BitVecs('x y', 32)
        >>> x << y
        x << y
        >>> (x << y).sexpr()
        '(bvshl x y)'
        >>> simplify(BitVecVal(2, 3) << 1)
        4
        """
        a, b = _coerce_exprs(self, other)
        return BitVecRef(Z3_mk_bvshl(self.ctx_ref(), a.as_ast(), b.as_ast()), self.ctx)

    def __rrshift__(self, other):
        """Create the Z3 expression (arithmetical) right shift `other` >> `self`.

        Use the function LShR() for the right logical shift

        >>> x = BitVec('x', 32)
        >>> 10 >> x
        10 >> x
        >>> (10 >> x).sexpr()
        '(bvashr #x0000000a x)'
        """
        a, b = _coerce_exprs(self, other)
        return BitVecRef(Z3_mk_bvashr(self.ctx_ref(), b.as_ast(), a.as_ast()), self.ctx)

    def __rlshift__(self, other):
        """Create the Z3 expression left shift `other << self`.

        Use the function LShR() for the right logical shift

        >>> x = BitVec('x', 32)
        >>> 10 << x
        10 << x
        >>> (10 << x).sexpr()
        '(bvshl #x0000000a x)'
        """
        a, b = _coerce_exprs(self, other)
        return BitVecRef(Z3_mk_bvshl(self.ctx_ref(), b.as_ast(), a.as_ast()), self.ctx)

class BitVecNumRef(BitVecRef):
    """Bit-vector values."""

    def as_long(self):
        """Return a Z3 bit-vector numeral as a Python long (bignum) numeral. 
        
        >>> v = BitVecVal(0xbadc0de, 32)
        >>> v
        195936478
        >>> print("0x%.8x" % v.as_long())
        0x0badc0de
        """
        return int(self.as_string())

    def as_signed_long(self):
        """Return a Z3 bit-vector numeral as a Python long (bignum) numeral. The most significant bit is assumed to be the sign.
        
        >>> BitVecVal(4, 3).as_signed_long()
        -4
        >>> BitVecVal(7, 3).as_signed_long()
        -1
        >>> BitVecVal(3, 3).as_signed_long()
        3
        >>> BitVecVal(2**32 - 1, 32).as_signed_long()
        -1
        >>> BitVecVal(2**64 - 1, 64).as_signed_long()
        -1
        """
        sz = self.size()
        val = self.as_long()
        if val >= 2**(sz - 1):
            val = val - 2**sz
        if val < -2**(sz - 1):
            val = val + 2**sz
        return int(val)

    def as_string(self):
        return Z3_get_numeral_string(self.ctx_ref(), self.as_ast())

def is_bv(a):
    """Return `True` if `a` is a Z3 bit-vector expression.
    
    >>> b = BitVec('b', 32)
    >>> is_bv(b)
    True
    >>> is_bv(b + 10)
    True
    >>> is_bv(Int('x'))
    False
    """
    return isinstance(a, BitVecRef)

def is_bv_value(a):
    """Return `True` if `a` is a Z3 bit-vector numeral value.

    >>> b = BitVec('b', 32)
    >>> is_bv_value(b)
    False
    >>> b = BitVecVal(10, 32)
    >>> b
    10
    >>> is_bv_value(b)
    True
    """
    return is_bv(a) and _is_numeral(a.ctx, a.as_ast())

def BV2Int(a):
    """Return the Z3 expression BV2Int(a). 
    
    >>> b = BitVec('b', 3)
    >>> BV2Int(b).sort()
    Int
    >>> x = Int('x')
    >>> x > BV2Int(b)
    x > BV2Int(b)
    >>> solve(x > BV2Int(b), b == 1, x < 3)
    [b = 1, x = 2]
    """
    if __debug__:
        _z3_assert(is_bv(a), "Z3 bit-vector expression expected")
    ctx = a.ctx
    ## investigate problem with bv2int
    return ArithRef(Z3_mk_bv2int(ctx.ref(), a.as_ast(), 0), ctx)

def BitVecSort(sz, ctx=None):
    """Return a Z3 bit-vector sort of the given size. If `ctx=None`, then the global context is used.

    >>> Byte = BitVecSort(8)
    >>> Word = BitVecSort(16)
    >>> Byte
    BitVec(8)
    >>> x = Const('x', Byte)
    >>> eq(x, BitVec('x', 8))
    True
    """
    ctx = _get_ctx(ctx)
    return BitVecSortRef(Z3_mk_bv_sort(ctx.ref(), sz), ctx)

def BitVecVal(val, bv, ctx=None):
    """Return a bit-vector value with the given number of bits. If `ctx=None`, then the global context is used.
    
    >>> v = BitVecVal(10, 32)
    >>> v
    10
    >>> print("0x%.8x" % v.as_long())
    0x0000000a
    """
    if is_bv_sort(bv):
        ctx = bv.ctx
        return BitVecNumRef(Z3_mk_numeral(ctx.ref(), _to_int_str(val), bv.ast), ctx)
    else:
        ctx = _get_ctx(ctx)
        return BitVecNumRef(Z3_mk_numeral(ctx.ref(), _to_int_str(val), BitVecSort(bv, ctx).ast), ctx)

def BitVec(name, bv, ctx=None):
    """Return a bit-vector constant named `name`. `bv` may be the number of bits of a bit-vector sort.
    If `ctx=None`, then the global context is used.

    >>> x  = BitVec('x', 16)
    >>> is_bv(x)
    True
    >>> x.size()
    16
    >>> x.sort()
    BitVec(16)
    >>> word = BitVecSort(16)
    >>> x2 = BitVec('x', word)
    >>> eq(x, x2)
    True
    """
    if isinstance(bv, BitVecSortRef):
        ctx = bv.ctx
    else:
        ctx = _get_ctx(ctx)
        bv = BitVecSort(bv, ctx)
    return BitVecRef(Z3_mk_const(ctx.ref(), to_symbol(name, ctx), bv.ast), ctx)

def BitVecs(names, bv, ctx=None):
    """Return a tuple of bit-vector constants of size bv. 
    
    >>> x, y, z = BitVecs('x y z', 16)
    >>> x.size()
    16
    >>> x.sort()
    BitVec(16)
    >>> Sum(x, y, z)
    0 + x + y + z
    >>> Product(x, y, z)
    1*x*y*z
    >>> simplify(Product(x, y, z))
    x*y*z
    """
    ctx = _get_ctx(ctx)
    if isinstance(names, str):
        names = names.split(" ")
    return [BitVec(name, bv, ctx) for name in names]

def Concat(*args):
    """Create a Z3 bit-vector concatenation expression. 
    
    >>> v = BitVecVal(1, 4)
    >>> Concat(v, v+1, v)
    Concat(Concat(1, 1 + 1), 1)
    >>> simplify(Concat(v, v+1, v))
    289
    >>> print("%.3x" % simplify(Concat(v, v+1, v)).as_long())
    121
    """
    args = _get_args(args)
    if __debug__:
        _z3_assert(all([is_bv(a) for a in args]), "All arguments must be Z3 bit-vector expressions.")
        _z3_assert(len(args) >= 2, "At least two arguments expected.")
    ctx = args[0].ctx
    r   = args[0]
    for i in range(len(args) - 1):
        r = BitVecRef(Z3_mk_concat(ctx.ref(), r.as_ast(), args[i+1].as_ast()), ctx)
    return r

def Extract(high, low, a):
    """Create a Z3 bit-vector extraction expression.

    >>> x = BitVec('x', 8)
    >>> Extract(6, 2, x)
    Extract(6, 2, x)
    >>> Extract(6, 2, x).sort()
    BitVec(5)
    """
    if __debug__:
        _z3_assert(low <= high, "First argument must be greater than or equal to second argument")
        _z3_assert(isinstance(high, int) and high >= 0 and isinstance(low, int) and low >= 0, "First and second arguments must be non negative integers")
        _z3_assert(is_bv(a), "Third argument must be a Z3 Bitvector expression")
    return BitVecRef(Z3_mk_extract(a.ctx_ref(), high, low, a.as_ast()), a.ctx)

def _check_bv_args(a, b):
    if __debug__:
        _z3_assert(is_bv(a) or is_bv(b), "At least one of the arguments must be a Z3 bit-vector expression")

def ULE(a, b):
    """Create the Z3 expression (unsigned) `other <= self`.
    
    Use the operator <= for signed less than or equal to.
    
    >>> x, y = BitVecs('x y', 32)
    >>> ULE(x, y)
    ULE(x, y)
    >>> (x <= y).sexpr()
    '(bvsle x y)'
    >>> ULE(x, y).sexpr()
    '(bvule x y)'
    """
    _check_bv_args(a, b)
    a, b = _coerce_exprs(a, b)
    return BoolRef(Z3_mk_bvule(a.ctx_ref(), a.as_ast(), b.as_ast()), a.ctx)

def ULT(a, b):
    """Create the Z3 expression (unsigned) `other < self`.
    
    Use the operator < for signed less than.
    
    >>> x, y = BitVecs('x y', 32)
    >>> ULT(x, y)
    ULT(x, y)
    >>> (x < y).sexpr()
    '(bvslt x y)'
    >>> ULT(x, y).sexpr()
    '(bvult x y)'
    """
    _check_bv_args(a, b)
    a, b = _coerce_exprs(a, b)
    return BoolRef(Z3_mk_bvult(a.ctx_ref(), a.as_ast(), b.as_ast()), a.ctx)

def UGE(a, b):
    """Create the Z3 expression (unsigned) `other >= self`.
    
    Use the operator >= for signed greater than or equal to.
    
    >>> x, y = BitVecs('x y', 32)
    >>> UGE(x, y)
    UGE(x, y)
    >>> (x >= y).sexpr()
    '(bvsge x y)'
    >>> UGE(x, y).sexpr()
    '(bvuge x y)'
    """
    _check_bv_args(a, b)
    a, b = _coerce_exprs(a, b)
    return BoolRef(Z3_mk_bvuge(a.ctx_ref(), a.as_ast(), b.as_ast()), a.ctx)

def UGT(a, b):
    """Create the Z3 expression (unsigned) `other > self`.
    
    Use the operator > for signed greater than.
    
    >>> x, y = BitVecs('x y', 32)
    >>> UGT(x, y)
    UGT(x, y)
    >>> (x > y).sexpr()
    '(bvsgt x y)'
    >>> UGT(x, y).sexpr()
    '(bvugt x y)'
    """
    _check_bv_args(a, b)
    a, b = _coerce_exprs(a, b)
    return BoolRef(Z3_mk_bvugt(a.ctx_ref(), a.as_ast(), b.as_ast()), a.ctx)

def UDiv(a, b):
    """Create the Z3 expression (unsigned) division `self / other`.
    
    Use the operator / for signed division.
    
    >>> x = BitVec('x', 32)
    >>> y = BitVec('y', 32)
    >>> UDiv(x, y)
    UDiv(x, y)
    >>> UDiv(x, y).sort()
    BitVec(32)
    >>> (x / y).sexpr()
    '(bvsdiv x y)'
    >>> UDiv(x, y).sexpr()
    '(bvudiv x y)'
    """
    _check_bv_args(a, b)
    a, b = _coerce_exprs(a, b)
    return BitVecRef(Z3_mk_bvudiv(a.ctx_ref(), a.as_ast(), b.as_ast()), a.ctx)

def URem(a, b):
    """Create the Z3 expression (unsigned) remainder `self % other`.
    
    Use the operator % for signed modulus, and SRem() for signed remainder.
    
    >>> x = BitVec('x', 32)
    >>> y = BitVec('y', 32)
    >>> URem(x, y)
    URem(x, y)
    >>> URem(x, y).sort()
    BitVec(32)
    >>> (x % y).sexpr()
    '(bvsmod x y)'
    >>> URem(x, y).sexpr()
    '(bvurem x y)'
    """
    _check_bv_args(a, b)
    a, b = _coerce_exprs(a, b)
    return BitVecRef(Z3_mk_bvurem(a.ctx_ref(), a.as_ast(), b.as_ast()), a.ctx)

def SRem(a, b):
    """Create the Z3 expression signed remainder.
    
    Use the operator % for signed modulus, and URem() for unsigned remainder.
    
    >>> x = BitVec('x', 32)
    >>> y = BitVec('y', 32)
    >>> SRem(x, y)
    SRem(x, y)
    >>> SRem(x, y).sort()
    BitVec(32)
    >>> (x % y).sexpr()
    '(bvsmod x y)'
    >>> SRem(x, y).sexpr()
    '(bvsrem x y)'
    """
    _check_bv_args(a, b)
    a, b = _coerce_exprs(a, b)
    return BitVecRef(Z3_mk_bvsrem(a.ctx_ref(), a.as_ast(), b.as_ast()), a.ctx)

def LShR(a, b):
    """Create the Z3 expression logical right shift.

    Use the operator >> for the arithmetical right shift.

    >>> x, y = BitVecs('x y', 32)
    >>> LShR(x, y)
    LShR(x, y)
    >>> (x >> y).sexpr()
    '(bvashr x y)'
    >>> LShR(x, y).sexpr()
    '(bvlshr x y)'
    >>> BitVecVal(4, 3)
    4
    >>> BitVecVal(4, 3).as_signed_long()
    -4
    >>> simplify(BitVecVal(4, 3) >> 1).as_signed_long()
    -2
    >>> simplify(BitVecVal(4, 3) >> 1)
    6
    >>> simplify(LShR(BitVecVal(4, 3), 1))
    2
    >>> simplify(BitVecVal(2, 3) >> 1)
    1
    >>> simplify(LShR(BitVecVal(2, 3), 1))
    1
    """
    _check_bv_args(a, b)
    a, b = _coerce_exprs(a, b)
    return BitVecRef(Z3_mk_bvlshr(a.ctx_ref(), a.as_ast(), b.as_ast()), a.ctx)

def RotateLeft(a, b):
    """Return an expression representing `a` rotated to the left `b` times.

    >>> a, b = BitVecs('a b', 16)
    >>> RotateLeft(a, b)
    RotateLeft(a, b)
    >>> simplify(RotateLeft(a, 0))
    a
    >>> simplify(RotateLeft(a, 16))
    a
    """
    _check_bv_args(a, b)
    a, b = _coerce_exprs(a, b)
    return BitVecRef(Z3_mk_ext_rotate_left(a.ctx_ref(), a.as_ast(), b.as_ast()), a.ctx)

def RotateRight(a, b):
    """Return an expression representing `a` rotated to the right `b` times.

    >>> a, b = BitVecs('a b', 16)
    >>> RotateRight(a, b)
    RotateRight(a, b)
    >>> simplify(RotateRight(a, 0))
    a
    >>> simplify(RotateRight(a, 16))
    a
    """
    _check_bv_args(a, b)
    a, b = _coerce_exprs(a, b)
    return BitVecRef(Z3_mk_ext_rotate_right(a.ctx_ref(), a.as_ast(), b.as_ast()), a.ctx)

def SignExt(n, a):
    """Return a bit-vector expression with `n` extra sign-bits.

    >>> x = BitVec('x', 16)
    >>> n = SignExt(8, x)
    >>> n.size()
    24
    >>> n
    SignExt(8, x)
    >>> n.sort()
    BitVec(24)
    >>> v0 = BitVecVal(2, 2)
    >>> v0
    2
    >>> v0.size()
    2
    >>> v  = simplify(SignExt(6, v0))
    >>> v
    254
    >>> v.size()
    8
    >>> print("%.x" % v.as_long())
    fe
    """
    if __debug__:
        _z3_assert(isinstance(n, int), "First argument must be an integer")
        _z3_assert(is_bv(a), "Second argument must be a Z3 Bitvector expression")
    return BitVecRef(Z3_mk_sign_ext(a.ctx_ref(), n, a.as_ast()), a.ctx)

def ZeroExt(n, a):
    """Return a bit-vector expression with `n` extra zero-bits.

    >>> x = BitVec('x', 16)
    >>> n = ZeroExt(8, x)
    >>> n.size()
    24
    >>> n
    ZeroExt(8, x)
    >>> n.sort()
    BitVec(24)
    >>> v0 = BitVecVal(2, 2)
    >>> v0
    2
    >>> v0.size()
    2
    >>> v  = simplify(ZeroExt(6, v0))
    >>> v
    2
    >>> v.size()
    8
    """
    if __debug__:
        _z3_assert(isinstance(n, int), "First argument must be an integer")
        _z3_assert(is_bv(a), "Second argument must be a Z3 Bitvector expression")
    return BitVecRef(Z3_mk_zero_ext(a.ctx_ref(), n, a.as_ast()), a.ctx)

def RepeatBitVec(n, a):
    """Return an expression representing `n` copies of `a`.

    >>> x = BitVec('x', 8)
    >>> n = RepeatBitVec(4, x)
    >>> n
    RepeatBitVec(4, x)
    >>> n.size()
    32
    >>> v0 = BitVecVal(10, 4)
    >>> print("%.x" % v0.as_long())
    a
    >>> v = simplify(RepeatBitVec(4, v0))
    >>> v.size()
    16
    >>> print("%.x" % v.as_long())
    aaaa
    """
    if __debug__:
        _z3_assert(isinstance(n, int), "First argument must be an integer")
        _z3_assert(is_bv(a), "Second argument must be a Z3 Bitvector expression")
    return BitVecRef(Z3_mk_repeat(a.ctx_ref(), n, a.as_ast()), a.ctx)

def BVRedAnd(a):
    """Return the reduction-and expression of `a`."""
    if __debug__:
        _z3_assert(is_bv(a), "First argument must be a Z3 Bitvector expression")
    return BitVecRef(Z3_mk_bvredand(a.ctx_ref(), a.as_ast()), a.ctx)

def BVRedOr(a):
    """Return the reduction-or expression of `a`."""
    if __debug__:
        _z3_assert(is_bv(a), "First argument must be a Z3 Bitvector expression")
    return BitVecRef(Z3_mk_bvredor(a.ctx_ref(), a.as_ast()), a.ctx)

#########################################
#
# Arrays
#
#########################################

class ArraySortRef(SortRef):
    """Array sorts."""

    def domain(self):
        """Return the domain of the array sort `self`.
        
        >>> A = ArraySort(IntSort(), BoolSort())
        >>> A.domain()
        Int
        """
        return _to_sort_ref(Z3_get_array_sort_domain(self.ctx_ref(), self.ast), self.ctx)
    
    def range(self):
        """Return the range of the array sort `self`.
        
        >>> A = ArraySort(IntSort(), BoolSort())
        >>> A.range()
        Bool
        """
        return _to_sort_ref(Z3_get_array_sort_range(self.ctx_ref(), self.ast), self.ctx)

class ArrayRef(ExprRef):
    """Array expressions. """

    def sort(self):
        """Return the array sort of the array expression `self`.

        >>> a = Array('a', IntSort(), BoolSort())
        >>> a.sort()
        Array(Int, Bool)
        """
        return ArraySortRef(Z3_get_sort(self.ctx_ref(), self.as_ast()), self.ctx)
    
    def domain(self):
        """Shorthand for `self.sort().domain()`.

        >>> a = Array('a', IntSort(), BoolSort())
        >>> a.domain()
        Int
        """
        return self.sort().domain()
        
    def range(self):
        """Shorthand for `self.sort().range()`.

        >>> a = Array('a', IntSort(), BoolSort())
        >>> a.range()
        Bool
        """
        return self.sort().range()

    def __getitem__(self, arg):
        """Return the Z3 expression `self[arg]`.

        >>> a = Array('a', IntSort(), BoolSort())
        >>> i = Int('i')
        >>> a[i]
        a[i]
        >>> a[i].sexpr()
        '(select a i)'
        """
        arg = self.domain().cast(arg)
        return _to_expr_ref(Z3_mk_select(self.ctx_ref(), self.as_ast(), arg.as_ast()), self.ctx)

<<<<<<< HEAD
    def mk_default(self):  
        return _to_expr_ref(Z3_mk_array_default(self.ctx_ref(), self.as_ast()), self.ctx)  
=======
    def default(self):
	return _to_expr_ref(Z3_mk_array_default(self.ctx_ref(), self.as_ast()), self.ctx)


>>>>>>> 68c086c5


def is_array(a):
    """Return `True` if `a` is a Z3 array expression.
    
    >>> a = Array('a', IntSort(), IntSort())
    >>> is_array(a)
    True
    >>> is_array(Store(a, 0, 1))
    True
    >>> is_array(a[0])
    False
    """
    return isinstance(a, ArrayRef)

def is_const_array(a):
    """Return `True` if `a` is a Z3 constant array.

    >>> a = K(IntSort(), 10)
    >>> is_const_array(a)
    True
    >>> a = Array('a', IntSort(), IntSort())
    >>> is_const_array(a)
    False
    """
    return is_app_of(a, Z3_OP_CONST_ARRAY)

def is_K(a):
    """Return `True` if `a` is a Z3 constant array.

    >>> a = K(IntSort(), 10)
    >>> is_K(a)
    True
    >>> a = Array('a', IntSort(), IntSort())
    >>> is_K(a)
    False
    """
    return is_app_of(a, Z3_OP_CONST_ARRAY)

def is_map(a):
    """Return `True` if `a` is a Z3 map array expression. 

    >>> f = Function('f', IntSort(), IntSort())
    >>> b = Array('b', IntSort(), IntSort())
    >>> a  = Map(f, b)
    >>> a
    Map(f, b)
    >>> is_map(a)
    True
    >>> is_map(b)
    False
    """
    return is_app_of(a, Z3_OP_ARRAY_MAP)

def is_default(a):
    """Return `True` if `a` is a Z3 default array expression.
    >>> d = Default(K(IntSort(), 10))
    >>> is_default(d)
    True
    """
    return is_app_of(a, Z3_OP_ARRAY_DEFAULT)

def get_map_func(a):
    """Return the function declaration associated with a Z3 map array expression.

    >>> f = Function('f', IntSort(), IntSort())
    >>> b = Array('b', IntSort(), IntSort())
    >>> a  = Map(f, b)
    >>> eq(f, get_map_func(a))
    True
    >>> get_map_func(a)
    f
    >>> get_map_func(a)(0)
    f(0)
    """
    if __debug__:
        _z3_assert(is_map(a), "Z3 array map expression expected.")
    return FuncDeclRef(Z3_to_func_decl(a.ctx_ref(), Z3_get_decl_ast_parameter(a.ctx_ref(), a.decl().ast, 0)), a.ctx)

def ArraySort(d, r):
    """Return the Z3 array sort with the given domain and range sorts.
    
    >>> A = ArraySort(IntSort(), BoolSort())
    >>> A
    Array(Int, Bool)
    >>> A.domain()
    Int
    >>> A.range()
    Bool
    >>> AA = ArraySort(IntSort(), A)
    >>> AA
    Array(Int, Array(Int, Bool))
    """
    if __debug__:
        _z3_assert(is_sort(d), "Z3 sort expected")
        _z3_assert(is_sort(r), "Z3 sort expected")
        _z3_assert(d.ctx == r.ctx, "Context mismatch")
    ctx = d.ctx
    return ArraySortRef(Z3_mk_array_sort(ctx.ref(), d.ast, r.ast), ctx)

def Array(name, dom, rng):
    """Return an array constant named `name` with the given domain and range sorts.

    >>> a = Array('a', IntSort(), IntSort())
    >>> a.sort()
    Array(Int, Int)
    >>> a[0]
    a[0]
    """
    s = ArraySort(dom, rng)
    ctx = s.ctx
    return ArrayRef(Z3_mk_const(ctx.ref(), to_symbol(name, ctx), s.ast), ctx)

def Update(a, i, v):
    """Return a Z3 store array expression.

    >>> a    = Array('a', IntSort(), IntSort())
    >>> i, v = Ints('i v')
    >>> s    = Update(a, i, v)
    >>> s.sort()
    Array(Int, Int)
    >>> prove(s[i] == v)
    proved
    >>> j    = Int('j')
    >>> prove(Implies(i != j, s[j] == a[j]))
    proved
    """
    if __debug__:
        _z3_assert(is_array(a), "First argument must be a Z3 array expression")
    i = a.domain().cast(i)
    v = a.range().cast(v)
    ctx = a.ctx
    return _to_expr_ref(Z3_mk_store(ctx.ref(), a.as_ast(), i.as_ast(), v.as_ast()), ctx)

def Default(a):  
    """ Return a default value for array expression.  
    >>> b = K(IntSort(), 1)  
    >>> prove(Default(b) == 1)  
    proved
    """  
    if __debug__:  
        _z3_assert(is_array(a), "First argument must be a Z3 array expression")  
    return a.mk_default()  


def Store(a, i, v):
    """Return a Z3 store array expression.

    >>> a    = Array('a', IntSort(), IntSort())
    >>> i, v = Ints('i v')
    >>> s    = Store(a, i, v)
    >>> s.sort()
    Array(Int, Int)
    >>> prove(s[i] == v)
    proved
    >>> j    = Int('j')
    >>> prove(Implies(i != j, s[j] == a[j]))
    proved
    """
    return Update(a, i, v)

def Select(a, i):
    """Return a Z3 select array expression.

    >>> a = Array('a', IntSort(), IntSort())
    >>> i = Int('i')
    >>> Select(a, i)
    a[i]
    >>> eq(Select(a, i), a[i])
    True
    """
    if __debug__:
        _z3_assert(is_array(a), "First argument must be a Z3 array expression")
    return a[i]

def Map(f, *args):
    """Return a Z3 map array expression. 

    >>> f = Function('f', IntSort(), IntSort(), IntSort())
    >>> a1 = Array('a1', IntSort(), IntSort())
    >>> a2 = Array('a2', IntSort(), IntSort())
    >>> b  = Map(f, a1, a2)
    >>> b
    Map(f, a1, a2)
    >>> prove(b[0] == f(a1[0], a2[0]))
    proved
    """
    args = _get_args(args)
    if __debug__:
        _z3_assert(len(args) > 0, "At least one Z3 array expression expected")
        _z3_assert(is_func_decl(f), "First argument must be a Z3 function declaration")
        _z3_assert(all([is_array(a) for a in args]), "Z3 array expected expected")
        _z3_assert(len(args) == f.arity(), "Number of arguments mismatch")
    _args, sz = _to_ast_array(args)
    ctx = f.ctx
    return ArrayRef(Z3_mk_map(ctx.ref(), f.ast, sz, _args), ctx)

def K(dom, v):
    """Return a Z3 constant array expression. 
    
    >>> a = K(IntSort(), 10)
    >>> a
    K(Int, 10)
    >>> a.sort()
    Array(Int, Int)
    >>> i = Int('i')
    >>> a[i]
    K(Int, 10)[i]
    >>> simplify(a[i])
    10
    """
    if __debug__:
        _z3_assert(is_sort(dom), "Z3 sort expected")
    ctx = dom.ctx
    if not is_expr(v):
        v = _py2expr(v, ctx)
    return ArrayRef(Z3_mk_const_array(ctx.ref(), dom.ast, v.as_ast()), ctx)

def is_select(a):
    """Return `True` if `a` is a Z3 array select application.
    
    >>> a = Array('a', IntSort(), IntSort())
    >>> is_select(a)
    False
    >>> i = Int('i')
    >>> is_select(a[i])
    True
    """
    return is_app_of(a, Z3_OP_SELECT)

def is_store(a):
    """Return `True` if `a` is a Z3 array store application.
    
    >>> a = Array('a', IntSort(), IntSort())
    >>> is_store(a)
    False
    >>> is_store(Store(a, 0, 1))
    True
    """
    return is_app_of(a, Z3_OP_STORE)

#########################################
#
# Datatypes
#
#########################################

def _valid_accessor(acc):
    """Return `True` if acc is pair of the form (String, Datatype or Sort). """
    return isinstance(acc, tuple) and len(acc) == 2 and isinstance(acc[0], str) and (isinstance(acc[1], Datatype) or is_sort(acc[1]))

class Datatype:
    """Helper class for declaring Z3 datatypes. 

    >>> List = Datatype('List')
    >>> List.declare('cons', ('car', IntSort()), ('cdr', List))
    >>> List.declare('nil')
    >>> List = List.create()
    >>> # List is now a Z3 declaration
    >>> List.nil
    nil
    >>> List.cons(10, List.nil)
    cons(10, nil)
    >>> List.cons(10, List.nil).sort()
    List
    >>> cons = List.cons
    >>> nil  = List.nil
    >>> car  = List.car
    >>> cdr  = List.cdr
    >>> n = cons(1, cons(0, nil))
    >>> n
    cons(1, cons(0, nil))
    >>> simplify(cdr(n))
    cons(0, nil)
    >>> simplify(car(n))
    1
    """
    def __init__(self, name, ctx=None):
        self.ctx          = _get_ctx(ctx)
        self.name         = name
        self.constructors = []

    def declare_core(self, name, rec_name, *args):
        if __debug__:
            _z3_assert(isinstance(name, str), "String expected")
            _z3_assert(isinstance(rec_name, str), "String expected")
            _z3_assert(all([_valid_accessor(a) for a in args]), "Valid list of accessors expected. An accessor is a pair of the form (String, Datatype|Sort)")
        self.constructors.append((name, rec_name, args))

    def declare(self, name, *args):
        """Declare constructor named `name` with the given accessors `args`. 
        Each accessor is a pair `(name, sort)`, where `name` is a string and `sort` a Z3 sort or a reference to the datatypes being declared. 

        In the followin example `List.declare('cons', ('car', IntSort()), ('cdr', List))` 
        declares the constructor named `cons` that builds a new List using an integer and a List. 
        It also declares the accessors `car` and `cdr`. The accessor `car` extracts the integer of a `cons` cell, 
        and `cdr` the list of a `cons` cell. After all constructors were declared, we use the method create() to create 
        the actual datatype in Z3.
        
        >>> List = Datatype('List')
        >>> List.declare('cons', ('car', IntSort()), ('cdr', List))
        >>> List.declare('nil')
        >>> List = List.create()
        """
        if __debug__:
            _z3_assert(isinstance(name, str), "String expected")
            _z3_assert(name != "", "Constructor name cannot be empty")
        return self.declare_core(name, "is_" + name, *args)

    def __repr__(self):
        return "Datatype(%s, %s)" % (self.name, self.constructors)

    def create(self):
        """Create a Z3 datatype based on the constructors declared using the mehtod `declare()`.
        
        The function `CreateDatatypes()` must be used to define mutually recursive datatypes.

        >>> List = Datatype('List')
        >>> List.declare('cons', ('car', IntSort()), ('cdr', List))
        >>> List.declare('nil')
        >>> List = List.create()
        >>> List.nil
        nil
        >>> List.cons(10, List.nil)
        cons(10, nil)
        """
        return CreateDatatypes([self])[0]

class ScopedConstructor:
    """Auxiliary object used to create Z3 datatypes."""
    def __init__(self, c, ctx):
        self.c   = c
        self.ctx = ctx
    def __del__(self):
        Z3_del_constructor(self.ctx.ref(), self.c)

class ScopedConstructorList:
    """Auxiliary object used to create Z3 datatypes."""
    def __init__(self, c, ctx):
        self.c   = c
        self.ctx = ctx
    def __del__(self):
        Z3_del_constructor_list(self.ctx.ref(), self.c)

def CreateDatatypes(*ds):
    """Create mutually recursive Z3 datatypes using 1 or more Datatype helper objects.
    
    In the following example we define a Tree-List using two mutually recursive datatypes.

    >>> TreeList = Datatype('TreeList')
    >>> Tree     = Datatype('Tree')
    >>> # Tree has two constructors: leaf and node
    >>> Tree.declare('leaf', ('val', IntSort()))
    >>> # a node contains a list of trees
    >>> Tree.declare('node', ('children', TreeList))
    >>> TreeList.declare('nil')
    >>> TreeList.declare('cons', ('car', Tree), ('cdr', TreeList))
    >>> Tree, TreeList = CreateDatatypes(Tree, TreeList)
    >>> Tree.val(Tree.leaf(10))
    val(leaf(10))
    >>> simplify(Tree.val(Tree.leaf(10)))
    10
    >>> n1 = Tree.node(TreeList.cons(Tree.leaf(10), TreeList.cons(Tree.leaf(20), TreeList.nil)))
    >>> n1
    node(cons(leaf(10), cons(leaf(20), nil)))
    >>> n2 = Tree.node(TreeList.cons(n1, TreeList.nil))
    >>> simplify(n2 == n1)
    False
    >>> simplify(TreeList.car(Tree.children(n2)) == n1)
    True
    """
    ds = _get_args(ds)
    if __debug__:
        _z3_assert(len(ds) > 0, "At least one Datatype must be specified")
        _z3_assert(all([isinstance(d, Datatype) for d in ds]), "Arguments must be Datatypes")
        _z3_assert(all([d.ctx == ds[0].ctx for d in  ds]), "Context mismatch")
        _z3_assert(all([d.constructors != [] for d in ds]), "Non-empty Datatypes expected")
    ctx = ds[0].ctx
    num    = len(ds)
    names  = (Symbol * num)()
    out    = (Sort * num)()
    clists = (ConstructorList * num)()
    to_delete = []
    for i in range(num):
        d        = ds[i]
        names[i] = to_symbol(d.name, ctx)
        num_cs   = len(d.constructors)
        cs       = (Constructor * num_cs)()
        for j in range(num_cs):
            c      = d.constructors[j]
            cname  = to_symbol(c[0], ctx)
            rname  = to_symbol(c[1], ctx)
            fs     = c[2]
            num_fs = len(fs)
            fnames = (Symbol * num_fs)()
            sorts  = (Sort   * num_fs)()
            refs   = (ctypes.c_uint * num_fs)()
            for k in range(num_fs):
                fname = fs[k][0]
                ftype = fs[k][1]
                fnames[k] = to_symbol(fname, ctx)
                if isinstance(ftype, Datatype):
                    if __debug__:
                        _z3_assert(ds.count(ftype) == 1, "One and only one occurrence of each datatype is expected")
                    sorts[k] = None
                    refs[k]  = ds.index(ftype)
                else:
                    if __debug__:
                        _z3_assert(is_sort(ftype), "Z3 sort expected")
                    sorts[k] = ftype.ast
                    refs[k]  = 0
            cs[j] = Z3_mk_constructor(ctx.ref(), cname, rname, num_fs, fnames, sorts, refs)
            to_delete.append(ScopedConstructor(cs[j], ctx))
        clists[i] = Z3_mk_constructor_list(ctx.ref(), num_cs, cs)
        to_delete.append(ScopedConstructorList(clists[i], ctx))
    Z3_mk_datatypes(ctx.ref(), num, names, out, clists)
    result = []
    ## Create a field for every constructor, recognizer and accessor
    for i in range(num):
        dref = DatatypeSortRef(out[i], ctx)
        num_cs = dref.num_constructors()
        for j in range(num_cs):
            cref       = dref.constructor(j)
            cref_name  = cref.name()
            cref_arity = cref.arity()
            if cref.arity() == 0:
                cref = cref()
            setattr(dref, cref_name, cref)
            rref  = dref.recognizer(j)
            setattr(dref, rref.name(), rref)
            for k in range(cref_arity):
                aref = dref.accessor(j, k)
                setattr(dref, aref.name(), aref)
        result.append(dref)
    return tuple(result)

class DatatypeSortRef(SortRef):
    """Datatype sorts."""
    def num_constructors(self):
        """Return the number of constructors in the given Z3 datatype. 
        
        >>> List = Datatype('List')
        >>> List.declare('cons', ('car', IntSort()), ('cdr', List))
        >>> List.declare('nil')
        >>> List = List.create()
        >>> # List is now a Z3 declaration
        >>> List.num_constructors()
        2
        """
        return int(Z3_get_datatype_sort_num_constructors(self.ctx_ref(), self.ast))

    def constructor(self, idx):
        """Return a constructor of the datatype `self`.

        >>> List = Datatype('List')
        >>> List.declare('cons', ('car', IntSort()), ('cdr', List))
        >>> List.declare('nil')
        >>> List = List.create()
        >>> # List is now a Z3 declaration
        >>> List.num_constructors()
        2
        >>> List.constructor(0)
        cons
        >>> List.constructor(1)
        nil
        """
        if __debug__:
            _z3_assert(idx < self.num_constructors(), "Invalid constructor index")
        return FuncDeclRef(Z3_get_datatype_sort_constructor(self.ctx_ref(), self.ast, idx), self.ctx)
    
    def recognizer(self, idx):
        """In Z3, each constructor has an associated recognizer predicate. 

        If the constructor is named `name`, then the recognizer `is_name`.
        
        >>> List = Datatype('List')
        >>> List.declare('cons', ('car', IntSort()), ('cdr', List))
        >>> List.declare('nil')
        >>> List = List.create()
        >>> # List is now a Z3 declaration
        >>> List.num_constructors()
        2
        >>> List.recognizer(0)
        is_cons
        >>> List.recognizer(1)
        is_nil
        >>> simplify(List.is_nil(List.cons(10, List.nil)))
        False
        >>> simplify(List.is_cons(List.cons(10, List.nil)))
        True
        >>> l = Const('l', List)
        >>> simplify(List.is_cons(l))
        is_cons(l)
        """
        if __debug__:
            _z3_assert(idx < self.num_constructors(), "Invalid recognizer index")
        return FuncDeclRef(Z3_get_datatype_sort_recognizer(self.ctx_ref(), self.ast, idx), self.ctx)

    def accessor(self, i, j):
        """In Z3, each constructor has 0 or more accessor. The number of accessors is equal to the arity of the constructor.
        
        >>> List = Datatype('List')
        >>> List.declare('cons', ('car', IntSort()), ('cdr', List))
        >>> List.declare('nil')
        >>> List = List.create()
        >>> List.num_constructors()
        2
        >>> List.constructor(0)
        cons
        >>> num_accs = List.constructor(0).arity()
        >>> num_accs
        2
        >>> List.accessor(0, 0)
        car
        >>> List.accessor(0, 1)
        cdr
        >>> List.constructor(1)
        nil
        >>> num_accs = List.constructor(1).arity()
        >>> num_accs
        0
        """
        if __debug__:
            _z3_assert(i < self.num_constructors(), "Invalid constructor index")
            _z3_assert(j < self.constructor(i).arity(), "Invalid accessor index")
        return FuncDeclRef(Z3_get_datatype_sort_constructor_accessor(self.ctx_ref(), self.ast, i, j), self.ctx)

class DatatypeRef(ExprRef):
    """Datatype expressions."""
    def sort(self):
        """Return the datatype sort of the datatype expression `self`."""
        return DatatypeSortRef(Z3_get_sort(self.ctx_ref(), self.as_ast()), self.ctx)

def EnumSort(name, values, ctx=None):
    """Return a new enumeration sort named `name` containing the given values.

    The result is a pair (sort, list of constants).
    Example:
        >>> Color, (red, green, blue) = EnumSort('Color', ['red', 'green', 'blue'])
    """
    if __debug__:
        _z3_assert(isinstance(name, str), "Name must be a string")
        _z3_assert(all([isinstance(v, str) for v in values]), "Eumeration sort values must be strings")
        _z3_assert(len(values) > 0, "At least one value expected")
    ctx = _get_ctx(ctx)
    num = len(values)
    _val_names   = (Symbol * num)()
    for i in range(num):
        _val_names[i] = to_symbol(values[i])
    _values  = (FuncDecl * num)()
    _testers = (FuncDecl * num)() 
    name = to_symbol(name)
    S = DatatypeSortRef(Z3_mk_enumeration_sort(ctx.ref(), name, num, _val_names, _values, _testers), ctx)
    V = []
    for i in range(num):
        V.append(FuncDeclRef(_values[i], ctx))
    V = [a() for a in V]
    return S, V

#########################################
#
# Parameter Sets
#
#########################################

class ParamsRef:
    """Set of parameters used to configure Solvers, Tactics and Simplifiers in Z3.
    
    Consider using the function `args2params` to create instances of this object.
    """
    def __init__(self, ctx=None):
        self.ctx    = _get_ctx(ctx)
        self.params = Z3_mk_params(self.ctx.ref())
        Z3_params_inc_ref(self.ctx.ref(), self.params)

    def __del__(self):
        Z3_params_dec_ref(self.ctx.ref(), self.params)

    def set(self, name, val):
        """Set parameter name with value val."""
        if __debug__:
            _z3_assert(isinstance(name, str), "parameter name must be a string")
        name_sym = to_symbol(name, self.ctx)
        if isinstance(val, bool):
            Z3_params_set_bool(self.ctx.ref(), self.params, name_sym, val)
        elif isinstance(val, int):
            Z3_params_set_uint(self.ctx.ref(), self.params, name_sym, val)
        elif isinstance(val, float):
            Z3_params_set_double(self.ctx.ref(), self.params, name_sym, val)
        elif isinstance(val, str):
            Z3_params_set_symbol(self.ctx.ref(), self.params, name_sym, to_symbol(val, self.ctx))
        else:
            if __debug__:
                _z3_assert(False, "invalid parameter value")

    def __repr__(self):
        return Z3_params_to_string(self.ctx.ref(), self.params)

    def validate(self, ds):
        _z3_assert(isinstance(ds, ParamDescrsRef), "parameter description set expected")
        Z3_params_validate(self.ctx.ref(), self.params, ds.descr)

def args2params(arguments, keywords, ctx=None):
    """Convert python arguments into a Z3_params object.
    A ':' is added to the keywords, and '_' is replaced with '-'

    >>> args2params(['model', True, 'relevancy', 2], {'elim_and' : True})
    (params model true relevancy 2 elim_and true)
    """
    if __debug__:
        _z3_assert(len(arguments) % 2 == 0, "Argument list must have an even number of elements.")
    prev = None
    r    = ParamsRef(ctx)
    for a in arguments:
        if prev == None:
            prev = a
        else:
            r.set(prev, a)
            prev = None
    for k in keywords:
        v = keywords[k]
        r.set(k, v)
    return r

class ParamDescrsRef:
    """Set of parameter descriptions for Solvers, Tactics and Simplifiers in Z3.
    """
    def __init__(self, descr, ctx=None):
        _z3_assert(isinstance(descr, ParamDescrs), "parameter description object expected")
        self.ctx    = _get_ctx(ctx)
        self.descr  = descr
        Z3_param_descrs_inc_ref(self.ctx.ref(), self.descr)

    def __del__(self):
        Z3_param_descrs_dec_ref(self.ctx.ref(), self.descr)

    def size(self):
        """Return the size of in the parameter description `self`.
        """
        return int(Z3_param_descrs_size(self.ctx.ref(), self.descr))

    def __len__(self):
        """Return the size of in the parameter description `self`.
        """
        return self.size()

    def get_name(self, i):
        """Return the i-th parameter name in the parameter description `self`.
        """
        return _symbol2py(self.ctx, Z3_param_descrs_get_name(self.ctx.ref(), self.descr, i))
    
    def get_kind(self, n):
        """Return the kind of the parameter named `n`.
        """
        return Z3_param_descrs_get_kind(self.ctx.ref(), self.descr, to_symbol(n, self.ctx))
    
    def __getitem__(self, arg):
        if _is_int(arg):
            return self.get_name(arg)
        else:
            return self.get_kind(arg)

    def __repr__(self):
        return Z3_param_descrs_to_string(self.ctx.ref(), self.descr)

#########################################
#
# Goals
#
#########################################

class Goal(Z3PPObject):
    """Goal is a collection of constraints we want to find a solution or show to be unsatisfiable (infeasible).
    
    Goals are processed using Tactics. A Tactic transforms a goal into a set of subgoals.
    A goal has a solution if one of its subgoals has a solution.
    A goal is unsatisfiable if all subgoals are unsatisfiable.
    """

    def __init__(self, models=True, unsat_cores=False, proofs=False, ctx=None, goal=None):
        if __debug__:
            _z3_assert(goal == None or ctx != None, "If goal is different from None, then ctx must be also different from None")
        self.ctx    = _get_ctx(ctx)
        self.goal   = goal
        if self.goal == None:
            self.goal   = Z3_mk_goal(self.ctx.ref(), models, unsat_cores, proofs)
        Z3_goal_inc_ref(self.ctx.ref(), self.goal)

    def __del__(self):
        if self.goal != None:
            Z3_goal_dec_ref(self.ctx.ref(), self.goal)

    def depth(self):
        """Return the depth of the goal `self`. The depth corresponds to the number of tactics applied to `self`.

        >>> x, y = Ints('x y')
        >>> g = Goal()
        >>> g.add(x == 0, y >= x + 1)
        >>> g.depth()
        0
        >>> r = Then('simplify', 'solve-eqs')(g)
        >>> # r has 1 subgoal
        >>> len(r)
        1
        >>> r[0].depth()
        2
        """
        return int(Z3_goal_depth(self.ctx.ref(), self.goal))

    def inconsistent(self):
        """Return `True` if `self` contains the `False` constraints.
        
        >>> x, y = Ints('x y')
        >>> g = Goal()
        >>> g.inconsistent()
        False
        >>> g.add(x == 0, x == 1)
        >>> g 
        [x == 0, x == 1]
        >>> g.inconsistent()
        False
        >>> g2 = Tactic('propagate-values')(g)[0]
        >>> g2.inconsistent()
        True
        """
        return Z3_goal_inconsistent(self.ctx.ref(), self.goal)

    def prec(self):
        """Return the precision (under-approximation, over-approximation, or precise) of the goal `self`.
        
        >>> g = Goal()
        >>> g.prec() == Z3_GOAL_PRECISE
        True
        >>> x, y = Ints('x y')
        >>> g.add(x == y + 1)
        >>> g.prec() == Z3_GOAL_PRECISE
        True
        >>> t  = With(Tactic('add-bounds'), add_bound_lower=0, add_bound_upper=10)
        >>> g2 = t(g)[0]
        >>> g2
        [x == y + 1, x <= 10, x >= 0, y <= 10, y >= 0]
        >>> g2.prec() == Z3_GOAL_PRECISE
        False
        >>> g2.prec() == Z3_GOAL_UNDER
        True
        """
        return Z3_goal_precision(self.ctx.ref(), self.goal)

    def precision(self):
        """Alias for `prec()`.

        >>> g = Goal()
        >>> g.precision() == Z3_GOAL_PRECISE
        True
        """
        return self.prec()

    def size(self):
        """Return the number of constraints in the goal `self`.
        
        >>> g = Goal()
        >>> g.size()
        0
        >>> x, y = Ints('x y')
        >>> g.add(x == 0, y > x)
        >>> g.size()
        2
        """
        return int(Z3_goal_size(self.ctx.ref(), self.goal))

    def __len__(self):
        """Return the number of constraints in the goal `self`.

        >>> g = Goal()
        >>> len(g)
        0
        >>> x, y = Ints('x y')
        >>> g.add(x == 0, y > x)
        >>> len(g)
        2
        """
        return self.size()

    def get(self, i):
        """Return a constraint in the goal `self`.
        
        >>> g = Goal()
        >>> x, y = Ints('x y')
        >>> g.add(x == 0, y > x)
        >>> g.get(0)
        x == 0
        >>> g.get(1)
        y > x
        """
        return _to_expr_ref(Z3_goal_formula(self.ctx.ref(), self.goal, i), self.ctx)

    def __getitem__(self, arg):
        """Return a constraint in the goal `self`.
        
        >>> g = Goal()
        >>> x, y = Ints('x y')
        >>> g.add(x == 0, y > x)
        >>> g[0]
        x == 0
        >>> g[1]
        y > x
        """
        if arg >= len(self):
            raise IndexError
        return self.get(arg)

    def assert_exprs(self, *args):
        """Assert constraints into the goal.
        
        >>> x = Int('x')
        >>> g = Goal()
        >>> g.assert_exprs(x > 0, x < 2)
        >>> g
        [x > 0, x < 2]
        """
        args = _get_args(args)
        s    = BoolSort(self.ctx)
        for arg in args:
            arg = s.cast(arg)
            Z3_goal_assert(self.ctx.ref(), self.goal, arg.as_ast())

    def append(self, *args):
        """Add constraints.
        
        >>> x = Int('x')
        >>> g = Goal()
        >>> g.append(x > 0, x < 2)
        >>> g
        [x > 0, x < 2]
        """
        self.assert_exprs(*args)
        
    def insert(self, *args):
        """Add constraints.
        
        >>> x = Int('x')
        >>> g = Goal()
        >>> g.insert(x > 0, x < 2)
        >>> g
        [x > 0, x < 2]
        """
        self.assert_exprs(*args)

    def add(self, *args):
        """Add constraints.
        
        >>> x = Int('x')
        >>> g = Goal()
        >>> g.add(x > 0, x < 2)
        >>> g
        [x > 0, x < 2]
        """
        self.assert_exprs(*args)

    def __repr__(self):
        return obj_to_string(self)

    def sexpr(self):
        """Return a textual representation of the s-expression representing the goal."""
        return Z3_goal_to_string(self.ctx.ref(), self.goal)

    def translate(self, target):
        """Copy goal `self` to context `target`.
        
        >>> x = Int('x')
        >>> g = Goal()
        >>> g.add(x > 10)
        >>> g
        [x > 10]
        >>> c2 = Context()
        >>> g2 = g.translate(c2)
        >>> g2
        [x > 10]
        >>> g.ctx == main_ctx()
        True
        >>> g2.ctx == c2
        True
        >>> g2.ctx == main_ctx()
        False
        """
        if __debug__:
            _z3_assert(isinstance(target, Context), "target must be a context")
        return Goal(goal=Z3_goal_translate(self.ctx.ref(), self.goal, target.ref()), ctx=target)

    def simplify(self, *arguments, **keywords):
        """Return a new simplified goal.
        
        This method is essentially invoking the simplify tactic.
        
        >>> g = Goal()
        >>> x = Int('x')
        >>> g.add(x + 1 >= 2)
        >>> g
        [x + 1 >= 2]
        >>> g2 = g.simplify()
        >>> g2
        [x >= 1]
        >>> # g was not modified
        >>> g
        [x + 1 >= 2]
        """
        t = Tactic('simplify')
        return t.apply(self, *arguments, **keywords)[0]

    def as_expr(self):
        """Return goal `self` as a single Z3 expression.
        
        >>> x = Int('x')
        >>> g = Goal()
        >>> g.as_expr()
        True
        >>> g.add(x > 1)
        >>> g.as_expr()
        x > 1
        >>> g.add(x < 10)
        >>> g.as_expr()
        And(x > 1, x < 10)
        """
        sz = len(self)
        if sz == 0:
            return BoolVal(True, self.ctx)
        elif sz == 1:
            return self.get(0)
        else:
            return And([ self.get(i) for i in range(len(self)) ])

#########################################
#
# AST Vector
#
#########################################
class AstVector(Z3PPObject):
    """A collection (vector) of ASTs."""

    def __init__(self, v=None, ctx=None):
        self.vector = None
        if v == None:
            self.ctx = _get_ctx(ctx)
            self.vector = Z3_mk_ast_vector(self.ctx.ref())
        else:
            self.vector = v
            assert ctx != None
            self.ctx    = ctx
        Z3_ast_vector_inc_ref(self.ctx.ref(), self.vector)

    def __del__(self):
        if self.vector != None:
            Z3_ast_vector_dec_ref(self.ctx.ref(), self.vector)
        
    def __len__(self):
        """Return the size of the vector `self`.

        >>> A = AstVector()
        >>> len(A)
        0
        >>> A.push(Int('x'))
        >>> A.push(Int('x'))
        >>> len(A)
        2
        """
        return int(Z3_ast_vector_size(self.ctx.ref(), self.vector))

    def __getitem__(self, i):
        """Return the AST at position `i`.

        >>> A = AstVector()
        >>> A.push(Int('x') + 1)
        >>> A.push(Int('y'))
        >>> A[0]
        x + 1
        >>> A[1]
        y
        """
        if i >= self.__len__():
            raise IndexError
        return _to_ast_ref(Z3_ast_vector_get(self.ctx.ref(), self.vector, i), self.ctx)

    def __setitem__(self, i, v):
        """Update AST at position `i`.
        
        >>> A = AstVector()
        >>> A.push(Int('x') + 1)
        >>> A.push(Int('y'))
        >>> A[0]
        x + 1
        >>> A[0] = Int('x')
        >>> A[0]
        x
        """
        if i >= self.__len__():
            raise IndexError
        Z3_ast_vector_set(self.ctx.ref(), self.vector, i, v.as_ast())
        
    def push(self, v):
        """Add `v` in the end of the vector.

        >>> A = AstVector()
        >>> len(A)
        0
        >>> A.push(Int('x'))
        >>> len(A)
        1
        """
        Z3_ast_vector_push(self.ctx.ref(), self.vector, v.as_ast())

    def resize(self, sz):
        """Resize the vector to `sz` elements.

        >>> A = AstVector()
        >>> A.resize(10)
        >>> len(A)
        10
        >>> for i in range(10): A[i] = Int('x')
        >>> A[5]
        x
        """
        Z3_ast_vector_resize(self.ctx.ref(), self.vector, sz)

    def __contains__(self, item):
        """Return `True` if the vector contains `item`.

        >>> x = Int('x')
        >>> A = AstVector()
        >>> x in A
        False
        >>> A.push(x)
        >>> x in A
        True
        >>> (x+1) in A
        False
        >>> A.push(x+1)
        >>> (x+1) in A
        True
        >>> A
        [x, x + 1]
        """
        for elem in self:
            if elem.eq(item):
                return True
        return False
        
    def translate(self, other_ctx):
        """Copy vector `self` to context `other_ctx`.

        >>> x = Int('x')
        >>> A = AstVector()
        >>> A.push(x)
        >>> c2 = Context()
        >>> B = A.translate(c2)
        >>> B
        [x]
        """
        return AstVector(Z3_ast_vector_translate(self.ctx.ref(), self.vector, other_ctx.ref()), other_ctx)

    def __repr__(self):
        return obj_to_string(self)

    def sexpr(self):
        """Return a textual representation of the s-expression representing the vector."""
        return Z3_ast_vector_to_string(self.ctx.ref(), self.vector)

#########################################
#
# AST Map
#
#########################################
class AstMap:
    """A mapping from ASTs to ASTs."""

    def __init__(self, m=None, ctx=None):
        self.map = None
        if m == None:
            self.ctx = _get_ctx(ctx)
            self.map = Z3_mk_ast_map(self.ctx.ref())
        else:
            self.map = m
            assert ctx != None
            self.ctx    = ctx
        Z3_ast_map_inc_ref(self.ctx.ref(), self.map)

    def __del__(self):
        if self.map != None:
            Z3_ast_map_dec_ref(self.ctx.ref(), self.map)

    def __len__(self):
        """Return the size of the map. 

        >>> M = AstMap()
        >>> len(M)
        0
        >>> x = Int('x')
        >>> M[x] = IntVal(1)
        >>> len(M)
        1
        """
        return int(Z3_ast_map_size(self.ctx.ref(), self.map))

    def __contains__(self, key):
        """Return `True` if the map contains key `key`.

        >>> M = AstMap()
        >>> x = Int('x')
        >>> M[x] = x + 1
        >>> x in M
        True
        >>> x+1 in M
        False
        """
        return Z3_ast_map_contains(self.ctx.ref(), self.map, key.as_ast())
        
    def __getitem__(self, key):
        """Retrieve the value associated with key `key`.

        >>> M = AstMap()
        >>> x = Int('x')
        >>> M[x] = x + 1
        >>> M[x]
        x + 1
        """
        return _to_ast_ref(Z3_ast_map_find(self.ctx.ref(), self.map, key.as_ast()), self.ctx)

    def __setitem__(self, k, v):
        """Add/Update key `k` with value `v`.

        >>> M = AstMap()
        >>> x = Int('x')
        >>> M[x] = x + 1
        >>> len(M)
        1
        >>> M[x]
        x + 1
        >>> M[x] = IntVal(1)
        >>> M[x]
        1
        """
        Z3_ast_map_insert(self.ctx.ref(), self.map, k.as_ast(), v.as_ast())

    def __repr__(self):
        return Z3_ast_map_to_string(self.ctx.ref(), self.map)

    def erase(self, k):
        """Remove the entry associated with key `k`.

        >>> M = AstMap()
        >>> x = Int('x')
        >>> M[x] = x + 1
        >>> len(M)
        1
        >>> M.erase(x)
        >>> len(M)
        0
        """
        Z3_ast_map_erase(self.ctx.ref(), self.map, k.as_ast())

    def reset(self):
        """Remove all entries from the map.

        >>> M = AstMap()
        >>> x = Int('x')
        >>> M[x]   = x + 1
        >>> M[x+x] = IntVal(1)
        >>> len(M)
        2
        >>> M.reset()
        >>> len(M)
        0
        """
        Z3_ast_map_reset(self.ctx.ref(), self.map)

    def keys(self):
        """Return an AstVector containing all keys in the map.

        >>> M = AstMap()
        >>> x = Int('x')
        >>> M[x]   = x + 1
        >>> M[x+x] = IntVal(1)
        >>> M.keys()
        [x, x + x]
        """
        return AstVector(Z3_ast_map_keys(self.ctx.ref(), self.map), self.ctx)

#########################################
#
# Model
#
#########################################

class FuncEntry:
    """Store the value of the interpretation of a function in a particular point."""

    def __init__(self, entry, ctx):
        self.entry = entry
        self.ctx   = ctx
        Z3_func_entry_inc_ref(self.ctx.ref(), self.entry)

    def __del__(self):
        Z3_func_entry_dec_ref(self.ctx.ref(), self.entry)

    def num_args(self):
        """Return the number of arguments in the given entry.
        
        >>> f = Function('f', IntSort(), IntSort(), IntSort())
        >>> s = Solver()
        >>> s.add(f(0, 1) == 10, f(1, 2) == 20, f(1, 0) == 10)
        >>> s.check()
        sat
        >>> m = s.model()
        >>> f_i = m[f]
        >>> f_i.num_entries()
        3
        >>> e = f_i.entry(0)
        >>> e.num_args()
        2
        """
        return int(Z3_func_entry_get_num_args(self.ctx.ref(), self.entry))

    def arg_value(self, idx):
        """Return the value of argument `idx`.
        
        >>> f = Function('f', IntSort(), IntSort(), IntSort())
        >>> s = Solver()
        >>> s.add(f(0, 1) == 10, f(1, 2) == 20, f(1, 0) == 10)
        >>> s.check()
        sat
        >>> m = s.model()
        >>> f_i = m[f]
        >>> f_i.num_entries()
        3
        >>> e = f_i.entry(0)
        >>> e
        [0, 1, 10]
        >>> e.num_args()
        2
        >>> e.arg_value(0)
        0
        >>> e.arg_value(1)
        1
        >>> try:
        ...   e.arg_value(2)
        ... except IndexError:
        ...   print("index error")
        index error
        """
        if idx >= self.num_args():
            raise IndexError
        return _to_expr_ref(Z3_func_entry_get_arg(self.ctx.ref(), self.entry, idx), self.ctx)

    def value(self):
        """Return the value of the function at point `self`.
        
        >>> f = Function('f', IntSort(), IntSort(), IntSort())
        >>> s = Solver()
        >>> s.add(f(0, 1) == 10, f(1, 2) == 20, f(1, 0) == 10)
        >>> s.check()
        sat
        >>> m = s.model()
        >>> f_i = m[f]
        >>> f_i.num_entries()
        3
        >>> e = f_i.entry(0)
        >>> e
        [0, 1, 10]
        >>> e.num_args()
        2
        >>> e.value()
        10
        """
        return _to_expr_ref(Z3_func_entry_get_value(self.ctx.ref(), self.entry), self.ctx)
    
    def as_list(self):
        """Return entry `self` as a Python list.
        >>> f = Function('f', IntSort(), IntSort(), IntSort())
        >>> s = Solver()
        >>> s.add(f(0, 1) == 10, f(1, 2) == 20, f(1, 0) == 10)
        >>> s.check()
        sat
        >>> m = s.model()
        >>> f_i = m[f]
        >>> f_i.num_entries()
        3
        >>> e = f_i.entry(0)
        >>> e.as_list()
        [0, 1, 10]
        """
        args = [ self.arg_value(i) for i in range(self.num_args())]
        args.append(self.value())
        return args

    def __repr__(self):
        return repr(self.as_list())
    
class FuncInterp(Z3PPObject):
    """Stores the interpretation of a function in a Z3 model."""

    def __init__(self, f, ctx):
        self.f   = f
        self.ctx = ctx
        if self.f != None:
            Z3_func_interp_inc_ref(self.ctx.ref(), self.f)

    def __del__(self):
        if self.f != None:
            Z3_func_interp_dec_ref(self.ctx.ref(), self.f)

    def else_value(self):
        """
        Return the `else` value for a function interpretation.
        Return None if Z3 did not specify the `else` value for
        this object.

        >>> f = Function('f', IntSort(), IntSort())
        >>> s = Solver()
        >>> s.add(f(0) == 1, f(1) == 1, f(2) == 0)
        >>> s.check()
        sat
        >>> m = s.model()
        >>> m[f]
        [0 -> 1, 1 -> 1, 2 -> 0, else -> 1]
        >>> m[f].else_value()
        1
        """
        r = Z3_func_interp_get_else(self.ctx.ref(), self.f)
        if r:
            return _to_expr_ref(r, self.ctx)
        else:
            return None

    def num_entries(self):
        """Return the number of entries/points in the function interpretation `self`.

        >>> f = Function('f', IntSort(), IntSort())
        >>> s = Solver()
        >>> s.add(f(0) == 1, f(1) == 1, f(2) == 0)
        >>> s.check()
        sat
        >>> m = s.model()
        >>> m[f]
        [0 -> 1, 1 -> 1, 2 -> 0, else -> 1]
        >>> m[f].num_entries()
        3
        """
        return int(Z3_func_interp_get_num_entries(self.ctx.ref(), self.f))

    def arity(self):
        """Return the number of arguments for each entry in the function interpretation `self`.

        >>> f = Function('f', IntSort(), IntSort())
        >>> s = Solver()
        >>> s.add(f(0) == 1, f(1) == 1, f(2) == 0)
        >>> s.check()
        sat
        >>> m = s.model()
        >>> m[f].arity()
        1
        """
        return int(Z3_func_interp_get_arity(self.ctx.ref(), self.f))
    
    def entry(self, idx):
        """Return an entry at position `idx < self.num_entries()` in the function interpretation `self`.

        >>> f = Function('f', IntSort(), IntSort())
        >>> s = Solver()
        >>> s.add(f(0) == 1, f(1) == 1, f(2) == 0)
        >>> s.check()
        sat
        >>> m = s.model()
        >>> m[f]
        [0 -> 1, 1 -> 1, 2 -> 0, else -> 1]
        >>> m[f].num_entries()
        3
        >>> m[f].entry(0)
        [0, 1]
        >>> m[f].entry(1)
        [1, 1]
        >>> m[f].entry(2)
        [2, 0]
        """
        if idx >= self.num_entries():
            raise IndexError
        return FuncEntry(Z3_func_interp_get_entry(self.ctx.ref(), self.f, idx), self.ctx)
    
    def as_list(self):
        """Return the function interpretation as a Python list.
        >>> f = Function('f', IntSort(), IntSort())
        >>> s = Solver()
        >>> s.add(f(0) == 1, f(1) == 1, f(2) == 0)
        >>> s.check()
        sat
        >>> m = s.model()
        >>> m[f]
        [0 -> 1, 1 -> 1, 2 -> 0, else -> 1]
        >>> m[f].as_list()
        [[0, 1], [1, 1], [2, 0], 1]
        """
        r = [ self.entry(i).as_list() for i in range(self.num_entries())]
        r.append(self.else_value())
        return r

    def __repr__(self):
        return obj_to_string(self)

class ModelRef(Z3PPObject):
    """Model/Solution of a satisfiability problem (aka system of constraints)."""

    def __init__(self, m, ctx):
        assert ctx != None
        self.model = m
        self.ctx   = ctx
        Z3_model_inc_ref(self.ctx.ref(), self.model)

    def __del__(self):
        Z3_model_dec_ref(self.ctx.ref(), self.model)

    def __repr__(self):
        return obj_to_string(self)

    def sexpr(self):
        """Return a textual representation of the s-expression representing the model."""
        return Z3_model_to_string(self.ctx.ref(), self.model)

    def eval(self, t, model_completion=False):
        """Evaluate the expression `t` in the model `self`. If `model_completion` is enabled, then a default interpretation is automatically added for symbols that do not have an interpretation in the model `self`.

        >>> x = Int('x')
        >>> s = Solver()
        >>> s.add(x > 0, x < 2)
        >>> s.check()
        sat
        >>> m = s.model()
        >>> m.eval(x + 1)
        2
        >>> m.eval(x == 1)
        True
        >>> y = Int('y')
        >>> m.eval(y + x)
        1 + y
        >>> m.eval(y)
        y
        >>> m.eval(y, model_completion=True)
        0
        >>> # Now, m contains an interpretation for y
        >>> m.eval(y + x)
        1
        """
        r = (Ast * 1)()
        if Z3_model_eval(self.ctx.ref(), self.model, t.as_ast(), model_completion, r):
            return _to_expr_ref(r[0], self.ctx)
        raise Z3Exception("failed to evaluate expression in the model")

    def evaluate(self, t, model_completion=False):
        """Alias for `eval`.
        
        >>> x = Int('x')
        >>> s = Solver()
        >>> s.add(x > 0, x < 2)
        >>> s.check()
        sat
        >>> m = s.model()
        >>> m.evaluate(x + 1)
        2
        >>> m.evaluate(x == 1)
        True
        >>> y = Int('y')
        >>> m.evaluate(y + x)
        1 + y
        >>> m.evaluate(y)
        y
        >>> m.evaluate(y, model_completion=True)
        0
        >>> # Now, m contains an interpretation for y
        >>> m.evaluate(y + x)
        1
        """
        return self.eval(t, model_completion)

    def __len__(self):
        """Return the number of constant and function declarations in the model `self`.

        >>> f = Function('f', IntSort(), IntSort())
        >>> x = Int('x')
        >>> s = Solver()
        >>> s.add(x > 0, f(x) != x)
        >>> s.check()
        sat
        >>> m = s.model()
        >>> len(m)
        2
        """
        return int(Z3_model_get_num_consts(self.ctx.ref(), self.model)) + int(Z3_model_get_num_funcs(self.ctx.ref(), self.model))

    def get_interp(self, decl):
        """Return the interpretation for a given declaration or constant.

        >>> f = Function('f', IntSort(), IntSort())
        >>> x = Int('x')
        >>> s = Solver()
        >>> s.add(x > 0, x < 2, f(x) == 0)
        >>> s.check()
        sat
        >>> m = s.model()
        >>> m[x]
        1
        >>> m[f]
        [1 -> 0, else -> 0]
        """
        if __debug__:
            _z3_assert(isinstance(decl, FuncDeclRef) or is_const(decl), "Z3 declaration expected")
        if is_const(decl):
            decl = decl.decl()
        try:
            if decl.arity() == 0:
                r = _to_expr_ref(Z3_model_get_const_interp(self.ctx.ref(), self.model, decl.ast), self.ctx)
                if is_as_array(r):
                    return self.get_interp(get_as_array_func(r))
                else:
                    return r
            else:
                return FuncInterp(Z3_model_get_func_interp(self.ctx.ref(), self.model, decl.ast), self.ctx)
        except Z3Exception:
            return None

    def num_sorts(self):
        """Return the number of unintepreted sorts that contain an interpretation in the model `self`.
        
        >>> A = DeclareSort('A')
        >>> a, b = Consts('a b', A)
        >>> s = Solver()
        >>> s.add(a != b)
        >>> s.check()
        sat
        >>> m = s.model()
        >>> m.num_sorts()
        1
        """
        return int(Z3_model_get_num_sorts(self.ctx.ref(), self.model))

    def get_sort(self, idx):
        """Return the unintepreted sort at position `idx` < self.num_sorts().
        
        >>> A = DeclareSort('A')
        >>> B = DeclareSort('B')
        >>> a1, a2 = Consts('a1 a2', A)
        >>> b1, b2 = Consts('b1 b2', B)
        >>> s = Solver()
        >>> s.add(a1 != a2, b1 != b2)
        >>> s.check()
        sat
        >>> m = s.model()
        >>> m.num_sorts()
        2
        >>> m.get_sort(0)
        A
        >>> m.get_sort(1)
        B
        """
        if idx >= self.num_sorts():
            raise IndexError
        return _to_sort_ref(Z3_model_get_sort(self.ctx.ref(), self.model, idx), self.ctx)
    
    def sorts(self):
        """Return all uninterpreted sorts that have an interpretation in the model `self`.

        >>> A = DeclareSort('A')
        >>> B = DeclareSort('B')
        >>> a1, a2 = Consts('a1 a2', A)
        >>> b1, b2 = Consts('b1 b2', B)
        >>> s = Solver()
        >>> s.add(a1 != a2, b1 != b2)
        >>> s.check()
        sat
        >>> m = s.model()
        >>> m.sorts()
        [A, B]
        """
        return [ self.get_sort(i) for i in range(self.num_sorts()) ]

    def get_universe(self, s):
        """Return the intepretation for the uninterpreted sort `s` in the model `self`.

        >>> A = DeclareSort('A')
        >>> a, b = Consts('a b', A)
        >>> s = Solver()
        >>> s.add(a != b)
        >>> s.check()
        sat
        >>> m = s.model()
        >>> m.get_universe(A)
        [A!val!0, A!val!1]
        """
        if __debug__:
            _z3_assert(isinstance(s, SortRef), "Z3 sort expected")
        try:
            return AstVector(Z3_model_get_sort_universe(self.ctx.ref(), self.model, s.ast), self.ctx)
        except Z3Exception:
            return None

    def __getitem__(self, idx):
        """If `idx` is an integer, then the declaration at position `idx` in the model `self` is returned. If `idx` is a declaration, then the actual interpreation is returned.
        
        The elements can be retrieved using position or the actual declaration.

        >>> f = Function('f', IntSort(), IntSort())
        >>> x = Int('x')
        >>> s = Solver()
        >>> s.add(x > 0, x < 2, f(x) == 0)
        >>> s.check()
        sat
        >>> m = s.model()
        >>> len(m)
        2
        >>> m[0]
        x
        >>> m[1]
        f
        >>> m[x]
        1
        >>> m[f]
        [1 -> 0, else -> 0]
        >>> for d in m: print("%s -> %s" % (d, m[d]))
        x -> 1
        f -> [1 -> 0, else -> 0]
        """
        if isinstance(idx, int):
            if idx >= len(self):
                raise IndexError
            num_consts = Z3_model_get_num_consts(self.ctx.ref(), self.model)
            if (idx < num_consts):
                return FuncDeclRef(Z3_model_get_const_decl(self.ctx.ref(), self.model, idx), self.ctx)
            else:
                return FuncDeclRef(Z3_model_get_func_decl(self.ctx.ref(), self.model, idx - num_consts), self.ctx)
        if isinstance(idx, FuncDeclRef):
            return self.get_interp(idx)
        if is_const(idx):
            return self.get_interp(idx.decl())
        if isinstance(idx, SortRef):
            return self.get_universe(idx)
        if __debug__:
            _z3_assert(False, "Integer, Z3 declaration, or Z3 constant expected")
        return None

    def decls(self):
        """Return a list with all symbols that have an interpreation in the model `self`.
        >>> f = Function('f', IntSort(), IntSort())
        >>> x = Int('x')
        >>> s = Solver()
        >>> s.add(x > 0, x < 2, f(x) == 0)
        >>> s.check()
        sat
        >>> m = s.model()
        >>> m.decls()
        [x, f]
        """
        r = []
        for i in range(Z3_model_get_num_consts(self.ctx.ref(), self.model)):
            r.append(FuncDeclRef(Z3_model_get_const_decl(self.ctx.ref(), self.model, i), self.ctx))
        for i in range(Z3_model_get_num_funcs(self.ctx.ref(), self.model)):
            r.append(FuncDeclRef(Z3_model_get_func_decl(self.ctx.ref(), self.model, i), self.ctx))
        return r

def is_as_array(n):
    """Return true if n is a Z3 expression of the form (_ as-array f)."""
    return isinstance(n, ExprRef) and Z3_is_as_array(n.ctx.ref(), n.as_ast())

def get_as_array_func(n):
    """Return the function declaration f associated with a Z3 expression of the form (_ as-array f)."""
    if __debug__:
        _z3_assert(is_as_array(n), "as-array Z3 expression expected.")
    return FuncDeclRef(Z3_get_as_array_func_decl(n.ctx.ref(), n.as_ast()), n.ctx)

#########################################
#
# Statistics
#
#########################################
class Statistics:
    """Statistics for `Solver.check()`."""

    def __init__(self, stats, ctx):
        self.stats = stats
        self.ctx   = ctx
        Z3_stats_inc_ref(self.ctx.ref(), self.stats)

    def __del__(self):
        Z3_stats_dec_ref(self.ctx.ref(), self.stats)

    def __repr__(self):
        if in_html_mode():
            out = io.StringIO()
            even = True
            out.write(u('<table border="1" cellpadding="2" cellspacing="0">'))
            for k, v in self:
                if even:
                    out.write(u('<tr style="background-color:#CFCFCF">'))
                    even = False
                else:
                    out.write(u('<tr>'))
                    even = True
                out.write(u('<td>%s</td><td>%s</td></tr>' % (k, v)))
            out.write(u('</table>'))
            return out.getvalue()
        else:
            return Z3_stats_to_string(self.ctx.ref(), self.stats)

    def __len__(self):
        """Return the number of statistical counters. 

        >>> x = Int('x') 
        >>> s = Then('simplify', 'nlsat').solver()
        >>> s.add(x > 0)
        >>> s.check()
        sat
        >>> st = s.statistics()
        >>> len(st)
        6
        """
        return int(Z3_stats_size(self.ctx.ref(), self.stats))

    def __getitem__(self, idx):
        """Return the value of statistical counter at position `idx`. The result is a pair (key, value).

        >>> x = Int('x') 
        >>> s = Then('simplify', 'nlsat').solver()
        >>> s.add(x > 0)
        >>> s.check()
        sat
        >>> st = s.statistics()
        >>> len(st)
        6
        >>> st[0]
        ('nlsat propagations', 2)
        >>> st[1]
        ('nlsat stages', 2)
        """
        if idx >= len(self):
            raise IndexError
        if Z3_stats_is_uint(self.ctx.ref(), self.stats, idx):
            val = int(Z3_stats_get_uint_value(self.ctx.ref(), self.stats, idx))
        else:
            val = Z3_stats_get_double_value(self.ctx.ref(), self.stats, idx)
        return (Z3_stats_get_key(self.ctx.ref(), self.stats, idx), val)
    
    def keys(self):
        """Return the list of statistical counters.
        
        >>> x = Int('x') 
        >>> s = Then('simplify', 'nlsat').solver()
        >>> s.add(x > 0)
        >>> s.check()
        sat
        >>> st = s.statistics()
        >>> st.keys()
        ['nlsat propagations', 'nlsat stages', 'rlimit count', 'max memory', 'memory', 'num allocs']
        """
        return [Z3_stats_get_key(self.ctx.ref(), self.stats, idx) for idx in range(len(self))]

    def get_key_value(self, key):
        """Return the value of a particular statistical counter.

        >>> x = Int('x') 
        >>> s = Then('simplify', 'nlsat').solver()
        >>> s.add(x > 0)
        >>> s.check()
        sat
        >>> st = s.statistics()
        >>> st.get_key_value('nlsat propagations')
        2
        """
        for idx in range(len(self)):
            if key == Z3_stats_get_key(self.ctx.ref(), self.stats, idx):
                if Z3_stats_is_uint(self.ctx.ref(), self.stats, idx):
                    return int(Z3_stats_get_uint_value(self.ctx.ref(), self.stats, idx))
                else:
                    return Z3_stats_get_double_value(self.ctx.ref(), self.stats, idx)
        raise Z3Exception("unknown key")
               
    def __getattr__(self, name):
        """Access the value of statistical using attributes.
        
        Remark: to access a counter containing blank spaces (e.g., 'nlsat propagations'),
        we should use '_' (e.g., 'nlsat_propagations').

        >>> x = Int('x') 
        >>> s = Then('simplify', 'nlsat').solver()
        >>> s.add(x > 0)
        >>> s.check()
        sat
        >>> st = s.statistics() 
        >>> st.keys()
        ['nlsat propagations', 'nlsat stages', 'rlimit count', 'max memory', 'memory', 'num allocs']
        >>> st.nlsat_propagations
        2
        >>> st.nlsat_stages
        2
        """
        key = name.replace('_', ' ')
        try:
            return self.get_key_value(key)
        except Z3Exception:
            raise AttributeError
            
#########################################
#
# Solver
#
#########################################
class CheckSatResult:
    """Represents the result of a satisfiability check: sat, unsat, unknown.
    
    >>> s = Solver()
    >>> s.check()
    sat
    >>> r = s.check()
    >>> isinstance(r, CheckSatResult)
    True
    """

    def __init__(self, r):
        self.r = r

    def __eq__(self, other):
        return isinstance(other, CheckSatResult) and self.r == other.r

    def __ne__(self, other):
        return not self.__eq__(other)

    def __repr__(self):
        if in_html_mode():
            if self.r == Z3_L_TRUE:
                return "<b>sat</b>"
            elif self.r == Z3_L_FALSE:
                return "<b>unsat</b>"
            else:
                return "<b>unknown</b>"
        else:
            if self.r == Z3_L_TRUE:
                return "sat"
            elif self.r == Z3_L_FALSE:
                return "unsat"
            else:
                return "unknown"

sat     = CheckSatResult(Z3_L_TRUE)
unsat   = CheckSatResult(Z3_L_FALSE)
unknown = CheckSatResult(Z3_L_UNDEF) 

class Solver(Z3PPObject):
    """Solver API provides methods for implementing the main SMT 2.0 commands: push, pop, check, get-model, etc."""

    def __init__(self, solver=None, ctx=None):
        assert solver == None or ctx != None
        self.ctx    = _get_ctx(ctx)
        self.solver = None
        if solver == None:
            self.solver = Z3_mk_solver(self.ctx.ref())
        else:
            self.solver = solver
        Z3_solver_inc_ref(self.ctx.ref(), self.solver)

    def __del__(self):
        if self.solver != None:
            Z3_solver_dec_ref(self.ctx.ref(), self.solver)

    def set(self, *args, **keys):
        """Set a configuration option. The method `help()` return a string containing all available options.
        
        >>> s = Solver()
        >>> # The option MBQI can be set using three different approaches.
        >>> s.set(mbqi=True)
        >>> s.set('MBQI', True)
        >>> s.set(':mbqi', True)
        """
        p = args2params(args, keys, self.ctx)
        Z3_solver_set_params(self.ctx.ref(), self.solver, p.params)

    def push(self):
        """Create a backtracking point.

        >>> x = Int('x')
        >>> s = Solver()
        >>> s.add(x > 0)
        >>> s
        [x > 0]
        >>> s.push()
        >>> s.add(x < 1)
        >>> s
        [x > 0, x < 1]
        >>> s.check()
        unsat
        >>> s.pop()
        >>> s.check()
        sat
        >>> s
        [x > 0]
        """
        Z3_solver_push(self.ctx.ref(), self.solver)

    def pop(self, num=1):
        """Backtrack \c num backtracking points.
        
        >>> x = Int('x')
        >>> s = Solver()
        >>> s.add(x > 0)
        >>> s
        [x > 0]
        >>> s.push()
        >>> s.add(x < 1)
        >>> s
        [x > 0, x < 1]
        >>> s.check()
        unsat
        >>> s.pop()
        >>> s.check()
        sat
        >>> s
        [x > 0]
        """
        Z3_solver_pop(self.ctx.ref(), self.solver, num)

    def reset(self):
        """Remove all asserted constraints and backtracking points created using `push()`.
        
        >>> x = Int('x')
        >>> s = Solver()
        >>> s.add(x > 0)
        >>> s
        [x > 0]
        >>> s.reset()
        >>> s
        []
        """
        Z3_solver_reset(self.ctx.ref(), self.solver)
    
    def assert_exprs(self, *args):
        """Assert constraints into the solver.
        
        >>> x = Int('x')
        >>> s = Solver()
        >>> s.assert_exprs(x > 0, x < 2)
        >>> s
        [x > 0, x < 2]
        """
        args = _get_args(args)
        s    = BoolSort(self.ctx)
        for arg in args:
            if isinstance(arg, Goal) or isinstance(arg, AstVector):
                for f in arg:
                    Z3_solver_assert(self.ctx.ref(), self.solver, f.as_ast())
            else:
                arg = s.cast(arg)
                Z3_solver_assert(self.ctx.ref(), self.solver, arg.as_ast())

    def add(self, *args):
        """Assert constraints into the solver.
        
        >>> x = Int('x')
        >>> s = Solver()
        >>> s.add(x > 0, x < 2)
        >>> s
        [x > 0, x < 2]
        """
        self.assert_exprs(*args)

    def append(self, *args):
        """Assert constraints into the solver.
        
        >>> x = Int('x')
        >>> s = Solver()
        >>> s.append(x > 0, x < 2)
        >>> s
        [x > 0, x < 2]
        """
        self.assert_exprs(*args)

    def insert(self, *args):
        """Assert constraints into the solver.
        
        >>> x = Int('x')
        >>> s = Solver()
        >>> s.insert(x > 0, x < 2)
        >>> s
        [x > 0, x < 2]
        """
        self.assert_exprs(*args)

    def assert_and_track(self, a, p):
        """Assert constraint `a` and track it in the unsat core using the Boolean constant `p`.
        
        If `p` is a string, it will be automatically converted into a Boolean constant.
        
        >>> x = Int('x')
        >>> p3 = Bool('p3')
        >>> s = Solver()
        >>> s.set(unsat_core=True)
        >>> s.assert_and_track(x > 0,  'p1')
        >>> s.assert_and_track(x != 1, 'p2')
        >>> s.assert_and_track(x < 0,  p3)
        >>> print(s.check())
        unsat
        >>> c = s.unsat_core()
        >>> len(c)
        2
        >>> Bool('p1') in c
        True
        >>> Bool('p2') in c
        False
        >>> p3 in c
        True
        """
        if isinstance(p, str):
            p = Bool(p, self.ctx)
        _z3_assert(isinstance(a, BoolRef), "Boolean expression expected")
        _z3_assert(isinstance(p, BoolRef) and is_const(p), "Boolean expression expected")
        Z3_solver_assert_and_track(self.ctx.ref(), self.solver, a.as_ast(), p.as_ast())

    def check(self, *assumptions):
        """Check whether the assertions in the given solver plus the optional assumptions are consistent or not.
        
        >>> x = Int('x')
        >>> s = Solver()
        >>> s.check()
        sat
        >>> s.add(x > 0, x < 2)
        >>> s.check()
        sat
        >>> s.model()
        [x = 1]
        >>> s.add(x < 1)
        >>> s.check()
        unsat
        >>> s.reset()
        >>> s.add(2**x == 4)
        >>> s.check()
        unknown
        """
        assumptions = _get_args(assumptions)
        num = len(assumptions)
        _assumptions = (Ast * num)()
        for i in range(num):
            _assumptions[i] = assumptions[i].as_ast()
        r = Z3_solver_check_assumptions(self.ctx.ref(), self.solver, num, _assumptions)
        return CheckSatResult(r)

    def model(self):
        """Return a model for the last `check()`. 
        
        This function raises an exception if 
        a model is not available (e.g., last `check()` returned unsat).

        >>> s = Solver()
        >>> a = Int('a')
        >>> s.add(a + 2 == 0)
        >>> s.check()
        sat
        >>> s.model()
        [a = -2]
        """
        try:
            return ModelRef(Z3_solver_get_model(self.ctx.ref(), self.solver), self.ctx)
        except Z3Exception:
            raise Z3Exception("model is not available")

    def unsat_core(self):
        """Return a subset (as an AST vector) of the assumptions provided to the last check().
        
        These are the assumptions Z3 used in the unsatisfiability proof.
        Assumptions are available in Z3. They are used to extract unsatisfiable cores. 
        They may be also used to "retract" assumptions. Note that, assumptions are not really 
        "soft constraints", but they can be used to implement them. 

        >>> p1, p2, p3 = Bools('p1 p2 p3')
        >>> x, y       = Ints('x y')
        >>> s          = Solver()
        >>> s.add(Implies(p1, x > 0))
        >>> s.add(Implies(p2, y > x))
        >>> s.add(Implies(p2, y < 1))
        >>> s.add(Implies(p3, y > -3))
        >>> s.check(p1, p2, p3)
        unsat
        >>> core = s.unsat_core()
        >>> len(core)
        2
        >>> p1 in core
        True
        >>> p2 in core
        True
        >>> p3 in core
        False
        >>> # "Retracting" p2
        >>> s.check(p1, p3)
        sat
        """
        return AstVector(Z3_solver_get_unsat_core(self.ctx.ref(), self.solver), self.ctx)

    def proof(self):
        """Return a proof for the last `check()`. Proof construction must be enabled."""
        return _to_expr_ref(Z3_solver_get_proof(self.ctx.ref(), self.solver), self.ctx)

    def assertions(self):
        """Return an AST vector containing all added constraints.
        
        >>> s = Solver()
        >>> s.assertions()
        []
        >>> a = Int('a')
        >>> s.add(a > 0)
        >>> s.add(a < 10)
        >>> s.assertions()
        [a > 0, a < 10]
        """
        return AstVector(Z3_solver_get_assertions(self.ctx.ref(), self.solver), self.ctx)

    def statistics(self):
        """Return statistics for the last `check()`.
        
        >>> s = SimpleSolver()
        >>> x = Int('x')
        >>> s.add(x > 0)
        >>> s.check()
        sat
        >>> st = s.statistics()
        >>> st.get_key_value('final checks')
        1
        >>> len(st) > 0
        True
        >>> st[0] != 0
        True
        """
        return Statistics(Z3_solver_get_statistics(self.ctx.ref(), self.solver), self.ctx)

    def reason_unknown(self):
        """Return a string describing why the last `check()` returned `unknown`.
        
        >>> x = Int('x')
        >>> s = SimpleSolver()
        >>> s.add(2**x == 4)
        >>> s.check()
        unknown
        >>> s.reason_unknown()
        '(incomplete (theory arithmetic))'
        """
        return Z3_solver_get_reason_unknown(self.ctx.ref(), self.solver)
    
    def help(self):
        """Display a string describing all available options."""
        print(Z3_solver_get_help(self.ctx.ref(), self.solver))

    def param_descrs(self):
        """Return the parameter description set."""
        return ParamDescrsRef(Z3_solver_get_param_descrs(self.ctx.ref(), self.solver), self.ctx)

    def __repr__(self):
        """Return a formatted string with all added constraints."""
        return obj_to_string(self)

    def sexpr(self):
        """Return a formatted string (in Lisp-like format) with all added constraints. We say the string is in s-expression format.
        
        >>> x = Int('x')
        >>> s = Solver()
        >>> s.add(x > 0)
        >>> s.add(x < 2)
        >>> r = s.sexpr()
        """
        return Z3_solver_to_string(self.ctx.ref(), self.solver)

    def to_smt2(self):
        """return SMTLIB2 formatted benchmark for solver's assertions"""
        es = self.assertions()
        sz = len(es)
        sz1 = sz
        if sz1 > 0:
            sz1 -= 1
        v = (Ast * sz1)()
        for i in range(sz1):
            v[i] = es[i].as_ast()
        if sz > 0:
            e = es[sz1].as_ast()
        else:
            e = BoolVal(True, self.ctx).as_ast()
        return Z3_benchmark_to_smtlib_string(self.ctx.ref(), "benchmark generated from python API", "", "unknown", "", sz1, v, e)

def SolverFor(logic, ctx=None):
    """Create a solver customized for the given logic. 

    The parameter `logic` is a string. It should be contains
    the name of a SMT-LIB logic.
    See http://www.smtlib.org/ for the name of all available logics.

    >>> s = SolverFor("QF_LIA")
    >>> x = Int('x')
    >>> s.add(x > 0)
    >>> s.add(x < 2)
    >>> s.check()
    sat
    >>> s.model()
    [x = 1]
    """
    ctx = _get_ctx(ctx)
    logic = to_symbol(logic)
    return Solver(Z3_mk_solver_for_logic(ctx.ref(), logic), ctx)

def SimpleSolver(ctx=None):
    """Return a simple general purpose solver with limited amount of preprocessing.
    
    >>> s = SimpleSolver()
    >>> x = Int('x')
    >>> s.add(x > 0)
    >>> s.check()
    sat
    """
    ctx = _get_ctx(ctx)
    return Solver(Z3_mk_simple_solver(ctx.ref()), ctx)

#########################################
#
# Fixedpoint
#
#########################################

class Fixedpoint(Z3PPObject):
    """Fixedpoint API provides methods for solving with recursive predicates"""
    
    def __init__(self, fixedpoint=None, ctx=None):
        assert fixedpoint == None or ctx != None
        self.ctx    = _get_ctx(ctx)
        self.fixedpoint = None
        if fixedpoint == None:
            self.fixedpoint = Z3_mk_fixedpoint(self.ctx.ref())
        else:
            self.fixedpoint = fixedpoint
        Z3_fixedpoint_inc_ref(self.ctx.ref(), self.fixedpoint)
        self.vars = []

    def __del__(self):
        if self.fixedpoint != None:
            Z3_fixedpoint_dec_ref(self.ctx.ref(), self.fixedpoint)

    def set(self, *args, **keys):
        """Set a configuration option. The method `help()` return a string containing all available options.        
        """
        p = args2params(args, keys, self.ctx)
        Z3_fixedpoint_set_params(self.ctx.ref(), self.fixedpoint, p.params)

    def help(self):
        """Display a string describing all available options."""
        print(Z3_fixedpoint_get_help(self.ctx.ref(), self.fixedpoint))
            
    def param_descrs(self):
        """Return the parameter description set."""
        return ParamDescrsRef(Z3_fixedpoint_get_param_descrs(self.ctx.ref(), self.fixedpoint), self.ctx)
    
    def assert_exprs(self, *args):
        """Assert constraints as background axioms for the fixedpoint solver."""
        args = _get_args(args)
        s    = BoolSort(self.ctx)
        for arg in args:
            if isinstance(arg, Goal) or isinstance(arg, AstVector):
                for f in arg:
                    f = self.abstract(f)
                    Z3_fixedpoint_assert(self.ctx.ref(), self.fixedpoint, f.as_ast())
            else:
                arg = s.cast(arg)
                arg = self.abstract(arg)
                Z3_fixedpoint_assert(self.ctx.ref(), self.fixedpoint, arg.as_ast())

    def add(self, *args):
        """Assert constraints as background axioms for the fixedpoint solver. Alias for assert_expr."""
        self.assert_exprs(*args)

    def append(self, *args):
        """Assert constraints as background axioms for the fixedpoint solver. Alias for assert_expr."""
        self.assert_exprs(*args)

    def insert(self, *args):
        """Assert constraints as background axioms for the fixedpoint solver. Alias for assert_expr."""
        self.assert_exprs(*args)

    def add_rule(self, head, body = None, name = None):
        """Assert rules defining recursive predicates to the fixedpoint solver.
        >>> a = Bool('a')
        >>> b = Bool('b')
        >>> s = Fixedpoint()
        >>> s.register_relation(a.decl())
        >>> s.register_relation(b.decl())
        >>> s.fact(a)
        >>> s.rule(b, a)
        >>> s.query(b)
        sat
        """
        if name == None:
            name = ""
        name = to_symbol(name, self.ctx)
        if body == None:
            head = self.abstract(head)
            Z3_fixedpoint_add_rule(self.ctx.ref(), self.fixedpoint, head.as_ast(), name)            
        else:
            body = _get_args(body)
            f    = self.abstract(Implies(And(body, self.ctx),head))
            Z3_fixedpoint_add_rule(self.ctx.ref(), self.fixedpoint, f.as_ast(), name)
        
    def rule(self, head, body = None, name = None):
        """Assert rules defining recursive predicates to the fixedpoint solver. Alias for add_rule."""
        self.add_rule(head, body, name)
        
    def fact(self, head, name = None):
        """Assert facts defining recursive predicates to the fixedpoint solver. Alias for add_rule."""
        self.add_rule(head, None, name)

    def query(self, *query):
        """Query the fixedpoint engine whether formula is derivable.
           You can also pass an tuple or list of recursive predicates.
        """
        query = _get_args(query)
        sz = len(query)
        if sz >= 1 and isinstance(query[0], FuncDeclRef):            
            _decls = (FuncDecl * sz)()
            i = 0
            for q in query:
                _decls[i] = q.ast
                i = i + 1
            r = Z3_fixedpoint_query_relations(self.ctx.ref(), self.fixedpoint, sz, _decls)
        else:
            if sz == 1:
                query = query[0]
            else:
                query = And(query, self.ctx)
            query = self.abstract(query, False)
            r = Z3_fixedpoint_query(self.ctx.ref(), self.fixedpoint, query.as_ast())
        return CheckSatResult(r)

    def push(self):
        """create a backtracking point for added rules, facts and assertions"""
        Z3_fixedpoint_push(self.ctx.ref(), self.fixedpoint)

    def pop(self):
        """restore to previously created backtracking point"""
        Z3_fixedpoint_pop(self.ctx.ref(), self.fixedpoint)

    def update_rule(self, head, body, name):
        """update rule"""
        if name == None:
            name = ""
        name = to_symbol(name, self.ctx)
        body = _get_args(body)
        f    = self.abstract(Implies(And(body, self.ctx),head))
        Z3_fixedpoint_update_rule(self.ctx.ref(), self.fixedpoint, f.as_ast(), name)

    def get_answer(self):       
        """Retrieve answer from last query call."""
        r = Z3_fixedpoint_get_answer(self.ctx.ref(), self.fixedpoint)
        return _to_expr_ref(r, self.ctx)

    def get_num_levels(self, predicate):
        """Retrieve number of levels used for predicate in PDR engine"""
        return Z3_fixedpoint_get_num_levels(self.ctx.ref(), self.fixedpoint, predicate.ast)

    def get_cover_delta(self, level, predicate):
        """Retrieve properties known about predicate for the level'th unfolding. -1 is treated as the limit (infinity)"""
        r = Z3_fixedpoint_get_cover_delta(self.ctx.ref(), self.fixedpoint, level, predicate.ast)
        return _to_expr_ref(r, self.ctx)
    
    def add_cover(self, level, predicate, property):
        """Add property to predicate for the level'th unfolding. -1 is treated as infinity (infinity)"""
        Z3_fixedpoint_add_cover(self.ctx.ref(), self.fixedpoint, level, predicate.ast, property.ast)

    def register_relation(self, *relations):
        """Register relation as recursive"""
        relations = _get_args(relations)
        for f in relations:
            Z3_fixedpoint_register_relation(self.ctx.ref(), self.fixedpoint, f.ast)

    def set_predicate_representation(self, f, *representations):
        """Control how relation is represented"""
        representations = _get_args(representations)
        representations = [to_symbol(s) for s in representations]
        sz = len(representations)
        args = (Symbol * sz)()
        for i in range(sz):
            args[i] = representations[i]
        Z3_fixedpoint_set_predicate_representation(self.ctx.ref(), self.fixedpoint, f.ast, sz, args)

    def parse_string(self, s):
        """Parse rules and queries from a string"""
        return AstVector(Z3_fixedpoint_from_string(self.ctx.ref(), self.fixedpoint, s), self.ctx)
        
    def parse_file(self, f):
        """Parse rules and queries from a file"""
        return AstVector(Z3_fixedpoint_from_file(self.ctx.ref(), self.fixedpoint, f), self.ctx)

    def get_rules(self):
        """retrieve rules that have been added to fixedpoint context"""
        return AstVector(Z3_fixedpoint_get_rules(self.ctx.ref(), self.fixedpoint), self.ctx)

    def get_assertions(self):
        """retrieve assertions that have been added to fixedpoint context"""
        return AstVector(Z3_fixedpoint_get_assertions(self.ctx.ref(), self.fixedpoint), self.ctx)

    def __repr__(self):
        """Return a formatted string with all added rules and constraints."""
        return self.sexpr()

    def sexpr(self):
        """Return a formatted string (in Lisp-like format) with all added constraints. We say the string is in s-expression format.        
        """
        return Z3_fixedpoint_to_string(self.ctx.ref(), self.fixedpoint, 0, (Ast * 0)())

    def to_string(self, queries):
        """Return a formatted string (in Lisp-like format) with all added constraints.
           We say the string is in s-expression format.
           Include also queries.
        """
        args, len = _to_ast_array(queries)
        return Z3_fixedpoint_to_string(self.ctx.ref(), self.fixedpoint, len, args)
    
    def statistics(self):
        """Return statistics for the last `query()`.
        """
        return Statistics(Z3_fixedpoint_get_statistics(self.ctx.ref(), self.fixedpoint), self.ctx)

    def reason_unknown(self):
        """Return a string describing why the last `query()` returned `unknown`.
        """
        return Z3_fixedpoint_get_reason_unknown(self.ctx.ref(), self.fixedpoint)

    def declare_var(self, *vars):
        """Add variable or several variables.
        The added variable or variables will be bound in the rules
        and queries
        """
        vars = _get_args(vars)
        for v in vars:
            self.vars += [v]
        
    def abstract(self, fml, is_forall=True):
        if self.vars == []:
            return fml
        if is_forall:
            return ForAll(self.vars, fml)
        else:
            return Exists(self.vars, fml)


#########################################
#
# Finite domain sorts
#
#########################################

class FiniteDomainSortRef(SortRef):
    """Finite domain sort."""

    def size(self):
        """Return the size of the finite domain sort"""
        r = (ctype.c_ulonglong * 1)()
        if Z3_get_finite_domain_sort_size(self.ctx_ref(), self.ast(), r):
            return r[0]
        else:
            raise Z3Exception("Failed to retrieve finite domain sort size")

def FiniteDomainSort(name, sz, ctx=None):
    """Create a named finite domain sort of a given size sz"""
    ctx = _get_ctx(ctx)
    return FiniteDomainSortRef(Z3_mk_finite_domain_sort(ctx.ref(), name, sz), ctx)

#########################################
#
# Optimize
#
#########################################

class OptimizeObjective:
    def __init__(self, opt, value, is_max):
        self._opt = opt
        self._value = value
        self._is_max = is_max

    def lower(self):
        opt = self._opt
        return _to_expr_ref(Z3_optimize_get_lower(opt.ctx.ref(), opt.optimize, self._value), opt.ctx)
    
    def upper(self):
        opt = self._opt
        return _to_expr_ref(Z3_optimize_get_upper(opt.ctx.ref(), opt.optimize, self._value), opt.ctx)

    def value(self):
        if self._is_max:
            return self.upper()
        else:
            return self.lower()

class Optimize(Z3PPObject):
    """Optimize API provides methods for solving using objective functions and weighted soft constraints"""
     
    def __init__(self, ctx=None):
        self.ctx    = _get_ctx(ctx)
        self.optimize = Z3_mk_optimize(self.ctx.ref())
        Z3_optimize_inc_ref(self.ctx.ref(), self.optimize)

    def __del__(self):
        if self.optimize != None:
            Z3_optimize_dec_ref(self.ctx.ref(), self.optimize)

    def set(self, *args, **keys):
        """Set a configuration option. The method `help()` return a string containing all available options.        
        """
        p = args2params(args, keys, self.ctx)
        Z3_optimize_set_params(self.ctx.ref(), self.optimize, p.params)

    def help(self):
        """Display a string describing all available options."""
        print(Z3_optimize_get_help(self.ctx.ref(), self.optimize))
            
    def param_descrs(self):
        """Return the parameter description set."""
        return ParamDescrsRef(Z3_optimize_get_param_descrs(self.ctx.ref(), self.optimize), self.ctx)
    
    def assert_exprs(self, *args):
        """Assert constraints as background axioms for the optimize solver."""
        args = _get_args(args)
        for arg in args:
            if isinstance(arg, Goal) or isinstance(arg, AstVector):
                for f in arg:
                    Z3_optimize_assert(self.ctx.ref(), self.optimize, f.as_ast())
            else:
                Z3_optimize_assert(self.ctx.ref(), self.optimize, arg.as_ast())

    def add(self, *args):
        """Assert constraints as background axioms for the optimize solver. Alias for assert_expr."""
        self.assert_exprs(*args)

    def add_soft(self, arg, weight = "1", id = None):
        """Add soft constraint with optional weight and optional identifier.
           If no weight is supplied, then the penalty for violating the soft constraint
           is 1.
           Soft constraints are grouped by identifiers. Soft constraints that are
           added without identifiers are grouped by default.
        """
        if _is_int(weight):
            weight = "%d" % weight
        if not isinstance(weight, str):
            raise Z3Exception("weight should be a string or an integer")
        if id == None:
            id = ""
        id = to_symbol(id, self.ctx)
        v = Z3_optimize_assert_soft(self.ctx.ref(), self.optimize, arg.as_ast(), weight, id)
        return OptimizeObjective(self, v, False)

    def maximize(self, arg):
        """Add objective function to maximize."""
        return OptimizeObjective(self, Z3_optimize_maximize(self.ctx.ref(), self.optimize, arg.as_ast()), True)

    def minimize(self, arg):
        """Add objective function to minimize."""
        return OptimizeObjective(self, Z3_optimize_minimize(self.ctx.ref(), self.optimize, arg.as_ast()), False)

    def push(self):
        """create a backtracking point for added rules, facts and assertions"""
        Z3_optimize_push(self.ctx.ref(), self.optimize)

    def pop(self):
        """restore to previously created backtracking point"""
        Z3_optimize_pop(self.ctx.ref(), self.optimize)

    def check(self):
        """Check satisfiability while optimizing objective functions."""
        return CheckSatResult(Z3_optimize_check(self.ctx.ref(), self.optimize))

    def reason_unknown(self):
        """Return a string that describes why the last `check()` returned `unknown`."""
        return Z3_optimize_get_reason_unknown(self.ctx.ref(), self.optimize)

    def model(self):
        """Return a model for the last check()."""
        try:
            return ModelRef(Z3_optimize_get_model(self.ctx.ref(), self.optimize), self.ctx)
        except Z3Exception:
            raise Z3Exception("model is not available")

    def lower(self, obj):
        if not isinstance(obj, OptimizeObjective):
            raise Z3Exception("Expecting objective handle returned by maximize/minimize")
        return obj.lower()

    def upper(self, obj):
        if not isinstance(obj, OptimizeObjective):
            raise Z3Exception("Expecting objective handle returned by maximize/minimize")
        return obj.upper()
    
    def __repr__(self):
        """Return a formatted string with all added rules and constraints."""
        return self.sexpr()

    def sexpr(self):
        """Return a formatted string (in Lisp-like format) with all added constraints. We say the string is in s-expression format.        
        """
        return Z3_optimize_to_string(self.ctx.ref(), self.optimize)
    
    def statistics(self):
        """Return statistics for the last `query()`.
        """
        return Statistics(Z3_optimize_get_statistics(self.ctx.ref(), self.optimize), self.ctx)


        

#########################################
#
# ApplyResult
#
#########################################
class ApplyResult(Z3PPObject):
    """An ApplyResult object contains the subgoals produced by a tactic when applied to a goal. It also contains model and proof converters."""
    
    def __init__(self, result, ctx):
        self.result = result
        self.ctx    = ctx
        Z3_apply_result_inc_ref(self.ctx.ref(), self.result)

    def __del__(self):
        Z3_apply_result_dec_ref(self.ctx.ref(), self.result)

    def __len__(self):
        """Return the number of subgoals in `self`.
        
        >>> a, b = Ints('a b')
        >>> g = Goal()
        >>> g.add(Or(a == 0, a == 1), Or(b == 0, b == 1), a > b)
        >>> t = Tactic('split-clause')
        >>> r = t(g)
        >>> len(r)
        2
        >>> t = Then(Tactic('split-clause'), Tactic('split-clause'))
        >>> len(t(g))
        4
        >>> t = Then(Tactic('split-clause'), Tactic('split-clause'), Tactic('propagate-values'))
        >>> len(t(g))
        1
        """
        return int(Z3_apply_result_get_num_subgoals(self.ctx.ref(), self.result))

    def __getitem__(self, idx):
        """Return one of the subgoals stored in ApplyResult object `self`.

        >>> a, b = Ints('a b')
        >>> g = Goal()
        >>> g.add(Or(a == 0, a == 1), Or(b == 0, b == 1), a > b)
        >>> t = Tactic('split-clause')
        >>> r = t(g)
        >>> r[0]        
        [a == 0, Or(b == 0, b == 1), a > b]
        >>> r[1]
        [a == 1, Or(b == 0, b == 1), a > b]
        """
        if idx >= len(self):
            raise IndexError
        return Goal(goal=Z3_apply_result_get_subgoal(self.ctx.ref(), self.result, idx), ctx=self.ctx)

    def __repr__(self):
        return obj_to_string(self)

    def sexpr(self):
        """Return a textual representation of the s-expression representing the set of subgoals in `self`."""
        return Z3_apply_result_to_string(self.ctx.ref(), self.result)

    def convert_model(self, model, idx=0):
        """Convert a model for a subgoal into a model for the original goal.

        >>> a, b = Ints('a b')
        >>> g = Goal()
        >>> g.add(Or(a == 0, a == 1), Or(b == 0, b == 1), a > b)
        >>> t = Then(Tactic('split-clause'), Tactic('solve-eqs'))
        >>> r = t(g)
        >>> r[0]        
        [Or(b == 0, b == 1), Not(0 <= b)]
        >>> r[1]
        [Or(b == 0, b == 1), Not(1 <= b)]
        >>> # Remark: the subgoal r[0] is unsatisfiable
        >>> # Creating a solver for solving the second subgoal
        >>> s = Solver()
        >>> s.add(r[1])
        >>> s.check()
        sat
        >>> s.model()
        [b = 0]
        >>> # Model s.model() does not assign a value to `a`
        >>> # It is a model for subgoal `r[1]`, but not for goal `g`
        >>> # The method convert_model creates a model for `g` from a model for `r[1]`.
        >>> r.convert_model(s.model(), 1)
        [b = 0, a = 1]
        """
        if __debug__:
            _z3_assert(idx < len(self), "index out of bounds")
            _z3_assert(isinstance(model, ModelRef), "Z3 Model expected")
        return ModelRef(Z3_apply_result_convert_model(self.ctx.ref(), self.result, idx, model.model), self.ctx)

    def as_expr(self):
        """Return a Z3 expression consisting of all subgoals.
        
        >>> x = Int('x')
        >>> g = Goal()
        >>> g.add(x > 1)
        >>> g.add(Or(x == 2, x == 3))
        >>> r = Tactic('simplify')(g)
        >>> r
        [[Not(x <= 1), Or(x == 2, x == 3)]]
        >>> r.as_expr()
        And(Not(x <= 1), Or(x == 2, x == 3))
        >>> r = Tactic('split-clause')(g)
        >>> r
        [[x > 1, x == 2], [x > 1, x == 3]]
        >>> r.as_expr()
        Or(And(x > 1, x == 2), And(x > 1, x == 3))
        """
        sz = len(self)
        if sz == 0:
            return BoolVal(False, self.ctx)
        elif sz == 1:
            return self[0].as_expr()
        else:
            return Or([ self[i].as_expr() for i in range(len(self)) ])
        
#########################################
#
# Tactics
#
#########################################
class Tactic:
    """Tactics transform, solver and/or simplify sets of constraints (Goal). A Tactic can be converted into a Solver using the method solver().

    Several combinators are available for creating new tactics using the built-in ones: Then(), OrElse(), FailIf(), Repeat(), When(), Cond().
    """
    def __init__(self, tactic, ctx=None):
        self.ctx    = _get_ctx(ctx)
        self.tactic = None
        if isinstance(tactic, TacticObj):
            self.tactic = tactic
        else:
            if __debug__:
                _z3_assert(isinstance(tactic, str), "tactic name expected")
            try:
                self.tactic = Z3_mk_tactic(self.ctx.ref(), str(tactic))
            except Z3Exception:
                raise Z3Exception("unknown tactic '%s'" % tactic)
        Z3_tactic_inc_ref(self.ctx.ref(), self.tactic)

    def __del__(self):
        if self.tactic != None:
            Z3_tactic_dec_ref(self.ctx.ref(), self.tactic)

    def solver(self):
        """Create a solver using the tactic `self`.

        The solver supports the methods `push()` and `pop()`, but it
        will always solve each `check()` from scratch.
        
        >>> t = Then('simplify', 'nlsat')
        >>> s = t.solver()
        >>> x = Real('x')
        >>> s.add(x**2 == 2, x > 0)
        >>> s.check()
        sat
        >>> s.model()
        [x = 1.4142135623?]
        """
        return Solver(Z3_mk_solver_from_tactic(self.ctx.ref(), self.tactic), self.ctx)

    def apply(self, goal, *arguments, **keywords):
        """Apply tactic `self` to the given goal or Z3 Boolean expression using the given options.
        
        >>> x, y = Ints('x y')
        >>> t = Tactic('solve-eqs')
        >>> t.apply(And(x == 0, y >= x + 1))
        [[y >= 1]]
        """
        if __debug__:
            _z3_assert(isinstance(goal, Goal) or isinstance(goal, BoolRef), "Z3 Goal or Boolean expressions expected")
        goal = _to_goal(goal)
        if len(arguments) > 0 or len(keywords) > 0:
            p = args2params(arguments, keywords, self.ctx)
            return ApplyResult(Z3_tactic_apply_ex(self.ctx.ref(), self.tactic, goal.goal, p.params), self.ctx)
        else:
            return ApplyResult(Z3_tactic_apply(self.ctx.ref(), self.tactic, goal.goal), self.ctx)

    def __call__(self, goal, *arguments, **keywords):
        """Apply tactic `self` to the given goal or Z3 Boolean expression using the given options.
        
        >>> x, y = Ints('x y')
        >>> t = Tactic('solve-eqs')
        >>> t(And(x == 0, y >= x + 1))
        [[y >= 1]]
        """
        return self.apply(goal, *arguments, **keywords)

    def help(self):
        """Display a string containing a description of the available options for the `self` tactic."""
        print(Z3_tactic_get_help(self.ctx.ref(), self.tactic))

    def param_descrs(self):
        """Return the parameter description set."""
        return ParamDescrsRef(Z3_tactic_get_param_descrs(self.ctx.ref(), self.tactic), self.ctx)

def _to_goal(a):
    if isinstance(a, BoolRef):
        goal = Goal(ctx = a.ctx)
        goal.add(a)
        return goal
    else:
        return a

def _to_tactic(t, ctx=None):
    if isinstance(t, Tactic):
        return t
    else:
        return Tactic(t, ctx)

def _and_then(t1, t2, ctx=None):
    t1 = _to_tactic(t1, ctx)
    t2 = _to_tactic(t2, ctx)
    if __debug__:
        _z3_assert(t1.ctx == t2.ctx, "Context mismatch")
    return Tactic(Z3_tactic_and_then(t1.ctx.ref(), t1.tactic, t2.tactic), t1.ctx)

def _or_else(t1, t2, ctx=None):
    t1 = _to_tactic(t1, ctx)
    t2 = _to_tactic(t2, ctx)
    if __debug__:
        _z3_assert(t1.ctx == t2.ctx, "Context mismatch")
    return Tactic(Z3_tactic_or_else(t1.ctx.ref(), t1.tactic, t2.tactic), t1.ctx)

def AndThen(*ts, **ks):
    """Return a tactic that applies the tactics in `*ts` in sequence.
    
    >>> x, y = Ints('x y')
    >>> t = AndThen(Tactic('simplify'), Tactic('solve-eqs'))
    >>> t(And(x == 0, y > x + 1))
    [[Not(y <= 1)]]
    >>> t(And(x == 0, y > x + 1)).as_expr()
    Not(y <= 1)
    """
    if __debug__:
        _z3_assert(len(ts) >= 2, "At least two arguments expected")
    ctx = ks.get('ctx', None)
    num = len(ts)
    r = ts[0]
    for i in range(num - 1):
        r = _and_then(r, ts[i+1], ctx)
    return r

def Then(*ts, **ks):
    """Return a tactic that applies the tactics in `*ts` in sequence. Shorthand for AndThen(*ts, **ks).
    
    >>> x, y = Ints('x y')
    >>> t = Then(Tactic('simplify'), Tactic('solve-eqs'))
    >>> t(And(x == 0, y > x + 1))
    [[Not(y <= 1)]]
    >>> t(And(x == 0, y > x + 1)).as_expr()
    Not(y <= 1)
    """
    return AndThen(*ts, **ks)
    
def OrElse(*ts, **ks):
    """Return a tactic that applies the tactics in `*ts` until one of them succeeds (it doesn't fail).

    >>> x = Int('x')
    >>> t = OrElse(Tactic('split-clause'), Tactic('skip'))
    >>> # Tactic split-clause fails if there is no clause in the given goal.
    >>> t(x == 0)
    [[x == 0]]
    >>> t(Or(x == 0, x == 1))
    [[x == 0], [x == 1]]
    """
    if __debug__:
        _z3_assert(len(ts) >= 2, "At least two arguments expected")
    ctx = ks.get('ctx', None)
    num = len(ts)
    r = ts[0]
    for i in range(num - 1):
        r = _or_else(r, ts[i+1], ctx)
    return r

def ParOr(*ts, **ks):
    """Return a tactic that applies the tactics in `*ts` in parallel until one of them succeeds (it doesn't fail).

    >>> x = Int('x')
    >>> t = ParOr(Tactic('simplify'), Tactic('fail'))
    >>> t(x + 1 == 2)
    [[x == 1]]
    """
    if __debug__:
        _z3_assert(len(ts) >= 2, "At least two arguments expected")
    ctx = _get_ctx(ks.get('ctx', None))
    ts  = [ _to_tactic(t, ctx) for t in ts ]
    sz  = len(ts)
    _args = (TacticObj * sz)()
    for i in range(sz):
        _args[i] = ts[i].tactic
    return Tactic(Z3_tactic_par_or(ctx.ref(), sz, _args), ctx)

def ParThen(t1, t2, ctx=None):
    """Return a tactic that applies t1 and then t2 to every subgoal produced by t1. The subgoals are processed in parallel.
    
    >>> x, y = Ints('x y')
    >>> t = ParThen(Tactic('split-clause'), Tactic('propagate-values'))
    >>> t(And(Or(x == 1, x == 2), y == x + 1))
    [[x == 1, y == 2], [x == 2, y == 3]]
    """
    t1 = _to_tactic(t1, ctx)
    t2 = _to_tactic(t2, ctx)
    if __debug__:
        _z3_assert(t1.ctx == t2.ctx, "Context mismatch")
    return Tactic(Z3_tactic_par_and_then(t1.ctx.ref(), t1.tactic, t2.tactic), t1.ctx)

def ParAndThen(t1, t2, ctx=None):
    """Alias for ParThen(t1, t2, ctx)."""
    return ParThen(t1, t2, ctx)

def With(t, *args, **keys):
    """Return a tactic that applies tactic `t` using the given configuration options.
    
    >>> x, y = Ints('x y')
    >>> t = With(Tactic('simplify'), som=True)
    >>> t((x + 1)*(y + 2) == 0)
    [[2*x + y + x*y == -2]]
    """
    ctx = keys.get('ctx', None)
    t = _to_tactic(t, ctx)
    p = args2params(args, keys, t.ctx)
    return Tactic(Z3_tactic_using_params(t.ctx.ref(), t.tactic, p.params), t.ctx)

def Repeat(t, max=4294967295, ctx=None):
    """Return a tactic that keeps applying `t` until the goal is not modified anymore or the maximum number of iterations `max` is reached.

    >>> x, y = Ints('x y')
    >>> c = And(Or(x == 0, x == 1), Or(y == 0, y == 1), x > y)
    >>> t = Repeat(OrElse(Tactic('split-clause'), Tactic('skip')))
    >>> r = t(c)
    >>> for subgoal in r: print(subgoal)
    [x == 0, y == 0, x > y]
    [x == 0, y == 1, x > y]
    [x == 1, y == 0, x > y]
    [x == 1, y == 1, x > y]
    >>> t = Then(t, Tactic('propagate-values'))
    >>> t(c)
    [[x == 1, y == 0]]
    """
    t = _to_tactic(t, ctx)
    return Tactic(Z3_tactic_repeat(t.ctx.ref(), t.tactic, max), t.ctx)

def TryFor(t, ms, ctx=None):
    """Return a tactic that applies `t` to a given goal for `ms` milliseconds.
    
    If `t` does not terminate in `ms` milliseconds, then it fails.
    """
    t = _to_tactic(t, ctx)
    return Tactic(Z3_tactic_try_for(t.ctx.ref(), t.tactic, ms), t.ctx)

def tactics(ctx=None):
    """Return a list of all available tactics in Z3.
    
    >>> l = tactics()
    >>> l.count('simplify') == 1
    True
    """
    ctx = _get_ctx(ctx)
    return [ Z3_get_tactic_name(ctx.ref(), i) for i in range(Z3_get_num_tactics(ctx.ref())) ]

def tactic_description(name, ctx=None):
    """Return a short description for the tactic named `name`.

    >>> d = tactic_description('simplify')
    """
    ctx = _get_ctx(ctx)
    return Z3_tactic_get_descr(ctx.ref(), name)

def describe_tactics():
    """Display a (tabular) description of all available tactics in Z3."""
    if in_html_mode():
        even = True
        print('<table border="1" cellpadding="2" cellspacing="0">')
        for t in tactics():
            if even:
                print('<tr style="background-color:#CFCFCF">')
                even = False
            else:
                print('<tr>')
                even = True
            print('<td>%s</td><td>%s</td></tr>' % (t, insert_line_breaks(tactic_description(t), 40)))
        print('</table>')
    else:
        for t in tactics():
            print('%s : %s' % (t, tactic_description(t)))

class Probe:
    """Probes are used to inspect a goal (aka problem) and collect information that may be used to decide which solver and/or preprocessing step will be used."""
    def __init__(self, probe, ctx=None):
        self.ctx    = _get_ctx(ctx)
        self.probe  = None
        if isinstance(probe, ProbeObj):
            self.probe = probe
        elif isinstance(probe, float):
            self.probe = Z3_probe_const(self.ctx.ref(), probe)
        elif _is_int(probe):
            self.probe = Z3_probe_const(self.ctx.ref(), float(probe))
        elif isinstance(probe, bool):
            if probe:
                self.probe = Z3_probe_const(self.ctx.ref(), 1.0)
            else:
                self.probe = Z3_probe_const(self.ctx.ref(), 0.0)
        else:
            if __debug__:
                _z3_assert(isinstance(probe, str), "probe name expected")
            try:
                self.probe = Z3_mk_probe(self.ctx.ref(), probe)
            except Z3Exception:
                raise Z3Exception("unknown probe '%s'" % probe)
        Z3_probe_inc_ref(self.ctx.ref(), self.probe)

    def __del__(self):
        if self.probe != None:
            Z3_probe_dec_ref(self.ctx.ref(), self.probe)

    def __lt__(self, other):
        """Return a probe that evaluates to "true" when the value returned by `self` is less than the value returned by `other`.

        >>> p = Probe('size') < 10
        >>> x = Int('x')
        >>> g = Goal()
        >>> g.add(x > 0)
        >>> g.add(x < 10)
        >>> p(g)
        1.0
        """
        return Probe(Z3_probe_lt(self.ctx.ref(), self.probe, _to_probe(other, self.ctx).probe), self.ctx)

    def __gt__(self, other):
        """Return a probe that evaluates to "true" when the value returned by `self` is greater than the value returned by `other`.

        >>> p = Probe('size') > 10
        >>> x = Int('x')
        >>> g = Goal()
        >>> g.add(x > 0)
        >>> g.add(x < 10)
        >>> p(g)
        0.0
        """
        return Probe(Z3_probe_gt(self.ctx.ref(), self.probe, _to_probe(other, self.ctx).probe), self.ctx)

    def __le__(self, other):
        """Return a probe that evaluates to "true" when the value returned by `self` is less than or equal to the value returned by `other`.

        >>> p = Probe('size') <= 2
        >>> x = Int('x')
        >>> g = Goal()
        >>> g.add(x > 0)
        >>> g.add(x < 10)
        >>> p(g)
        1.0
        """
        return Probe(Z3_probe_le(self.ctx.ref(), self.probe, _to_probe(other, self.ctx).probe), self.ctx)

    def __ge__(self, other):
        """Return a probe that evaluates to "true" when the value returned by `self` is greater than or equal to the value returned by `other`.

        >>> p = Probe('size') >= 2
        >>> x = Int('x')
        >>> g = Goal()
        >>> g.add(x > 0)
        >>> g.add(x < 10)
        >>> p(g)
        1.0
        """
        return Probe(Z3_probe_ge(self.ctx.ref(), self.probe, _to_probe(other, self.ctx).probe), self.ctx)

    def __eq__(self, other):
        """Return a probe that evaluates to "true" when the value returned by `self` is equal to the value returned by `other`.

        >>> p = Probe('size') == 2
        >>> x = Int('x')
        >>> g = Goal()
        >>> g.add(x > 0)
        >>> g.add(x < 10)
        >>> p(g)
        1.0
        """
        return Probe(Z3_probe_eq(self.ctx.ref(), self.probe, _to_probe(other, self.ctx).probe), self.ctx)

    def __ne__(self, other):
        """Return a probe that evaluates to "true" when the value returned by `self` is not equal to the value returned by `other`.

        >>> p = Probe('size') != 2
        >>> x = Int('x')
        >>> g = Goal()
        >>> g.add(x > 0)
        >>> g.add(x < 10)
        >>> p(g)
        0.0
        """
        p = self.__eq__(other)
        return Probe(Z3_probe_not(self.ctx.ref(), p.probe), self.ctx)

    def __call__(self, goal):
        """Evaluate the probe `self` in the given goal.
        
        >>> p = Probe('size')
        >>> x = Int('x')
        >>> g = Goal()
        >>> g.add(x > 0)
        >>> g.add(x < 10)
        >>> p(g)
        2.0
        >>> g.add(x < 20)
        >>> p(g)
        3.0
        >>> p = Probe('num-consts')
        >>> p(g)
        1.0
        >>> p = Probe('is-propositional')
        >>> p(g)
        0.0
        >>> p = Probe('is-qflia')
        >>> p(g)
        1.0
        """
        if __debug__:
            _z3_assert(isinstance(goal, Goal) or isinstance(goal, BoolRef), "Z3 Goal or Boolean expression expected") 
        goal = _to_goal(goal)
        return Z3_probe_apply(self.ctx.ref(), self.probe, goal.goal)

def is_probe(p):
    """Return `True` if `p` is a Z3 probe.
    
    >>> is_probe(Int('x'))
    False
    >>> is_probe(Probe('memory'))
    True
    """
    return isinstance(p, Probe)

def _to_probe(p, ctx=None):
    if is_probe(p):
        return p
    else:
        return Probe(p, ctx)

def probes(ctx=None):
    """Return a list of all available probes in Z3.
    
    >>> l = probes()
    >>> l.count('memory') == 1
    True
    """
    ctx = _get_ctx(ctx)
    return [ Z3_get_probe_name(ctx.ref(), i) for i in range(Z3_get_num_probes(ctx.ref())) ]

def probe_description(name, ctx=None):
    """Return a short description for the probe named `name`.
    
    >>> d = probe_description('memory')
    """
    ctx = _get_ctx(ctx)
    return Z3_probe_get_descr(ctx.ref(), name)

def describe_probes():
    """Display a (tabular) description of all available probes in Z3."""
    if in_html_mode():
        even = True
        print('<table border="1" cellpadding="2" cellspacing="0">')
        for p in probes():
            if even:
                print('<tr style="background-color:#CFCFCF">')
                even = False
            else:
                print('<tr>')
                even = True
            print('<td>%s</td><td>%s</td></tr>' % (p, insert_line_breaks(probe_description(p), 40)))
        print('</table>')
    else:
        for p in probes():
            print('%s : %s' % (p, probe_description(p)))

def _probe_nary(f, args, ctx):
    if __debug__:
        _z3_assert(len(args) > 0, "At least one argument expected")
    num = len(args)
    r = _to_probe(args[0], ctx)
    for i in range(num - 1):
        r = Probe(f(ctx.ref(), r.probe, _to_probe(args[i+1], ctx).probe), ctx)
    return r

def _probe_and(args, ctx):
    return _probe_nary(Z3_probe_and, args, ctx)

def _probe_or(args, ctx):
    return _probe_nary(Z3_probe_or, args, ctx)

def FailIf(p, ctx=None):
    """Return a tactic that fails if the probe `p` evaluates to true. Otherwise, it returns the input goal unmodified.

    In the following example, the tactic applies 'simplify' if and only if there are more than 2 constraints in the goal.

    >>> t = OrElse(FailIf(Probe('size') > 2), Tactic('simplify'))
    >>> x, y = Ints('x y')
    >>> g = Goal()
    >>> g.add(x > 0)
    >>> g.add(y > 0)
    >>> t(g)
    [[x > 0, y > 0]]
    >>> g.add(x == y + 1)
    >>> t(g)
    [[Not(x <= 0), Not(y <= 0), x == 1 + y]]
    """
    p = _to_probe(p, ctx)
    return Tactic(Z3_tactic_fail_if(p.ctx.ref(), p.probe), p.ctx)

def When(p, t, ctx=None):
    """Return a tactic that applies tactic `t` only if probe `p` evaluates to true. Otherwise, it returns the input goal unmodified.
    
    >>> t = When(Probe('size') > 2, Tactic('simplify'))
    >>> x, y = Ints('x y')
    >>> g = Goal()
    >>> g.add(x > 0)
    >>> g.add(y > 0)
    >>> t(g)
    [[x > 0, y > 0]]
    >>> g.add(x == y + 1)
    >>> t(g)
    [[Not(x <= 0), Not(y <= 0), x == 1 + y]]
    """
    p = _to_probe(p, ctx)
    t = _to_tactic(t, ctx)
    return Tactic(Z3_tactic_when(t.ctx.ref(), p.probe, t.tactic), t.ctx)

def Cond(p, t1, t2, ctx=None):
    """Return a tactic that applies tactic `t1` to a goal if probe `p` evaluates to true, and `t2` otherwise.
    
    >>> t = Cond(Probe('is-qfnra'), Tactic('qfnra'), Tactic('smt'))
    """
    p = _to_probe(p, ctx)
    t1 = _to_tactic(t1, ctx)
    t2 = _to_tactic(t2, ctx)
    return Tactic(Z3_tactic_cond(t1.ctx.ref(), p.probe, t1.tactic, t2.tactic), t1.ctx)

#########################################
#
# Utils
#
#########################################

def simplify(a, *arguments, **keywords):
    """Simplify the expression `a` using the given options.

    This function has many options. Use `help_simplify` to obtain the complete list.
    
    >>> x = Int('x')
    >>> y = Int('y')
    >>> simplify(x + 1 + y + x + 1)
    2 + 2*x + y
    >>> simplify((x + 1)*(y + 1), som=True)
    1 + x + y + x*y
    >>> simplify(Distinct(x, y, 1), blast_distinct=True)
    And(Not(x == y), Not(x == 1), Not(y == 1))
    >>> simplify(And(x == 0, y == 1), elim_and=True)
    Not(Or(Not(x == 0), Not(y == 1)))
    """
    if __debug__:
        _z3_assert(is_expr(a), "Z3 expression expected")
    if len(arguments) > 0 or len(keywords) > 0:
        p = args2params(arguments, keywords, a.ctx)
        return _to_expr_ref(Z3_simplify_ex(a.ctx_ref(), a.as_ast(), p.params), a.ctx)
    else:
        return _to_expr_ref(Z3_simplify(a.ctx_ref(), a.as_ast()), a.ctx)

def help_simplify():
    """Return a string describing all options available for Z3 `simplify` procedure."""
    print(Z3_simplify_get_help(main_ctx().ref()))

def simplify_param_descrs():
    """Return the set of parameter descriptions for Z3 `simplify` procedure."""
    return ParamDescrsRef(Z3_simplify_get_param_descrs(main_ctx().ref()), main_ctx())

def substitute(t, *m):
    """Apply substitution m on t, m is a list of pairs of the form (from, to). Every occurrence in t of from is replaced with to.
    
    >>> x = Int('x')
    >>> y = Int('y')
    >>> substitute(x + 1, (x, y + 1))
    y + 1 + 1
    >>> f = Function('f', IntSort(), IntSort())
    >>> substitute(f(x) + f(y), (f(x), IntVal(1)), (f(y), IntVal(1)))
    1 + 1
    """
    if isinstance(m, tuple):
        m1 = _get_args(m)
        if isinstance(m1, list):
            m = m1
    if __debug__:
        _z3_assert(is_expr(t), "Z3 expression expected")
        _z3_assert(all([isinstance(p, tuple) and is_expr(p[0]) and is_expr(p[1]) and p[0].sort().eq(p[1].sort()) for p in m]), "Z3 invalid substitution, expression pairs expected.")
    num = len(m)
    _from = (Ast * num)()
    _to   = (Ast * num)()
    for i in range(num):
        _from[i] = m[i][0].as_ast()
        _to[i]   = m[i][1].as_ast()
    return _to_expr_ref(Z3_substitute(t.ctx.ref(), t.as_ast(), num, _from, _to), t.ctx)

def substitute_vars(t, *m):
    """Substitute the free variables in t with the expression in m.
    
    >>> v0 = Var(0, IntSort())
    >>> v1 = Var(1, IntSort())
    >>> x  = Int('x')
    >>> f  = Function('f', IntSort(), IntSort(), IntSort())
    >>> # replace v0 with x+1 and v1 with x
    >>> substitute_vars(f(v0, v1), x + 1, x)
    f(x + 1, x)
    """
    if __debug__:
        _z3_assert(is_expr(t), "Z3 expression expected")
        _z3_assert(all([is_expr(n) for n in m]), "Z3 invalid substitution, list of expressions expected.")
    num = len(m)
    _to   = (Ast * num)()
    for i in range(num):
        _to[i] = m[i].as_ast()
    return _to_expr_ref(Z3_substitute_vars(t.ctx.ref(), t.as_ast(), num, _to), t.ctx)

def Sum(*args):
    """Create the sum of the Z3 expressions. 
    
    >>> a, b, c = Ints('a b c')
    >>> Sum(a, b, c)
    a + b + c
    >>> Sum([a, b, c])
    a + b + c
    >>> A = IntVector('a', 5)
    >>> Sum(A)
    a__0 + a__1 + a__2 + a__3 + a__4
    """
    args  = _get_args(args)
    if __debug__:
        _z3_assert(len(args) > 0, "Non empty list of arguments expected")
    ctx   = _ctx_from_ast_arg_list(args)
    if __debug__:
        _z3_assert(ctx != None, "At least one of the arguments must be a Z3 expression")
    args  = _coerce_expr_list(args, ctx)
    if is_bv(args[0]):
        return _reduce(lambda a, b: a + b, args, 0)
    else:
        _args, sz = _to_ast_array(args)
        return ArithRef(Z3_mk_add(ctx.ref(), sz, _args), ctx)

def Product(*args):
    """Create the product of the Z3 expressions. 
    
    >>> a, b, c = Ints('a b c')
    >>> Product(a, b, c)
    a*b*c
    >>> Product([a, b, c])
    a*b*c
    >>> A = IntVector('a', 5)
    >>> Product(A)
    a__0*a__1*a__2*a__3*a__4
    """
    args  = _get_args(args)
    if __debug__:
        _z3_assert(len(args) > 0, "Non empty list of arguments expected")
    ctx   = _ctx_from_ast_arg_list(args)
    if __debug__:
        _z3_assert(ctx != None, "At least one of the arguments must be a Z3 expression")
    args  = _coerce_expr_list(args, ctx)
    if is_bv(args[0]):
        return _reduce(lambda a, b: a * b, args, 1)
    else:
        _args, sz = _to_ast_array(args)
        return ArithRef(Z3_mk_mul(ctx.ref(), sz, _args), ctx)

def solve(*args, **keywords):
    """Solve the constraints `*args`.
    
    This is a simple function for creating demonstrations. It creates a solver,
    configure it using the options in `keywords`, adds the constraints
    in `args`, and invokes check.
    
    >>> a = Int('a')
    >>> solve(a > 0, a < 2)
    [a = 1]
    """
    s = Solver()
    s.set(**keywords)
    s.add(*args)
    if keywords.get('show', False):
        print(s)
    r = s.check()
    if r == unsat:
        print("no solution")
    elif r == unknown:
        print("failed to solve")
        try:
            print(s.model())
        except Z3Exception:
            return
    else:
        print(s.model())

def solve_using(s, *args, **keywords):
    """Solve the constraints `*args` using solver `s`.
    
    This is a simple function for creating demonstrations. It is similar to `solve`,
    but it uses the given solver `s`.
    It configures solver `s` using the options in `keywords`, adds the constraints
    in `args`, and invokes check.
    """
    if __debug__:
        _z3_assert(isinstance(s, Solver), "Solver object expected")
    s.set(**keywords)
    s.add(*args)
    if keywords.get('show', False):
        print("Problem:")
        print(s)
    r = s.check()
    if r == unsat:
        print("no solution")
    elif r == unknown:
        print("failed to solve")
        try:
            print(s.model())
        except Z3Exception:
            return
    else:
        if keywords.get('show', False):
            print("Solution:")
        print(s.model())

def prove(claim, **keywords):
    """Try to prove the given claim.

    This is a simple function for creating demonstrations.  It tries to prove
    `claim` by showing the negation is unsatisfiable.

    >>> p, q = Bools('p q')
    >>> prove(Not(And(p, q)) == Or(Not(p), Not(q)))
    proved
    """
    if __debug__:
        _z3_assert(is_bool(claim), "Z3 Boolean expression expected")
    s = Solver()
    s.set(**keywords)
    s.add(Not(claim))
    if keywords.get('show', False):
        print(s)
    r = s.check()
    if r == unsat:
        print("proved")
    elif r == unknown:
        print("failed to prove")
        print(s.model())
    else:
        print("counterexample")
        print(s.model())

def _solve_html(*args, **keywords):
    """Version of funcion `solve` used in RiSE4Fun."""
    s = Solver()
    s.set(**keywords)
    s.add(*args)
    if keywords.get('show', False):
        print("<b>Problem:</b>")
        print(s)
    r = s.check()
    if r == unsat:
        print("<b>no solution</b>")
    elif r == unknown:
        print("<b>failed to solve</b>")
        try:
            print(s.model())
        except Z3Exception:
            return
    else:
        if keywords.get('show', False):
            print("<b>Solution:</b>")
        print(s.model())

def _solve_using_html(s, *args, **keywords):
    """Version of funcion `solve_using` used in RiSE4Fun."""
    if __debug__:
        _z3_assert(isinstance(s, Solver), "Solver object expected")
    s.set(**keywords)
    s.add(*args)
    if keywords.get('show', False):
        print("<b>Problem:</b>")
        print(s)
    r = s.check()
    if r == unsat:
        print("<b>no solution</b>")
    elif r == unknown:
        print("<b>failed to solve</b>")
        try:
            print(s.model())
        except Z3Exception:
            return
    else:
        if keywords.get('show', False):
            print("<b>Solution:</b>")
        print(s.model())

def _prove_html(claim, **keywords):
    """Version of funcion `prove` used in RiSE4Fun."""
    if __debug__:
        _z3_assert(is_bool(claim), "Z3 Boolean expression expected")
    s = Solver()
    s.set(**keywords)
    s.add(Not(claim))
    if keywords.get('show', False):
        print(s)
    r = s.check()
    if r == unsat:
        print("<b>proved</b>")
    elif r == unknown:
        print("<b>failed to prove</b>")
        print(s.model())
    else:
        print("<b>counterexample</b>")
        print(s.model())

def _dict2sarray(sorts, ctx):
    sz = len(sorts)
    _names = (Symbol * sz)()
    _sorts = (Sort * sz) ()
    i = 0
    for k in sorts:
        v = sorts[k]
        if __debug__:
            _z3_assert(isinstance(k, str), "String expected")
            _z3_assert(is_sort(v), "Z3 sort expected")
        _names[i] = to_symbol(k, ctx)
        _sorts[i] = v.ast
        i = i + 1
    return sz, _names, _sorts

def _dict2darray(decls, ctx):
    sz = len(decls)
    _names = (Symbol * sz)()
    _decls = (FuncDecl * sz) ()
    i = 0
    for k in decls:
        v = decls[k]
        if __debug__:
            _z3_assert(isinstance(k, str), "String expected")
            _z3_assert(is_func_decl(v) or is_const(v), "Z3 declaration or constant expected")
        _names[i] = to_symbol(k, ctx)
        if is_const(v):
            _decls[i] = v.decl().ast
        else:
            _decls[i] = v.ast
        i = i + 1
    return sz, _names, _decls

def parse_smt2_string(s, sorts={}, decls={}, ctx=None):
    """Parse a string in SMT 2.0 format using the given sorts and decls.
    
    The arguments sorts and decls are Python dictionaries used to initialize
    the symbol table used for the SMT 2.0 parser.

    >>> parse_smt2_string('(declare-const x Int) (assert (> x 0)) (assert (< x 10))')
    And(x > 0, x < 10)
    >>> x, y = Ints('x y')
    >>> f = Function('f', IntSort(), IntSort())
    >>> parse_smt2_string('(assert (> (+ foo (g bar)) 0))', decls={ 'foo' : x, 'bar' : y, 'g' : f})
    x + f(y) > 0
    >>> parse_smt2_string('(declare-const a U) (assert (> a 0))', sorts={ 'U' : IntSort() })
    a > 0
    """
    ctx = _get_ctx(ctx)
    ssz, snames, ssorts = _dict2sarray(sorts, ctx)
    dsz, dnames, ddecls = _dict2darray(decls, ctx)
    return _to_expr_ref(Z3_parse_smtlib2_string(ctx.ref(), s, ssz, snames, ssorts, dsz, dnames, ddecls), ctx)

def parse_smt2_file(f, sorts={}, decls={}, ctx=None):
    """Parse a file in SMT 2.0 format using the given sorts and decls.
    
    This function is similar to parse_smt2_string().
    """
    ctx = _get_ctx(ctx)
    ssz, snames, ssorts = _dict2sarray(sorts, ctx)
    dsz, dnames, ddecls = _dict2darray(decls, ctx)
    return _to_expr_ref(Z3_parse_smtlib2_file(ctx.ref(), f, ssz, snames, ssorts, dsz, dnames, ddecls), ctx)
   
def Interpolant(a,ctx=None):
    """Create an interpolation operator.
    
    The argument is an interpolation pattern (see tree_interpolant). 

    >>> x = Int('x')
    >>> print Interpolant(x>0)
    interp(x > 0)
    """
    ctx = _get_ctx(_ctx_from_ast_arg_list([a], ctx))
    s = BoolSort(ctx)
    a = s.cast(a)
    return BoolRef(Z3_mk_interpolant(ctx.ref(), a.as_ast()), ctx)

def tree_interpolant(pat,p=None,ctx=None):
    """Compute interpolant for a tree of formulas.

    The input is an interpolation pattern over a set of formulas C.
    The pattern pat is a formula combining the formulas in C using
    logical conjunction and the "interp" operator (see Interp). This
    interp operator is logically the identity operator. It marks the
    sub-formulas of the pattern for which interpolants should be
    computed. The interpolant is a map sigma from marked subformulas
    to formulas, such that, for each marked subformula phi of pat
    (where phi sigma is phi with sigma(psi) substituted for each
    subformula psi of phi such that psi in dom(sigma)):

      1) phi sigma implies sigma(phi), and

      2) sigma(phi) is in the common uninterpreted vocabulary between
      the formulas of C occurring in phi and those not occurring in
      phi

      and moreover pat sigma implies false. In the simplest case
      an interpolant for the pattern "(and (interp A) B)" maps A
      to an interpolant for A /\ B. 

      The return value is a vector of formulas representing sigma. This
      vector contains sigma(phi) for each marked subformula of pat, in
      pre-order traversal. This means that subformulas of phi occur before phi
      in the vector. Also, subformulas that occur multiply in pat will
      occur multiply in the result vector.

    If pat is satisfiable, raises an object of class ModelRef
    that represents a model of pat.

    If parameters p are supplied, these are used in creating the
    solver that determines satisfiability.

    >>> x = Int('x')
    >>> y = Int('y')
    >>> print tree_interpolant(And(Interpolant(x < 0), Interpolant(y > 2), x == y))
    [Not(x >= 0), Not(y <= 2)]

    >>> g = And(Interpolant(x<0),x<2)
    >>> try:
    ...     print tree_interpolant(g).sexpr()
    ... except ModelRef as m:
    ...     print m.sexpr()
    (define-fun x () Int
      (- 1))
    """
    f = pat
    ctx = _get_ctx(_ctx_from_ast_arg_list([f], ctx))
    ptr = (AstVectorObj * 1)()
    mptr = (Model * 1)()
    if p == None:
        p = ParamsRef(ctx)
    res = Z3_compute_interpolant(ctx.ref(),f.as_ast(),p.params,ptr,mptr)
    if res == Z3_L_FALSE:
        return AstVector(ptr[0],ctx)
    raise ModelRef(mptr[0], ctx)

def binary_interpolant(a,b,p=None,ctx=None):
    """Compute an interpolant for a binary conjunction.

    If a & b is unsatisfiable, returns an interpolant for a & b.
    This is a formula phi such that

    1) a implies phi
    2) b implies not phi
    3) All the uninterpreted symbols of phi occur in both a and b.

    If a & b is satisfiable, raises an object of class ModelRef
    that represents a model of a &b.

    If parameters p are supplied, these are used in creating the
    solver that determines satisfiability.

    x = Int('x')
    print binary_interpolant(x<0,x>2)
    Not(x >= 0)
    """
    f = And(Interpolant(a),b)
    return tree_interpolant(f,p,ctx)[0]

def sequence_interpolant(v,p=None,ctx=None):
    """Compute interpolant for a sequence of formulas.

    If len(v) == N, and if the conjunction of the formulas in v is
    unsatisfiable, the interpolant is a sequence of formulas w
    such that len(w) = N-1 and v[0] implies w[0] and for i in 0..N-1:

    1) w[i] & v[i+1] implies w[i+1] (or false if i+1 = N)
    2) All uninterpreted symbols in w[i] occur in both v[0]..v[i]
    and v[i+1]..v[n]
    
    Requires len(v) >= 1. 

    If a & b is satisfiable, raises an object of class ModelRef
    that represents a model of a & b.

    If parameters p are supplied, these are used in creating the
    solver that determines satisfiability.

    >>> x = Int('x')
    >>> y = Int('y')
    >>> print sequence_interpolant([x < 0, y == x , y > 2])
    [Not(x >= 0), Not(y >= 0)]
    """
    f = v[0]
    for i in range(1,len(v)):
        f = And(Interpolant(f),v[i])
    return tree_interpolant(f,p,ctx)

#########################################
#
# Floating-Point Arithmetic
#
#########################################

    
# Global default rounding mode
_dflt_rounding_mode = Z3_OP_FPA_RM_TOWARD_ZERO
_dflt_fpsort_ebits = 11
_dflt_fpsort_sbits = 53

def get_default_rounding_mode(ctx=None):
    """Retrieves the global default rounding mode."""
    global _dflt_rounding_mode
    if _dflt_rounding_mode == Z3_OP_FPA_RM_TOWARD_ZERO:
        return RTZ(ctx)
    elif _dflt_rounding_mode == Z3_OP_FPA_RM_TOWARD_NEGATIVE:
        return RTN(ctx)
    elif _dflt_rounding_mode == Z3_OP_FPA_RM_TOWARD_POSITIVE:
        return RTP(ctx)
    elif _dflt_rounding_mode == Z3_OP_FPA_RM_NEAREST_TIES_TO_EVEN:
        return RNE(ctx)
    elif _dflt_rounding_mode == Z3_OP_FPA_RM_NEAREST_TIES_TO_AWAY:
        return RNA(ctx)

def set_default_rounding_mode(rm, ctx=None):
    global _dflt_rounding_mode
    if is_fprm_value(rm):
        _dflt_rounding_mode = rm.decl().kind()
    else:
        _z3_assert(_dflt_rounding_mode == Z3_OP_FPA_RM_TOWARD_ZERO or
                   _dflt_rounding_mode == Z3_OP_FPA_RM_TOWARD_NEGATIVE or
                   _dflt_rounding_mode == Z3_OP_FPA_RM_TOWARD_POSITIVE or
                   _dflt_rounding_mode == Z3_OP_FPA_RM_NEAREST_TIES_TO_EVEN or
                   _dflt_rounding_mode == Z3_OP_FPA_RM_NEAREST_TIES_TO_AWAY,
                   "illegal rounding mode")
        _dflt_rounding_mode = rm

def get_default_fp_sort(ctx=None):
    return FPSort(_dflt_fpsort_ebits, _dflt_fpsort_sbits, ctx)

def set_default_fp_sort(ebits, sbits, ctx=None):
    global _dflt_fpsort_ebits
    global _dflt_fpsort_sbits
    _dflt_fpsort_ebits = ebits
    _dflt_fpsort_sbits = sbits

def _dflt_rm(ctx=None):
    return get_default_rounding_mode(ctx)

def _dflt_fps(ctx=None):
    return get_default_fp_sort(ctx)

### FP Sorts
    
class FPSortRef(SortRef):
    """Floating-point sort."""

    def ebits(self):
       """Retrieves the number of bits reserved for the exponent in the FloatingPoint sort `self`.
       >>> b = FPSort(8, 24)
       >>> b.ebits()
       8
       """
       return int(Z3_fpa_get_ebits(self.ctx_ref(), self.ast))

    def sbits(self):
       """Retrieves the number of bits reserved for the exponent in the FloatingPoint sort `self`.
       >>> b = FPSort(8, 24)
       >>> b.sbits()
       24
       """
       return int(Z3_fpa_get_sbits(self.ctx_ref(), self.ast))

    def cast(self, val):
        """Try to cast `val` as a Floating-point expression

        >>> b = FPSort(8, 24)
        >>> b.cast(1.0)
        1
        >>> b.cast(1.0).sexpr()
        '(fp #b0 #x7f #b00000000000000000000000)'
        """
        if is_expr(val):
            if __debug__:
                _z3_assert(self.ctx == val.ctx, "Context mismatch")
            return val
        else:
            return FPVal(val, None, self, self.ctx)


def Float16(ctx=None):
    """Floating-point 16-bit (half) sort."""
    ctx = _get_ctx(ctx)
    return FPSortRef(Z3_mk_fpa_sort_16(ctx.ref()), ctx)

def FloatHalf(ctx=None):
    """Floating-point 16-bit (half) sort."""
    ctx = _get_ctx(ctx)
    return FPSortRef(Z3_mk_fpa_sort_half(ctx.ref()), ctx)

def Float32(ctx=None):
    """Floating-point 32-bit (single) sort."""
    ctx = _get_ctx(ctx)
    return FPSortRef(Z3_mk_fpa_sort_32(ctx.ref()), ctx)

def FloatSingle(ctx=None):
    """Floating-point 32-bit (single) sort."""
    ctx = _get_ctx(ctx)
    return FPSortRef(Z3_mk_fpa_sort_single(ctx.ref()), ctx)

def Float64(ctx=None):
    """Floating-point 64-bit (double) sort."""
    ctx = _get_ctx(ctx)
    return FPSortRef(Z3_mk_fpa_sort_64(ctx.ref()), ctx)

def FloatSingle(ctx=None):
    """Floating-point 64-bit (double) sort."""
    ctx = _get_ctx(ctx)
    return FPSortRef(Z3_mk_fpa_sort_double(ctx.ref()), ctx)

def Float128(ctx=None):
    """Floating-point 128-bit (quadruple) sort."""
    ctx = _get_ctx(ctx)
    return FPSortRef(Z3_mk_fpa_sort_128(ctx.ref()), ctx)

def FloatSingle(ctx=None):
    """Floating-point 128-bit (quadruple) sort."""
    ctx = _get_ctx(ctx)
    return FPSortRef(Z3_mk_fpa_sort_quadruple(ctx.ref()), ctx)

class FPRMSortRef(SortRef):
    """"Floating-point rounding mode sort."""


def is_fp_sort(s):
    """Return True if `s` is a Z3 floating-point sort.

    >>> is_fp_sort(FPSort(8, 24))
    True
    >>> is_fp_sort(IntSort())
    False
    """
    return isinstance(s, FPSortRef)

def is_fprm_sort(s):
    """Return True if `s` is a Z3 floating-point rounding mode sort.

    >>> is_fprm_sort(FPSort(8, 24))
    False
    >>> is_fprm_sort(RNE().sort())
    True
    """
    return isinstance(s, FPRMSortRef)

### FP Expressions
    
class FPRef(ExprRef):
    """Floating-point expressions."""
        
    def sort(self):
        """Return the sort of the floating-point expression `self`.

        >>> x = FP('1.0', FPSort(8, 24))
        >>> x.sort()
        FPSort(8, 24)
        >>> x.sort() == FPSort(8, 24)
        True
        """
        return FPSortRef(Z3_get_sort(self.ctx_ref(), self.as_ast()), self.ctx)

    def ebits(self):
       """Retrieves the number of bits reserved for the exponent in the FloatingPoint expression `self`.
       >>> b = FPSort(8, 24)
       >>> b.ebits()
       8
       """
       return self.sort().ebits();

    def sbits(self):
       """Retrieves the number of bits reserved for the exponent in the FloatingPoint expression `self`.
       >>> b = FPSort(8, 24)
       >>> b.sbits()
       24
       """
       return self.sort().sbits();

    def as_string(self):
        """Return a Z3 floating point expression as a Python string."""
        return Z3_ast_to_string(self.ctx_ref(), self.as_ast())

    def __le__(self, other):
        return fpLEQ(self, other)

    def __lt__(self, other):
        return fpLEQ(self, other)

    def __ge__(self, other):
        return fpGEQ(self, other)
    
    def __gt__(self, other):
        return fpGT(self, other)

    def __ne__(self, other):
        return fpNEQ(self, other)


    def __add__(self, other):
        """Create the Z3 expression `self + other`.
        
        >>> x = FP('x', FPSort(8, 24))
        >>> y = FP('y', FPSort(8, 24))
        >>> x + y
        x + y
        >>> (x + y).sort()
        FPSort(8, 24)
        """
        a, b = z3._coerce_exprs(self, other)
        return fpAdd(_dflt_rm(), self, other)

    def __radd__(self, other):
        """Create the Z3 expression `other + self`.
        
        >>> x = FP('x', FPSort(8, 24))
        >>> 10 + x
        1.25*(2**3) + x
        """
        a, b = _coerce_exprs(self, other)
        return fpAdd(_dflt_rm(), other, self)

    def __sub__(self, other):
        """Create the Z3 expression `self - other`.
        
        >>> x = FP('x', FPSort(8, 24))
        >>> y = FP('y', FPSort(8, 24))
        >>> x - y
        x - y
        >>> (x - y).sort()
        FPSort(8, 24)
        """
        a, b = z3._coerce_exprs(self, other)
        return fpSub(_dflt_rm(), self, other)

    def __rsub__(self, other):
        """Create the Z3 expression `other - self`.
        
        >>> x = FP('x', FPSort(8, 24))
        >>> 10 - x
        1.25*(2**3) - x
        """
        a, b = _coerce_exprs(self, other)
        return fpSub(_dflt_rm(), other, self)

    def __mul__(self, other):
        """Create the Z3 expression `self * other`.
        
        >>> x = FP('x', FPSort(8, 24))
        >>> y = FP('y', FPSort(8, 24))
        >>> x * y
        x * y
        >>> (x * y).sort()
        FPSort(8, 24)
        >>> 10 * y
        1.25*(2**3) * y
        """
        a, b = z3._coerce_exprs(self, other)
        return fpMul(_dflt_rm(), self, other)

    def __rmul__(self, other):
        """Create the Z3 expression `other * self`.
        
        >>> x = FP('x', FPSort(8, 24))
        >>> y = FP('y', FPSort(8, 24))
        >>> x * y
        x * y
        >>> x * 10
        x * 1.25*(2**3)
        """
        a, b = _coerce_exprs(self, other)
        return fpMul(_dflt_rm(), other, self)

    def __pos__(self):
        """Create the Z3 expression `+self`."""
        return self
    
    def __neg__(self):
        """Create the Z3 expression `-self`."""
        return FPRef(fpNeg(self))

    def __truediv__(self, other):
        """Create the Z3 expression division `self / other`."""
        return self.__div__(other)

    def __rtruediv__(self, other):
        """Create the Z3 expression division `other / self`."""
        return self.__rdiv__(other)

    def __mod__(self, other):
        """Create the Z3 expression mod `self % other`."""
        return fpRem(self, other)

    def __rmod__(self, other):
        """Create the Z3 expression mod `other % self`."""
        return fpRem(other, self)

class FPRMRef(ExprRef):
    """Floating-point rounding mode expressions"""

    def as_string(self):
        """Return a Z3 floating point expression as a Python string."""
        return Z3_ast_to_string(self.ctx_ref(), self.as_ast())

  
def RoundNearestTiesToEven(ctx=None):
    ctx = _get_ctx(ctx)
    return FPRMRef(Z3_mk_fpa_round_nearest_ties_to_even(ctx.ref()), ctx)

def RNE (ctx=None):
    ctx = _get_ctx(ctx)
    return FPRMRef(Z3_mk_fpa_round_nearest_ties_to_even(ctx.ref()), ctx)

def RoundNearestTiesToAway(ctx=None):
    ctx = _get_ctx(ctx)
    return FPRMRef(Z3_mk_fpa_round_nearest_ties_to_away(ctx.ref()), ctx)

def RNA (ctx=None):
    ctx = _get_ctx(ctx)
    return FPRMRef(Z3_mk_fpa_round_nearest_ties_to_away(ctx.ref()), ctx)

def RoundTowardPositive(ctx=None):
    ctx = _get_ctx(ctx)
    return FPRMRef(Z3_mk_fpa_round_toward_positive(ctx.ref()), ctx)

def RTP(ctx=None):
    ctx = _get_ctx(ctx)
    return FPRMRef(Z3_mk_fpa_round_toward_positive(ctx.ref()), ctx)

def RoundTowardNegative(ctx=None):
    ctx = _get_ctx(ctx)
    return FPRMRef(Z3_mk_fpa_round_toward_negative(ctx.ref()), ctx)

def RTN(ctx=None):
    ctx = _get_ctx(ctx)
    return FPRMRef(Z3_mk_fpa_round_toward_negative(ctx.ref()), ctx)

def RoundTowardZero(ctx=None):
    ctx = _get_ctx(ctx)
    return FPRMRef(Z3_mk_fpa_round_toward_zero(ctx.ref()), ctx)

def RTZ(ctx=None):
    ctx = _get_ctx(ctx)
    return FPRMRef(Z3_mk_fpa_round_toward_zero(ctx.ref()), ctx)

def is_fprm(a):
    """Return `True` if `a` is a Z3 floating-point rounding mode expression.

    >>> rm = RNE()
    >>> is_fprm(rm)
    True
    >>> rm = 1.0
    >>> is_fprm(rm)
    False
    """
    return isinstance(a, FPRMRef)

def is_fprm_value(a):
    """Return `True` if `a` is a Z3 floating-point rounding mode numeral value."""
    return is_fprm(a) and _is_numeral(a.ctx, a.ast)
    
### FP Numerals

class FPNumRef(FPRef):
    def isNaN(self):
        return self.decl().kind() == Z3_OP_FPA_NAN
    
    def isInf(self):
        return self.decl().kind() == Z3_OP_FPA_PLUS_INF or self.decl().kind() == Z3_OP_FPA_MINUS_INF

    def isZero(self):
        return self.decl().kind() == Z3_OP_FPA_PLUS_ZERO or self.decl().kind() == Z3_OP_FPA_MINUS_ZERO

    def isNegative(self):
        k = self.decl().kind()
        return (self.num_args() == 0 and (k == Z3_OP_FPA_MINUS_INF or k == Z3_OP_FPA_MINUS_ZERO)) or (self.sign() == True)

    """
    The sign of the numeral

    >>> x = FPNumRef(+1.0, FPSort(8, 24))
    >>> x.sign()
    False
    >>> x = FPNumRef(-1.0, FPSort(8, 24))
    >>> x.sign()
    True
    """
    def sign(self):
        l = (ctypes.c_int)()
        if Z3_fpa_get_numeral_sign(self.ctx.ref(), self.as_ast(), byref(l)) == False:
            raise Z3Exception("error retrieving the sign of a numeral.")
        return l.value != 0
    
    """
    The significand of the numeral

    >>> x = FPNumRef(2.5, FPSort(8, 24))
    1.25
    """
    def significand(self):
        return Z3_fpa_get_numeral_significand_string(self.ctx.ref(), self.as_ast())

    """
    The exponent of the numeral

    >>> x = FPNumRef(2.5, FPSort(8, 24))
    >>> 
    1
    """
    def exponent(self):
        return Z3_fpa_get_numeral_exponent_string(self.ctx.ref(), self.as_ast())

    """
    The exponent of the numeral as a long

    >>> x = FPNumRef(2.5, FPSort(8, 24))
    1
    """
    def exponent_as_long(self):
        ptr = (ctypes.c_longlong * 1)()
        if not Z3_fpa_get_numeral_exponent_int64(self.ctx.ref(), self.as_ast(), ptr):
            raise Z3Exception("error retrieving the exponent of a numeral.") 
        return ptr[0]
    
    """
    The string representation of the numeral

    >>> x = FPNumRef(20, FPSort(8, 24))
    1.25*(2**4)
    """
    def as_string(self):
        s = Z3_fpa_get_numeral_string(self.ctx.ref(), self.as_ast())
        return ("FPVal(%s, %s)" % (s, FPSortRef(self.sort()).as_string()))


def _to_fpnum(num, ctx=None):
    if isinstance(num, FPNum):
        return num
    else:
        return FPNum(num, ctx)

def is_fp(a):
    """Return `True` if `a` is a Z3 floating-point expression.
    
    >>> b = FP('b', FPSort(8, 24))
    >>> is_fp(b)
    True
    >>> is_fp(b + 1.0)
    True
    >>> is_fp(Int('x'))
    False
    """
    return isinstance(a, FPRef)

def is_fp_value(a):
    """Return `True` if `a` is a Z3 floating-point numeral value.

    >>> b = FP('b', FPSort(8, 24))
    >>> is_fp_value(b)
    False
    >>> b = FPVal(1.0, FPSort(8, 24))
    >>> b
    1
    >>> is_fp_value(b)
    True
    """
    return is_fp(a) and _is_numeral(a.ctx, a.ast)

def FPSort(ebits, sbits, ctx=None):
    """Return a Z3 floating-point sort of the given sizes. If `ctx=None`, then the global context is used.

    >>> Single = FPSort(8, 24)
    >>> Double = FPSort(11, 53)
    >>> Single
    FPSort(8, 24)
    >>> x = Const('x', Single)
    >>> eq(x, FP('x', FPSort(8, 24)))
    True
    """
    ctx = z3._get_ctx(ctx)
    return FPSortRef(Z3_mk_fpa_sort(ctx.ref(), ebits, sbits), ctx)

def _to_float_str(val):
    if isinstance(val, float):
        return str(val)
    elif isinstance(val, bool):
        if val:
            return "1.0"
        else:
            return "0.0"
    elif _is_int(val):
        return str(val)
    elif isinstance(val, str):
        return val
    if __debug__:
        _z3_assert(False, "Python value cannot be used as a double")

def fpNaN(s):
    _z3_assert(isinstance(s, FPSortRef), "sort mismatch")
    return FPNumRef(Z3_mk_fpa_nan(s.ctx_ref(), s.ast), s.ctx)

def fpPlusInfinity(s):
    _z3_assert(isinstance(s, FPSortRef), "sort mismatch")
    return FPNumRef(Z3_mk_fpa_inf(s.ctx_ref(), s.ast, False), s.ctx)

def fpMinusInfinity(s):
    _z3_assert(isinstance(s, FPSortRef), "sort mismatch")
    return FPNumRef(Z3_mk_fpa_inf(s.ctx_ref(), s.ast, True), s.ctx)

def fpInfinity(s, negative):
    _z3_assert(isinstance(s, FPSortRef), "sort mismatch")
    _z3_assert(isinstance(negative, bool), "expected Boolean flag")
    return FPNumRef(Z3_mk_fpa_inf(s.ctx_ref(), s.ast, negative), s.ctx)

def fpPlusZero(s):
    _z3_assert(isinstance(s, FPSortRef), "sort mismatch")
    return FPNumRef(Z3_mk_fpa_zero(s.ctx_ref(), s.ast, False), s.ctx)

def fpMinusZero(s):
    _z3_assert(isinstance(s, FPSortRef), "sort mismatch")
    return FPNumRef(Z3_mk_fpa_zero(s.ctx_ref(), s.ast, True), s.ctx)

def fpZero(s, negative):
    _z3_assert(isinstance(s, FPSortRef), "sort mismatch")
    _z3_assert(isinstance(negative, bool), "expected Boolean flag")
    return FPNumRef(Z3_mk_fpa_zero(s.ctx_ref(), s.ast, negative), s.ctx)

def FPVal(sig, exp=None, fps=None, ctx=None):
    """Return a floating-point value of value `val` and sort `fps`. If `ctx=None`, then the global context is used.
    
    >>> v = FPVal(20.0, FPSort(8, 24))
    >>> v
    1.25*(2**4)
    >>> print("0x%.8x" % v.exponent_as_long())
    0x00000004
    >>> v = FPVal(2.25, FPSort(8, 24))
    >>> v
    1.125*(2**1)
    >>> v = FPVal(-2.25, FPSort(8, 24))
    >>> v
    -1.125*(2**1)
    """
    ctx = _get_ctx(ctx)
    if is_fp_sort(exp):
        fps = exp
        exp = None
    elif fps == None:
        fps = _dflt_fps(ctx)
    _z3_assert(is_fp_sort(fps), "sort mismatch")
    if exp == None:
        exp = 0    
    val = _to_float_str(sig)
    val = val + 'p'
    val = val + _to_int_str(exp)
    return FPNumRef(Z3_mk_numeral(ctx.ref(), val, fps.ast), ctx)
        
def FP(name, fpsort, ctx=None):
    """Return a floating-point constant named `name`. 
    `fpsort` is the floating-point sort.
    If `ctx=None`, then the global context is used.

    >>> x  = FP('x', FPSort(8, 24))
    >>> is_fp(x)
    True
    >>> x.ebits()
    8
    >>> x.sort()
    FPSort(8, 24)
    >>> word = FPSort(8, 24)
    >>> x2 = FP('x', word)
    >>> eq(x, x2)
    True
    """ 
    if isinstance(fpsort, FPSortRef):
        ctx = fpsort.ctx
    else:
        ctx = _get_ctx(ctx)
    return FPRef(Z3_mk_const(ctx.ref(), to_symbol(name, ctx), fpsort.ast), ctx)

def FPs(names, fpsort, ctx=None):
    """Return an array of floating-point constants.
    
    >>> x, y, z = FPs('x y z', FPSort(8, 24))
    >>> x.sort()
    FPSort(8, 24)
    >>> x.sbits()
    24
    >>> x.ebits()
    8
    >>> fpMul(RNE(), fpAdd(RNE(), x, y), z)
    fpMul(RNE(), fpAdd(RNE(), x, y), z)
    """
    ctx = z3._get_ctx(ctx)
    if isinstance(names, str):
        names = names.split(" ")
    return [FP(name, fpsort, ctx) for name in names]

def fpAbs(a):
    """Create a Z3 floating-point absolute value expression.

    >>> s = FPSort(8, 24)
    >>> rm = RNE()
    >>> x = FPVal(1.0, s)
    >>> fpAbs(x)
    fpAbs(1)
    >>> y = FPVal(-20.0, s)
    >>> y
    -1.25*(2**4)
    >>> fpAbs(y)
    fpAbs(-1.25*(2**4))
    >>> fpAbs(-1.25*(2**4))
    fpAbs(-1.25*(2**4))
    >>> fpAbs(x).sort()
    FPSort(8, 24)
    """
    ctx = None
    if not is_expr(a):
        ctx =_get_ctx(ctx)
        s = get_default_fp_sort(ctx)
        a = FPVal(a, s)
    else:
        ctx = a.ctx
    if __debug__:     
        _z3_assert(is_fp(a), "First argument must be Z3 floating-point expression")
    return FPRef(Z3_mk_fpa_abs(a.ctx_ref(), a.as_ast()), a.ctx)

def fpNeg(a):
    """Create a Z3 floating-point addition expression.

    >>> s = FPSort(8, 24)
    >>> rm = RNE()
    >>> x = FP('x', s)
    >>> fpNeg(x)
    -x
    >>> fpNeg(x).sort()
    FPSort(8, 24)
    """
    ctx = None
    if not is_expr(a):
        ctx =_get_ctx(ctx)
        s = get_default_fp_sort(ctx)
        a = FPVal(a, s)
    else:
        ctx = a.ctx
    if __debug__:        
        _z3_assert(is_fp(a), "First argument must be Z3 floating-point expression")
    return FPRef(Z3_mk_fpa_neg(a.ctx_ref(), a.as_ast()), a.ctx)

def fpAdd(rm, a, b):
    """Create a Z3 floating-point addition expression.

    >>> s = FPSort(8, 24)
    >>> rm = RNE()
    >>> x = FP('x', s)
    >>> y = FP('y', s)
    >>> fpAdd(rm, x, y)
    fpAdd(RNE(), x, y)
    >>> fpAdd(rm, x, y).sort()
    FPSort(8, 24)
    """
    if __debug__:
        _z3_assert(is_fprm(rm), "First argument must be a Z3 floating-point rounding mode expression")
        _z3_assert(is_fp(a) or is_fp(b), "Second or third argument must be a Z3 floating-point expression")
    a, b = _coerce_exprs(a, b)
    return FPRef(Z3_mk_fpa_add(rm.ctx_ref(), rm.as_ast(), a.as_ast(), b.as_ast()), rm.ctx)

def fpSub(rm, a, b):
    """Create a Z3 floating-point subtraction expression.

    >>> s = FPSort(8, 24)
    >>> rm = RNE()
    >>> x = FP('x', s)
    >>> y = FP('y', s)
    >>> fpSub(rm, x, y)
    fpSub(RNE(), x, y)
    >>> fpSub(rm, x, y).sort()
    FPSort(8, 24)
    """
    if __debug__:
        _z3_assert(is_fprm(rm), "First argument must be a Z3 floating-point rounding mode expression")
        _z3_assert(is_fp(a) or is_fp(b), "Second or third argument must be a Z3 floating-point expression")
    a, b = _coerce_exprs(a, b)
    return FPRef(Z3_mk_fpa_sub(rm.ctx_ref(), rm.as_ast(), a.as_ast(), b.as_ast()), rm.ctx)

def fpMul(rm, a, b):
    """Create a Z3 floating-point multiplication expression.

    >>> s = FPSort(8, 24)
    >>> rm = RNE()
    >>> x = FP('x', s)
    >>> y = FP('y', s)
    >>> fpMul(rm, x, y)
    fpMul(RNE(), x, y)
    >>> fpMul(rm, x, y).sort()
    FPSort(8, 24)
    """
    if __debug__:
        _z3_assert(is_fprm(rm), "First argument must be a Z3 floating-point rounding mode expression")
        _z3_assert(is_fp(a) or is_fp(b), "Second or third argument must be a Z3 floating-point expression")
    a, b = _coerce_exprs(a, b)
    return FPRef(Z3_mk_fpa_mul(rm.ctx_ref(), rm.as_ast(), a.as_ast(), b.as_ast()), rm.ctx)

def fpDiv(rm, a, b):
    """Create a Z3 floating-point divison expression.

    >>> s = FPSort(8, 24)
    >>> rm = RNE()
    >>> x = FP('x', s)
    >>> y = FP('y', s)
    >>> fpDiv(rm, x, y)
    fpDiv(RNE(), x, y)
    >>> fpDiv(rm, x, y).sort()
    FPSort(8, 24)
    """
    if __debug__:
        _z3_assert(is_fprm(rm), "First argument must be a Z3 floating-point rounding mode expression")
        _z3_assert(is_fp(a) or is_fp(b), "Second or third argument must be a Z3 floating-point expression")
    a, b = _coerce_exprs(a, b)
    return FPRef(Z3_mk_fpa_div(rm.ctx_ref(), rm.as_ast(), a.as_ast(), b.as_ast()), rm.ctx)

def fpRem(a, b):
    """Create a Z3 floating-point remainder expression.

    >>> s = FPSort(8, 24)
    >>> x = FP('x', s)
    >>> y = FP('y', s)
    >>> fpRem(x, y)
    fpRem(x, y)
    >>> fpRem(x, y).sort()
    FPSort(8, 24)
    """
    if __debug__:        
        _z3_assert(is_fp(a) or is_fp(b), "Second or third argument must be a Z3 floating-point expression")
    a, b = _coerce_exprs(a, b)
    return FPRef(Z3_mk_fpa_rem(a.ctx_ref(), a.as_ast(), b.as_ast()), a.ctx)

def fpMin(a, b):
    """Create a Z3 floating-point minimium expression.

    >>> s = FPSort(8, 24)
    >>> rm = RNE()
    >>> x = FP('x', s)
    >>> y = FP('y', s)
    >>> fpMin(x, y)
    fpMin(x, y)
    >>> fpMin(x, y).sort()
    FPSort(8, 24)
    """
    if __debug__:        
        _z3_assert(is_fp(a) or is_fp(b), "Second or third argument must be a Z3 floating-point expression")
    a, b = _coerce_exprs(a, b)
    return FPRef(Z3_mk_fpa_min(a.ctx_ref(), a.as_ast(), b.as_ast()), a.ctx)

def fpMax(a, b):
    """Create a Z3 floating-point maximum expression.

    >>> s = FPSort(8, 24)
    >>> rm = RNE()
    >>> x = FP('x', s)
    >>> y = FP('y', s)
    >>> fpMax(x, y)
    fpMax(x, y)
    >>> fpMax(x, y).sort()
    FPSort(8, 24)
    """
    if __debug__:        
        _z3_assert(is_fp(a) or is_fp(b), "Second or third argument must be a Z3 floating-point expression")
    a, b = _coerce_exprs(a, b)
    return FPRef(Z3_mk_fpa_max(a.ctx_ref(), a.as_ast(), b.as_ast()), a.ctx)

def fpFMA(rm, a, b, c):
    """Create a Z3 floating-point fused multiply-add expression.
    """
    if __debug__:
        _z3_assert(is_fprm(rm), "First argument must be a Z3 floating-point rounding mode expression")
        _z3_assert(is_fp(a) or is_fp(b) or is_fp(c), "Second, third, or fourth argument must be a Z3 floating-point expression")
    a, b, c = _coerce_expr_list([a, b, c])
    return FPRef(Z3_mk_fpa_fma(rm.ctx_ref(), rm.as_ast(), a.as_ast(), b.as_ast(), c.as_ast()), rm.ctx)    

def fpSqrt(rm, a):
    """Create a Z3 floating-point square root expression.
    """
    ctx = None
    if not is_expr(a):
        ctx =_get_ctx(ctx)
        s = get_default_fp_sort(ctx)
        a = FPVal(a, s)
    else:
        ctx = a.ctx
    if __debug__:
        _z3_assert(is_fprm(rm), "First argument must be a Z3 floating-point rounding mode expression")
        _z3_assert(is_fp(a), "Second argument must be a Z3 floating-point expressions")
    return FPRef(Z3_mk_fpa_sqrt(rm.ctx_ref(), rm.as_ast(), a.as_ast()), rm.ctx)    

def fpRoundToIntegral(rm, a):
    """Create a Z3 floating-point roundToIntegral expression.
    """
    ctx = None
    if not is_expr(a):
        ctx =_get_ctx(ctx)
        s = get_default_fp_sort(ctx)
        a = FPVal(a, s)
    else:
        ctx = a.ctx
    if __debug__:
        _z3_assert(is_fprm(rm), "First argument must be a Z3 floating-point rounding mode expression")
        _z3_assert(is_fp(a), "Second argument must be a Z3 floating-point expressions")
    return FPRef(Z3_mk_fpa_round_to_integral(rm.ctx_ref(), rm.as_ast(), a.as_ast()), rm.ctx)    

def fpIsNaN(a):
    """Create a Z3 floating-point isNaN expression.
    """
    if __debug__:        
        _z3_assert(is_fp(a), "Argument must be Z3 floating-point expressions")
    return FPRef(Z3_mk_fpa_is_nan(a.ctx_ref(), a.as_ast()), a.ctx) 

def fpIsInfinite(a):
    """Create a Z3 floating-point isNaN expression.
    """
    if __debug__:        
        _z3_assert(is_fp(a), "Argument must be Z3 floating-point expressions")
    return FPRef(Z3_mk_fpa_is_infinite(a.ctx_ref(), a.as_ast()), a.ctx) 

def fpIsZero(a):
    """Create a Z3 floating-point isNaN expression.
    """
    if __debug__:        
        _z3_assert(is_fp(a), "Argument must be Z3 floating-point expressions")
    return FPRef(Z3_mk_fpa_is_zero(a.ctx_ref(), a.as_ast()), a.ctx) 

def fpIsNormal(a):
    """Create a Z3 floating-point isNaN expression.
    """
    if __debug__:        
        _z3_assert(is_fp(a), "Argument must be Z3 floating-point expressions")
    return FPRef(Z3_mk_fpa_is_normal(a.ctx_ref(), a.as_ast()), a.ctx) 

def fpIsSubnormal(a):
    """Create a Z3 floating-point isNaN expression.
    """
    if __debug__:        
        _z3_assert(is_fp(a), "Argument must be Z3 floating-point expressions")
    return FPRef(Z3_mk_fpa_is_subnormal(a.ctx_ref(), a.as_ast()), a.ctx) 

def fpIsNegative(a):
    """Create a Z3 floating-point isNaN expression.
    """
    if __debug__:        
        _z3_assert(is_fp(a), "Argument must be Z3 floating-point expressions")
    return FPRef(Z3_mk_fpa_is_negative(a.ctx_ref(), a.as_ast()), a.ctx) 

def fpIsPositive(a):
    """Create a Z3 floating-point isNaN expression.
    """
    if __debug__:        
        _z3_assert(is_fp(a), "Argument must be Z3 floating-point expressions")
    return FPRef(Z3_mk_fpa_is_positive(a.ctx_ref(), a.as_ast()), a.ctx) 
    
def _check_fp_args(a, b):
    if __debug__:
        _z3_assert(is_fp(a) or is_fp(b), "At least one of the arguments must be a Z3 floating-point expression")

def fpLT(a, b):
    """Create the Z3 floating-point expression `other <= self`.
    
    >>> x, y = FPs('x y', FPSort(8, 24))
    >>> fpLT(x, y)
    x < y
    >>> (x <= y).sexpr()
    '(fp.leq x y)'
    """
    _check_fp_args(a, b)
    a, b = _coerce_exprs(a, b)
    return BoolRef(Z3_mk_fpa_lt(a.ctx_ref(), a.as_ast(), b.as_ast()), a.ctx)

def fpLEQ(a, b):
    """Create the Z3 floating-point expression `other <= self`.
    
    >>> x, y = FPs('x y', FPSort(8, 24))
    >>> fpLEQ(x, y)
    x <= y
    >>> (x <= y).sexpr()
    '(fp.leq x y)'
    """
    _check_fp_args(a, b)
    a, b = _coerce_exprs(a, b)
    return BoolRef(Z3_mk_fpa_leq(a.ctx_ref(), a.as_ast(), b.as_ast()), a.ctx)

def fpGT(a, b):
    """Create the Z3 floating-point expression `other <= self`.
    
    >>> x, y = FPs('x y', FPSort(8, 24))
    >>> fpGT(x, y)
    x > y
    >>> (x > y).sexpr()
    '(fp.gt x y)'
    """
    _check_fp_args(a, b)
    a, b = _coerce_exprs(a, b)
    return BoolRef(Z3_mk_fpa_gt(a.ctx_ref(), a.as_ast(), b.as_ast()), a.ctx)


def fpGEQ(a, b):
    """Create the Z3 floating-point expression `other <= self`.
    
    >>> x, y = FPs('x y', FPSort(8, 24))
    >>> x + y
    x + y
    >>> fpGEQ(x, y)
    x >= y
    >>> (x >= y).sexpr()
    '(fp.geq x y)'
    """
    _check_fp_args(a, b)
    a, b = _coerce_exprs(a, b)
    return BoolRef(Z3_mk_fpa_geq(a.ctx_ref(), a.as_ast(), b.as_ast()), a.ctx)

def fpEQ(a, b):
    """Create the Z3 floating-point expression `other <= self`.
    
    >>> x, y = FPs('x y', FPSort(8, 24))
    >>> fpEQ(x, y)
    fpEQ(x, y)
    >>> fpEQ(x, y).sexpr()
    '(fp.eq x y)'
    """
    _check_fp_args(a, b)
    a, b = _coerce_exprs(a, b)
    return BoolRef(Z3_mk_fpa_eq(a.ctx_ref(), a.as_ast(), b.as_ast()), a.ctx)

def fpNEQ(a, b):
    """Create the Z3 floating-point expression `other <= self`.
    
    >>> x, y = FPs('x y', FPSort(8, 24))
    >>> fpNEQ(x, y)
    Not(fpEQ(x, y))
    >>> (x != y).sexpr()
    '(not (fp.eq x y))'
    """
    _check_fp_args(a, b)
    a, b = _coerce_exprs(a, b)
    return Not(BoolRef(Z3_mk_fpa_eq(a.ctx_ref(), a.as_ast(), b.as_ast()), a.ctx), a.ctx)



def fpFP(sgn, exp, sig):
    """Create the Z3 floating-point value `fpFP(sgn, sig, exp)` from the three bit-vectorssgn, sig, and exp."""    
    _z3_assert(is_bv(sgn) and is_bv(exp) and is_bv(sig), "sort mismatch")
    _z3_assert(sgn.sort().size() == 1, "sort mismatch")
    return FPRef(Z3_mk_fpa_fp(sgn.ctx_ref(), sgn.ast, exp.ast, sig.ast), sgn.ctx)
    

def fpToFP(a1, a2=None, a3=None):
    """Create a Z3 floating-point conversion expression from other terms."""
    if is_bv(a1) and is_fp_sort(a2):
        return FPRef(Z3_mk_fpa_to_fp_bv(a1.ctx_ref(), a1.ast, a2.ast), a1.ctx)
    elif is_fprm(a1) and is_fp(a2) and is_fp_sort(a3):
        return FPRef(Z3_mk_fpa_to_fp_float(a1.ctx_ref(), a1.ast, a2.ast, a3.ast), a1.ctx)
    elif is_fprm(a1) and is_real(a2) and is_fp_sort(a3):
        return FPRef(Z3_mk_fpa_to_fp_real(a1.ctx_ref(), a1.ast, a2.ast, a3.ast), a1.ctx)
    elif is_fprm(a1) and is_bv(a2) and is_fp_sort(a3):
        return FPRef(Z3_mk_fpa_to_fp_signed(a1.ctx_ref(), a1.ast, a2.ast, a3.ast), a1.ctx)
    else:
        raise Z3Exception("Unsupported combination of arguments for conversion to floating-point term.")

def fpToFPUnsigned(rm, x, s):
    """Create a Z3 floating-point conversion expression, from unsigned bit-vector to floating-point expression."""
    if __debug__:
        _z3_assert(is_fprm(rm), "First argument must be a Z3 floating-point rounding mode expression")
        _z3_assert(is_bv(x), "Second argument must be a Z3 bit-vector expression")
        _z3_assert(is_fp_sort(s), "Third argument must be Z3 floating-point sort")
    return FPRef(Z3_mk_fpa_to_fp_unsigned(rm.ctx_ref(), rm.ast, x.ast, s.ast), rm.ctx)

def fpToSBV(rm, x, s):
    """Create a Z3 floating-point conversion expression, from floating-point expression to signed bit-vector.

    >>> x = FP('x', FPSort(8, 24))
    >>> y = fpToSBV(RTZ(), x, BitVecSort(32))
    >>> print is_fp(x)
    True
    >>> print is_bv(y)
    True
    >>> print is_fp(y)
    False
    >>> print is_bv(x)
    False
    """
    if __debug__:
        _z3_assert(is_fprm(rm), "First argument must be a Z3 floating-point rounding mode expression")
        _z3_assert(is_fp(x), "Second argument must be a Z3 floating-point expression")
        _z3_assert(is_bv_sort(s), "Third argument must be Z3 bit-vector sort")
    return BitVecRef(Z3_mk_fpa_to_sbv(rm.ctx_ref(), rm.ast, x.ast, s.size()), rm.ctx)

def fpToUBV(rm, x, s):
    """Create a Z3 floating-point conversion expression, from floating-point expression to unsigned bit-vector.

    >>> x = FP('x', FPSort(8, 24))
    >>> y = fpToUBV(RTZ(), x, BitVecSort(32))
    >>> print is_fp(x)
    True
    >>> print is_bv(y)
    True
    >>> print is_fp(y)
    False
    >>> print is_bv(x)
    False
    """
    if __debug__:
        _z3_assert(is_fprm(rm), "First argument must be a Z3 floating-point rounding mode expression")
        _z3_assert(is_fp(x), "Second argument must be a Z3 floating-point expression")
        _z3_assert(is_bv_sort(s), "Third argument must be Z3 bit-vector sort")
    return BitVecRef(Z3_mk_fpa_to_ubv(rm.ctx_ref(), rm.ast, x.ast, s.size()), rm.ctx)

def fpToReal(x):
    """Create a Z3 floating-point conversion expression, from floating-point expression to real.

    >>> x = FP('x', FPSort(8, 24))
    >>> y = fpToReal(x)
    >>> print is_fp(x)
    True
    >>> print is_real(y)
    True
    >>> print is_fp(y)
    False
    >>> print is_real(x)
    False
    """
    if __debug__:
        _z3_assert(is_fp(x), "First argument must be a Z3 floating-point expression")
    return ArithRef(Z3_mk_fpa_to_real(x.ctx_ref(), x.ast), x.ctx)

def fpToIEEEBV(x):
    """\brief Conversion of a floating-point term into a bit-vector term in IEEE 754-2008 format.
    
    The size of the resulting bit-vector is automatically determined. 
    
    Note that IEEE 754-2008 allows multiple different representations of NaN. This conversion 
    knows only one NaN and it will always produce the same bit-vector represenatation of 
    that NaN.

    >>> x = FP('x', FPSort(8, 24))
    >>> y = fpToIEEEBV(x)
    >>> print is_fp(x)
    True
    >>> print is_bv(y)
    True
    >>> print is_fp(y)
    False
    >>> print is_bv(x)
    False
    """
    if __debug__:
        _z3_assert(is_fp(x), "First argument must be a Z3 floating-point expression")
    return BitVecRef(Z3_mk_fpa_to_ieee_bv(x.ctx_ref(), x.ast), x.ctx)<|MERGE_RESOLUTION|>--- conflicted
+++ resolved
@@ -3920,15 +3920,8 @@
         arg = self.domain().cast(arg)
         return _to_expr_ref(Z3_mk_select(self.ctx_ref(), self.as_ast(), arg.as_ast()), self.ctx)
 
-<<<<<<< HEAD
-    def mk_default(self):  
-        return _to_expr_ref(Z3_mk_array_default(self.ctx_ref(), self.as_ast()), self.ctx)  
-=======
     def default(self):
 	return _to_expr_ref(Z3_mk_array_default(self.ctx_ref(), self.as_ast()), self.ctx)
-
-
->>>>>>> 68c086c5
 
 
 def is_array(a):
