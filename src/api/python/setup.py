import os
import sys
import shutil
import platform
import subprocess
import multiprocessing
import re
import glob
from setuptools import setup
from setuptools.command.build import build as _build
from setuptools.command.sdist import sdist as _sdist
from setuptools.command.bdist_wheel import bdist_wheel as _bdist_wheel
from setuptools.command.develop import develop as _develop

class LibError(Exception):
    pass

build_env = dict(os.environ)
build_env['PYTHON'] = sys.executable
build_env['CXXFLAGS'] = build_env.get('CXXFLAGS', '') + " -std=c++20"

# determine where we're building and where sources are
ROOT_DIR = os.path.abspath(os.path.dirname(__file__))
SRC_DIR_LOCAL = os.path.join(ROOT_DIR, 'core')
SRC_DIR_REPO = os.path.join(ROOT_DIR, '..', '..', '..')
SRC_DIR = SRC_DIR_LOCAL if os.path.exists(SRC_DIR_LOCAL) else SRC_DIR_REPO

# determine where binaries are
RELEASE_DIR = os.environ.get('PACKAGE_FROM_RELEASE', None)
if RELEASE_DIR is None:
    BUILD_DIR = os.path.join(SRC_DIR, 'build') # implicit in configure script
    HEADER_DIRS = [os.path.join(SRC_DIR, 'src', 'api'), os.path.join(SRC_DIR, 'src', 'api', 'c++')]
    RELEASE_METADATA = None
    BUILD_PLATFORM = sys.platform
    BUILD_ARCH = os.environ.get("Z3_CROSS_COMPILING", platform.machine())
    BUILD_OS_VERSION = platform.mac_ver()[0].split(".")
else:
    if not os.path.isdir(RELEASE_DIR):
        raise Exception("RELEASE_DIR (%s) is not a directory!" % RELEASE_DIR)
    BUILD_DIR = os.path.join(RELEASE_DIR, 'bin')
    HEADER_DIRS = [os.path.join(RELEASE_DIR, 'include')]
    RELEASE_METADATA = os.path.basename(RELEASE_DIR).split('-')
    if RELEASE_METADATA[0] != 'z3' or len(RELEASE_METADATA) not in (4, 5):
        raise Exception("RELEASE_DIR (%s) must be in the format z3-version-arch-os[-osversion] so we can extract metadata from it. Sorry!" % RELEASE_DIR)
    RELEASE_METADATA.pop(0)
    BUILD_PLATFORM = RELEASE_METADATA[2]
    BUILD_ARCH = RELEASE_METADATA[1]
    if len(RELEASE_METADATA) == 4:
        BUILD_OS_VERSION = RELEASE_METADATA[3].split(".")
    else:
        BUILD_OS_VERSION = None

# determine where destinations are
LIBS_DIR = os.path.join(ROOT_DIR, 'z3', 'lib')
HEADERS_DIR = os.path.join(ROOT_DIR, 'z3', 'include')
BINS_DIR = os.path.join(ROOT_DIR, 'bin')

# determine platform-specific filenames
if BUILD_PLATFORM in ('sequoia','darwin', 'osx'):
    LIBRARY_FILE = "libz3.dylib"
    EXECUTABLE_FILE = "z3"
elif BUILD_PLATFORM in ('win32', 'cygwin', 'win'):
    LIBRARY_FILE = "libz3.dll"
    EXECUTABLE_FILE = "z3.exe"
else:
    LIBRARY_FILE = "libz3.so"
    EXECUTABLE_FILE = "z3"

def rmtree(tree):
    if os.path.exists(tree):
        shutil.rmtree(tree, ignore_errors=False)

def _clean_bins():
    """
    Clean up the binary files and headers that are installed along with the bindings
    """
    rmtree(LIBS_DIR)
    rmtree(BINS_DIR)
    rmtree(HEADERS_DIR)

def _clean_native_build():
    """
    Clean the "build" directory in the z3 native root
    """
    rmtree(BUILD_DIR)

def _z3_version():
    post = os.getenv('Z3_VERSION_SUFFIX', '')
    if RELEASE_DIR is None:
        fn = os.path.join(SRC_DIR, 'scripts', 'mk_project.py')
        if os.path.exists(fn):
            with open(fn) as f:
                for line in f:
                    n = re.match(r".*set_version\((.*), (.*), (.*), (.*)\).*", line)
                    if not n is None:
                        return n.group(1) + '.' + n.group(2) + '.' + n.group(3) + '.' + n.group(4) + post
        return "?.?.?.?"
    else:
        version = RELEASE_METADATA[0]
        if version.count('.') == 2:
            version += '.0'
        return version + post

def _configure_z3():
    # bail out early if we don't need to do this - it forces a rebuild every time otherwise
    if os.path.exists(BUILD_DIR):
        return
    else:
        os.mkdir(BUILD_DIR)
    # Config options
    cmake_options = {
        # Config Options
        'Z3_SINGLE_THREADED' : False,
        'Z3_BUILD_PYTHON_BINDINGS' : True,
        # Build Options
        'CMAKE_BUILD_TYPE' : 'Release',
        'Z3_BUILD_EXECUTABLE' : True,
        'Z3_BUILD_LIBZ3_SHARED' : True,
        'Z3_LINK_TIME_OPTIMIZATION' : True,
        'WARNINGS_AS_ERRORS' : 'SERIOUS_ONLY',
        # Disable Unwanted Options
        'Z3_USE_LIB_GMP' : False, # Is default false in python build
        'Z3_INCLUDE_GIT_HASH' : False, # Can be changed if we bundle the .git as well
        'Z3_INCLUDE_GIT_DESCRIBE' : False,
        'Z3_SAVE_CLANG_OPTIMIZATION_RECORDS' : False,
        'Z3_ENABLE_TRACING_FOR_NON_DEBUG' : False,
        'Z3_ENABLE_EXAMPLE_TARGETS' : False,
        'Z3_ENABLE_CFI' : False,
        'Z3_BUILD_DOCUMENTATION' : False,
        'Z3_BUILD_TEST_EXECUTABLES' : False,
        'Z3_BUILD_DOTNET_BINDINGS' : False,
        'Z3_BUILD_JAVA_BINDINGS' : False
    }
    # Convert cmake options to CLI arguments
    for key, val in cmake_options.items():
        if type(val) is bool:
            cmake_options[key] = str(val).upper()

    # Allow command-line arguments to add and override Z3_ options
    for i in range(len(sys.argv) - 1):
        key = sys.argv[i]
        if key.startswith("Z3_"):
            val = sys.argv[i + 1].upper()
            if val == "TRUE" or val == "FALSE":
                cmake_options[key] = val
                
    cmake_args = [ '-D' + key + '=' + value for key,value in cmake_options.items() ]
    args = [ 'cmake', *cmake_args, SRC_DIR ]
    if subprocess.call(args, env=build_env, cwd=BUILD_DIR) != 0:
        raise LibError("Unable to configure Z3.")

def _build_z3():
    if sys.platform == 'win32':
        if subprocess.call(['nmake'], env=build_env,
                           cwd=BUILD_DIR) != 0:
            raise LibError("Unable to build Z3.")
    else:   # linux and macOS
        if subprocess.call(['make', '-j', str(multiprocessing.cpu_count())],
                env=build_env, cwd=BUILD_DIR) != 0:
            raise LibError("Unable to build Z3.")


def _copy_bins():
    """
    Copy the library and header files into their final destinations
    """
    # STEP 1: If we're performing a build from a copied source tree,
    # copy the generated python files into the package

    _clean_bins()

    py_z3_build_dir = os.path.join(BUILD_DIR, 'python', 'z3')
    root_z3_dir = os.path.join(ROOT_DIR, 'z3')
    shutil.copy(os.path.join(py_z3_build_dir, 'z3core.py'), root_z3_dir)
    shutil.copy(os.path.join(py_z3_build_dir, 'z3consts.py'), root_z3_dir)

    # STEP 2: Copy the shared library, the executable and the headers

    os.mkdir(LIBS_DIR)
    os.mkdir(BINS_DIR)
    os.mkdir(HEADERS_DIR)
    shutil.copy(os.path.join(BUILD_DIR, LIBRARY_FILE), LIBS_DIR)
    shutil.copy(os.path.join(BUILD_DIR, EXECUTABLE_FILE), BINS_DIR)
    path1 = glob.glob(os.path.join(BUILD_DIR, "msvcp*"))
    path2 = glob.glob(os.path.join(BUILD_DIR, "vcomp*"))
    path3 = glob.glob(os.path.join(BUILD_DIR, "vcrun*"))
    for filepath in path1 + path2 + path3:
        shutil.copy(filepath, LIBS_DIR)

    for header_dir in HEADER_DIRS:
        for fname in os.listdir(header_dir):
            if not fname.endswith('.h'):
                continue
            shutil.copy(os.path.join(header_dir, fname), os.path.join(HEADERS_DIR, fname))

    # This hack lets z3 installed libs link on M1 macs; it is a hack, not a proper fix
    # @TODO: Linked issue: https://github.com/Z3Prover/z3/issues/5926
    major_minor = '.'.join(_z3_version().split('.')[:2])
    link_name = None
    if BUILD_PLATFORM in ('win32', 'cygwin', 'win'):
        pass # TODO: When windows VMs work on M1, fill this in
    elif BUILD_PLATFORM in ('sequoia', 'darwin', 'osx'):
        split = LIBRARY_FILE.split('.')
        link_name = split[0] + '.' + major_minor + '.' + split[1]
    else:
        link_name = LIBRARY_FILE + '.' + major_minor
    if link_name:
        os.symlink(LIBRARY_FILE, os.path.join(LIBS_DIR, link_name), True)

def _copy_sources():
    """
    Prepare for a source distribution by assembling a minimal set of source files needed
    for building
    """
    shutil.rmtree(SRC_DIR_LOCAL, ignore_errors=True)
    os.mkdir(SRC_DIR_LOCAL)

    shutil.copy(os.path.join(SRC_DIR_REPO, 'LICENSE.txt'), SRC_DIR_LOCAL)
    shutil.copy(os.path.join(SRC_DIR_REPO, 'z3.pc.cmake.in'), SRC_DIR_LOCAL)
    shutil.copy(os.path.join(SRC_DIR_REPO, 'CMakeLists.txt'), SRC_DIR_LOCAL)
    shutil.copytree(os.path.join(SRC_DIR_REPO, 'cmake'), os.path.join(SRC_DIR_LOCAL, 'cmake'))
    shutil.copytree(os.path.join(SRC_DIR_REPO, 'scripts'), os.path.join(SRC_DIR_LOCAL, 'scripts'))

    # Copy in src, but avoid recursion
    def ignore_python_setup_files(src, _):
        if os.path.normpath(src).endswith('api/python'):
            return ['core', 'dist', 'MANIFEST', 'MANIFEST.in', 'setup.py', 'z3_solver.egg-info']
        return []
    shutil.copytree(os.path.join(SRC_DIR_REPO, 'src'), os.path.join(SRC_DIR_LOCAL, 'src'),
            ignore=ignore_python_setup_files)

class build(_build):
    def run(self):
        if RELEASE_DIR is None:
            self.execute(_configure_z3, (), msg="Configuring Z3")
            self.execute(_build_z3, (), msg="Building Z3")
        self.execute(_copy_bins, (), msg="Copying binaries")
        _build.run(self)

class develop(_develop):
    def run(self):
        self.execute(_configure_z3, (), msg="Configuring Z3")
        self.execute(_build_z3, (), msg="Building Z3")
        self.execute(_copy_bins, (), msg="Copying binaries")
        _develop.run(self)

class sdist(_sdist):
    def run(self):
        self.execute(_clean_bins, (), msg="Cleaning binary files and headers")
        self.execute(_copy_sources, (), msg="Copying source files")
        _sdist.run(self)

<<<<<<< HEAD
class clean(_clean):
    def run(self):
        self.execute(_clean_bins, (), msg="Cleaning binary files and headers")
        self.execute(_clean_native_build, (), msg="Cleaning native build")
        _clean.run(self)

# the build directory needs to exist
#try: os.makedirs(os.path.join(ROOT_DIR, 'build'))
#except OSError: pass

# platform.freedesktop_os_release was added in 3.10
os_id = ''
if hasattr(platform, 'freedesktop_os_release'):
    try:
        osr = platform.freedesktop_os_release()
        print(osr)
        os_id = osr['ID']
    except OSError:
        pass

if 'bdist_wheel' in sys.argv and '--plat-name' not in sys.argv:
    if RELEASE_DIR is None:
        name = get_platform()
        if 'linux' in name:
            # linux_* platform tags are disallowed because the python ecosystem is fubar
            # linux builds should be built in the centos 5 vm for maximum compatibility
            # see https://github.com/pypa/manylinux
            # see also https://github.com/angr/angr-dev/blob/master/admin/bdist.py
            plat_name = 'manylinux_2_28_' + platform.machine()
        elif 'mingw' in name:
            if platform.architecture()[0] == '64bit':
                plat_name = 'win_amd64'
            else:
                plat_name ='win32'
        else:
            # https://www.python.org/dev/peps/pep-0425/
            plat_name = name.replace('.', '_').replace('-', '_')
    else:
        # extract the architecture of the release from the directory name
        arch = RELEASE_METADATA[1]
        distos = RELEASE_METADATA[2]
        if distos in ('debian', 'ubuntu'):
            raise Exception(
                "Linux binary distributions must be built on centos to conform to PEP 513 or alpine if targeting musl"
            )
        elif distos == 'glibc':
            if arch == 'x64':
                plat_name = 'manylinux_2_28_x86_64'
            elif arch == 'arm64' or arch == 'aarch64':
                # context on why are we match on arm64
                # but use aarch64 on the plat_name is
                # due to a workaround current python
                # legacy build doesn't support aarch64
                # so using the currently supported arm64
                # build and simply rename it to aarch64
                # see full context on #7148
                plat_name = 'manylinux_2_28_aarch64'                
            else:
                plat_name = 'manylinux_2_28_i686'
        elif distos == 'linux' and os_id == 'alpine':
            if arch == 'x64':
                plat_name = 'musllinux_1_1_x86_64'
            else:
                plat_name = 'musllinux_1_1_i686'
        elif distos == 'win':
            if arch == 'x64':
                plat_name = 'win_amd64'
            else:
                plat_name = 'win32'
        elif distos == 'osx':
            osver = RELEASE_METADATA[3]
            if osver.count('.') > 1:
                osver = '.'.join(osver.split('.')[:2])
            if osver.startswith("11"):
                osver = "11_0"
            if arch == 'x64':
                plat_name ='macosx_%s_x86_64' % osver.replace('.', '_')
            elif arch == 'arm64':
                plat_name ='macosx_%s_arm64' % osver.replace('.', '_')
            else:
                raise Exception(f"idk how os {distos} {osver} works. what goes here?")
        else:
            raise Exception(f"idk how to translate between this z3 release os {distos} and the python naming scheme")
=======
class bdist_wheel(_bdist_wheel):
    def finalize_options(self):
        if BUILD_ARCH is not None and BUILD_PLATFORM is not None:
            os_version_tag = '_'.join(BUILD_OS_VERSION[:2]) if BUILD_OS_VERSION is not None else 'xxxxxx'
            TAGS = {
                # linux tags cannot be deployed - they must be auditwheel'd to pick the right compatibility tag based on imported libc symbol versions
                ("linux", "x86_64"): "linux_x86_64",
                ("linux", "aarch64"): "linux_aarch64",
                # windows arm64 is not supported by pypi yet
                ("win", "x64"): "win_amd64",
                ("win", "x86"): "win32",
                ("osx", "x64"): f"macosx_{os_version_tag}_x86_64",
                ("osx", "arm64"): f"macosx_{os_version_tag}_arm64",
                ("darwin", "x86_64"): f"macosx_{os_version_tag}_x86_64",
                ("darwin", "x64"): f"macosx_{os_version_tag}_x86_64",
                ("darwin", "arm64"): f"macosx_{os_version_tag}_arm64",
                ("sequoia", "x64"): f"macosx_{os_version_tag}_x86_64",
                ("sequoia", "x86_64"): f"macosx_{os_version_tag}_x86_64",
                ("sequoia", "arm64"): f"macosx_{os_version_tag}_arm64",
            }  # type: dict[tuple[str, str], str]
            self.plat_name = TAGS[(BUILD_PLATFORM, BUILD_ARCH)]
        return super().finalize_options()
>>>>>>> da614c65


setup(
    name='z3-solver',
    version=_z3_version(),
    description='an efficient SMT solver library',
    long_description='Z3 is a theorem prover from Microsoft Research with support for bitvectors, booleans, arrays, floating point numbers, strings, and other data types.\n\nFor documentation, please read http://z3prover.github.io/api/html/z3.html',
    author="The Z3 Theorem Prover Project",
    maintainer="Audrey Dutcher and Nikolaj Bjorner",
    maintainer_email="audrey@rhelmot.io",
    url='https://github.com/Z3Prover/z3',
    license='MIT License',
    keywords=['z3', 'smt', 'sat', 'prover', 'theorem'],
    packages=['z3'],
    install_requires = ["importlib-resources; python_version < '3.9'"],
    include_package_data=True,
    package_data={
        'z3': [os.path.join('lib', '*'), os.path.join('include', '*.h'), os.path.join('include', 'c++', '*.h')]
    },
    data_files=[('bin',[os.path.join('bin',EXECUTABLE_FILE)])],
    cmdclass={'build': build, 'develop': develop, 'sdist': sdist, 'bdist_wheel': bdist_wheel},
)<|MERGE_RESOLUTION|>--- conflicted
+++ resolved
@@ -250,91 +250,6 @@
         self.execute(_copy_sources, (), msg="Copying source files")
         _sdist.run(self)
 
-<<<<<<< HEAD
-class clean(_clean):
-    def run(self):
-        self.execute(_clean_bins, (), msg="Cleaning binary files and headers")
-        self.execute(_clean_native_build, (), msg="Cleaning native build")
-        _clean.run(self)
-
-# the build directory needs to exist
-#try: os.makedirs(os.path.join(ROOT_DIR, 'build'))
-#except OSError: pass
-
-# platform.freedesktop_os_release was added in 3.10
-os_id = ''
-if hasattr(platform, 'freedesktop_os_release'):
-    try:
-        osr = platform.freedesktop_os_release()
-        print(osr)
-        os_id = osr['ID']
-    except OSError:
-        pass
-
-if 'bdist_wheel' in sys.argv and '--plat-name' not in sys.argv:
-    if RELEASE_DIR is None:
-        name = get_platform()
-        if 'linux' in name:
-            # linux_* platform tags are disallowed because the python ecosystem is fubar
-            # linux builds should be built in the centos 5 vm for maximum compatibility
-            # see https://github.com/pypa/manylinux
-            # see also https://github.com/angr/angr-dev/blob/master/admin/bdist.py
-            plat_name = 'manylinux_2_28_' + platform.machine()
-        elif 'mingw' in name:
-            if platform.architecture()[0] == '64bit':
-                plat_name = 'win_amd64'
-            else:
-                plat_name ='win32'
-        else:
-            # https://www.python.org/dev/peps/pep-0425/
-            plat_name = name.replace('.', '_').replace('-', '_')
-    else:
-        # extract the architecture of the release from the directory name
-        arch = RELEASE_METADATA[1]
-        distos = RELEASE_METADATA[2]
-        if distos in ('debian', 'ubuntu'):
-            raise Exception(
-                "Linux binary distributions must be built on centos to conform to PEP 513 or alpine if targeting musl"
-            )
-        elif distos == 'glibc':
-            if arch == 'x64':
-                plat_name = 'manylinux_2_28_x86_64'
-            elif arch == 'arm64' or arch == 'aarch64':
-                # context on why are we match on arm64
-                # but use aarch64 on the plat_name is
-                # due to a workaround current python
-                # legacy build doesn't support aarch64
-                # so using the currently supported arm64
-                # build and simply rename it to aarch64
-                # see full context on #7148
-                plat_name = 'manylinux_2_28_aarch64'                
-            else:
-                plat_name = 'manylinux_2_28_i686'
-        elif distos == 'linux' and os_id == 'alpine':
-            if arch == 'x64':
-                plat_name = 'musllinux_1_1_x86_64'
-            else:
-                plat_name = 'musllinux_1_1_i686'
-        elif distos == 'win':
-            if arch == 'x64':
-                plat_name = 'win_amd64'
-            else:
-                plat_name = 'win32'
-        elif distos == 'osx':
-            osver = RELEASE_METADATA[3]
-            if osver.count('.') > 1:
-                osver = '.'.join(osver.split('.')[:2])
-            if osver.startswith("11"):
-                osver = "11_0"
-            if arch == 'x64':
-                plat_name ='macosx_%s_x86_64' % osver.replace('.', '_')
-            elif arch == 'arm64':
-                plat_name ='macosx_%s_arm64' % osver.replace('.', '_')
-            else:
-                raise Exception(f"idk how os {distos} {osver} works. what goes here?")
-        else:
-            raise Exception(f"idk how to translate between this z3 release os {distos} and the python naming scheme")
-=======
 class bdist_wheel(_bdist_wheel):
     def finalize_options(self):
         if BUILD_ARCH is not None and BUILD_PLATFORM is not None:
@@ -357,7 +272,6 @@
             }  # type: dict[tuple[str, str], str]
             self.plat_name = TAGS[(BUILD_PLATFORM, BUILD_ARCH)]
         return super().finalize_options()
->>>>>>> da614c65
 
 
 setup(
