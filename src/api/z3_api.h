--- conflicted
+++ resolved
@@ -1862,10 +1862,6 @@
     */
     Z3_sort Z3_API Z3_mk_array_sort_n(Z3_context c, unsigned n, Z3_sort const * domain, Z3_sort range);
 
-<<<<<<< HEAD
-=======
-
->>>>>>> 0c329891
     /**
        \brief Create a tuple type.
 
@@ -2965,14 +2961,6 @@
     */
     Z3_ast Z3_API Z3_mk_select_n(Z3_context c, Z3_ast a, unsigned n, Z3_ast const* idxs);
 
-    /**
-       \brief n-ary Array read.
-       The argument \c a is the array and \c idxs are the indices of the array that gets read.
-
-       def_API('Z3_mk_select_n', AST, (_in(CONTEXT), _in(AST), _in(UINT), _in_array(2, AST)))
-
-    */
-    Z3_ast Z3_API Z3_mk_select_n(Z3_context c, Z3_ast a, unsigned n, Z3_ast const* idxs);
 
     /**
        \brief Array update.
@@ -3002,14 +2990,6 @@
     Z3_ast Z3_API Z3_mk_store_n(Z3_context c, Z3_ast a, unsigned n, Z3_ast const* idxs, Z3_ast v);
 
     /**
-       \brief n-ary Array update.
-
-       def_API('Z3_mk_store_n', AST, (_in(CONTEXT), _in(AST), _in(UINT), _in_array(2, AST), _in(AST)))
-
-    */
-    Z3_ast Z3_API Z3_mk_store_n(Z3_context c, Z3_ast a, unsigned n, Z3_ast const* idxs, Z3_ast v);
-
-    /**
         \brief Create the constant array.
 
         The resulting term is an array, such that a \c select on an arbitrary index
@@ -3205,11 +3185,7 @@
     /**
        \brief Create a numeral of a int, bit-vector, or finite-domain sort.
 
-<<<<<<< HEAD
-       This function can be use to create numerals that fit in a machine unsigned integer.
-=======
        This function can be used to create numerals that fit in a machine unsigned integer.
->>>>>>> 0c329891
        It is slightly faster than #Z3_mk_numeral since it is not necessary to parse a string.
 
        \sa Z3_mk_numeral
@@ -3940,11 +3916,7 @@
     Z3_bool_opt Z3_API Z3_get_finite_domain_sort_size(Z3_context c, Z3_sort s, uint64_t* r);
 
     /**
-<<<<<<< HEAD
-       \brief Return the domain of the given array sort. 
-=======
        \brief Return the domain of the given array sort.
->>>>>>> 0c329891
        In the case of a multi-dimensional array, this function returns the sort of the first dimension.
 
        \pre Z3_get_sort_kind(c, t) == Z3_ARRAY_SORT
