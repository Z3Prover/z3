--- conflicted
+++ resolved
@@ -6367,14 +6367,6 @@
     */
     void Z3_API Z3_solver_get_levels(Z3_context c, Z3_solver s, Z3_ast_vector literals, unsigned sz,  unsigned levels[]);
 
-    /**
-<<<<<<< HEAD
-       \brief set activity score associated with literal.
-
-       def_API('Z3_solver_set_activity', VOID, (_in(CONTEXT), _in(SOLVER), _in(AST), _in(DOUBLE)))
-     */
-    void Z3_API Z3_solver_set_activity(Z3_context c, Z3_solver s, Z3_ast l, double activity);
-
 
     /**
        \brief callback from solver to obtain predictions.
@@ -6398,8 +6390,6 @@
     void Z3_API Z3_solver_set_predictor(Z3_context c, Z3_solver s, void* state, Z3_solver_predictor f);
 
     /**
-=======
->>>>>>> dd4b8b9f
        \brief Check whether the assertions in a given solver are consistent or not.
 
        The function #Z3_solver_get_model retrieves a model if the
