--- conflicted
+++ resolved
@@ -280,18 +280,12 @@
     }
 
     /**
-<<<<<<< HEAD
-     * Create a datatype constructor. @param name  <param
-     * name="recognizer"></param> @param fieldNames  <param
-     * name="sorts"></param> @param sortRefs 
-=======
      * Create a datatype constructor. 
 	 * @param name  
 	 * @param recognizer  
 	 * @param fieldNames  
 	 * @param sorts  
 	 * @param sortRefs 
->>>>>>> 376614a7
      * 
      * @return
      **/
@@ -355,14 +349,9 @@
     }
 
     /**
-<<<<<<< HEAD
-     * Create mutually recursive data-types. @param names  <param
-     * name="c"></param>
-=======
      * Create mutually recursive data-types. 
 	 * @param names  
 	 * @param c 
->>>>>>> 376614a7
      * 
      * @return
      **/
@@ -421,16 +410,10 @@
     }
 
     /**
-<<<<<<< HEAD
-     * Creates a fresh function declaration with a name prefixed with <paramref
-     * name="prefix"/>. @see MkFuncDecl(string,Sort,Sort) <seealso
-     * cref="MkFuncDecl(string,Sort[],Sort)"/>
-=======
      * Creates a fresh function declaration with a name prefixed with
      * {@code prefix}. 
 	 * @see mkFuncDecl(String,Sort,Sort)
      * @see mkFuncDecl(String,Sort[],Sort)
->>>>>>> 376614a7
      **/
     public FuncDecl mkFreshFuncDecl(String prefix, Sort[] domain, Sort range)
             throws Z3Exception
@@ -461,14 +444,9 @@
 
     /**
      * Creates a fresh constant function declaration with a name prefixed with
-<<<<<<< HEAD
-     * <paramref name="prefix"/>. @see MkFuncDecl(string,Sort,Sort)
-     * @see MkFuncDecl(string,Sort[],Sort)
-=======
      * {@code prefix"}. 
      * @see mkFuncDecl(String,Sort,Sort)
      * @see mkFuncDecl(String,Sort[],Sort)
->>>>>>> 376614a7
      **/
     public FuncDecl mkFreshConstDecl(String prefix, Sort range)
             throws Z3Exception
@@ -478,14 +456,9 @@
     }
 
     /**
-<<<<<<< HEAD
-     * Creates a new bound variable. <param name="index">The de-Bruijn index of
-     * the variable</param> @param ty The sort of the variable
-=======
      * Creates a new bound variable. 
 	 * @param index The de-Bruijn index of the variable 
 	 * @param ty The sort of the variable
->>>>>>> 376614a7
      **/
     public Expr mkBound(int index, Sort ty) throws Z3Exception
     {
@@ -515,7 +488,10 @@
         checkContextMatch(name);
         checkContextMatch(range);
 
-        return Expr.create(this, Native.mkConst(nCtx(), name.getNativeObject(), range.getNativeObject()));
+        return Expr.create(
+                this,
+                Native.mkConst(nCtx(), name.getNativeObject(),
+                        range.getNativeObject()));
     }
 
     /**
@@ -677,16 +653,10 @@
 
     /**
      * Create an expression representing an if-then-else:
-<<<<<<< HEAD
-     * <code>ite(t1, t2, t3)</code>. <param name="t1">An expression with Boolean
-     * sort</param> @param t2 An expression  <param name="t3">An
-     * expression with the same sort as <paramref name="t2"/></param>
-=======
      * {@code ite(t1, t2, t3)}. 
 	 * @param t1 An expression with Boolean sort 
 	 * @param t2 An expression  
 	 * @param t3 An expression with the same sort as {@code t2}
->>>>>>> 376614a7
      **/
     public Expr mkITE(BoolExpr t1, Expr t2, Expr t3) throws Z3Exception
     {
@@ -1635,16 +1605,9 @@
      * {@code [domain -> range]}, and {@code i} must have the sort
      * {@code domain}. The sort of the result is {@code range}.
      * 
-<<<<<<< HEAD
-     * The node <code>a</code> must have an array sort
-     * <code>[domain -> range]</code>, and <code>i</code> must have the sort
-     * <code>domain</code>. The sort of the result is <code>range</code>.
-     * @see MkArraySort"/> <seealso cref="MkStore </remarks>
-=======
 	 * @see mkArraySort
 	 * @see mkStore
 
->>>>>>> 376614a7
      **/
     public Expr mkSelect(ArrayExpr a, Expr i) throws Z3Exception
     {
@@ -1664,13 +1627,6 @@
      * result is {@code [domain -> range]}. The semantics of this function
      * is given by the theory of arrays described in the SMT-LIB standard. See
      * http://smtlib.org for more details. The result of this function is an
-<<<<<<< HEAD
-     * array that is equal to <code>a</code> (with respect to
-     * <code>select</code>) on all indices except for <code>i</code>, where it
-     * maps to <code>v</code> (and the <code>select</code> of <code>a</code>
-     * with respect to <code>i</code> may be a different value). <seealso
-     * cref="MkArraySort"/> @see MkSelect </remarks>
-=======
      * array that is equal to {@code a} (with respect to
      * {@code select}) on all indices except for {@code i}, where it
      * maps to {@code v} (and the {@code select} of {@code a}
@@ -1678,7 +1634,6 @@
 	 * @see mkArraySort 
 	 * @see mkSelect
 
->>>>>>> 376614a7
      **/
     public ArrayExpr mkStore(ArrayExpr a, Expr i, Expr v) throws Z3Exception
     {
@@ -1690,12 +1645,6 @@
     }
 
     /**
-<<<<<<< HEAD
-     * Create a constant array. <remarks> The resulting term is an array, such
-     * that a <code>select</code>on an arbitrary index produces the value
-     * <code>v</code>. @see MkArraySort"/> <seealso cref="MkSelect
-     * </remarks>
-=======
      * Create a constant array.
 	 * Remarks:  The resulting term is an array, such
      * that a {@code select} on an arbitrary index produces the value
@@ -1703,7 +1652,6 @@
 	 * @see mkArraySort
 	 * @see mkSelect
      * 
->>>>>>> 376614a7
      **/
     public ArrayExpr mkConstArray(Sort domain, Expr v) throws Z3Exception
     {
@@ -1714,15 +1662,6 @@
     }
 
     /**
-<<<<<<< HEAD
-     * Maps f on the argument arrays. <remarks> Eeach element of
-     * <code>args</code> must be of an array sort
-     * <code>[domain_i -> range_i]</code>. The function declaration
-     * <code>f</code> must have type <code> range_1 .. range_n -> range</code>.
-     * <code>v</code> must have sort range. The sort of the result is
-     * <code>[domain_i -> range]</code>. @see MkArraySort <seealso
-     * cref="MkSelect"/> @see MkStore </remarks>
-=======
      * Maps f on the argument arrays.
 	 * Remarks:  Eeach element of
      * {@code args} must be of an array sort
@@ -1734,7 +1673,6 @@
 	 * @see mkSelect 
 	 * @see mkStore
 
->>>>>>> 376614a7
      **/
     public ArrayExpr mkMap(FuncDecl f, ArrayExpr... args) throws Z3Exception
     {
@@ -1907,13 +1845,7 @@
     /**
      * Create a Term of a given sort. This function can be use to create
      * numerals that fit in a machine integer. It is slightly faster than
-<<<<<<< HEAD
-     * <code>MakeNumeral</code> since it is not necessary to parse a string.
-     * @param v Value of the numeral <param name="ty">Sort of the
-     * numeral</param>
-=======
      * {@code MakeNumeral} since it is not necessary to parse a string.
->>>>>>> 376614a7
      * 
 	 * @param v Value of the numeral 
 	 * @param ty Sort of the numeral
@@ -1929,16 +1861,10 @@
     /**
      * Create a Term of a given sort. This function can be use to create
      * numerals that fit in a machine integer. It is slightly faster than
-<<<<<<< HEAD
-     * <code>MakeNumeral</code> since it is not necessary to parse a string.
-     * @param v Value of the numeral <param name="ty">Sort of the
-     * numeral</param>
-=======
      * {@code MakeNumeral} since it is not necessary to parse a string.
      * 
 	 * @param v Value of the numeral 
 	 * @param ty Sort of the numeral
->>>>>>> 376614a7
      * 
      * @return A Term with value {@code v} and type {@code ty}
      **/
@@ -1950,13 +1876,6 @@
     }
 
     /**
-<<<<<<< HEAD
-     * Create a real from a fraction. <param name="num">numerator of
-     * rational.</param> @param den denominator of rational.
-     * 
-     * @return A Term with value <paramref name="num"/>/<paramref name="den"/>
-     *         and sort Real @see MkNumeral(string, Sort)
-=======
      * Create a real from a fraction. 
 	 * @param num numerator of rational. 
 	 * @param den denominator of rational.
@@ -1964,7 +1883,6 @@
      * @return A Term with value {@code num}/{@code den}
      *         and sort Real 
 	 * @see mkNumeral(String,Sort)
->>>>>>> 376614a7
      **/
     public RatNum mkReal(int num, int den) throws Z3Exception
     {
@@ -1988,12 +1906,8 @@
     }
 
     /**
-<<<<<<< HEAD
-     * Create a real numeral. @param v value of the numeral.
-=======
      * Create a real numeral. 
 	 * @param v value of the numeral.
->>>>>>> 376614a7
      * 
      * @return A Term with value {@code v} and sort Real
      **/
@@ -2005,12 +1919,8 @@
     }
 
     /**
-<<<<<<< HEAD
-     * Create a real numeral. @param v value of the numeral.
-=======
      * Create a real numeral. 
 	 * @param v value of the numeral.
->>>>>>> 376614a7
      * 
      * @return A Term with value {@code v} and sort Real
      **/
@@ -2033,12 +1943,8 @@
     }
 
     /**
-<<<<<<< HEAD
-     * Create an integer numeral. @param v value of the numeral.
-=======
      * Create an integer numeral. 
 	 * @param v value of the numeral.
->>>>>>> 376614a7
      * 
      * @return A Term with value {@code v} and sort Integer
      **/
@@ -2050,12 +1956,8 @@
     }
 
     /**
-<<<<<<< HEAD
-     * Create an integer numeral. @param v value of the numeral.
-=======
      * Create an integer numeral. 
 	 * @param v value of the numeral.
->>>>>>> 376614a7
      * 
      * @return A Term with value {@code v} and sort Integer
      **/
@@ -2077,14 +1979,9 @@
     }
 
     /**
-<<<<<<< HEAD
-     * Create a bit-vector numeral. <param name="v">value of the
-     * numeral.</param> @param size the size of the bit-vector
-=======
      * Create a bit-vector numeral. 
 	 * @param v value of the numeral. 
 	 * @param size the size of the bit-vector
->>>>>>> 376614a7
      **/
     public BitVecNum mkBV(int v, int size) throws Z3Exception
     {
@@ -2092,14 +1989,9 @@
     }
 
     /**
-<<<<<<< HEAD
-     * Create a bit-vector numeral. <param name="v">value of the
-     * numeral.</param> * @param size the size of the bit-vector
-=======
      * Create a bit-vector numeral. 
 	 * @param v value of the numeral. * 
 	 * @param size the size of the bit-vector
->>>>>>> 376614a7
      **/
     public BitVecNum mkBV(long v, int size) throws Z3Exception
     {
@@ -2114,19 +2006,12 @@
      * of the bound variables, {@code names} is an array with the
      * 'names' of the bound variables, and {@code body} is the body
      * of the quantifier. Quantifiers are associated with weights indicating the
-<<<<<<< HEAD
-     * importance of using the quantifier during instantiation. </remarks>
-     * @param sorts the sorts of the bound variables. <param
-     * name="names">names of the bound variables</param> <param name="body">the
-     * body of the quantifier.</param> <param name="weight">quantifiers are
-=======
      * importance of using the quantifier during instantiation. 
      * 
 	 * @param sorts the sorts of the bound variables. 
 	 * @param names names of the bound variables 
 	 * @param body the body of the quantifier. 
 	 * @param weight quantifiers are
->>>>>>> 376614a7
      * associated with weights indicating the importance of using the quantifier
      * during instantiation. By default, pass the weight 0.
      * @param patterns array containing the patterns created using
@@ -2222,17 +2107,11 @@
      * mode is called Z3_PRINT_SMTLIB_FULL. To print shared common
      * subexpressions only once, use the Z3_PRINT_LOW_LEVEL mode. To print in
      * way that conforms to SMT-LIB standards and uses let expressions to share
-<<<<<<< HEAD
-     * common sub-expressions use Z3_PRINT_SMTLIB_COMPLIANT. </remarks> <seealso
-     * cref="AST.ToString()"/> @see Pattern.ToString() <seealso
-     * cref="FuncDecl.ToString()"/> @see Sort.ToString()
-=======
      * common sub-expressions use Z3_PRINT_SMTLIB_COMPLIANT.  
 	 * @see AST#toString
 	 * @see Pattern#toString
      * @see FuncDecl#toString
 	 * @see Sort#toString
->>>>>>> 376614a7
      **/
     public void setPrintMode(Z3_ast_print_mode value) throws Z3Exception
     {
@@ -2240,16 +2119,6 @@
     }
 
     /**
-<<<<<<< HEAD
-     * Convert a benchmark into an SMT-LIB formatted string. <param
-     * name="name">Name of the benchmark. The argument is optional.</param>
-     * @param logic The benchmark logic.  <param
-     * name="status">The status string (sat, unsat, or unknown)</param> <param
-     * name="attributes">Other attributes, such as source, difficulty or
-     * category.</param> <param name="assumptions">Auxiliary
-     * assumptions.</param> <param name="formula">Formula to be checked for
-     * consistency in conjunction with assumptions.</param>
-=======
      * Convert a benchmark into an SMT-LIB formatted string. 
 	 * @param name Name of the benchmark. The argument is optional.
      * 
@@ -2259,7 +2128,6 @@
      * category.
 	 * @param assumptions Auxiliary assumptions. 
 	 * @param formula Formula to be checked for consistency in conjunction with assumptions.
->>>>>>> 376614a7
      * 
      * @return A string representation of the benchmark.
      **/
@@ -2879,16 +2747,13 @@
         if (logic == null)
             return new Solver(this, Native.mkSolver(nCtx()));
         else
-            return new Solver(this, Native.mkSolverForLogic(nCtx(), logic.getNativeObject()));
-    }
-
-    /**
-<<<<<<< HEAD
-     * Creates a new (incremental) solver. @see MkSolver(Symbol)
-=======
+            return new Solver(this, Native.mkSolverForLogic(nCtx(),
+                    logic.getNativeObject()));
+    }
+
+    /**
      * Creates a new (incremental) solver. 
 	 * @see mkSolver(Symbol)
->>>>>>> 376614a7
      **/
     public Solver mkSolver(String logic) throws Z3Exception
     {
@@ -2912,7 +2777,8 @@
     public Solver mkSolver(Tactic t) throws Z3Exception
     {
 
-        return new Solver(this, Native.mkSolverFromTactic(nCtx(), t.getNativeObject()));
+        return new Solver(this, Native.mkSolverFromTactic(nCtx(),
+                t.getNativeObject()));
     }
 
     /**
@@ -2922,809 +2788,8 @@
     {
         return new Fixedpoint(this);
     }
-    
-    /** Begin Floating-Point Arithmetic **/    
-
-    /** Rounding Modes: RoundingMode Sort **/
-    
-    /** 
-     * Create the floating-point RoundingMode sort.
-     * @throws Z3Exception on error
-     **/   
-    public FPRMSort mkFPRoundingModeSort() throws Z3Exception
-    {
-        return new FPRMSort(this);
-    }    
-    
-    /** Rounding Modes: Numerals **/
-    
-    /** 
-     * Create a numeral of RoundingMode sort which represents the NearestTiesToEven rounding mode.
-     * @throws Z3Exception on error
-     **/
-    public FPRMNum mkFPRoundNearestTiesToEven() throws Z3Exception
-    {
-        return new FPRMNum(this, Native.mkFpaRoundNearestTiesToEven(nCtx()));
-    }
-
-    /** 
-     * Create a numeral of RoundingMode sort which represents the NearestTiesToEven rounding mode.
-     * @throws Z3Exception 
-     **/
-    public FPRMNum mkFPRNE() throws Z3Exception
-    {
-        return new FPRMNum(this, Native.mkFpaRne(nCtx()));
-    }
-
-    /** 
-     * Create a numeral of RoundingMode sort which represents the NearestTiesToAway rounding mode.
-     * @throws Z3Exception 
-     **/
-    public FPRMNum mkFPRoundNearestTiesToAway() throws Z3Exception
-    {
-        return new FPRMNum(this, Native.mkFpaRoundNearestTiesToAway(nCtx()));
-    }
-
-    /** 
-     * Create a numeral of RoundingMode sort which represents the NearestTiesToAway rounding mode.
-     * @throws Z3Exception 
-     **/
-    public FPRMNum mkFPRNA() throws Z3Exception
-    {
-        return new FPRMNum(this, Native.mkFpaRna(nCtx()));
-    }
-
-    /** 
-     * Create a numeral of RoundingMode sort which represents the RoundTowardPositive rounding mode.
-     * @throws Z3Exception 
-     **/
-    public FPRMNum mkFPRoundTowardPositive() throws Z3Exception
-    {
-        return new FPRMNum(this, Native.mkFpaRoundTowardPositive(nCtx()));
-    }
-
-    /** 
-     * Create a numeral of RoundingMode sort which represents the RoundTowardPositive rounding mode.
-     * @throws Z3Exception 
-     **/
-    public FPRMNum mkFPRTP() throws Z3Exception
-    {
-        return new FPRMNum(this, Native.mkFpaRtp(nCtx()));
-    }
-
-    /** 
-     * Create a numeral of RoundingMode sort which represents the RoundTowardNegative rounding mode.
-     * @throws Z3Exception 
-     **/
-    public FPRMNum mkFPRoundTowardNegative() throws Z3Exception
-    {
-        return new FPRMNum(this, Native.mkFpaRoundTowardNegative(nCtx()));
-    }
-
-    /** 
-     * Create a numeral of RoundingMode sort which represents the RoundTowardNegative rounding mode.
-     * @throws Z3Exception 
-     **/
-    public FPRMNum mkFPRTN() throws Z3Exception
-    {
-        return new FPRMNum(this, Native.mkFpaRtn(nCtx()));
-    }
-
-    /** 
-     * Create a numeral of RoundingMode sort which represents the RoundTowardZero rounding mode.
-     * @throws Z3Exception 
-     **/
-    public FPRMNum mkFPRoundTowardZero() throws Z3Exception
-    {
-        return new FPRMNum(this, Native.mkFpaRoundTowardZero(nCtx()));
-    }
-
-    /** 
-     * Create a numeral of RoundingMode sort which represents the RoundTowardZero rounding mode.
-     * @throws Z3Exception 
-     **/
-    public FPRMNum mkFPRTZ() throws Z3Exception
-    {
-        return new FPRMNum(this, Native.mkFpaRtz(nCtx()));
-    }        
-
-    /** FloatingPoint Sorts **/
-    
-    /** 
-     * Create a FloatingPoint sort.
-     * @param ebits exponent bits in the FloatingPoint sort.
-     * @param sbits significand bits in the FloatingPoint sort.
-     * @throws Z3Exception 
-     **/
-    public FPSort mkFPSort(int ebits, int sbits) throws Z3Exception
-    {
-        return new FPSort(this, ebits, sbits);
-    }
-
-    /** 
-     * Create the half-precision (16-bit) FloatingPoint sort.
-     * @throws Z3Exception 
-     **/
-    public FPSort mkFPSortHalf() throws Z3Exception
-    {
-        return new FPSort(this, Native.mkFpaSortHalf(nCtx()));
-    }
-
-    /** 
-     * Create the half-precision (16-bit) FloatingPoint sort.
-     * @throws Z3Exception 
-     **/
-    public FPSort mkFPSort16() throws Z3Exception
-    {
-        return new FPSort(this, Native.mkFpaSort16(nCtx()));
-    }
-
-    /** 
-     * Create the single-precision (32-bit) FloatingPoint sort.
-     * @throws Z3Exception 
-     **/
-    public FPSort mkFPSortSingle() throws Z3Exception
-    {
-        return new FPSort(this, Native.mkFpaSortSingle(nCtx()));
-    }
-
-    /** 
-     * Create the single-precision (32-bit) FloatingPoint sort.
-     * @throws Z3Exception 
-     **/
-    public FPSort mkFPSort32() throws Z3Exception
-    {
-        return new FPSort(this, Native.mkFpaSort16(nCtx()));
-    }
-
-    /** 
-     * Create the double-precision (64-bit) FloatingPoint sort.
-     * @throws Z3Exception 
-     **/
-    public FPSort mkFPSortDouble() throws Z3Exception
-    {
-        return new FPSort(this, Native.mkFpaSortDouble(nCtx()));
-    }
-
-    /** 
-     * Create the double-precision (64-bit) FloatingPoint sort.
-     * @throws Z3Exception 
-     **/
-    public FPSort mkFPSort64() throws Z3Exception
-    {
-        return new FPSort(this, Native.mkFpaSort64(nCtx()));
-    }
-
-    /** 
-     * Create the quadruple-precision (128-bit) FloatingPoint sort.
-     * @throws Z3Exception 
-     **/
-    public FPSort mkFPSortQuadruple() throws Z3Exception
-    {
-        return new FPSort(this, Native.mkFpaSortQuadruple(nCtx()));
-    }
-
-    /** 
-     * Create the quadruple-precision (128-bit) FloatingPoint sort.
-     * @throws Z3Exception 
-     **/
-    public FPSort mkFPSort128() throws Z3Exception
-    {
-        return new FPSort(this, Native.mkFpaSort128(nCtx()));
-    }
-    
-    /** FloatingPoint Numerals **/
-    
-    /** 
-     * Create a NaN of sort s.
-     * @throws Z3Exception 
-     * @param s FloatingPoint sort.        
-     **/
-    public FPNum mkFPNaN(FPSort s) throws Z3Exception
-    {
-        return new FPNum(this, Native.mkFpaNan(nCtx(), s.getNativeObject()));
-    }
-
-    /** 
-     * Create a floating-point infinity of sort s.
-     * @throws Z3Exception 
-     * @param s FloatingPoint sort.   
-     * @param negative indicates whether the result should be negative.
-     **/
-    public FPNum mkFPInf(FPSort s, boolean negative) throws Z3Exception
-    {
-        return new FPNum(this, Native.mkFpaInf(nCtx(), s.getNativeObject(), negative));
-    }
-
-    /** 
-     * Create a floating-point zero of sort s.
-     * @throws Z3Exception 
-     * @param s FloatingPoint sort.   
-     * @param negative indicates whether the result should be negative.
-     **/
-    public FPNum mkFPZero(FPSort s, boolean negative) throws Z3Exception
-    {
-        return new FPNum(this, Native.mkFpaZero(nCtx(), s.getNativeObject(), negative));
-    }
-
-    /** 
-     * Create a numeral of FloatingPoint sort from a float.
-     * @throws Z3Exception 
-     * @param v numeral value.
-     * @param s FloatingPoint sort.        
-     **/
-    public FPNum mkFPNumeral(float v, FPSort s) throws Z3Exception
-    {
-        return new FPNum(this, Native.mkFpaNumeralFloat(nCtx(), v, s.getNativeObject()));
-    }
-
-    /** 
-     * Create a numeral of FloatingPoint sort from a float.
-     * @throws Z3Exception 
-     * @param v numeral value.
-     * @param s FloatingPoint sort.
-     **/
-    public FPNum mkFPNumeral(double v, FPSort s) throws Z3Exception
-    {
-        return new FPNum(this, Native.mkFpaNumeralDouble(nCtx(), v, s.getNativeObject()));
-    }
-
-    /** 
-     * Create a numeral of FloatingPoint sort from an int.
-     * @param v numeral value.
-     * @param s FloatingPoint sort.        
-     * @throws Z3Exception 
-     **/
-    public FPNum mkFPNumeral(int v, FPSort s) throws Z3Exception
-    {
-        return new FPNum(this, Native.mkFpaNumeralInt(nCtx(), v, s.getNativeObject()));
-    }
-
-    /** 
-     * Create a numeral of FloatingPoint sort from a sign bit and two integers.
-     * @param sgn the sign.
-     * @param sig the significand.
-     * @param exp the exponent.
-     * @param s FloatingPoint sort.        
-     * @throws Z3Exception 
-     **/
-    public FPNum mkFPNumeral(boolean sgn, int sig, int exp, FPSort s) throws Z3Exception
-    {
-        return new FPNum(this, Native.mkFpaNumeralUintInt(nCtx(), sgn, sig, exp, s.getNativeObject()));
-    }
-
-    /** 
-     * Create a numeral of FloatingPoint sort from a sign bit and two long integers.
-     * @param sgn the sign.
-     * @param sig the significand.
-     * @param exp the exponent.
-     * @param s FloatingPoint sort.        
-     * @throws Z3Exception 
-     **/
-    public FPNum mkFPNumeral(boolean sgn, long sig, long exp, FPSort s) throws Z3Exception
-    {
-        return new FPNum(this, Native.mkFpaNumeralUint64Int64(nCtx(), sgn, sig, exp, s.getNativeObject()));
-    }
-
-    /** 
-     * Create a numeral of FloatingPoint sort from a float.
-     * @param v numeral value.
-     * @param s FloatingPoint sort.        
-     * @throws Z3Exception 
-     **/
-    public FPNum mkFP(float v, FPSort s) throws Z3Exception
-    {
-        return mkFPNumeral(v, s);
-    }
-
-    /** 
-     * Create a numeral of FloatingPoint sort from a float.
-     * @param v numeral value.
-     * @param s FloatingPoint sort.
-     * @throws Z3Exception 
-     **/
-    public FPNum mkFP(double v, FPSort s) throws Z3Exception
-    {
-        return mkFPNumeral(v, s);
-    }
-
-    /** 
-     * Create a numeral of FloatingPoint sort from an int.
-     * @param v numeral value.
-     * @param s FloatingPoint sort.        
-     * @throws Z3Exception 
-     **/
-    public FPNum mkFP(int v, FPSort s) throws Z3Exception
-    {
-        return mkFPNumeral(v, s);
-    }
-
-    /** 
-     * Create a numeral of FloatingPoint sort from a sign bit and two integers.
-     * @param sgn the sign.
-     * @param sig the significand.
-     * @param exp the exponent.
-     * @param s FloatingPoint sort.        
-     * @throws Z3Exception 
-     **/
-    public FPNum mkFP(boolean sgn, int exp, int sig, FPSort s) throws Z3Exception
-    {
-        return mkFPNumeral(sgn, sig, exp, s);
-    }
-
-    /** 
-     * Create a numeral of FloatingPoint sort from a sign bit and two 64-bit integers.
-     * @param sgn the sign.
-     * @param sig the significand.
-     * @param exp the exponent.
-     * @param s FloatingPoint sort.        
-     * @throws Z3Exception 
-     **/
-    public FPNum mkFP(boolean sgn, long exp, long sig, FPSort s) throws Z3Exception
-    {
-        return mkFPNumeral(sgn, sig, exp, s);
-    }
-
-    /** FloatingPoint Operators **/
-    
-    /** 
-     * Floating-point absolute value
-     * @param t floating-point term
-     * @throws Z3Exception 
-     **/
-    public FPExpr mkFPAbs(FPExpr t) throws Z3Exception 
-    {
-        return new FPExpr(this, Native.mkFpaAbs(nCtx(), t.getNativeObject()));
-    }
-
-    /** 
-     * Floating-point negation
-     * @param t floating-point term
-     * @throws Z3Exception 
-     **/
-    public FPExpr mkFPNeg(FPExpr t) throws Z3Exception 
-    {
-        return new FPExpr(this, Native.mkFpaNeg(nCtx(), t.getNativeObject()));
-    }
-
-    /** 
-     * Floating-point addition
-     * @param rm rounding mode term
-     * @param t1 floating-point term
-     * @param t2 floating-point term
-     * @throws Z3Exception 
-     **/
-    public FPExpr mkFPAdd(FPRMExpr rm, FPExpr t1, FPExpr t2) throws Z3Exception 
-    {
-        return new FPExpr(this, Native.mkFpaAdd(nCtx(), rm.getNativeObject(), t1.getNativeObject(), t2.getNativeObject()));
-    }
-
-    /** 
-     * Floating-point subtraction
-     * @param rm rounding mode term
-     * @param t1 floating-point term
-     * @param t2 floating-point term
-     * @throws Z3Exception 
-     **/
-    public FPExpr mkFPSub(FPRMExpr rm, FPExpr t1, FPExpr t2) throws Z3Exception 
-    {
-        return new FPExpr(this, Native.mkFpaSub(nCtx(), rm.getNativeObject(), t1.getNativeObject(), t2.getNativeObject()));
-    }
-
-    /** 
-     * Floating-point multiplication
-     * @param rm rounding mode term
-     * @param t1 floating-point term
-     * @param t2 floating-point term
-     * @throws Z3Exception 
-     **/
-    public FPExpr mkFPMul(FPRMExpr rm, FPExpr t1, FPExpr t2) throws Z3Exception 
-    {
-        return new FPExpr(this, Native.mkFpaMul(nCtx(), rm.getNativeObject(), t1.getNativeObject(), t2.getNativeObject()));
-    }
-
-    /** 
-     * Floating-point division
-     * @param rm rounding mode term
-     * @param t1 floating-point term
-     * @param t2 floating-point term
-     * @throws Z3Exception 
-     **/
-    public FPExpr mkFPDiv(FPRMExpr rm, FPExpr t1, FPExpr t2) throws Z3Exception 
-    {
-        return new FPExpr(this, Native.mkFpaDiv(nCtx(), rm.getNativeObject(), t1.getNativeObject(), t2.getNativeObject()));
-    }
-
-    /** 
-     * Floating-point fused multiply-add
-     *
-     * Remarks: The result is round((t1 * t2) + t3)
-     * @param rm rounding mode term
-     * @param t1 floating-point term
-     * @param t2 floating-point term
-     * @param t3 floating-point term
-     * @throws Z3Exception 
-     **/
-    public FPExpr mkFPFMA(FPRMExpr rm, FPExpr t1, FPExpr t2, FPExpr t3) throws Z3Exception 
-    {
-        return new FPExpr(this, Native.mkFpaFma(nCtx(), rm.getNativeObject(), t1.getNativeObject(), t2.getNativeObject(), t3.getNativeObject()));
-    }
-
-    /** 
-     * Floating-point square root
-     * @param rm rounding mode term        
-     * @param t floating-point term        
-     * @throws Z3Exception 
-     **/
-    public FPExpr mkFPSqrt(FPRMExpr rm, FPExpr t) throws Z3Exception 
-    {
-        return new FPExpr(this, Native.mkFpaSqrt(nCtx(), rm.getNativeObject(), t.getNativeObject()));
-    }
-
-    /** 
-     * Floating-point remainder
-     * @param t1 floating-point term
-     * @param t2 floating-point term
-     * @throws Z3Exception 
-     **/
-    public FPExpr mkFPRem(FPExpr t1, FPExpr t2) throws Z3Exception 
-    {
-        return new FPExpr(this, Native.mkFpaRem(nCtx(), t1.getNativeObject(), t2.getNativeObject()));
-    }
-
-    /**
-     *  Floating-point roundToIntegral. Rounds a floating-point number to 
-     *  the closest integer, again represented as a floating-point number.        
-     *  @param rm term of RoundingMode sort
-     *  @param t2 floating-point term
-     * @throws Z3Exception 
-     */
-    public FPExpr mkFPRoundToIntegral(FPRMExpr rm, FPExpr t) throws Z3Exception
-    {
-        return new FPExpr(this, Native.mkFpaRoundToIntegral(nCtx(), rm.getNativeObject(), t.getNativeObject()));
-    }
-
-    /** 
-     * Minimum of floating-point numbers.
-     * @param t1 floating-point term
-     * @param t2 floating-point term
-     * @throws Z3Exception 
-     **/
-    public FPExpr mkFPMin(FPExpr t1, FPExpr t2) throws Z3Exception
-    {
-        return new FPExpr(this, Native.mkFpaMin(nCtx(), t1.getNativeObject(), t2.getNativeObject()));
-    }
-
-    /** 
-     * Maximum of floating-point numbers.
-     * @param t1 floating-point term
-     * @param t2 floating-point term
-     * @throws Z3Exception 
-     **/
-    public FPExpr mkFPMax(FPExpr t1, FPExpr t2) throws Z3Exception
-    {
-        return new FPExpr(this, Native.mkFpaMax(nCtx(), t1.getNativeObject(), t2.getNativeObject()));
-    }   
-    
-    /** 
-     * Floating-point less than or equal.
-     * @param t1 floating-point term
-     * @param t2 floating-point term
-     * @throws Z3Exception 
-     **/
-    public BoolExpr mkFPLEq(FPExpr t1, FPExpr t2) throws Z3Exception 
-    {
-
-        return new BoolExpr(this, Native.mkFpaLeq(nCtx(), t1.getNativeObject(), t2.getNativeObject()));
-    }
-
-    /** 
-     * Floating-point less than.
-     * @param t1 floating-point term
-     * @param t2 floating-point term
-     * @throws Z3Exception 
-     **/
-    public BoolExpr mkFPLt(FPExpr t1, FPExpr t2) throws Z3Exception 
-    {
-
-        return new BoolExpr(this, Native.mkFpaLt(nCtx(), t1.getNativeObject(), t2.getNativeObject()));
-    }
-
-    /** 
-     * Floating-point greater than or equal.
-     * @param t1 floating-point term
-     * @param t2 floating-point term
-     * @throws Z3Exception 
-     **/
-    public BoolExpr mkFPGEq(FPExpr t1, FPExpr t2) throws Z3Exception 
-    {
-
-        return new BoolExpr(this, Native.mkFpaGeq(nCtx(), t1.getNativeObject(), t2.getNativeObject()));
-    }
-
-    /** 
-     * Floating-point greater than.
-     * @param t1 floating-point term
-     * @param t2 floating-point term
-     * @throws Z3Exception 
-     **/
-    public BoolExpr mkFPGt(FPExpr t1, FPExpr t2) throws Z3Exception 
-    {
-
-        return new BoolExpr(this, Native.mkFpaGt(nCtx(), t1.getNativeObject(), t2.getNativeObject()));
-    }
-
-    /** 
-     * Floating-point equality.
-     *
-     * Remarks: Note that this is IEEE 754 equality (as opposed to standard =).
-     * @param t1 floating-point term
-     * @param t2 floating-point term
-     * @throws Z3Exception 
-     **/
-    public BoolExpr mkFPEq(FPExpr t1, FPExpr t2) throws Z3Exception
-    {
-        return new BoolExpr(this, Native.mkFpaEq(nCtx(), t1.getNativeObject(), t2.getNativeObject()));
-    }
-
-    /** 
-     * Predicate indicating whether t is a normal floating-point number.
-     * @param t floating-point term        
-     * @throws Z3Exception 
-     **/
-    public BoolExpr mkFPIsNormal(FPExpr t) throws Z3Exception 
-    {
-
-        return new BoolExpr(this, Native.mkFpaIsNormal(nCtx(), t.getNativeObject()));
-    }
-
-    /** 
-     * Predicate indicating whether t is a subnormal floating-point number.
-     * @param t floating-point term        
-     * @throws Z3Exception 
-     **/
-    public BoolExpr mkFPIsSubnormal(FPExpr t) throws Z3Exception 
-    {
-        return new BoolExpr(this, Native.mkFpaIsSubnormal(nCtx(), t.getNativeObject()));
-    }
-
-    /** 
-     * Predicate indicating whether t is a floating-point number with zero value, i.e., +0 or -0.
-     * @param t floating-point term        
-     * @throws Z3Exception 
-     **/
-    public BoolExpr mkFPIsZero(FPExpr t) throws Z3Exception
-    {
-        return new BoolExpr(this, Native.mkFpaIsZero(nCtx(), t.getNativeObject()));
-    }
-
-    /** 
-     * Predicate indicating whether t is a floating-point number representing +oo or -oo.
-     * @param t floating-point term        
-     * @throws Z3Exception 
-     **/
-    public BoolExpr mkFPIsInfinite(FPExpr t) throws Z3Exception
-    {
-        return new BoolExpr(this, Native.mkFpaIsInfinite(nCtx(), t.getNativeObject()));
-    }
-
-    /** 
-     * Predicate indicating whether t is a NaN.
-     * @param t floating-point term        
-     * @throws Z3Exception 
-     **/
-    public BoolExpr mkFPIsNaN(FPExpr t) throws Z3Exception 
-    {
-        return new BoolExpr(this, Native.mkFpaIsNan(nCtx(), t.getNativeObject()));
-    }
-
-    /** 
-     * Predicate indicating whether t is a negative floating-point number.
-     * @param t floating-point term        
-     * @throws Z3Exception 
-     **/
-    public BoolExpr mkFPIsNegative(FPExpr t) throws Z3Exception
-    {
-        return new BoolExpr(this, Native.mkFpaIsNegative(nCtx(), t.getNativeObject()));
-    }
-
-    /** 
-     * Predicate indicating whether t is a positive floating-point number.
-     * @param t floating-point term        
-     * @throws Z3Exception 
-     **/
-    public BoolExpr mkFPIsPositive(FPExpr t) throws Z3Exception
-    {
-        return new BoolExpr(this, Native.mkFpaIsPositive(nCtx(), t.getNativeObject()));
-    }
-
-    /** Conversions to FloatingPoint terms **/
-    
-    /** 
-     * Create an expression of FloatingPoint sort from three bit-vector expressions.
-     *
-     * Remarks: This is the operator named `fp' in the SMT FP theory definition. 
-     * Note that sgn is required to be a bit-vector of size 1. Significand and exponent 
-     * are required to be greater than 1 and 2 respectively. The FloatingPoint sort 
-     * of the resulting expression is automatically determined from the bit-vector sizes
-     * of the arguments.
-     * @param sgn bit-vector term (of size 1) representing the sign.
-     * @param sig bit-vector term representing the significand.
-     * @param exp bit-vector term representing the exponent.
-     * @throws Z3Exception 
-     **/
-    public FPExpr mkFP(BitVecExpr sgn, BitVecExpr sig, BitVecExpr exp) throws Z3Exception
-    {
-        return new FPExpr(this, Native.mkFpaFp(nCtx(), sgn.getNativeObject(), sig.getNativeObject(), exp.getNativeObject()));
-    }
-
-    /** 
-     * Conversion of a single IEEE 754-2008 bit-vector into a floating-point number.
-     *
-     * Remarks: Produces a term that represents the conversion of a bit-vector term bv to a 
-     * floating-point term of sort s. The bit-vector size of bv (m) must be equal 
-     *  to ebits+sbits of s. The format of the bit-vector is as defined by the 
-     * IEEE 754-2008 interchange format.
-     * @param bv bit-vector value (of size m).
-     * @param s FloatingPoint sort (ebits+sbits == m)
-     * @throws Z3Exception 
-     **/
-    public FPExpr mkFPToFP(BitVecExpr bv, FPSort s) throws Z3Exception
-    {
-        return new FPExpr(this, Native.mkFpaToFpBv(nCtx(), bv.getNativeObject(), s.getNativeObject()));
-    }
-
-    /** 
-     * Conversion of a FloatingPoint term into another term of different FloatingPoint sort.
-     *
-     * Remarks: Produces a term that represents the conversion of a floating-point term t to a
-     * floating-point term of sort s. If necessary, the result will be rounded according
-     *  to rounding mode rm.
-     * @param rm RoundingMode term.
-     * @param t FloatingPoint term.
-     * @param s FloatingPoint sort.
-     * @throws Z3Exception 
-     **/
-    public FPExpr mkFPToFP(FPRMExpr rm, FPExpr t, FPSort s) throws Z3Exception
-    {
-        return new FPExpr(this, Native.mkFpaToFpFloat(nCtx(), rm.getNativeObject(), t.getNativeObject(), s.getNativeObject()));
-    }
-
-    /** 
-     * Conversion of a term of real sort into a term of FloatingPoint sort.
-     *
-     * Remarks: Produces a term that represents the conversion of term t of real sort into a
-     * floating-point term of sort s. If necessary, the result will be rounded according
-     *  to rounding mode rm.
-     * @param rm RoundingMode term.
-     * @param t term of Real sort.
-     * @param s FloatingPoint sort.
-     * @throws Z3Exception 
-     **/
-    public FPExpr mkFPToFP(FPRMExpr rm, RealExpr t, FPSort s) throws Z3Exception
-    {
-        return new FPExpr(this, Native.mkFpaToFpReal(nCtx(), rm.getNativeObject(), t.getNativeObject(), s.getNativeObject()));
-    }
-
-    /** 
-     * Conversion of a 2's complement signed bit-vector term into a term of FloatingPoint sort.
-     *
-     * Remarks: Produces a term that represents the conversion of the bit-vector term t into a
-     * floating-point term of sort s. The bit-vector t is taken to be in signed 
-     *  2's complement format (when signed==true, otherwise unsigned). If necessary, the 
-     * result will be rounded according to rounding mode rm.
-     * @param rm RoundingMode term.
-     * @param t term of bit-vector sort.
-     * @param s FloatingPoint sort.
-     * @param signed flag indicating whether t is interpreted as signed or unsigned bit-vector.
-     * @throws Z3Exception 
-     **/
-    public FPExpr mkFPToFP(FPRMExpr rm, BitVecExpr t, FPSort s, boolean signed) throws Z3Exception
-    {
-        if (signed)
-            return new FPExpr(this, Native.mkFpaToFpSigned(nCtx(), rm.getNativeObject(), t.getNativeObject(), s.getNativeObject()));
-        else
-            return new FPExpr(this, Native.mkFpaToFpUnsigned(nCtx(), rm.getNativeObject(), t.getNativeObject(), s.getNativeObject()));
-    }
-
-    /** 
-     * Conversion of a floating-point number to another FloatingPoint sort s.
-     *
-     * Remarks: Produces a term that represents the conversion of a floating-point term t to a different
-     * FloatingPoint sort s. If necessary, rounding according to rm is applied. 
-     * @param s FloatingPoint sort
-     * @param rm floating-point rounding mode term
-     * @param t floating-point term
-     * @throws Z3Exception 
-     **/
-    public FPExpr mkFPToFP(FPSort s, FPRMExpr rm, FPExpr t) throws Z3Exception
-    {
-        return new FPExpr(this, Native.mkFpaToFpFloat(nCtx(), s.getNativeObject(), rm.getNativeObject(), t.getNativeObject()));
-    }
-
-    /** Conversions from FloatingPoint terms **/ 
-    
-    /** 
-     * Conversion of a floating-point term into a bit-vector.
-     *
-     * Remarks: Produces a term that represents the conversion of the floating-poiunt term t into a
-     * bit-vector term of size sz in 2's complement format (signed when signed==true). If necessary, 
-     * the result will be rounded according to rounding mode rm.     
-     * @param rm RoundingMode term.
-     * @param t FloatingPoint term
-     * @param sz Size of the resulting bit-vector.
-     * @param signed Indicates whether the result is a signed or unsigned bit-vector.
-     * @throws Z3Exception
-     **/
-    public BitVecExpr mkFPToBV(FPRMExpr rm, FPExpr t, int sz, boolean signed) throws Z3Exception
-    {
-        if (signed)
-            return new BitVecExpr(this, Native.mkFpaToSbv(nCtx(), rm.getNativeObject(), t.getNativeObject(), sz));
-        else
-            return new BitVecExpr(this, Native.mkFpaToUbv(nCtx(), rm.getNativeObject(), t.getNativeObject(), sz));
-    }
-
-    /** 
-     * Conversion of a floating-point term into a real-numbered term.
-     *
-     * Remarks: Produces a term that represents the conversion of the floating-poiunt term t into a
-     * real number. Note that this type of conversion will often result in non-linear 
-     *  constraints over real terms.
-     * @param t FloatingPoint term
-     * @throws Z3Exception 
-     **/
-    public RealExpr mkFPToReal(FPExpr t) throws Z3Exception
-    {
-        return new RealExpr(this, Native.mkFpaToReal(nCtx(), t.getNativeObject()));
-    }
-
-    /** Z3-specific extensions **/
-    
-    /** 
-     * Conversion of a floating-point term into a bit-vector term in IEEE 754-2008 format.
-     *
-     * Remarks: The size of the resulting bit-vector is automatically determined. Note that 
-     * IEEE 754-2008 allows multiple different representations of NaN. This conversion 
-     *  knows only one NaN and it will always produce the same bit-vector represenatation of 
-     * that NaN. 
-     * @param t FloatingPoint term.
-     * @throws Z3Exception 
-     **/
-    public BitVecExpr mkFPToIEEEBV(FPExpr t) throws Z3Exception
-    {
-        return new BitVecExpr(this, Native.mkFpaToIeeeBv(nCtx(), t.getNativeObject()));
-    }
-
-    /** 
-     * Conversion of a real-sorted significand and an integer-sorted exponent into a term of FloatingPoint sort.
-     *
-     * Remarks: Produces a term that represents the conversion of sig * 2^exp into a 
-     * floating-point term of sort s. If necessary, the result will be rounded
-     *  according to rounding mode rm.
-     * @param rm RoundingMode term.
-     * @param sig Significand term of Real sort.
-     * @param exp Exponent term of Int sort.
-     * @param s FloatingPoint sort.
-     * @throws Z3Exception 
-     **/
-    public BitVecExpr mkFPToFP(FPRMExpr rm, RealExpr sig, IntExpr exp, FPSort s) throws Z3Exception
-    {
-        return new BitVecExpr(this, Native.mkFpaToFpRealInt(nCtx(), rm.getNativeObject(), sig.getNativeObject(), exp.getNativeObject(), s.getNativeObject()));
-    }
-    
-    /** End Floating-Point Arithmetic **/
-
-    /**
-<<<<<<< HEAD
-     * Wraps an AST. 
-     * Remarks: This function is used for transitions between
-     * native and managed objects. Note that <paramref name="nativeObject"/>
-     * must be a native object obtained from Z3 (e.g., through {@code unwrapAST})
-     * and that it must have a correct reference count. 
-     * @see Native.incRef
-     * @see wnwrapAST 
-     * <param name="nativeObject">The native pointer to wrap.</param>
-=======
+
+    /**
      * Wraps an AST.
 	 * Remarks: This function is used for transitions between
      * native and managed objects. Note that {@code nativeObject}
@@ -3733,7 +2798,6 @@
 	 * @see Native#incRef 
 	 * @see unwrapAST
 	 * @param nativeObject The native pointer to wrap.
->>>>>>> 376614a7
      **/
     public AST wrapAST(long nativeObject) throws Z3Exception
     {
@@ -3742,15 +2806,6 @@
 
     /**
      * Unwraps an AST.
-<<<<<<< HEAD
-     * Remarks: This function is used for transitions between
-     * native and managed objects. It returns the native pointer to the AST.
-     * Note that AST objects are reference counted and unwrapping an AST
-     * disables automatic reference counting, i.e., all references to the IntPtr
-     * that is returned must be handled externally and through native calls
-     * @see Native.incRef
-     * @see wrapAST
-=======
 	 * Remarks: This function is used for transitions between
      * native and managed objects. It returns the native pointer to the AST.
      * Note that AST objects are reference counted and unwrapping an AST
@@ -3759,7 +2814,6 @@
      * e.g., 
 	 * @see Native#incRef 
 	 * @see wrapAST 
->>>>>>> 376614a7
 	 * @param a The AST to unwrap.
      **/
     public long unwrapAST(AST a)
