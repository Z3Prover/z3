/**
Copyright (c) 2012-2014 Microsoft Corporation
   
Module Name:

    Solver.java

Abstract:

Author:

    @author Christoph Wintersteiger (cwinter) 2012-03-15

Notes:
    
**/ 

package com.microsoft.z3;

import com.microsoft.z3.enumerations.Z3_lbool;

/**
 * Solvers.
 **/
public class Solver extends Z3Object
{
    /**
     * A string that describes all available solver parameters.
     **/
    public String getHelp()
    {
        return Native.solverGetHelp(getContext().nCtx(), getNativeObject());
    }

    /**
     * Sets the solver parameters.
     * 
     * @throws Z3Exception
     **/
    public void setParameters(Params value)
    {
        getContext().checkContextMatch(value);
        Native.solverSetParams(getContext().nCtx(), getNativeObject(),
                value.getNativeObject());
    }

    /**
     * Retrieves parameter descriptions for solver.
     * 
     * @throws Z3Exception
     **/
    public ParamDescrs getParameterDescriptions()
    {
        return new ParamDescrs(getContext(), Native.solverGetParamDescrs(
                getContext().nCtx(), getNativeObject()));
    }

    /**
     * The current number of backtracking points (scopes). 
     * @see #pop
     * @see #push
     **/
    public int getNumScopes()
    {
        return Native
                .solverGetNumScopes(getContext().nCtx(), getNativeObject());
    }

    /**
     * Creates a backtracking point. 
     * @see #pop
     **/
    public void push()
    {
        Native.solverPush(getContext().nCtx(), getNativeObject());
    }

    /**
     * Backtracks one backtracking point.
     * Remarks: .
     **/
    public void pop()
    {
        pop(1);
    }

    /**
     * Backtracks {@code n} backtracking points.
     * Remarks: Note that
     * an exception is thrown if {@code n} is not smaller than
     * {@code NumScopes} 
     * @see #push
     **/
    public void pop(int n)
    {
        Native.solverPop(getContext().nCtx(), getNativeObject(), n);
    }

    /**
     * Resets the Solver.
     * Remarks: This removes all assertions from the
     * solver.
     **/
    public void reset()
    {
        Native.solverReset(getContext().nCtx(), getNativeObject());
    }

    /**
     * Assert a multiple constraints into the solver.
     * 
     * @throws Z3Exception
     **/
    public void add(BoolExpr... constraints)
    {
        getContext().checkContextMatch(constraints);
        for (BoolExpr a : constraints)
        {
            Native.solverAssert(getContext().nCtx(), getNativeObject(),
                    a.getNativeObject());
        }
    }

    /** 
     *  Assert multiple constraints into the solver, and track them (in the
     * unsat) core
     * using the Boolean constants in ps.
     *
     * Remarks: 
<<<<<<< HEAD
     * This API is an alternative to {@link check} with assumptions for
     * extracting unsat cores.
     * Both APIs can be used in the same solver. The unsat core will contain a
     * combination
     * of the Boolean variables provided using {@link assertAndTrack}
     * and the Boolean literals
     * provided using {@link check} with assumptions.
=======
     * This API is an alternative to {@link #check} with assumptions for
     * extracting unsat cores.
     * Both APIs can be used in the same solver. The unsat core will contain a
     * combination
     * of the Boolean variables provided using {@code assertAndTrack}
     * and the Boolean literals
     * provided using {@link #check} with assumptions.
>>>>>>> f93c41b1
     **/
    public void assertAndTrack(BoolExpr[] constraints, BoolExpr[] ps)
    {
        getContext().checkContextMatch(constraints);
        getContext().checkContextMatch(ps);
        if (constraints.length != ps.length) {
            throw new Z3Exception("Argument size mismatch");
        }

        for (int i = 0; i < constraints.length; i++) {
            Native.solverAssertAndTrack(getContext().nCtx(), getNativeObject(),
                constraints[i].getNativeObject(), ps[i].getNativeObject());
        }
    }

    /** 
     * Assert a constraint into the solver, and track it (in the unsat) core
     * using the Boolean constant p.
     * 
     * Remarks: 
<<<<<<< HEAD
     * This API is an alternative to {@link check} with assumptions for
     * extracting unsat cores.
     * Both APIs can be used in the same solver. The unsat core will contain a
     * combination
     * of the Boolean variables provided using {@link assertAndTrack}
     * and the Boolean literals
     * provided using {@link check} with assumptions.
=======
     * This API is an alternative to {@link #check} with assumptions for
     * extracting unsat cores.
     * Both APIs can be used in the same solver. The unsat core will contain a
     * combination
     * of the Boolean variables provided using {@link #assertAndTrack}
     * and the Boolean literals
     * provided using {@link #check} with assumptions.
>>>>>>> f93c41b1
     */ 
    public void assertAndTrack(BoolExpr constraint, BoolExpr p)
    {
        getContext().checkContextMatch(constraint);
        getContext().checkContextMatch(p);

        Native.solverAssertAndTrack(getContext().nCtx(), getNativeObject(),
                constraint.getNativeObject(), p.getNativeObject());
    }

    /**
     * The number of assertions in the solver.
     * 
     * @throws Z3Exception
     **/
    public int getNumAssertions()
    {
        ASTVector assrts = new ASTVector(getContext(), Native.solverGetAssertions(getContext().nCtx(), getNativeObject()));
        return assrts.size();
    }

    /**
     * The set of asserted formulas.
     * 
     * @throws Z3Exception
     **/
    public BoolExpr[] getAssertions()
    {
        ASTVector assrts = new ASTVector(getContext(), Native.solverGetAssertions(getContext().nCtx(), getNativeObject()));
        return assrts.ToBoolExprArray();
    }

    /**
     * Checks whether the assertions in the solver are consistent or not.
     * Remarks:  
     * @see #getModel
     * @see #getUnsatCore
     * @see #getProof
     **/
    public Status check(Expr... assumptions)
    {
        Z3_lbool r;
        if (assumptions == null) {
            r = Z3_lbool.fromInt(Native.solverCheck(getContext().nCtx(),
                getNativeObject()));
        } else {
            r = Z3_lbool.fromInt(Native.solverCheckAssumptions(getContext()
                .nCtx(), getNativeObject(), assumptions.length, AST
                .arrayToNative(assumptions)));
        }
        switch (r)
        {
        case Z3_L_TRUE:
            return Status.SATISFIABLE;
        case Z3_L_FALSE:
            return Status.UNSATISFIABLE;
        default:
            return Status.UNKNOWN;
        }
    }

    /**
     * Checks whether the assertions in the solver are consistent or not.
     * Remarks:  
     * @see #getModel
     * @see #getUnsatCore
     * @see #getProof
     **/
    public Status check()
    {
        return check((Expr[]) null);
    }

    /**
     * The model of the last {@code Check}.
     * Remarks:  The result is
     * {@code null} if {@code Check} was not invoked before, if its
     * results was not {@code SATISFIABLE}, or if model production is not
     * enabled. 
     * 
     * @throws Z3Exception
     **/
    public Model getModel()
    {
        long x = Native.solverGetModel(getContext().nCtx(), getNativeObject());
        if (x == 0) {
            return null;
        } else {
            return new Model(getContext(), x);
        }
    }

    /**
     * The proof of the last {@code Check}.
     * Remarks:  The result is
     * {@code null} if {@code Check} was not invoked before, if its
     * results was not {@code UNSATISFIABLE}, or if proof production is
     * disabled. 
     * 
     * @throws Z3Exception
     **/
    public Expr getProof()
    {
        long x = Native.solverGetProof(getContext().nCtx(), getNativeObject());
        if (x == 0) {
            return null;
        } else {
            return Expr.create(getContext(), x);
        }
    }

    /**
     * The unsat core of the last {@code Check}.
     * Remarks:  The unsat core
     * is a subset of {@code Assertions} The result is empty if
     * {@code Check} was not invoked before, if its results was not
     * {@code UNSATISFIABLE}, or if core production is disabled. 
     * 
     * @throws Z3Exception
     **/
    public BoolExpr[] getUnsatCore()
    {

        ASTVector core = new ASTVector(getContext(), Native.solverGetUnsatCore(getContext().nCtx(), getNativeObject()));        
        return core.ToBoolExprArray();
    }

    /**
     * A brief justification of why the last call to {@code Check} returned
     * {@code UNKNOWN}.
     **/
    public String getReasonUnknown()
    {
        return Native.solverGetReasonUnknown(getContext().nCtx(),
                getNativeObject());
    }

    /**
     * Create a clone of the current solver with respect to{@code ctx}.
     */
    public Solver translate(Context ctx) 
    {
	return new Solver(ctx, Native.solverTranslate(getContext().nCtx(), getNativeObject(), ctx.nCtx()));
    }

    /**
     * Solver statistics.
     * 
     * @throws Z3Exception
     **/
    public Statistics getStatistics()
    {
        return new Statistics(getContext(), Native.solverGetStatistics(
                getContext().nCtx(), getNativeObject()));
    }

    /**
     * A string representation of the solver.
     **/
    @Override
    public String toString()
    {
        try
        {
            return Native
                    .solverToString(getContext().nCtx(), getNativeObject());
        } catch (Z3Exception e)
        {
            return "Z3Exception: " + e.getMessage();
        }
    }

    Solver(Context ctx, long obj)
    {
        super(ctx, obj);
    }

    @Override
    void incRef(long o)
    {
        getContext().getSolverDRQ().incAndClear(getContext(), o);
        super.incRef(o);
    }

    @Override
    void decRef(long o)
    {
        getContext().getSolverDRQ().add(o);
        super.decRef(o);
    }
}<|MERGE_RESOLUTION|>--- conflicted
+++ resolved
@@ -127,7 +127,6 @@
      * using the Boolean constants in ps.
      *
      * Remarks: 
-<<<<<<< HEAD
      * This API is an alternative to {@link check} with assumptions for
      * extracting unsat cores.
      * Both APIs can be used in the same solver. The unsat core will contain a
@@ -135,15 +134,6 @@
      * of the Boolean variables provided using {@link assertAndTrack}
      * and the Boolean literals
      * provided using {@link check} with assumptions.
-=======
-     * This API is an alternative to {@link #check} with assumptions for
-     * extracting unsat cores.
-     * Both APIs can be used in the same solver. The unsat core will contain a
-     * combination
-     * of the Boolean variables provided using {@code assertAndTrack}
-     * and the Boolean literals
-     * provided using {@link #check} with assumptions.
->>>>>>> f93c41b1
      **/
     public void assertAndTrack(BoolExpr[] constraints, BoolExpr[] ps)
     {
@@ -164,7 +154,6 @@
      * using the Boolean constant p.
      * 
      * Remarks: 
-<<<<<<< HEAD
      * This API is an alternative to {@link check} with assumptions for
      * extracting unsat cores.
      * Both APIs can be used in the same solver. The unsat core will contain a
@@ -172,15 +161,6 @@
      * of the Boolean variables provided using {@link assertAndTrack}
      * and the Boolean literals
      * provided using {@link check} with assumptions.
-=======
-     * This API is an alternative to {@link #check} with assumptions for
-     * extracting unsat cores.
-     * Both APIs can be used in the same solver. The unsat core will contain a
-     * combination
-     * of the Boolean variables provided using {@link #assertAndTrack}
-     * and the Boolean literals
-     * provided using {@link #check} with assumptions.
->>>>>>> f93c41b1
      */ 
     public void assertAndTrack(BoolExpr constraint, BoolExpr p)
     {
