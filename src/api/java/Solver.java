--- conflicted
+++ resolved
@@ -56,14 +56,9 @@
     }
 
     /**
-<<<<<<< HEAD
-     * The current number of backtracking points (scopes). @see Pop
-     * @see Push
-=======
      * The current number of backtracking points (scopes). 
 	 * @see pop 
 	 * @see push
->>>>>>> 376614a7
      **/
     public int getNumScopes() throws Z3Exception
     {
@@ -72,12 +67,8 @@
     }
 
     /**
-<<<<<<< HEAD
-     * Creates a backtracking point. @see Pop
-=======
      * Creates a backtracking point. 
 	 * @see pop
->>>>>>> 376614a7
      **/
     public void push() throws Z3Exception
     {
@@ -94,17 +85,11 @@
     }
 
     /**
-<<<<<<< HEAD
-     * Backtracks <paramref name="n"/> backtracking points. <remarks>Note that
-     * an exception is thrown if <paramref name="n"/> is not smaller than
-     * <code>NumScopes</code></remarks> @see Push
-=======
      * Backtracks {@code n} backtracking points.
 	 * Remarks: Note that
      * an exception is thrown if {@code n} is not smaller than
      * {@code NumScopes} 
 	 * @see push
->>>>>>> 376614a7
      **/
     public void pop(int n) throws Z3Exception
     {
@@ -214,15 +199,10 @@
 
     /**
      * Checks whether the assertions in the solver are consistent or not.
-<<<<<<< HEAD
-     * <remarks> @see Model"/> <seealso cref="UnsatCore <seealso
-     * cref="Proof"/> </remarks>
-=======
      * Remarks:  
 	 * @see getModel
 	 * @see getUnsatCore
 	 * @see getProof 
->>>>>>> 376614a7
      **/
     public Status check(Expr... assumptions) throws Z3Exception
     {
@@ -247,15 +227,10 @@
 
     /**
      * Checks whether the assertions in the solver are consistent or not.
-<<<<<<< HEAD
-     * <remarks> @see Model"/> <seealso cref="UnsatCore <seealso
-     * cref="Proof"/> </remarks>
-=======
      * Remarks:  
 	 * @see getModel
 	 * @see getUnsatCore
 	 * @see getProof 
->>>>>>> 376614a7
      **/
     public Status check() throws Z3Exception
     {
