
#include<jni.h>
#include<stdlib.h>
#include"z3.h"
#ifdef __cplusplus
extern "C" {
#endif

#ifdef __GNUC__
#if __GNUC__ >= 4
#define DLL_VIS __attribute__ ((visibility ("default")))
#else
#define DLL_VIS
#endif
#else
#define DLL_VIS
#endif

#if defined(__LP64__) || defined(_WIN64)

#define GETLONGAELEMS(T,OLD,NEW)                                   \
  T * NEW = (OLD == 0) ? 0 : (T*) jenv->GetLongArrayElements(OLD, NULL);
#define RELEASELONGAELEMS(OLD,NEW)                                 \
  if (OLD != 0) jenv->ReleaseLongArrayElements(OLD, (jlong *) NEW, JNI_ABORT);     

#define GETLONGAREGION(T,OLD,Z,SZ,NEW)                               \
  jenv->GetLongArrayRegion(OLD,Z,(jsize)SZ,(jlong*)NEW);             
#define SETLONGAREGION(OLD,Z,SZ,NEW)                               \
  jenv->SetLongArrayRegion(OLD,Z,(jsize)SZ,(jlong*)NEW)              

#else

#define GETLONGAELEMS(T,OLD,NEW)                                   \
  T * NEW = 0; {                                                   \
  jlong * temp = (OLD == 0) ? 0 : jenv->GetLongArrayElements(OLD, NULL); \
  unsigned int size = (OLD == 0) ? 0 :jenv->GetArrayLength(OLD);     \
  if (OLD != 0) {                                                    \
    NEW = (T*) (new int[size]);                                      \
    for (unsigned i=0; i < size; i++)                                \
      NEW[i] = reinterpret_cast<T>(temp[i]);                         \
    jenv->ReleaseLongArrayElements(OLD, temp, JNI_ABORT);            \
  }                                                                  \
  }                                                                    

#define RELEASELONGAELEMS(OLD,NEW)                                   \
  delete [] NEW;                                                     

#define GETLONGAREGION(T,OLD,Z,SZ,NEW)                              \
  {                                                                 \
    jlong * temp = new jlong[SZ];                                   \
    jenv->GetLongArrayRegion(OLD,Z,(jsize)SZ,(jlong*)temp);         \
    for (int i = 0; i < (SZ); i++)                                  \
      NEW[i] = reinterpret_cast<T>(temp[i]);                        \
    delete [] temp;                                                 \
  }

#define SETLONGAREGION(OLD,Z,SZ,NEW)                                \
  {                                                                 \
    jlong * temp = new jlong[SZ];                                   \
    for (int i = 0; i < (SZ); i++)                                  \
      temp[i] = reinterpret_cast<jlong>(NEW[i]);                    \
    jenv->SetLongArrayRegion(OLD,Z,(jsize)SZ,temp);                 \
    delete [] temp;                                                 \
  }

#endif

void Z3JavaErrorHandler(Z3_context c, Z3_error_code e)
{
  // Internal do-nothing error handler. This is required to avoid that Z3 calls exit()
  // upon errors, but the actual error handling is done by throwing exceptions in the
  // wrappers below.
}

DLL_VIS JNIEXPORT void JNICALL Java_com_microsoft_z3_Native_setInternalErrorHandler(JNIEnv * jenv, jclass cls, jlong a0)
{
  Z3_set_error_handler((Z3_context)a0, Z3JavaErrorHandler);
}


#include <assert.h>

struct JavaInfo {
  JNIEnv *jenv = nullptr;
  jobject jobj = nullptr;

  jmethodID push = nullptr;
  jmethodID pop = nullptr;
  jmethodID fresh = nullptr;
  jmethodID created = nullptr;
  jmethodID fixed = nullptr;
  jmethodID eq = nullptr;
  jmethodID final = nullptr;
  jmethodID decide = nullptr;

  Z3_solver_callback cb = nullptr;
};

struct ScopedCB {
  JavaInfo *info;
  ScopedCB(JavaInfo *_info, Z3_solver_callback cb): info(_info) {
    info->cb = cb;
  }
  ~ScopedCB() {
    info->cb = nullptr;
  }
};

static void push_eh(void* _p, Z3_solver_callback cb) {
  JavaInfo *info = static_cast<JavaInfo*>(_p);
  ScopedCB scoped(info, cb);
  info->jenv->CallVoidMethod(info->jobj, info->push);
}

static void pop_eh(void* _p, Z3_solver_callback cb, unsigned int number) {
  JavaInfo *info = static_cast<JavaInfo*>(_p);
  ScopedCB scoped(info, cb);
  info->jenv->CallVoidMethod(info->jobj, info->pop, number);
}

static void* fresh_eh(void* _p, Z3_context new_context) {
  JavaInfo *info = static_cast<JavaInfo*>(_p);
  return info->jenv->CallObjectMethod(info->jobj, info->fresh, (jlong)new_context); 
}

static void created_eh(void* _p, Z3_solver_callback cb, Z3_ast _e) {
  JavaInfo *info = static_cast<JavaInfo*>(_p);
  ScopedCB scoped(info, cb);
  info->jenv->CallVoidMethod(info->jobj, info->created, (jlong)_e);
}

static void fixed_eh(void* _p, Z3_solver_callback cb, Z3_ast _var, Z3_ast _value) {
  JavaInfo *info = static_cast<JavaInfo*>(_p);
  ScopedCB scoped(info, cb);
  info->jenv->CallVoidMethod(info->jobj, info->fixed, (jlong)_var, (jlong)_value);
}

static void eq_eh(void* _p, Z3_solver_callback cb, Z3_ast _x, Z3_ast _y) {
  JavaInfo *info = static_cast<JavaInfo*>(_p);
  ScopedCB scoped(info, cb);
  info->jenv->CallVoidMethod(info->jobj, info->eq, (jlong)_x, (jlong)_y);
}

static void final_eh(void* _p, Z3_solver_callback cb) {
  JavaInfo *info = static_cast<JavaInfo*>(_p);
  ScopedCB scoped(info, cb);
  info->jenv->CallVoidMethod(info->jobj, info->final);
}

static void decide_eh(void* _p, Z3_solver_callback cb, Z3_ast _val, unsigned bit, bool is_pos) {
  JavaInfo *info = static_cast<JavaInfo*>(_p);
  ScopedCB scoped(info, cb);
  info->jenv->CallVoidMethod(info->jobj, info->decide, (jlong)_val);
}

DLL_VIS JNIEXPORT jlong JNICALL Java_com_microsoft_z3_Native_propagateInit(JNIEnv *jenv, jclass cls, jobject jobj, jlong ctx, jlong solver) {
  JavaInfo *info = new JavaInfo;

  info->jenv = jenv;
  info->jobj = jenv->NewGlobalRef(jobj);
  jclass jcls = jenv->GetObjectClass(info->jobj);
  info->push = jenv->GetMethodID(jcls, "pushWrapper", "()V");
  info->pop = jenv->GetMethodID(jcls, "popWrapper", "(I)V");
  info->fresh = jenv->GetMethodID(jcls, "freshWrapper", "(J)Lcom/microsoft/z3/Native$UserPropagatorBase;");
  info->created = jenv->GetMethodID(jcls, "createdWrapper", "(J)V");
  info->fixed = jenv->GetMethodID(jcls, "fixedWrapper", "(JJ)V");
  info->eq = jenv->GetMethodID(jcls, "eqWrapper", "(JJ)V");
  info->final = jenv->GetMethodID(jcls, "finWrapper", "()V");
  info->decide = jenv->GetMethodID(jcls, "decideWrapper", "(JII)V");

  if (!info->push || !info->pop || !info->fresh || !info->created || !info->fixed || !info->eq || !info->final || !info->decide) {
    assert(false);
  }

  Z3_solver_propagate_init((Z3_context)ctx, (Z3_solver)solver, info, push_eh, pop_eh, fresh_eh);

  return (jlong)info;
}

DLL_VIS JNIEXPORT void JNICALL Java_com_microsoft_z3_Native_propagateDestroy(JNIEnv *jenv, jclass cls, jobject jobj, jlong ctx, jlong solver, jlong javainfo) {
  JavaInfo *info = (JavaInfo*)javainfo;
  info->jenv->DeleteGlobalRef(info->jobj);
  delete info;
}

DLL_VIS JNIEXPORT void JNICALL Java_com_microsoft_z3_Native_propagateRegisterCreated(JNIEnv * jenv, jclass cls, jobject jobj, jlong ctx, jlong solver) {
  Z3_solver_propagate_created((Z3_context)ctx, (Z3_solver)solver, created_eh);
}

DLL_VIS JNIEXPORT void JNICALL Java_com_microsoft_z3_Native_propagateRegisterFinal(JNIEnv * jenv, jclass cls, jobject jobj, jlong ctx, jlong solver) {
  Z3_solver_propagate_final((Z3_context)ctx, (Z3_solver)solver, final_eh);
}

DLL_VIS JNIEXPORT void JNICALL Java_com_microsoft_z3_Native_propagateRegisterFixed(JNIEnv * jenv, jclass cls, jobject jobj, jlong ctx, jlong solver) {
  Z3_solver_propagate_fixed((Z3_context)ctx, (Z3_solver)solver, fixed_eh);
}

DLL_VIS JNIEXPORT void JNICALL Java_com_microsoft_z3_Native_propagateRegisterEq(JNIEnv * jenv, jclass cls, jobject jobj, jlong ctx, jlong solver) {
  Z3_solver_propagate_eq((Z3_context)ctx, (Z3_solver)solver, eq_eh);
}

DLL_VIS JNIEXPORT void JNICALL Java_com_microsoft_z3_Native_propagateRegisterDecide(JNIEnv * jenv, jclass cls, jobject jobj, jlong ctx, jlong solver) {
  Z3_solver_propagate_decide((Z3_context)ctx, (Z3_solver)solver, decide_eh);
}

DLL_VIS JNIEXPORT void JNICALL Java_com_microsoft_z3_Native_propagateConflict(JNIEnv * jenv, jclass cls, jobject jobj, jlong ctx, jlong solver, jlong javainfo, long num_fixed, jlongArray fixed, long num_eqs, jlongArray eq_lhs, jlongArray eq_rhs, jlong conseq) {
  JavaInfo *info = (JavaInfo*)javainfo;
  GETLONGAELEMS(Z3_ast, fixed, _fixed);
  GETLONGAELEMS(Z3_ast, eq_lhs, _eq_lhs);
  GETLONGAELEMS(Z3_ast, eq_rhs, _eq_rhs);
  Z3_solver_propagate_consequence((Z3_context)ctx, info->cb, num_fixed, _fixed, num_eqs, _eq_lhs, _eq_rhs, (Z3_ast)conseq);
  RELEASELONGAELEMS(fixed, _fixed);
  RELEASELONGAELEMS(eq_lhs, _eq_lhs);
  RELEASELONGAELEMS(eq_rhs, _eq_rhs);
}

DLL_VIS JNIEXPORT void JNICALL Java_com_microsoft_z3_Native_propagateAdd(JNIEnv * jenv, jclass cls, jobject jobj, jlong ctx, jlong solver, jlong javainfo, jlong e) {
  JavaInfo *info = (JavaInfo*)javainfo;
  Z3_solver_callback cb = info->cb;
  if (cb)
    Z3_solver_propagate_register_cb((Z3_context)ctx, cb, (Z3_ast)e);
  else if (solver)
    Z3_solver_propagate_register((Z3_context)ctx, (Z3_solver)solver, (Z3_ast)e);
  else {
    assert(false);
  }
}

<<<<<<< HEAD
DLL_VIS JNIEXPORT bool JNICALL Java_com_microsoft_z3_Native_propagateNextSplit(JNIEnv * jenv, jclass cls, jobject jobj, jlong ctx, jlong solver, jlong javainfo, long e, long idx, int phase) {
=======
DLL_VIS JNIEXPORT bool JNICALL Java_com_microsoft_z3_Native_propagateNextSplit(JNIEnv * jenv, jclass cls, jobject jobj, jlong ctx, jlong solver, jlong javainfo, jlong e, long idx, int phase) {
>>>>>>> 7221c841
  JavaInfo *info = (JavaInfo*)javainfo;
  Z3_solver_callback cb = info->cb;
  return Z3_solver_next_split((Z3_context)ctx, cb, (Z3_ast)e, idx, Z3_lbool(phase));
}<|MERGE_RESOLUTION|>--- conflicted
+++ resolved
@@ -226,11 +226,8 @@
   }
 }
 
-<<<<<<< HEAD
-DLL_VIS JNIEXPORT bool JNICALL Java_com_microsoft_z3_Native_propagateNextSplit(JNIEnv * jenv, jclass cls, jobject jobj, jlong ctx, jlong solver, jlong javainfo, long e, long idx, int phase) {
-=======
+
 DLL_VIS JNIEXPORT bool JNICALL Java_com_microsoft_z3_Native_propagateNextSplit(JNIEnv * jenv, jclass cls, jobject jobj, jlong ctx, jlong solver, jlong javainfo, jlong e, long idx, int phase) {
->>>>>>> 7221c841
   JavaInfo *info = (JavaInfo*)javainfo;
   Z3_solver_callback cb = info->cb;
   return Z3_solver_next_split((Z3_context)ctx, cb, (Z3_ast)e, idx, Z3_lbool(phase));
