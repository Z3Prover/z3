--- conflicted
+++ resolved
@@ -41,7 +41,6 @@
     /// expressions.
     /// </summary>
 
-<<<<<<< HEAD
     public class NativeContext : IDisposable
     {
         /// <summary>
@@ -77,10 +76,6 @@
                 InitContext();
             }
         }
-=======
-    public class NativeContext
-    {
->>>>>>> 5f79a977
 
         #region Arithmetic
         /// <summary>
@@ -1064,7 +1059,6 @@
 
         #endregion
 
-<<<<<<< HEAD
         #region Tracing
         /// <summary>
         /// Enable tracint to file
@@ -1097,7 +1091,5 @@
         }
         #endregion
 
-=======
->>>>>>> 5f79a977
     }
 }