--- conflicted
+++ resolved
@@ -283,16 +283,9 @@
         }
 
 
-<<<<<<< HEAD
-
         IntPtr NativeObject;
         NativeContext Context;
 
-=======
-	IntPtr NativeObject;
-	NativeContext Context;
-	
->>>>>>> deeb5e99
         internal NativeModel(NativeContext ctx, IntPtr obj)
         {
             Context = ctx;
