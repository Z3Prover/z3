--- conflicted
+++ resolved
@@ -18,16 +18,11 @@
 Notes:
     
 --*/
+
 using System;
 using System.Collections.Generic;
-<<<<<<< HEAD
-using System.Diagnostics;
-using System.Runtime.InteropServices;
-using System.Linq;
-=======
 using System.Linq;
 using System.Diagnostics;
->>>>>>> 248a3676
 
 namespace Microsoft.Z3
 {
@@ -259,15 +254,9 @@
             /// </summary>
             public Z3_ast Else;
 
-<<<<<<< HEAD
-            public Z3_sort[] Domain;
-
-            public Z3_sort[] Range;
-=======
             public Z3_ast[] Domain;
 
             public Z3_ast[] Range;
->>>>>>> 248a3676
         }
 
         /// <summary>
@@ -281,31 +270,6 @@
             var r = Eval(t, true);
             // check that r is a sequence of store over a constant default array.
             var updates = new List<KeyValuePair<Z3_ast, Z3_ast>>();
-<<<<<<< HEAD
-
-            //while (true)
-            //{
-            //    // check that r is an app, and the decl-kind is Z3_OP_ARRAY_CONST or Z3_OP_ARRAY_STORE
-            //    // if it is Z3_OP_ARRAY_CONST then set result.Else and break;
-            //    // if it is ARRAY_STORE, then append to 'updates' and continue
-            //    // in other cases return null
-            //    return false;
-
-            //}
-
-            if (updates.Any())
-            {
-                result = new ArrayValue()
-                {
-                    Updates = updates.ToArray()
-                };
-
-                return true;
-            }
-
-            result = null;
-            return false;
-=======
             result = null;
             while (true)
             {
@@ -339,7 +303,6 @@
                 }
             }
             return true;
->>>>>>> 248a3676
         }
 
         /// <summary>
