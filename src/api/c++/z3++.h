/*++
Copyright (c) 2012 Microsoft Corporation

    Thin C++ layer on top of the Z3 C API.
    Main features:
      - Smart pointers for all Z3 objects.
      - Object-Oriented interface.
      - Operator overloading.
      - Exceptions for signaling Z3 errors

    The C API can be used simultaneously with the C++ layer.
    However, if you use the C API directly, you will have to check the error conditions manually.
    Of course, you can invoke the method check_error() of the context object.
Author:

    Leonardo (leonardo) 2012-03-28

Notes:

--*/
#pragma once

#include<cassert>
#include<utility>
#include<iostream>
#include<string>
#include<sstream>
#include<memory>
#include<z3.h>
#include<limits.h>
#include<functional>

#undef min
#undef max

/**
   \defgroup cppapi C++ API

*/
/*@{*/

/**
   @name C++ API classes and functions
*/
/*@{*/

/**
   \brief Z3 C++ namespace
*/
namespace z3 {

    class exception;
    class config;
    class context;
    class symbol;
    class params;
    class param_descrs;
    class ast;
    class sort;
    class func_decl;
    class expr;
    class solver;
    class goal;
    class tactic;
    class probe;
    class model;
    class func_interp;
    class func_entry;
    class statistics;
    class apply_result;
    template<typename T> class cast_ast;
    template<typename T> class ast_vector_tpl;
    typedef ast_vector_tpl<ast>       ast_vector;
    typedef ast_vector_tpl<expr>      expr_vector;
    typedef ast_vector_tpl<sort>      sort_vector;
    typedef ast_vector_tpl<func_decl> func_decl_vector;

    inline void set_param(char const * param, char const * value) { Z3_global_param_set(param, value); }
    inline void set_param(char const * param, bool value) { Z3_global_param_set(param, value ? "true" : "false"); }
    inline void set_param(char const * param, int value) { auto str = std::to_string(value); Z3_global_param_set(param, str.c_str()); }
    inline void reset_params() { Z3_global_param_reset_all(); }

    /**
       \brief Exception used to sign API usage errors.
    */
    class exception : public std::exception {
        std::string m_msg;
    public:
        exception(char const * msg):m_msg(msg) {}
        char const * msg() const { return m_msg.c_str(); }
        char const * what() const throw() { return m_msg.c_str(); }
        friend std::ostream & operator<<(std::ostream & out, exception const & e);
    };
    inline std::ostream & operator<<(std::ostream & out, exception const & e) { out << e.msg(); return out; }

#if !defined(Z3_THROW)
#if __cpp_exceptions || _CPPUNWIND || __EXCEPTIONS
#define Z3_THROW(x) throw x
#else
#define Z3_THROW(x) {}
#endif
#endif // !defined(Z3_THROW)

    /**
       \brief Z3 global configuration object.
    */
    class config {
        Z3_config    m_cfg;
        config(config const &) = delete;
        config & operator=(config const &) = delete;
    public:
        config() { m_cfg = Z3_mk_config(); }
        config(config && s) noexcept : m_cfg{std::move(s.m_cfg)} {
            s.m_cfg = nullptr;
        }
        config & operator=(config && s) noexcept {
            m_cfg = std::move(s.m_cfg);
            s.m_cfg = nullptr;
            return *this;
        }
        ~config() {
            if (m_cfg != nullptr) {
                Z3_del_config(m_cfg);
            }
        }
        operator Z3_config() const { return m_cfg; }
        /**
           \brief Set global parameter \c param with string \c value.
        */
        void set(char const * param, char const * value) { Z3_set_param_value(m_cfg, param, value); }
        /**
           \brief Set global parameter \c param with Boolean \c value.
        */
        void set(char const * param, bool value) { Z3_set_param_value(m_cfg, param, value ? "true" : "false"); }
        /**
           \brief Set global parameter \c param with integer \c value.
        */
        void set(char const * param, int value) {
            auto str = std::to_string(value);
            Z3_set_param_value(m_cfg, param, str.c_str());
        }
    };

    enum check_result {
        unsat, sat, unknown
    };

    enum rounding_mode {
        RNA,
        RNE,
        RTP,
        RTN,
        RTZ
    };

    inline check_result to_check_result(Z3_lbool l) {
        if (l == Z3_L_TRUE) return sat;
        else if (l == Z3_L_FALSE) return unsat;
        return unknown;
    }


    /**
       \brief A Context manages all other Z3 objects, global configuration options, etc.
    */


    class context {
    private:
        bool       m_enable_exceptions;
        rounding_mode m_rounding_mode;
        Z3_context m_ctx;
        void init(config & c) {
            set_context(Z3_mk_context_rc(c));
        }
        void set_context(Z3_context ctx) {
            m_ctx = ctx;
            m_enable_exceptions = true;
            m_rounding_mode = RNA;
            Z3_set_error_handler(m_ctx, 0);
            Z3_set_ast_print_mode(m_ctx, Z3_PRINT_SMTLIB2_COMPLIANT);
        }

<<<<<<< HEAD
=======

>>>>>>> ef96a008
        context(context const &) = delete;
        context & operator=(context const &) = delete;

        friend class scoped_context;
        context(Z3_context c) { set_context(c); }
        void detach() { m_ctx = nullptr; }
    public:
        context() { config c; init(c); }
        context(config & c) { init(c); }
        context(context && s) noexcept : m_enable_exceptions{ s.m_enable_exceptions },
            m_rounding_mode { s.m_rounding_mode }, m_ctx { std::move(s.m_ctx) } {
            s.m_ctx = nullptr;
        }
        context & operator=(context && s) noexcept {
            m_enable_exceptions = s.m_enable_exceptions;
            m_rounding_mode = s.m_rounding_mode;
            m_ctx = std::move(s.m_ctx);
            s.m_ctx = nullptr;
            return *this;
        }
        ~context() { if (m_ctx) Z3_del_context(m_ctx); }
        operator Z3_context() const { return m_ctx; }

        /**
           \brief Auxiliary method used to check for API usage errors.
        */
        Z3_error_code check_error() const {
            Z3_error_code e = Z3_get_error_code(m_ctx);
            if (e != Z3_OK && enable_exceptions())
                Z3_THROW(exception(Z3_get_error_msg(m_ctx, e)));
            return e;
        }

        void check_parser_error() const {
            check_error();
        }

        /**
           \brief The C++ API uses by defaults exceptions on errors.
           For applications that don't work well with exceptions (there should be only few)
           you have the ability to turn off exceptions. The tradeoffs are that applications
           have to be very careful about using check_error() after calls that may result in an
           erroneous state.
         */
        void set_enable_exceptions(bool f) { m_enable_exceptions = f; }

        bool enable_exceptions() const { return m_enable_exceptions; }

        /**
           \brief Update global parameter \c param with string \c value.
        */
        void set(char const * param, char const * value) { Z3_update_param_value(m_ctx, param, value); }
        /**
           \brief Update global parameter \c param with Boolean \c value.
        */
        void set(char const * param, bool value) { Z3_update_param_value(m_ctx, param, value ? "true" : "false"); }
        /**
           \brief Update global parameter \c param with Integer \c value.
        */
        void set(char const * param, int value) {
            auto str = std::to_string(value);
            Z3_update_param_value(m_ctx, param, str.c_str());
        }

        /**
           \brief Interrupt the current procedure being executed by any object managed by this context.
           This is a soft interruption: there is no guarantee the object will actually stop.
        */
        void interrupt() { Z3_interrupt(m_ctx); }

        /**
           \brief Create a Z3 symbol based on the given string.
        */
        symbol str_symbol(char const * s);
        /**
           \brief Create a Z3 symbol based on the given integer.
        */
        symbol int_symbol(int n);
        /**
           \brief Return the Boolean sort.
        */
        sort bool_sort();
        /**
           \brief Return the integer sort.
        */
        sort int_sort();
        /**
           \brief Return the Real sort.
        */
        sort real_sort();
        /**
           \brief Return the Bit-vector sort of size \c sz. That is, the sort for bit-vectors of size \c sz.
        */
        sort bv_sort(unsigned sz);
        /**
           \brief Return the sort for ASCII strings.
         */
        sort string_sort();
        /**
           \brief Return a sequence sort over base sort \c s.
         */
        sort seq_sort(sort& s);
        /**
           \brief Return a regular expression sort over sequences \c seq_sort.
         */
        sort re_sort(sort& seq_sort);
        /**
           \brief Return an array sort for arrays from \c d to \c r.

           Example: Given a context \c c, <tt>c.array_sort(c.int_sort(), c.bool_sort())</tt> is an array sort from integer to Boolean.
        */
        sort array_sort(sort d, sort r);
        sort array_sort(sort_vector const& d, sort r);
        /**
           \brief Return a floating point sort.
           \c ebits is a number of exponent bits,
           \c sbits is a number of significand bits,
           \pre where ebits must be larger than 1 and sbits must be larger than 2.
         */
        sort fpa_sort(unsigned ebits, unsigned sbits);
        /**
           \brief Return a FloatingPoint sort with given precision bitwidth (16, 32, 64 or 128).
         */
        template<size_t precision>
        sort fpa_sort();
        /**
           \brief Return a RoundingMode sort.
         */
        sort fpa_rounding_mode();
        /**
           \brief Sets RoundingMode of FloatingPoints.
         */
        void set_rounding_mode(rounding_mode rm);
        /**
           \brief Return an enumeration sort: enum_names[0], ..., enum_names[n-1].
           \c cs and \c ts are output parameters. The method stores in \c cs the constants corresponding to the enumerated elements,
           and in \c ts the predicates for testing if terms of the enumeration sort correspond to an enumeration.
        */
        sort enumeration_sort(char const * name, unsigned n, char const * const * enum_names, func_decl_vector & cs, func_decl_vector & ts);

        /**
           \brief Return a tuple constructor.
           \c name is the name of the returned constructor,
           \c n are the number of arguments, \c names and \c sorts are their projected sorts.
           \c projs is an output parameter. It contains the set of projection functions.
        */
        func_decl tuple_sort(char const * name, unsigned n, char const * const * names, sort const* sorts, func_decl_vector & projs);

        /**
           \brief create an uninterpreted sort with the name given by the string or symbol.
         */
        sort uninterpreted_sort(char const* name);
        sort uninterpreted_sort(symbol const& name);

        func_decl function(symbol const & name, unsigned arity, sort const * domain, sort const & range);
        func_decl function(char const * name, unsigned arity, sort const * domain, sort const & range);
        func_decl function(symbol const&  name, sort_vector const& domain, sort const& range);
        func_decl function(char const * name, sort_vector const& domain, sort const& range);
        func_decl function(char const * name, sort const & domain, sort const & range);
        func_decl function(char const * name, sort const & d1, sort const & d2, sort const & range);
        func_decl function(char const * name, sort const & d1, sort const & d2, sort const & d3, sort const & range);
        func_decl function(char const * name, sort const & d1, sort const & d2, sort const & d3, sort const & d4, sort const & range);
        func_decl function(char const * name, sort const & d1, sort const & d2, sort const & d3, sort const & d4, sort const & d5, sort const & range);

        func_decl recfun(symbol const & name, unsigned arity, sort const * domain, sort const & range);
        func_decl recfun(char const * name, unsigned arity, sort const * domain, sort const & range);
        func_decl recfun(char const * name, sort const & domain, sort const & range);
        func_decl recfun(char const * name, sort const & d1, sort const & d2, sort const & range);

        void      recdef(func_decl, expr_vector const& args, expr const& body);

        expr constant(symbol const & name, sort const & s);
        expr constant(char const * name, sort const & s);
        expr bool_const(char const * name);
        expr int_const(char const * name);
        expr real_const(char const * name);
        expr bv_const(char const * name, unsigned sz);
        expr fpa_const(char const * name, unsigned ebits, unsigned sbits);

        template<size_t precision>
        expr fpa_const(char const * name);

        expr bool_val(bool b);

        expr int_val(int n);
        expr int_val(unsigned n);
        expr int_val(int64_t n);
        expr int_val(uint64_t n);
        expr int_val(char const * n);

        expr real_val(int n, int d);
        expr real_val(int n);
        expr real_val(unsigned n);
        expr real_val(int64_t n);
        expr real_val(uint64_t n);
        expr real_val(char const * n);

        expr bv_val(int n, unsigned sz);
        expr bv_val(unsigned n, unsigned sz);
        expr bv_val(int64_t n, unsigned sz);
        expr bv_val(uint64_t n, unsigned sz);
        expr bv_val(char const * n, unsigned sz);
        expr bv_val(unsigned n, bool const* bits);

        expr fpa_val(double n);
        expr fpa_val(float n);

        expr string_val(char const* s);
        expr string_val(char const* s, unsigned n);
        expr string_val(std::string const& s);

        expr num_val(int n, sort const & s);

        /**
           \brief parsing
         */
        expr_vector parse_string(char const* s);
        expr_vector parse_file(char const* file);

        expr_vector parse_string(char const* s, sort_vector const& sorts, func_decl_vector const& decls);
        expr_vector parse_file(char const* s, sort_vector const& sorts, func_decl_vector const& decls);
    };

    class scoped_context final {
        context m_ctx;
    public:
        scoped_context(Z3_context c): m_ctx(c) {}
        ~scoped_context() { m_ctx.detach(); }
        context& operator()() { return m_ctx; }
    };


    template<typename T>
    class array {
        std::unique_ptr<T[]> m_array;
        unsigned m_size;
        array(array const &) = delete;
        array & operator=(array const &) = delete;
    public:
<<<<<<< HEAD
        array(unsigned sz) : m_array{new T[sz]} , m_size(sz) {}
        array(array && s) noexcept : m_array{s.m_array}, m_size{s.m_size} {
            s.m_array.release();
        }
        array & operator=(array && s) noexcept {
            m_array = s.m_array;
            m_size = s.m_size;
            s.m_array.release();
            return *this;
        }
=======
        array(unsigned sz):m_array(new T[sz]),m_size(sz) {}
>>>>>>> ef96a008
        template<typename T2>
        array(ast_vector_tpl<T2> const & v);
        void resize(unsigned sz) { m_array.reset(new T[sz]); m_size = sz; }
        unsigned size() const { return m_size; }
        T & operator[](int i) { assert(0 <= i); assert(static_cast<unsigned>(i) < m_size); return m_array[i]; }
        T const & operator[](int i) const { assert(0 <= i); assert(static_cast<unsigned>(i) < m_size); return m_array[i]; }
<<<<<<< HEAD
        T const * ptr() const { return & m_array[0]; }
        T * ptr() { return & m_array[0]; }
=======
        T const * ptr() const { return m_array.get(); }
        T * ptr() { return m_array.get(); }
>>>>>>> ef96a008
    };

    class object {
    protected:
        context * m_ctx;
    public:
        object(context & c) : m_ctx{&c} {}
        context & ctx() const { return *m_ctx; }
        Z3_error_code check_error() const { return m_ctx->check_error(); }
        friend void check_context(object const & a, object const & b);
    };
    inline void check_context(object const & a, object const & b) { (void)a; (void)b; assert(a.m_ctx == b.m_ctx); }

    class symbol : public object {
        Z3_symbol m_sym;
    public:
        symbol(context & c, Z3_symbol s):object{c}, m_sym(s) {}
        operator Z3_symbol() const { return m_sym; }
        Z3_symbol_kind kind() const { return Z3_get_symbol_kind(ctx(), m_sym); }
        std::string str() const { assert(kind() == Z3_STRING_SYMBOL); return Z3_get_symbol_string(ctx(), m_sym); }
        int to_int() const { assert(kind() == Z3_INT_SYMBOL); return Z3_get_symbol_int(ctx(), m_sym); }
        friend std::ostream & operator<<(std::ostream & out, symbol const & s);
    };

    inline std::ostream & operator<<(std::ostream & out, symbol const & s) {
        if (s.kind() == Z3_INT_SYMBOL)
            out << "k!" << s.to_int();
        else
            out << s.str();
        return out;
    }


    class param_descrs : public object {
        Z3_param_descrs m_descrs;
    public:
        param_descrs(context& c, Z3_param_descrs d): object(c), m_descrs(d) { Z3_param_descrs_inc_ref(c, d); }
        param_descrs(param_descrs const& o): object(o.ctx()), m_descrs(o.m_descrs) { Z3_param_descrs_inc_ref(ctx(), m_descrs); }
        param_descrs(param_descrs && o) noexcept : object{std::forward<object>(o)}, m_descrs{o.m_descrs} {
            o.m_descrs = nullptr;
        }
        param_descrs& operator=(param_descrs const& o) {
            Z3_param_descrs_inc_ref(o.ctx(), o.m_descrs);
            Z3_param_descrs_dec_ref(ctx(), m_descrs);
            m_descrs = o.m_descrs;
            object::operator=(o);
            return *this;
        }
        param_descrs& operator=(param_descrs && o) noexcept {
            object::operator=(std::forward<object>(o));
            m_descrs = o.m_descrs;
            o.m_descrs = nullptr;
            return *this;
        }
        ~param_descrs() { if(m_descrs != nullptr) Z3_param_descrs_dec_ref(ctx(), m_descrs); }
        static param_descrs simplify_param_descrs(context& c) { return param_descrs(c, Z3_simplify_get_param_descrs(c)); }

        unsigned size() { return Z3_param_descrs_size(ctx(), m_descrs); }
        symbol name(unsigned i) { return symbol(ctx(), Z3_param_descrs_get_name(ctx(), m_descrs, i)); }
        Z3_param_kind kind(symbol const& s) { return Z3_param_descrs_get_kind(ctx(), m_descrs, s); }
        std::string documentation(symbol const& s) { char const* r = Z3_param_descrs_get_documentation(ctx(), m_descrs, s); check_error(); return r; }
        std::string to_string() const { return Z3_param_descrs_to_string(ctx(), m_descrs); }
    };

    inline std::ostream& operator<<(std::ostream & out, param_descrs const & d) { return out << d.to_string(); }

    class params : public object {
        Z3_params m_params;
    public:
        params(context & c):object(c) { m_params = Z3_mk_params(c); Z3_params_inc_ref(ctx(), m_params); }
        params(params const & s):object(s), m_params(s.m_params) { Z3_params_inc_ref(ctx(), m_params); }
        params(params && s) noexcept : object{std::forward<object>(s)}, m_params{s.m_params} { s.m_params = nullptr; }
        ~params() { if(m_params != nullptr) Z3_params_dec_ref(ctx(), m_params); }
        operator Z3_params() const { return m_params; }
        params & operator=(params const & s) {
            Z3_params_inc_ref(s.ctx(), s.m_params);
            Z3_params_dec_ref(ctx(), m_params);
            m_params = s.m_params;
            object::operator=(s);
            return *this;
        }
        params & operator=(params && s) noexcept {
            object::operator=(std::forward<object>(s));
            m_params = s.m_params;
            s.m_params = nullptr;
            return *this;
        }
        void set(char const * k, bool b) { Z3_params_set_bool(ctx(), m_params, ctx().str_symbol(k), b); }
        void set(char const * k, unsigned n) { Z3_params_set_uint(ctx(), m_params, ctx().str_symbol(k), n); }
        void set(char const * k, double n) { Z3_params_set_double(ctx(), m_params, ctx().str_symbol(k), n); }
        void set(char const * k, symbol const & s) { Z3_params_set_symbol(ctx(), m_params, ctx().str_symbol(k), s); }
        void set(char const * k, char const* s) { Z3_params_set_symbol(ctx(), m_params, ctx().str_symbol(k), ctx().str_symbol(s)); }
        friend std::ostream & operator<<(std::ostream & out, params const & p);
    };

    inline std::ostream & operator<<(std::ostream & out, params const & p) {
        out << Z3_params_to_string(p.ctx(), p); return out;
    }

    class ast : public object {
    protected:
        Z3_ast    m_ast;
    public:
        ast(context & c):object(c), m_ast(0) {}
        ast(context & c, Z3_ast n):object(c), m_ast(n) { Z3_inc_ref(ctx(), m_ast); }
        ast(ast const & s):object(s), m_ast(s.m_ast) { Z3_inc_ref(ctx(), m_ast); }
        ast(ast && s) noexcept : object{std::forward<object>(s)}, m_ast{s.m_ast} { s.m_ast = nullptr; }
        ~ast() { if (m_ast) Z3_dec_ref(*m_ctx, m_ast); }
        operator Z3_ast() const { return m_ast; }
        operator bool() const { return m_ast != 0; }
        ast & operator=(ast const & s) { Z3_inc_ref(s.ctx(), s.m_ast); if (m_ast) Z3_dec_ref(ctx(), m_ast); m_ast = s.m_ast; object::operator=(s); return *this; }
        ast & operator=(ast && s) noexcept { object::operator=(std::forward<object>(s)); m_ast = s.m_ast; s.m_ast = nullptr; return *this; }

        Z3_ast_kind kind() const { Z3_ast_kind r = Z3_get_ast_kind(ctx(), m_ast); check_error(); return r; }
        unsigned hash() const { unsigned r = Z3_get_ast_hash(ctx(), m_ast); check_error(); return r; }
        friend std::ostream & operator<<(std::ostream & out, ast const & n);
        std::string to_string() const { return std::string(Z3_ast_to_string(ctx(), m_ast)); }


        /**
           \brief Return true if the ASTs are structurally identical.
        */
        friend bool eq(ast const & a, ast const & b);
    };
    inline std::ostream & operator<<(std::ostream & out, ast const & n) {
        out << Z3_ast_to_string(n.ctx(), n.m_ast); return out;
    }

    inline bool eq(ast const & a, ast const & b) { return Z3_is_eq_ast(a.ctx(), a, b); }

    template<typename T>
    class ast_vector_tpl : public object {
        Z3_ast_vector m_vector;
        void init(Z3_ast_vector v) { Z3_ast_vector_inc_ref(ctx(), v); m_vector = v; }
    public:
        ast_vector_tpl(context & c):object(c) { init(Z3_mk_ast_vector(c)); }
        ast_vector_tpl(context & c, Z3_ast_vector v):object(c) { init(v); }
        ast_vector_tpl(ast_vector_tpl const & s):object(s), m_vector(s.m_vector) { Z3_ast_vector_inc_ref(ctx(), m_vector); }
        ast_vector_tpl(ast_vector_tpl && s) noexcept : object{std::forward<object>(s)}, m_vector{s.m_vector} { s.m_vector = nullptr; }
        ast_vector_tpl(context& c, ast_vector_tpl const& src): object(c) { init(Z3_ast_vector_translate(src.ctx(), src, c)); }

        ~ast_vector_tpl() { if(m_vector != nullptr) Z3_ast_vector_dec_ref(ctx(), m_vector); }
        operator Z3_ast_vector() const { return m_vector; }
        unsigned size() const { return Z3_ast_vector_size(ctx(), m_vector); }
        T operator[](int i) const { assert(0 <= i); Z3_ast r = Z3_ast_vector_get(ctx(), m_vector, i); check_error(); return cast_ast<T>()(ctx(), r); }
        void push_back(T const & e) { Z3_ast_vector_push(ctx(), m_vector, e); check_error(); }
        void resize(unsigned sz) { Z3_ast_vector_resize(ctx(), m_vector, sz); check_error(); }
        T back() const { return operator[](size() - 1); }
        void pop_back() { assert(size() > 0); resize(size() - 1); }
        bool empty() const { return size() == 0; }
        ast_vector_tpl & operator=(ast_vector_tpl const & s) {
            Z3_ast_vector_inc_ref(s.ctx(), s.m_vector);
            Z3_ast_vector_dec_ref(ctx(), m_vector);
            m_vector = s.m_vector;
            object::operator=(s);
            return *this;
        }
        ast_vector_tpl & operator=(ast_vector_tpl && s) noexcept {
            object::operator=(std::forward<object>(s));
            m_vector = s.m_vector;
            s.m_vector = nullptr;
            return *this;
        }
        ast_vector_tpl& set(unsigned idx, ast& a) {
            Z3_ast_vector_set(ctx(), m_vector, idx, a);
            return *this;
        }
        /*
          Disabled pending C++98 build upgrade
        bool contains(T const& x) const {
            for (T y : *this) if (eq(x, y)) return true;
            return false;
        }
        */

        class iterator final {
            ast_vector_tpl const* m_vector;
            unsigned m_index;
        public:
            iterator(ast_vector_tpl const* v, unsigned i) noexcept : m_vector(v), m_index(i) {}

            bool operator==(iterator const& other) const noexcept {
                return other.m_index == m_index;
            };
            bool operator!=(iterator const& other) const noexcept {
                return other.m_index != m_index;
            };
            iterator& operator++() noexcept {
                ++m_index;
                return *this;
            }
            void set(T& arg) {
                Z3_ast_vector_set(m_vector->ctx(), *m_vector, m_index, arg);
            }
            iterator operator++(int) noexcept { iterator tmp = *this; ++m_index; return tmp; }
            T * operator->() const { return &(operator*()); }
            T operator*() const { return (*m_vector)[m_index]; }
        };
        iterator begin() const noexcept { return iterator(this, 0); }
        iterator end() const { return iterator(this, size()); }
        friend std::ostream & operator<<(std::ostream & out, ast_vector_tpl const & v) { out << Z3_ast_vector_to_string(v.ctx(), v); return out; }
    };


    /**
       \brief A Z3 sort (aka type). Every expression (i.e., formula or term) in Z3 has a sort.
    */
    class sort : public ast {
    public:
        sort(context & c):ast(c) {}
        sort(context & c, Z3_sort s):ast(c, reinterpret_cast<Z3_ast>(s)) {}
        sort(context & c, Z3_ast a):ast(c, a) {}
        operator Z3_sort() const { return reinterpret_cast<Z3_sort>(m_ast); }

        /**
           \brief retrieve unique identifier for func_decl.
         */
        unsigned id() const { unsigned r = Z3_get_sort_id(ctx(), *this); check_error(); return r; }

        /**
           \brief Return the internal sort kind.
        */
        Z3_sort_kind sort_kind() const { return Z3_get_sort_kind(*m_ctx, *this); }
        /**
           \brief Return name of sort.
        */
        symbol name() const { Z3_symbol s = Z3_get_sort_name(ctx(), *this); check_error(); return symbol(ctx(), s); }
        /**
            \brief Return true if this sort is the Boolean sort.
        */
        bool is_bool() const { return sort_kind() == Z3_BOOL_SORT; }
        /**
            \brief Return true if this sort is the Integer sort.
        */
        bool is_int() const { return sort_kind() == Z3_INT_SORT; }
        /**
            \brief Return true if this sort is the Real sort.
        */
        bool is_real() const { return sort_kind() == Z3_REAL_SORT; }
        /**
            \brief Return true if this sort is the Integer or Real sort.
        */
        bool is_arith() const { return is_int() || is_real(); }
        /**
            \brief Return true if this sort is a Bit-vector sort.
        */
        bool is_bv() const { return sort_kind() == Z3_BV_SORT; }
        /**
            \brief Return true if this sort is a Array sort.
        */
        bool is_array() const { return sort_kind() == Z3_ARRAY_SORT; }
        /**
            \brief Return true if this sort is a Datatype sort.
        */
        bool is_datatype() const { return sort_kind() == Z3_DATATYPE_SORT; }
        /**
            \brief Return true if this sort is a Relation sort.
        */
        bool is_relation() const { return sort_kind() == Z3_RELATION_SORT; }
        /**
            \brief Return true if this sort is a Sequence sort.
        */
        bool is_seq() const { return sort_kind() == Z3_SEQ_SORT; }
        /**
            \brief Return true if this sort is a regular expression sort.
        */
        bool is_re() const { return sort_kind() == Z3_RE_SORT; }
        /**
            \brief Return true if this sort is a Finite domain sort.
        */
        bool is_finite_domain() const { return sort_kind() == Z3_FINITE_DOMAIN_SORT; }
        /**
            \brief Return true if this sort is a Floating point sort.
        */
        bool is_fpa() const { return sort_kind() == Z3_FLOATING_POINT_SORT; }

        /**
            \brief Return the size of this Bit-vector sort.

            \pre is_bv()
        */
        unsigned bv_size() const { assert(is_bv()); unsigned r = Z3_get_bv_sort_size(ctx(), *this); check_error(); return r; }

        unsigned fpa_ebits() const { assert(is_fpa()); unsigned r = Z3_fpa_get_ebits(ctx(), *this); check_error(); return r; }

        unsigned fpa_sbits() const { assert(is_fpa()); unsigned r = Z3_fpa_get_sbits(ctx(), *this); check_error(); return r; }
        /**
            \brief Return the domain of this Array sort.

            \pre is_array()
        */
        sort array_domain() const { assert(is_array()); Z3_sort s = Z3_get_array_sort_domain(ctx(), *this); check_error(); return sort(ctx(), s); }
        /**
            \brief Return the range of this Array sort.

            \pre is_array()
        */
        sort array_range() const { assert(is_array()); Z3_sort s = Z3_get_array_sort_range(ctx(), *this); check_error(); return sort(ctx(), s); }
    };

    /**
       \brief Function declaration (aka function definition). It is the signature of interpreted and uninterpreted functions in Z3.
       The basic building block in Z3 is the function application.
    */
    class func_decl : public ast {
    public:
        func_decl(context & c):ast(c) {}
        func_decl(context & c, Z3_func_decl n):ast(c, reinterpret_cast<Z3_ast>(n)) {}
        operator Z3_func_decl() const { return reinterpret_cast<Z3_func_decl>(m_ast); }

        /**
           \brief retrieve unique identifier for func_decl.
         */
        unsigned id() const { unsigned r = Z3_get_func_decl_id(ctx(), *this); check_error(); return r; }

        unsigned arity() const { return Z3_get_arity(ctx(), *this); }
        sort domain(unsigned i) const { assert(i < arity()); Z3_sort r = Z3_get_domain(ctx(), *this, i); check_error(); return sort(ctx(), r); }
        sort range() const { Z3_sort r = Z3_get_range(ctx(), *this); check_error(); return sort(ctx(), r); }
        symbol name() const { Z3_symbol s = Z3_get_decl_name(ctx(), *this); check_error(); return symbol(ctx(), s); }
        Z3_decl_kind decl_kind() const { return Z3_get_decl_kind(ctx(), *this); }

        func_decl transitive_closure(func_decl const&) {
            Z3_func_decl tc = Z3_mk_transitive_closure(ctx(), *this); check_error(); return func_decl(ctx(), tc); 
        }

        bool is_const() const { return arity() == 0; }

        expr operator()() const;
        expr operator()(unsigned n, expr const * args) const;
        expr operator()(expr_vector const& v) const;
        expr operator()(expr const & a) const;
        expr operator()(int a) const;
        expr operator()(expr const & a1, expr const & a2) const;
        expr operator()(expr const & a1, int a2) const;
        expr operator()(int a1, expr const & a2) const;
        expr operator()(expr const & a1, expr const & a2, expr const & a3) const;
        expr operator()(expr const & a1, expr const & a2, expr const & a3, expr const & a4) const;
        expr operator()(expr const & a1, expr const & a2, expr const & a3, expr const & a4, expr const & a5) const;
    };

    /**
       \brief forward declarations
     */
    expr select(expr const & a, expr const& i);
    expr select(expr const & a, expr_vector const & i);

    /**
       \brief A Z3 expression is used to represent formulas and terms. For Z3, a formula is any expression of sort Boolean.
       Every expression has a sort.
    */
    class expr : public ast {
    public:
        expr(context & c):ast(c) {}
        expr(context & c, Z3_ast n):ast(c, reinterpret_cast<Z3_ast>(n)) {}

        /**
           \brief Return the sort of this expression.
        */
        sort get_sort() const { Z3_sort s = Z3_get_sort(*m_ctx, m_ast); check_error(); return sort(*m_ctx, s); }

        /**
           \brief Return true if this is a Boolean expression.
        */
        bool is_bool() const { return get_sort().is_bool(); }
        /**
           \brief Return true if this is an integer expression.
        */
        bool is_int() const { return get_sort().is_int(); }
        /**
           \brief Return true if this is a real expression.
        */
        bool is_real() const { return get_sort().is_real(); }
        /**
           \brief Return true if this is an integer or real expression.
        */
        bool is_arith() const { return get_sort().is_arith(); }
        /**
           \brief Return true if this is a Bit-vector expression.
        */
        bool is_bv() const { return get_sort().is_bv(); }
        /**
           \brief Return true if this is a Array expression.
        */
        bool is_array() const { return get_sort().is_array(); }
        /**
           \brief Return true if this is a Datatype expression.
        */
        bool is_datatype() const { return get_sort().is_datatype(); }
        /**
           \brief Return true if this is a Relation expression.
        */
        bool is_relation() const { return get_sort().is_relation(); }
        /**
           \brief Return true if this is a sequence expression.
        */
        bool is_seq() const { return get_sort().is_seq(); }
        /**
           \brief Return true if this is a regular expression.
        */
        bool is_re() const { return get_sort().is_re(); }

        /**
           \brief Return true if this is a Finite-domain expression.

           \remark Finite-domain is special kind of interpreted sort:
           is_bool(), is_bv() and is_finite_domain() are mutually
           exclusive.

        */
        bool is_finite_domain() const { return get_sort().is_finite_domain(); }
        /**
            \brief Return true if this is a FloatingPoint expression. .
        */
        bool is_fpa() const { return get_sort().is_fpa(); }

        /**
           \brief Return true if this expression is a numeral.
           Specialized functions also return representations for the numerals as
           small integers, 64 bit integers or rational or decimal strings.
        */
        bool is_numeral() const { return kind() == Z3_NUMERAL_AST; }
        bool is_numeral_i64(int64_t& i) const { bool r = Z3_get_numeral_int64(ctx(), m_ast, &i); check_error(); return r;}
        bool is_numeral_u64(uint64_t& i) const { bool r = Z3_get_numeral_uint64(ctx(), m_ast, &i); check_error(); return r;}
        bool is_numeral_i(int& i) const { bool r = Z3_get_numeral_int(ctx(), m_ast, &i); check_error(); return r;}
        bool is_numeral_u(unsigned& i) const { bool r = Z3_get_numeral_uint(ctx(), m_ast, &i); check_error(); return r;}
        bool is_numeral(std::string& s) const { if (!is_numeral()) return false; s = Z3_get_numeral_string(ctx(), m_ast); check_error(); return true; }
        bool is_numeral(std::string& s, unsigned precision) const { if (!is_numeral()) return false; s = Z3_get_numeral_decimal_string(ctx(), m_ast, precision); check_error(); return true; }
        bool is_numeral(double& d) const { if (!is_numeral()) return false; d = Z3_get_numeral_double(ctx(), m_ast); check_error(); return true; }
        bool as_binary(std::string& s) const { if (!is_numeral()) return false; s = Z3_get_numeral_binary_string(ctx(), m_ast); check_error(); return true; }

        double as_double() const { double d = 0; is_numeral(d); return d; }
        uint64_t as_uint64() const { uint64_t r = 0; is_numeral_u64(r); return r; }
        uint64_t as_int64() const { int64_t r = 0; is_numeral_i64(r); return r; }
        

        /**
           \brief Return true if this expression is an application.
        */
        bool is_app() const { return kind() == Z3_APP_AST || kind() == Z3_NUMERAL_AST; }
        /**
           \brief Return true if this expression is a constant (i.e., an application with 0 arguments).
        */
        bool is_const() const { return is_app() && num_args() == 0; }
        /**
           \brief Return true if this expression is a quantifier.
        */
        bool is_quantifier() const { return kind() == Z3_QUANTIFIER_AST; }

        /**
           \brief Return true if this expression is a universal quantifier.
        */
        bool is_forall() const { return Z3_is_quantifier_forall(ctx(), m_ast); }
        /**
           \brief Return true if this expression is an existential quantifier.
        */
        bool is_exists() const { return Z3_is_quantifier_exists(ctx(), m_ast); }
        /**
           \brief Return true if this expression is a lambda expression.
        */
        bool is_lambda() const { return Z3_is_lambda(ctx(), m_ast); }
        /**

           \brief Return true if this expression is a variable.
        */
        bool is_var() const { return kind() == Z3_VAR_AST; }
        /**
           \brief Return true if expression is an algebraic number.
        */
        bool is_algebraic() const { return Z3_is_algebraic_number(ctx(), m_ast); }

        /**
           \brief Return true if this expression is well sorted (aka type correct).
        */
        bool is_well_sorted() const { bool r = Z3_is_well_sorted(ctx(), m_ast); check_error(); return r; }

        /**
           \brief Return string representation of numeral or algebraic number
           This method assumes the expression is numeral or algebraic

           \pre is_numeral() || is_algebraic()
        */
        std::string get_decimal_string(int precision) const {
            assert(is_numeral() || is_algebraic());
            return std::string(Z3_get_numeral_decimal_string(ctx(), m_ast, precision));
        }

        /**
         * Retrieve lower and upper bounds for algebraic numerals based on a decimal precision
         */
        expr algebraic_lower(unsigned precision) const { 
            assert(is_algebraic());      
            Z3_ast r = Z3_get_algebraic_number_lower(ctx(), m_ast, precision);
            check_error();
            return expr(ctx(), r);
        }

        expr algebraic_upper(unsigned precision) const { 
            assert(is_algebraic());      
            Z3_ast r = Z3_get_algebraic_number_upper(ctx(), m_ast, precision);
            check_error();
            return expr(ctx(), r);
        }
        
        /**
           \brief Return coefficients for p of an algebraic number (root-obj p i)
         */
        expr_vector algebraic_poly() const {
            assert(is_algebraic());
            Z3_ast_vector r = Z3_algebraic_get_poly(ctx(), m_ast);
            check_error();
            return expr_vector(ctx(), r);
        }

        /**
           \brief Return i of an algebraic number (root-obj p i)
         */
        unsigned algebraic_i() const {
            assert(is_algebraic());
            unsigned i = Z3_algebraic_get_i(ctx(), m_ast);
            check_error();
            return i;
        }

        /**
           \brief retrieve unique identifier for expression.
         */
        unsigned id() const { unsigned r = Z3_get_ast_id(ctx(), m_ast); check_error(); return r; }

        /**
           \brief Return int value of numeral, throw if result cannot fit in
           machine int

           It only makes sense to use this function if the caller can ensure that
           the result is an integer or if exceptions are enabled.
           If exceptions are disabled, then use the is_numeral_i function.

           \pre is_numeral()
        */
        int get_numeral_int() const {
            int result = 0;
            if (!is_numeral_i(result)) {
                assert(ctx().enable_exceptions());
                if (!ctx().enable_exceptions()) return 0;
                Z3_THROW(exception("numeral does not fit in machine int"));
            }
            return result;
        }

        /**
           \brief Return uint value of numeral, throw if result cannot fit in
           machine uint

           It only makes sense to use this function if the caller can ensure that
           the result is an integer or if exceptions are enabled.
           If exceptions are disabled, then use the is_numeral_u function.
           \pre is_numeral()
        */
        unsigned get_numeral_uint() const {
            assert(is_numeral());
            unsigned result = 0;
            if (!is_numeral_u(result)) {
                assert(ctx().enable_exceptions());
                if (!ctx().enable_exceptions()) return 0;
                Z3_THROW(exception("numeral does not fit in machine uint"));
            }
            return result;
        }

        /**
           \brief Return \c int64_t value of numeral, throw if result cannot fit in
           \c int64_t.

           \pre is_numeral()
        */
        int64_t get_numeral_int64() const {
            assert(is_numeral());
            int64_t result = 0;
            if (!is_numeral_i64(result)) {
                assert(ctx().enable_exceptions());
                if (!ctx().enable_exceptions()) return 0;
                Z3_THROW(exception("numeral does not fit in machine int64_t"));
            }
            return result;
        }

        /**
           \brief Return \c uint64_t value of numeral, throw if result cannot fit in
           \c uint64_t.

           \pre is_numeral()
        */
        uint64_t get_numeral_uint64() const {
            assert(is_numeral());
            uint64_t result = 0;
            if (!is_numeral_u64(result)) {
                assert(ctx().enable_exceptions());
                if (!ctx().enable_exceptions()) return 0;
                Z3_THROW(exception("numeral does not fit in machine uint64_t"));
            }
            return result;
        }

        Z3_lbool bool_value() const {
            return Z3_get_bool_value(ctx(), m_ast);
        }

        expr numerator() const {
            assert(is_numeral());
            Z3_ast r = Z3_get_numerator(ctx(), m_ast);
            check_error();
            return expr(ctx(),r);
        }


        expr denominator() const {
            assert(is_numeral());
            Z3_ast r = Z3_get_denominator(ctx(), m_ast);
            check_error();
            return expr(ctx(),r);
        }


        /**
           \brief Return true if this expression is a string literal. 
           The string can be accessed using \c get_string() and \c get_escaped_string()
         */
        bool is_string_value() const { return Z3_is_string(ctx(), m_ast); }

        /**
           \brief for a string value expression return an escaped or unescaped string value.
           \pre expression is for a string value.
         */

        std::string get_escaped_string() const {            
            assert(is_string_value());
            char const* s = Z3_get_string(ctx(), m_ast);
            check_error();
            return std::string(s);
        }

        std::string get_string() const {
            assert(is_string_value());
            unsigned n;
            char const* s = Z3_get_lstring(ctx(), m_ast, &n);
            check_error();
            return std::string(s, n);
        }

        operator Z3_app() const { assert(is_app()); return reinterpret_cast<Z3_app>(m_ast); }

        /**
           \brief Return a RoundingMode sort.
         */
        sort fpa_rounding_mode() {
            assert(is_fpa());
            Z3_sort s = ctx().fpa_rounding_mode();
            check_error();
            return sort(ctx(), s);
        }


        /**
           \brief Return the declaration associated with this application.
           This method assumes the expression is an application.

           \pre is_app()
        */
        func_decl decl() const { Z3_func_decl f = Z3_get_app_decl(ctx(), *this); check_error(); return func_decl(ctx(), f); }
        /**
           \brief Return the number of arguments in this application.
           This method assumes the expression is an application.

           \pre is_app()
        */
        unsigned num_args() const { unsigned r = Z3_get_app_num_args(ctx(), *this); check_error(); return r; }
        /**
           \brief Return the i-th argument of this application.
           This method assumes the expression is an application.

           \pre is_app()
           \pre i < num_args()
        */
        expr arg(unsigned i) const { Z3_ast r = Z3_get_app_arg(ctx(), *this, i); check_error(); return expr(ctx(), r); }

        /**
           \brief Return the 'body' of this quantifier.

           \pre is_quantifier()
        */
        expr body() const { assert(is_quantifier()); Z3_ast r = Z3_get_quantifier_body(ctx(), *this); check_error(); return expr(ctx(), r); }

        /**
           \brief Return an expression representing <tt>not(a)</tt>.

           \pre a.is_bool()
        */
        friend expr operator!(expr const & a);

        /**
           \brief Return an expression representing <tt>a and b</tt>.

           \pre a.is_bool()
           \pre b.is_bool()
        */
        friend expr operator&&(expr const & a, expr const & b);


        /**
           \brief Return an expression representing <tt>a and b</tt>.
           The C++ Boolean value \c b is automatically converted into a Z3 Boolean constant.

           \pre a.is_bool()
        */
        friend expr operator&&(expr const & a, bool b);
        /**
           \brief Return an expression representing <tt>a and b</tt>.
           The C++ Boolean value \c a is automatically converted into a Z3 Boolean constant.

           \pre b.is_bool()
        */
        friend expr operator&&(bool a, expr const & b);

        /**
           \brief Return an expression representing <tt>a or b</tt>.

           \pre a.is_bool()
           \pre b.is_bool()
        */
        friend expr operator||(expr const & a, expr const & b);
        /**
           \brief Return an expression representing <tt>a or b</tt>.
           The C++ Boolean value \c b is automatically converted into a Z3 Boolean constant.

           \pre a.is_bool()
        */
        friend expr operator||(expr const & a, bool b);

        /**
           \brief Return an expression representing <tt>a or b</tt>.
           The C++ Boolean value \c a is automatically converted into a Z3 Boolean constant.

           \pre b.is_bool()
        */
        friend expr operator||(bool a, expr const & b);

        friend expr implies(expr const & a, expr const & b);
        friend expr implies(expr const & a, bool b);
        friend expr implies(bool a, expr const & b);

        friend expr mk_or(expr_vector const& args);
        friend expr mk_and(expr_vector const& args);

        friend expr ite(expr const & c, expr const & t, expr const & e);

        bool is_true() const { return is_app() && Z3_OP_TRUE == decl().decl_kind(); }
        bool is_false() const { return is_app() && Z3_OP_FALSE == decl().decl_kind(); }
        bool is_not() const { return is_app() && Z3_OP_NOT == decl().decl_kind(); }
        bool is_and() const { return is_app() && Z3_OP_AND == decl().decl_kind(); }
        bool is_or() const  { return is_app() && Z3_OP_OR  == decl().decl_kind(); }
        bool is_xor() const { return is_app() && Z3_OP_XOR  == decl().decl_kind(); }
        bool is_implies() const { return is_app() && Z3_OP_IMPLIES  == decl().decl_kind(); }
        bool is_eq() const { return is_app() && Z3_OP_EQ == decl().decl_kind(); }
        bool is_ite() const { return is_app() && Z3_OP_ITE == decl().decl_kind(); }
        bool is_distinct() const { return is_app() && Z3_OP_DISTINCT == decl().decl_kind(); }

        friend expr distinct(expr_vector const& args);
        friend expr concat(expr const& a, expr const& b);
        friend expr concat(expr_vector const& args);

        friend expr operator==(expr const & a, expr const & b);
        friend expr operator==(expr const & a, int b);
        friend expr operator==(int a, expr const & b);

        friend expr operator!=(expr const & a, expr const & b);
        friend expr operator!=(expr const & a, int b);
        friend expr operator!=(int a, expr const & b);

        friend expr operator+(expr const & a, expr const & b);
        friend expr operator+(expr const & a, int b);
        friend expr operator+(int a, expr const & b);
        friend expr sum(expr_vector const& args);

        friend expr operator*(expr const & a, expr const & b);
        friend expr operator*(expr const & a, int b);
        friend expr operator*(int a, expr const & b);

        /*  \brief Power operator  */
        friend expr pw(expr const & a, expr const & b);
        friend expr pw(expr const & a, int b);
        friend expr pw(int a, expr const & b);

        /* \brief mod operator */
        friend expr mod(expr const& a, expr const& b);
        friend expr mod(expr const& a, int b);
        friend expr mod(int a, expr const& b);

        /* \brief rem operator */
        friend expr rem(expr const& a, expr const& b);
        friend expr rem(expr const& a, int b);
        friend expr rem(int a, expr const& b);

        friend expr is_int(expr const& e);

        friend expr operator/(expr const & a, expr const & b);
        friend expr operator/(expr const & a, int b);
        friend expr operator/(int a, expr const & b);

        friend expr operator-(expr const & a);

        friend expr operator-(expr const & a, expr const & b);
        friend expr operator-(expr const & a, int b);
        friend expr operator-(int a, expr const & b);

        friend expr operator<=(expr const & a, expr const & b);
        friend expr operator<=(expr const & a, int b);
        friend expr operator<=(int a, expr const & b);


        friend expr operator>=(expr const & a, expr const & b);
        friend expr operator>=(expr const & a, int b);
        friend expr operator>=(int a, expr const & b);

        friend expr operator<(expr const & a, expr const & b);
        friend expr operator<(expr const & a, int b);
        friend expr operator<(int a, expr const & b);

        friend expr operator>(expr const & a, expr const & b);
        friend expr operator>(expr const & a, int b);
        friend expr operator>(int a, expr const & b);

        friend expr pble(expr_vector const& es, int const * coeffs, int bound);
        friend expr pbge(expr_vector const& es, int const * coeffs, int bound);
        friend expr pbeq(expr_vector const& es, int const * coeffs, int bound);
        friend expr atmost(expr_vector const& es, unsigned bound);
        friend expr atleast(expr_vector const& es, unsigned bound);

        friend expr operator&(expr const & a, expr const & b);
        friend expr operator&(expr const & a, int b);
        friend expr operator&(int a, expr const & b);

        friend expr operator^(expr const & a, expr const & b);
        friend expr operator^(expr const & a, int b);
        friend expr operator^(int a, expr const & b);

        friend expr operator|(expr const & a, expr const & b);
        friend expr operator|(expr const & a, int b);
        friend expr operator|(int a, expr const & b);
        friend expr nand(expr const& a, expr const& b);
        friend expr nor(expr const& a, expr const& b);
        friend expr xnor(expr const& a, expr const& b);

        friend expr min(expr const& a, expr const& b);
        friend expr max(expr const& a, expr const& b);

        friend expr bv2int(expr const& a, bool is_signed); 
        friend expr int2bv(unsigned n, expr const& a);
        friend expr bvadd_no_overflow(expr const& a, expr const& b, bool is_signed);
        friend expr bvadd_no_underflow(expr const& a, expr const& b);
        friend expr bvsub_no_overflow(expr const& a, expr const& b);
        friend expr bvsub_no_underflow(expr const& a, expr const& b, bool is_signed);
        friend expr bvsdiv_no_overflow(expr const& a, expr const& b);
        friend expr bvneg_no_overflow(expr const& a);
        friend expr bvmul_no_overflow(expr const& a, expr const& b, bool is_signed);
        friend expr bvmul_no_underflow(expr const& a, expr const& b);
        
        expr rotate_left(unsigned i) { Z3_ast r = Z3_mk_rotate_left(ctx(), i, *this); ctx().check_error(); return expr(ctx(), r); }
        expr rotate_right(unsigned i) { Z3_ast r = Z3_mk_rotate_right(ctx(), i, *this); ctx().check_error(); return expr(ctx(), r); }
        expr repeat(unsigned i) { Z3_ast r = Z3_mk_repeat(ctx(), i, *this); ctx().check_error(); return expr(ctx(), r); }

        friend expr abs(expr const & a);
        friend expr sqrt(expr const & a, expr const & rm);

        friend expr operator~(expr const & a);
        expr extract(unsigned hi, unsigned lo) const { Z3_ast r = Z3_mk_extract(ctx(), hi, lo, *this); ctx().check_error(); return expr(ctx(), r); }
        unsigned lo() const { assert (is_app() && Z3_get_decl_num_parameters(ctx(), decl()) == 2); return static_cast<unsigned>(Z3_get_decl_int_parameter(ctx(), decl(), 1)); }
        unsigned hi() const { assert (is_app() && Z3_get_decl_num_parameters(ctx(), decl()) == 2); return static_cast<unsigned>(Z3_get_decl_int_parameter(ctx(), decl(), 0)); }

        /**
           \brief FloatingPoint fused multiply-add.
          */
        friend expr fma(expr const& a, expr const& b, expr const& c, expr const& rm);

        /**
           \brief sequence and regular expression operations.
           + is overloaded as sequence concatenation and regular expression union.
           concat is overloaded to handle sequences and regular expressions
        */
        expr extract(expr const& offset, expr const& length) const {
            check_context(*this, offset); check_context(offset, length);
            Z3_ast r = Z3_mk_seq_extract(ctx(), *this, offset, length); check_error(); return expr(ctx(), r);
        }
        expr replace(expr const& src, expr const& dst) const {
            check_context(*this, src); check_context(src, dst);
            Z3_ast r = Z3_mk_seq_replace(ctx(), *this, src, dst);
            check_error();
            return expr(ctx(), r);
        }
        expr unit() const {
            Z3_ast r = Z3_mk_seq_unit(ctx(), *this);
            check_error();
            return expr(ctx(), r);
        }
        expr contains(expr const& s) {
            check_context(*this, s);
            Z3_ast r = Z3_mk_seq_contains(ctx(), *this, s);
            check_error();
            return expr(ctx(), r);
        }
        expr at(expr const& index) const {
            check_context(*this, index);
            Z3_ast r = Z3_mk_seq_at(ctx(), *this, index);
            check_error();
            return expr(ctx(), r);
        }
        expr nth(expr const& index) const {
            check_context(*this, index);
            Z3_ast r = Z3_mk_seq_nth(ctx(), *this, index);
            check_error();
            return expr(ctx(), r);
        }
        expr length() const {
            Z3_ast r = Z3_mk_seq_length(ctx(), *this);
            check_error();
            return expr(ctx(), r);
        }
        expr stoi() const {
            Z3_ast r = Z3_mk_str_to_int(ctx(), *this);
            check_error();
            return expr(ctx(), r);
        }
        expr itos() const {
            Z3_ast r = Z3_mk_int_to_str(ctx(), *this);
            check_error();
            return expr(ctx(), r);
        }

        friend expr range(expr const& lo, expr const& hi);
        /**
           \brief create a looping regular expression.
        */
        expr loop(unsigned lo) {
            Z3_ast r = Z3_mk_re_loop(ctx(), m_ast, lo, 0);
            check_error();
            return expr(ctx(), r);
        }
        expr loop(unsigned lo, unsigned hi) {
            Z3_ast r = Z3_mk_re_loop(ctx(), m_ast, lo, hi);
            check_error();
            return expr(ctx(), r);
        }

        /**
         * index operator defined on arrays and sequences.
         */
        expr operator[](expr const& index) const {
            assert(is_array() || is_seq());
            if (is_array()) {
                return select(*this, index);
            }
            return nth(index);            
        }

        expr operator[](expr_vector const& index) const {
            return select(*this, index);
        }

        /**
           \brief Return a simplified version of this expression.
        */
        expr simplify() const { Z3_ast r = Z3_simplify(ctx(), m_ast); check_error(); return expr(ctx(), r); }
        /**
           \brief Return a simplified version of this expression. The parameter \c p is a set of parameters for the Z3 simplifier.
        */
        expr simplify(params const & p) const { Z3_ast r = Z3_simplify_ex(ctx(), m_ast, p); check_error(); return expr(ctx(), r); }

        /**
           \brief Apply substitution. Replace src expressions by dst.
        */
        expr substitute(expr_vector const& src, expr_vector const& dst);

        /**
           \brief Apply substitution. Replace bound variables by expressions.
        */
        expr substitute(expr_vector const& dst);

   };

#define _Z3_MK_BIN_(a, b, binop)                        \
    check_context(a, b);                                \
    Z3_ast r = binop(a.ctx(), a, b);                    \
    a.check_error();                                    \
    return expr(a.ctx(), r);                            \


    inline expr implies(expr const & a, expr const & b) {
        assert(a.is_bool() && b.is_bool());
        _Z3_MK_BIN_(a, b, Z3_mk_implies);
    }
    inline expr implies(expr const & a, bool b) { return implies(a, a.ctx().bool_val(b)); }
    inline expr implies(bool a, expr const & b) { return implies(b.ctx().bool_val(a), b); }


    inline expr pw(expr const & a, expr const & b) { _Z3_MK_BIN_(a, b, Z3_mk_power);   }
    inline expr pw(expr const & a, int b) { return pw(a, a.ctx().num_val(b, a.get_sort())); }
    inline expr pw(int a, expr const & b) { return pw(b.ctx().num_val(a, b.get_sort()), b); }

    inline expr mod(expr const& a, expr const& b) { 
        if (a.is_bv()) {
            _Z3_MK_BIN_(a, b, Z3_mk_bvsmod);   
        }
        else {
            _Z3_MK_BIN_(a, b, Z3_mk_mod);   
        }
    }
    inline expr mod(expr const & a, int b) { return mod(a, a.ctx().num_val(b, a.get_sort())); }
    inline expr mod(int a, expr const & b) { return mod(b.ctx().num_val(a, b.get_sort()), b); }

    inline expr operator%(expr const& a, expr const& b) { return mod(a, b); }
    inline expr operator%(expr const& a, int b) { return mod(a, b); }
    inline expr operator%(int a, expr const& b) { return mod(a, b); }


    inline expr rem(expr const& a, expr const& b) {
        if (a.is_fpa() && b.is_fpa()) {
            _Z3_MK_BIN_(a, b, Z3_mk_fpa_rem);
        } else {
            _Z3_MK_BIN_(a, b, Z3_mk_rem);
        }
    }
    inline expr rem(expr const & a, int b) { return rem(a, a.ctx().num_val(b, a.get_sort())); }
    inline expr rem(int a, expr const & b) { return rem(b.ctx().num_val(a, b.get_sort()), b); }

#undef _Z3_MK_BIN_

#define _Z3_MK_UN_(a, mkun)                     \
    Z3_ast r = mkun(a.ctx(), a);                \
    a.check_error();                            \
    return expr(a.ctx(), r);                    \


    inline expr operator!(expr const & a) { assert(a.is_bool()); _Z3_MK_UN_(a, Z3_mk_not); }

    inline expr is_int(expr const& e) { _Z3_MK_UN_(e, Z3_mk_is_int); }

#undef _Z3_MK_UN_

    inline expr operator&&(expr const & a, expr const & b) {
        check_context(a, b);
        assert(a.is_bool() && b.is_bool());
        Z3_ast args[2] = { a, b };
        Z3_ast r = Z3_mk_and(a.ctx(), 2, args);
        a.check_error();
        return expr(a.ctx(), r);
    }

    inline expr operator&&(expr const & a, bool b) { return a && a.ctx().bool_val(b); }
    inline expr operator&&(bool a, expr const & b) { return b.ctx().bool_val(a) && b; }

    inline expr operator||(expr const & a, expr const & b) {
        check_context(a, b);
        assert(a.is_bool() && b.is_bool());
        Z3_ast args[2] = { a, b };
        Z3_ast r = Z3_mk_or(a.ctx(), 2, args);
        a.check_error();
        return expr(a.ctx(), r);
    }

    inline expr operator||(expr const & a, bool b) { return a || a.ctx().bool_val(b); }

    inline expr operator||(bool a, expr const & b) { return b.ctx().bool_val(a) || b; }

    inline expr operator==(expr const & a, expr const & b) {
        check_context(a, b);
        Z3_ast r = Z3_mk_eq(a.ctx(), a, b);
        a.check_error();
        return expr(a.ctx(), r);
    }
    inline expr operator==(expr const & a, int b) { assert(a.is_arith() || a.is_bv() || a.is_fpa()); return a == a.ctx().num_val(b, a.get_sort()); }
    inline expr operator==(int a, expr const & b) { assert(b.is_arith() || b.is_bv() || b.is_fpa()); return b.ctx().num_val(a, b.get_sort()) == b; }
    inline expr operator==(expr const & a, double b) { assert(a.is_fpa()); return a == a.ctx().fpa_val(b); }
    inline expr operator==(double a, expr const & b) { assert(b.is_fpa()); return b.ctx().fpa_val(a) == b; }

    inline expr operator!=(expr const & a, expr const & b) {
        check_context(a, b);
        Z3_ast args[2] = { a, b };
        Z3_ast r = Z3_mk_distinct(a.ctx(), 2, args);
        a.check_error();
        return expr(a.ctx(), r);
    }
    inline expr operator!=(expr const & a, int b) { assert(a.is_arith() || a.is_bv() || a.is_fpa()); return a != a.ctx().num_val(b, a.get_sort()); }
    inline expr operator!=(int a, expr const & b) { assert(b.is_arith() || b.is_bv() || b.is_fpa()); return b.ctx().num_val(a, b.get_sort()) != b; }
    inline expr operator!=(expr const & a, double b) { assert(a.is_fpa()); return a != a.ctx().fpa_val(b); }
    inline expr operator!=(double a, expr const & b) { assert(b.is_fpa()); return b.ctx().fpa_val(a) != b; }

    inline expr operator+(expr const & a, expr const & b) {
        check_context(a, b);
        Z3_ast r = 0;
        if (a.is_arith() && b.is_arith()) {
            Z3_ast args[2] = { a, b };
            r = Z3_mk_add(a.ctx(), 2, args);
        }
        else if (a.is_bv() && b.is_bv()) {
            r = Z3_mk_bvadd(a.ctx(), a, b);
        }
        else if (a.is_seq() && b.is_seq()) {
            return concat(a, b);
        }
        else if (a.is_re() && b.is_re()) {
            Z3_ast _args[2] = { a, b };
            r = Z3_mk_re_union(a.ctx(), 2, _args);
        }
        else if (a.is_fpa() && b.is_fpa()) {
            r = Z3_mk_fpa_add(a.ctx(), a.ctx().fpa_rounding_mode(), a, b);
        }
        else {
            // operator is not supported by given arguments.
            assert(false);
        }
        a.check_error();
        return expr(a.ctx(), r);
    }
    inline expr operator+(expr const & a, int b) { return a + a.ctx().num_val(b, a.get_sort()); }
    inline expr operator+(int a, expr const & b) { return b.ctx().num_val(a, b.get_sort()) + b; }

    inline expr operator*(expr const & a, expr const & b) {
        check_context(a, b);
        Z3_ast r = 0;
        if (a.is_arith() && b.is_arith()) {
            Z3_ast args[2] = { a, b };
            r = Z3_mk_mul(a.ctx(), 2, args);
        }
        else if (a.is_bv() && b.is_bv()) {
            r = Z3_mk_bvmul(a.ctx(), a, b);
        }
        else if (a.is_fpa() && b.is_fpa()) {
            r = Z3_mk_fpa_mul(a.ctx(), a.ctx().fpa_rounding_mode(), a, b);
        }
        else {
            // operator is not supported by given arguments.
            assert(false);
        }
        a.check_error();
        return expr(a.ctx(), r);
    }
    inline expr operator*(expr const & a, int b) { return a * a.ctx().num_val(b, a.get_sort()); }
    inline expr operator*(int a, expr const & b) { return b.ctx().num_val(a, b.get_sort()) * b; }


    inline expr operator>=(expr const & a, expr const & b) {
        check_context(a, b);
        Z3_ast r = 0;
        if (a.is_arith() && b.is_arith()) {
            r = Z3_mk_ge(a.ctx(), a, b);
        }
        else if (a.is_bv() && b.is_bv()) {
            r = Z3_mk_bvsge(a.ctx(), a, b);
        }
        else if (a.is_fpa() && b.is_fpa()) {
            r = Z3_mk_fpa_geq(a.ctx(), a, b);
        }
        else {
            // operator is not supported by given arguments.
            assert(false);
        }
        a.check_error();
        return expr(a.ctx(), r);
    }

    inline expr operator/(expr const & a, expr const & b) {
        check_context(a, b);
        Z3_ast r = 0;
        if (a.is_arith() && b.is_arith()) {
            r = Z3_mk_div(a.ctx(), a, b);
        }
        else if (a.is_bv() && b.is_bv()) {
            r = Z3_mk_bvsdiv(a.ctx(), a, b);
        }
        else if (a.is_fpa() && b.is_fpa()) {
            r = Z3_mk_fpa_div(a.ctx(), a.ctx().fpa_rounding_mode(), a, b);
        }
        else {
            // operator is not supported by given arguments.
            assert(false);
        }
        a.check_error();
        return expr(a.ctx(), r);
    }
    inline expr operator/(expr const & a, int b) { return a / a.ctx().num_val(b, a.get_sort()); }
    inline expr operator/(int a, expr const & b) { return b.ctx().num_val(a, b.get_sort()) / b; }

    inline expr operator-(expr const & a) {
        Z3_ast r = 0;
        if (a.is_arith()) {
            r = Z3_mk_unary_minus(a.ctx(), a);
        }
        else if (a.is_bv()) {
            r = Z3_mk_bvneg(a.ctx(), a);
        }
        else if (a.is_fpa()) {
            r = Z3_mk_fpa_neg(a.ctx(), a);
        }
        else {
            // operator is not supported by given arguments.
            assert(false);
        }
        a.check_error();
        return expr(a.ctx(), r);
    }

    inline expr operator-(expr const & a, expr const & b) {
        check_context(a, b);
        Z3_ast r = 0;
        if (a.is_arith() && b.is_arith()) {
            Z3_ast args[2] = { a, b };
            r = Z3_mk_sub(a.ctx(), 2, args);
        }
        else if (a.is_bv() && b.is_bv()) {
            r = Z3_mk_bvsub(a.ctx(), a, b);
        }
        else if (a.is_fpa() && b.is_fpa()) {
            r = Z3_mk_fpa_sub(a.ctx(), a.ctx().fpa_rounding_mode(), a, b);
        }
        else {
            // operator is not supported by given arguments.
            assert(false);
        }
        a.check_error();
        return expr(a.ctx(), r);
    }
    inline expr operator-(expr const & a, int b) { return a - a.ctx().num_val(b, a.get_sort()); }
    inline expr operator-(int a, expr const & b) { return b.ctx().num_val(a, b.get_sort()) - b; }

    inline expr operator<=(expr const & a, expr const & b) {
        check_context(a, b);
        Z3_ast r = 0;
        if (a.is_arith() && b.is_arith()) {
            r = Z3_mk_le(a.ctx(), a, b);
        }
        else if (a.is_bv() && b.is_bv()) {
            r = Z3_mk_bvsle(a.ctx(), a, b);
        }
        else if (a.is_fpa() && b.is_fpa()) {
            r = Z3_mk_fpa_leq(a.ctx(), a, b);
        }
        else {
            // operator is not supported by given arguments.
            assert(false);
        }
        a.check_error();
        return expr(a.ctx(), r);
    }
    inline expr operator<=(expr const & a, int b) { return a <= a.ctx().num_val(b, a.get_sort()); }
    inline expr operator<=(int a, expr const & b) { return b.ctx().num_val(a, b.get_sort()) <= b; }

    inline expr operator>=(expr const & a, int b) { return a >= a.ctx().num_val(b, a.get_sort()); }
    inline expr operator>=(int a, expr const & b) { return b.ctx().num_val(a, b.get_sort()) >= b; }

    inline expr operator<(expr const & a, expr const & b) {
        check_context(a, b);
        Z3_ast r = 0;
        if (a.is_arith() && b.is_arith()) {
            r = Z3_mk_lt(a.ctx(), a, b);
        }
        else if (a.is_bv() && b.is_bv()) {
            r = Z3_mk_bvslt(a.ctx(), a, b);
        }
        else if (a.is_fpa() && b.is_fpa()) {
            r = Z3_mk_fpa_lt(a.ctx(), a, b);
        }
        else {
            // operator is not supported by given arguments.
            assert(false);
        }
        a.check_error();
        return expr(a.ctx(), r);
    }
    inline expr operator<(expr const & a, int b) { return a < a.ctx().num_val(b, a.get_sort()); }
    inline expr operator<(int a, expr const & b) { return b.ctx().num_val(a, b.get_sort()) < b; }

    inline expr operator>(expr const & a, expr const & b) {
        check_context(a, b);
        Z3_ast r = 0;
        if (a.is_arith() && b.is_arith()) {
            r = Z3_mk_gt(a.ctx(), a, b);
        }
        else if (a.is_bv() && b.is_bv()) {
            r = Z3_mk_bvsgt(a.ctx(), a, b);
        }
        else if (a.is_fpa() && b.is_fpa()) {
            r = Z3_mk_fpa_gt(a.ctx(), a, b);
        }
        else {
            // operator is not supported by given arguments.
            assert(false);
        }
        a.check_error();
        return expr(a.ctx(), r);
    }
    inline expr operator>(expr const & a, int b) { return a > a.ctx().num_val(b, a.get_sort()); }
    inline expr operator>(int a, expr const & b) { return b.ctx().num_val(a, b.get_sort()) > b; }

    inline expr operator&(expr const & a, expr const & b) { if (a.is_bool()) return a && b; check_context(a, b); Z3_ast r = Z3_mk_bvand(a.ctx(), a, b); return expr(a.ctx(), r); }
    inline expr operator&(expr const & a, int b) { return a & a.ctx().num_val(b, a.get_sort()); }
    inline expr operator&(int a, expr const & b) { return b.ctx().num_val(a, b.get_sort()) & b; }

    inline expr operator^(expr const & a, expr const & b) { check_context(a, b); Z3_ast r = a.is_bool() ? Z3_mk_xor(a.ctx(), a, b) : Z3_mk_bvxor(a.ctx(), a, b); return expr(a.ctx(), r); }
    inline expr operator^(expr const & a, int b) { return a ^ a.ctx().num_val(b, a.get_sort()); }
    inline expr operator^(int a, expr const & b) { return b.ctx().num_val(a, b.get_sort()) ^ b; }

    inline expr operator|(expr const & a, expr const & b) { if (a.is_bool()) return a || b; check_context(a, b); Z3_ast r = Z3_mk_bvor(a.ctx(), a, b); return expr(a.ctx(), r); }
    inline expr operator|(expr const & a, int b) { return a | a.ctx().num_val(b, a.get_sort()); }
    inline expr operator|(int a, expr const & b) { return b.ctx().num_val(a, b.get_sort()) | b; }

    inline expr nand(expr const& a, expr const& b) { if (a.is_bool()) return !(a && b); check_context(a, b); Z3_ast r = Z3_mk_bvnand(a.ctx(), a, b); return expr(a.ctx(), r); }
    inline expr nor(expr const& a, expr const& b) { if (a.is_bool()) return !(a || b); check_context(a, b); Z3_ast r = Z3_mk_bvnor(a.ctx(), a, b); return expr(a.ctx(), r); }
    inline expr xnor(expr const& a, expr const& b) { if (a.is_bool()) return !(a ^ b); check_context(a, b); Z3_ast r = Z3_mk_bvxnor(a.ctx(), a, b); return expr(a.ctx(), r); }
    inline expr min(expr const& a, expr const& b) { 
        check_context(a, b); 
        Z3_ast r;
        if (a.is_arith()) {
            r = Z3_mk_ite(a.ctx(), Z3_mk_ge(a.ctx(), a, b), b, a);
        }
        else if (a.is_bv()) {
            r = Z3_mk_ite(a.ctx(), Z3_mk_bvuge(a.ctx(), a, b), b, a);
        }
        else {
            assert(a.is_fpa());
            r = Z3_mk_fpa_min(a.ctx(), a, b); 
        }
        return expr(a.ctx(), r); 
    }
    inline expr max(expr const& a, expr const& b) { 
        check_context(a, b); 
        Z3_ast r;
        if (a.is_arith()) {
            r = Z3_mk_ite(a.ctx(), Z3_mk_ge(a.ctx(), a, b), a, b);
        }
        else if (a.is_bv()) {
            r = Z3_mk_ite(a.ctx(), Z3_mk_bvuge(a.ctx(), a, b), a, b);
        }
        else {
            assert(a.is_fpa());
            r = Z3_mk_fpa_max(a.ctx(), a, b); 
        }
        return expr(a.ctx(), r); 
    }
    inline expr abs(expr const & a) { 
        Z3_ast r;
        if (a.is_int()) {
            expr zero = a.ctx().int_val(0);
            r = Z3_mk_ite(a.ctx(), Z3_mk_ge(a.ctx(), a, zero), a, -a);
        }
        else if (a.is_real()) {
            expr zero = a.ctx().real_val(0);
            r = Z3_mk_ite(a.ctx(), Z3_mk_ge(a.ctx(), a, zero), a, -a);
        }
        else {
            r = Z3_mk_fpa_abs(a.ctx(), a); 
        }
        a.check_error();
        return expr(a.ctx(), r); 
    }
    inline expr sqrt(expr const & a, expr const& rm) {
        check_context(a, rm);
        assert(a.is_fpa());
        Z3_ast r = Z3_mk_fpa_sqrt(a.ctx(), rm, a);
        a.check_error();
        return expr(a.ctx(), r);
    }
    inline expr operator~(expr const & a) { Z3_ast r = Z3_mk_bvnot(a.ctx(), a); return expr(a.ctx(), r); }

    inline expr fma(expr const& a, expr const& b, expr const& c, expr const& rm) {
        check_context(a, b); check_context(a, c); check_context(a, rm);
        assert(a.is_fpa() && b.is_fpa() && c.is_fpa());
        Z3_ast r = Z3_mk_fpa_fma(a.ctx(), rm, a, b, c);
        a.check_error();
        return expr(a.ctx(), r);
    }


    /**
       \brief Create the if-then-else expression <tt>ite(c, t, e)</tt>

       \pre c.is_bool()
    */
    inline expr ite(expr const & c, expr const & t, expr const & e) {
        check_context(c, t); check_context(c, e);
        assert(c.is_bool());
        Z3_ast r = Z3_mk_ite(c.ctx(), c, t, e);
        c.check_error();
        return expr(c.ctx(), r);
    }


    /**
       \brief Wraps a Z3_ast as an expr object. It also checks for errors.
       This function allows the user to use the whole C API with the C++ layer defined in this file.
    */
    inline expr to_expr(context & c, Z3_ast a) {
        c.check_error();
        assert(Z3_get_ast_kind(c, a) == Z3_APP_AST ||
               Z3_get_ast_kind(c, a) == Z3_NUMERAL_AST ||
               Z3_get_ast_kind(c, a) == Z3_VAR_AST ||
               Z3_get_ast_kind(c, a) == Z3_QUANTIFIER_AST);
        return expr(c, a);
    }

    inline sort to_sort(context & c, Z3_sort s) {
        c.check_error();
        return sort(c, s);
    }

    inline func_decl to_func_decl(context & c, Z3_func_decl f) {
        c.check_error();
        return func_decl(c, f);
    }

    /**
       \brief signed less than or equal to operator for bitvectors.
    */
    inline expr sle(expr const & a, expr const & b) { return to_expr(a.ctx(), Z3_mk_bvsle(a.ctx(), a, b)); }
    inline expr sle(expr const & a, int b) { return sle(a, a.ctx().num_val(b, a.get_sort())); }
    inline expr sle(int a, expr const & b) { return sle(b.ctx().num_val(a, b.get_sort()), b); }
    /**
       \brief signed less than operator for bitvectors.
    */
    inline expr slt(expr const & a, expr const & b) { return to_expr(a.ctx(), Z3_mk_bvslt(a.ctx(), a, b)); }
    inline expr slt(expr const & a, int b) { return slt(a, a.ctx().num_val(b, a.get_sort())); }
    inline expr slt(int a, expr const & b) { return slt(b.ctx().num_val(a, b.get_sort()), b); }


    /**
       \brief unsigned less than or equal to operator for bitvectors.
    */
    inline expr ule(expr const & a, expr const & b) { return to_expr(a.ctx(), Z3_mk_bvule(a.ctx(), a, b)); }
    inline expr ule(expr const & a, int b) { return ule(a, a.ctx().num_val(b, a.get_sort())); }
    inline expr ule(int a, expr const & b) { return ule(b.ctx().num_val(a, b.get_sort()), b); }
    /**
       \brief unsigned less than operator for bitvectors.
    */
    inline expr ult(expr const & a, expr const & b) { return to_expr(a.ctx(), Z3_mk_bvult(a.ctx(), a, b)); }
    inline expr ult(expr const & a, int b) { return ult(a, a.ctx().num_val(b, a.get_sort())); }
    inline expr ult(int a, expr const & b) { return ult(b.ctx().num_val(a, b.get_sort()), b); }
    /**
       \brief unsigned greater than or equal to operator for bitvectors.
    */
    inline expr uge(expr const & a, expr const & b) { return to_expr(a.ctx(), Z3_mk_bvuge(a.ctx(), a, b)); }
    inline expr uge(expr const & a, int b) { return uge(a, a.ctx().num_val(b, a.get_sort())); }
    inline expr uge(int a, expr const & b) { return uge(b.ctx().num_val(a, b.get_sort()), b); }
    /**
       \brief unsigned greater than operator for bitvectors.
    */
    inline expr ugt(expr const & a, expr const & b) { return to_expr(a.ctx(), Z3_mk_bvugt(a.ctx(), a, b)); }
    inline expr ugt(expr const & a, int b) { return ugt(a, a.ctx().num_val(b, a.get_sort())); }
    inline expr ugt(int a, expr const & b) { return ugt(b.ctx().num_val(a, b.get_sort()), b); }
    /**
       \brief unsigned division operator for bitvectors.
    */
    inline expr udiv(expr const & a, expr const & b) { return to_expr(a.ctx(), Z3_mk_bvudiv(a.ctx(), a, b)); }
    inline expr udiv(expr const & a, int b) { return udiv(a, a.ctx().num_val(b, a.get_sort())); }
    inline expr udiv(int a, expr const & b) { return udiv(b.ctx().num_val(a, b.get_sort()), b); }

    /**
       \brief signed remainder operator for bitvectors
    */
    inline expr srem(expr const & a, expr const & b) { return to_expr(a.ctx(), Z3_mk_bvsrem(a.ctx(), a, b)); }
    inline expr srem(expr const & a, int b) { return srem(a, a.ctx().num_val(b, a.get_sort())); }
    inline expr srem(int a, expr const & b) { return srem(b.ctx().num_val(a, b.get_sort()), b); }

    /**
       \brief signed modulus operator for bitvectors
    */
    inline expr smod(expr const & a, expr const & b) { return to_expr(a.ctx(), Z3_mk_bvsmod(a.ctx(), a, b)); }
    inline expr smod(expr const & a, int b) { return smod(a, a.ctx().num_val(b, a.get_sort())); }
    inline expr smod(int a, expr const & b) { return smod(b.ctx().num_val(a, b.get_sort()), b); }

    /**
       \brief unsigned reminder operator for bitvectors
    */
    inline expr urem(expr const & a, expr const & b) { return to_expr(a.ctx(), Z3_mk_bvurem(a.ctx(), a, b)); }
    inline expr urem(expr const & a, int b) { return urem(a, a.ctx().num_val(b, a.get_sort())); }
    inline expr urem(int a, expr const & b) { return urem(b.ctx().num_val(a, b.get_sort()), b); }

    /**
       \brief shift left operator for bitvectors
    */
    inline expr shl(expr const & a, expr const & b) { return to_expr(a.ctx(), Z3_mk_bvshl(a.ctx(), a, b)); }
    inline expr shl(expr const & a, int b) { return shl(a, a.ctx().num_val(b, a.get_sort())); }
    inline expr shl(int a, expr const & b) { return shl(b.ctx().num_val(a, b.get_sort()), b); }

    /**
       \brief logic shift right operator for bitvectors
    */
    inline expr lshr(expr const & a, expr const & b) { return to_expr(a.ctx(), Z3_mk_bvlshr(a.ctx(), a, b)); }
    inline expr lshr(expr const & a, int b) { return lshr(a, a.ctx().num_val(b, a.get_sort())); }
    inline expr lshr(int a, expr const & b) { return lshr(b.ctx().num_val(a, b.get_sort()), b); }

    /**
       \brief arithmetic shift right operator for bitvectors
    */
    inline expr ashr(expr const & a, expr const & b) { return to_expr(a.ctx(), Z3_mk_bvashr(a.ctx(), a, b)); }
    inline expr ashr(expr const & a, int b) { return ashr(a, a.ctx().num_val(b, a.get_sort())); }
    inline expr ashr(int a, expr const & b) { return ashr(b.ctx().num_val(a, b.get_sort()), b); }

    /**
       \brief Extend the given bit-vector with zeros to the (unsigned) equivalent bitvector of size m+i, where m is the size of the given bit-vector.
    */
    inline expr zext(expr const & a, unsigned i) { return to_expr(a.ctx(), Z3_mk_zero_ext(a.ctx(), i, a)); }

    /**
       \brief bit-vector and integer conversions.
    */
    inline expr bv2int(expr const& a, bool is_signed) { Z3_ast r = Z3_mk_bv2int(a.ctx(), a, is_signed); a.check_error(); return expr(a.ctx(), r); }
    inline expr int2bv(unsigned n, expr const& a) { Z3_ast r = Z3_mk_int2bv(a.ctx(), n, a); a.check_error(); return expr(a.ctx(), r); }

    /**
       \brief bit-vector overflow/underflow checks
    */
    inline expr bvadd_no_overflow(expr const& a, expr const& b, bool is_signed) { 
        check_context(a, b); Z3_ast r = Z3_mk_bvadd_no_overflow(a.ctx(), a, b, is_signed); a.check_error(); return expr(a.ctx(), r); 
    }
    inline expr bvadd_no_underflow(expr const& a, expr const& b) {
        check_context(a, b); Z3_ast r = Z3_mk_bvadd_no_underflow(a.ctx(), a, b); a.check_error(); return expr(a.ctx(), r); 
    }
    inline expr bvsub_no_overflow(expr const& a, expr const& b) {
        check_context(a, b); Z3_ast r = Z3_mk_bvsub_no_overflow(a.ctx(), a, b); a.check_error(); return expr(a.ctx(), r); 
    }
    inline expr bvsub_no_underflow(expr const& a, expr const& b, bool is_signed) {
        check_context(a, b); Z3_ast r = Z3_mk_bvsub_no_underflow(a.ctx(), a, b, is_signed); a.check_error(); return expr(a.ctx(), r); 
    }
    inline expr bvsdiv_no_overflow(expr const& a, expr const& b) {
        check_context(a, b); Z3_ast r = Z3_mk_bvsdiv_no_overflow(a.ctx(), a, b); a.check_error(); return expr(a.ctx(), r); 
    }
    inline expr bvneg_no_overflow(expr const& a) {
        Z3_ast r = Z3_mk_bvneg_no_overflow(a.ctx(), a); a.check_error(); return expr(a.ctx(), r); 
    }
    inline expr bvmul_no_overflow(expr const& a, expr const& b, bool is_signed) {
        check_context(a, b); Z3_ast r = Z3_mk_bvmul_no_overflow(a.ctx(), a, b, is_signed); a.check_error(); return expr(a.ctx(), r); 
    }
    inline expr bvmul_no_underflow(expr const& a, expr const& b) {
        check_context(a, b); Z3_ast r = Z3_mk_bvmul_no_underflow(a.ctx(), a, b); a.check_error(); return expr(a.ctx(), r); 
    }


    /**
       \brief Sign-extend of the given bit-vector to the (signed) equivalent bitvector of size m+i, where m is the size of the given bit-vector.
    */
    inline expr sext(expr const & a, unsigned i) { return to_expr(a.ctx(), Z3_mk_sign_ext(a.ctx(), i, a)); }

    inline func_decl linear_order(sort const& a, unsigned index) {
        return to_func_decl(a.ctx(), Z3_mk_linear_order(a.ctx(), a, index));
    }
    inline func_decl partial_order(sort const& a, unsigned index) {
        return to_func_decl(a.ctx(), Z3_mk_partial_order(a.ctx(), a, index));
    }
    inline func_decl piecewise_linear_order(sort const& a, unsigned index) {
        return to_func_decl(a.ctx(), Z3_mk_piecewise_linear_order(a.ctx(), a, index));
    }
    inline func_decl tree_order(sort const& a, unsigned index) {
        return to_func_decl(a.ctx(), Z3_mk_tree_order(a.ctx(), a, index));
    }

    template<> class cast_ast<ast> {
    public:
        ast operator()(context & c, Z3_ast a) { return ast(c, a); }
    };

    template<> class cast_ast<expr> {
    public:
        expr operator()(context & c, Z3_ast a) {
            assert(Z3_get_ast_kind(c, a) == Z3_NUMERAL_AST ||
                   Z3_get_ast_kind(c, a) == Z3_APP_AST ||
                   Z3_get_ast_kind(c, a) == Z3_QUANTIFIER_AST ||
                   Z3_get_ast_kind(c, a) == Z3_VAR_AST);
            return expr(c, a);
        }
    };

    template<> class cast_ast<sort> {
    public:
        sort operator()(context & c, Z3_ast a) {
            assert(Z3_get_ast_kind(c, a) == Z3_SORT_AST);
            return sort(c, reinterpret_cast<Z3_sort>(a));
        }
    };

    template<> class cast_ast<func_decl> {
    public:
        func_decl operator()(context & c, Z3_ast a) {
            assert(Z3_get_ast_kind(c, a) == Z3_FUNC_DECL_AST);
            return func_decl(c, reinterpret_cast<Z3_func_decl>(a));
        }
    };

    template<typename T>
    template<typename T2>
<<<<<<< HEAD
    array<T>::array(ast_vector_tpl<T2> const & v) : m_array{new T[v.size()]}, m_size{v.size()} {
=======
    array<T>::array(ast_vector_tpl<T2> const & v):m_array(new T[v.size()]) {
        m_size  = v.size();
>>>>>>> ef96a008
        for (unsigned i = 0; i < m_size; i++) {
            m_array[i] = v[i];
        }
    }

    // Basic functions for creating quantified formulas.
    // The C API should be used for creating quantifiers with patterns, weights, many variables, etc.
    inline expr forall(expr const & x, expr const & b) {
        check_context(x, b);
        Z3_app vars[] = {(Z3_app) x};
        Z3_ast r = Z3_mk_forall_const(b.ctx(), 0, 1, vars, 0, 0, b); b.check_error(); return expr(b.ctx(), r);
    }
    inline expr forall(expr const & x1, expr const & x2, expr const & b) {
        check_context(x1, b); check_context(x2, b);
        Z3_app vars[] = {(Z3_app) x1, (Z3_app) x2};
        Z3_ast r = Z3_mk_forall_const(b.ctx(), 0, 2, vars, 0, 0, b); b.check_error(); return expr(b.ctx(), r);
    }
    inline expr forall(expr const & x1, expr const & x2, expr const & x3, expr const & b) {
        check_context(x1, b); check_context(x2, b); check_context(x3, b);
        Z3_app vars[] = {(Z3_app) x1, (Z3_app) x2, (Z3_app) x3 };
        Z3_ast r = Z3_mk_forall_const(b.ctx(), 0, 3, vars, 0, 0, b); b.check_error(); return expr(b.ctx(), r);
    }
    inline expr forall(expr const & x1, expr const & x2, expr const & x3, expr const & x4, expr const & b) {
        check_context(x1, b); check_context(x2, b); check_context(x3, b); check_context(x4, b);
        Z3_app vars[] = {(Z3_app) x1, (Z3_app) x2, (Z3_app) x3, (Z3_app) x4 };
        Z3_ast r = Z3_mk_forall_const(b.ctx(), 0, 4, vars, 0, 0, b); b.check_error(); return expr(b.ctx(), r);
    }
    inline expr forall(expr_vector const & xs, expr const & b) {
        array<Z3_app> vars(xs);
        Z3_ast r = Z3_mk_forall_const(b.ctx(), 0, vars.size(), vars.ptr(), 0, 0, b); b.check_error(); return expr(b.ctx(), r);
    }
    inline expr exists(expr const & x, expr const & b) {
        check_context(x, b);
        Z3_app vars[] = {(Z3_app) x};
        Z3_ast r = Z3_mk_exists_const(b.ctx(), 0, 1, vars, 0, 0, b); b.check_error(); return expr(b.ctx(), r);
    }
    inline expr exists(expr const & x1, expr const & x2, expr const & b) {
        check_context(x1, b); check_context(x2, b);
        Z3_app vars[] = {(Z3_app) x1, (Z3_app) x2};
        Z3_ast r = Z3_mk_exists_const(b.ctx(), 0, 2, vars, 0, 0, b); b.check_error(); return expr(b.ctx(), r);
    }
    inline expr exists(expr const & x1, expr const & x2, expr const & x3, expr const & b) {
        check_context(x1, b); check_context(x2, b); check_context(x3, b);
        Z3_app vars[] = {(Z3_app) x1, (Z3_app) x2, (Z3_app) x3 };
        Z3_ast r = Z3_mk_exists_const(b.ctx(), 0, 3, vars, 0, 0, b); b.check_error(); return expr(b.ctx(), r);
    }
    inline expr exists(expr const & x1, expr const & x2, expr const & x3, expr const & x4, expr const & b) {
        check_context(x1, b); check_context(x2, b); check_context(x3, b); check_context(x4, b);
        Z3_app vars[] = {(Z3_app) x1, (Z3_app) x2, (Z3_app) x3, (Z3_app) x4 };
        Z3_ast r = Z3_mk_exists_const(b.ctx(), 0, 4, vars, 0, 0, b); b.check_error(); return expr(b.ctx(), r);
    }
    inline expr exists(expr_vector const & xs, expr const & b) {
        array<Z3_app> vars(xs);
        Z3_ast r = Z3_mk_exists_const(b.ctx(), 0, vars.size(), vars.ptr(), 0, 0, b); b.check_error(); return expr(b.ctx(), r);
    }
    inline expr lambda(expr const & x, expr const & b) {
        check_context(x, b);
        Z3_app vars[] = {(Z3_app) x};
        Z3_ast r = Z3_mk_lambda_const(b.ctx(), 1, vars, b); b.check_error(); return expr(b.ctx(), r);
    }
    inline expr lambda(expr const & x1, expr const & x2, expr const & b) {
        check_context(x1, b); check_context(x2, b);
        Z3_app vars[] = {(Z3_app) x1, (Z3_app) x2};
        Z3_ast r = Z3_mk_lambda_const(b.ctx(), 2, vars, b); b.check_error(); return expr(b.ctx(), r);
    }
    inline expr lambda(expr const & x1, expr const & x2, expr const & x3, expr const & b) {
        check_context(x1, b); check_context(x2, b); check_context(x3, b);
        Z3_app vars[] = {(Z3_app) x1, (Z3_app) x2, (Z3_app) x3 };
        Z3_ast r = Z3_mk_lambda_const(b.ctx(), 3, vars, b); b.check_error(); return expr(b.ctx(), r);
    }
    inline expr lambda(expr const & x1, expr const & x2, expr const & x3, expr const & x4, expr const & b) {
        check_context(x1, b); check_context(x2, b); check_context(x3, b); check_context(x4, b);
        Z3_app vars[] = {(Z3_app) x1, (Z3_app) x2, (Z3_app) x3, (Z3_app) x4 };
        Z3_ast r = Z3_mk_lambda_const(b.ctx(), 4, vars, b); b.check_error(); return expr(b.ctx(), r);
    }
    inline expr lambda(expr_vector const & xs, expr const & b) {
        array<Z3_app> vars(xs);
        Z3_ast r = Z3_mk_lambda_const(b.ctx(), vars.size(), vars.ptr(), b); b.check_error(); return expr(b.ctx(), r);
    }

    inline expr pble(expr_vector const& es, int const* coeffs, int bound) {
        assert(es.size() > 0);
        context& ctx = es[0].ctx();
        array<Z3_ast> _es(es);
        Z3_ast r = Z3_mk_pble(ctx, _es.size(), _es.ptr(), coeffs, bound);
        ctx.check_error();
        return expr(ctx, r);
    }
    inline expr pbge(expr_vector const& es, int const* coeffs, int bound) {
        assert(es.size() > 0);
        context& ctx = es[0].ctx();
        array<Z3_ast> _es(es);
        Z3_ast r = Z3_mk_pbge(ctx, _es.size(), _es.ptr(), coeffs, bound);
        ctx.check_error();
        return expr(ctx, r);
    }
    inline expr pbeq(expr_vector const& es, int const* coeffs, int bound) {
        assert(es.size() > 0);
        context& ctx = es[0].ctx();
        array<Z3_ast> _es(es);
        Z3_ast r = Z3_mk_pbeq(ctx, _es.size(), _es.ptr(), coeffs, bound);
        ctx.check_error();
        return expr(ctx, r);
    }
    inline expr atmost(expr_vector const& es, unsigned bound) {
        assert(es.size() > 0);
        context& ctx = es[0].ctx();
        array<Z3_ast> _es(es);
        Z3_ast r = Z3_mk_atmost(ctx, _es.size(), _es.ptr(), bound);
        ctx.check_error();
        return expr(ctx, r);
    }
    inline expr atleast(expr_vector const& es, unsigned bound) {
        assert(es.size() > 0);
        context& ctx = es[0].ctx();
        array<Z3_ast> _es(es);
        Z3_ast r = Z3_mk_atleast(ctx, _es.size(), _es.ptr(), bound);
        ctx.check_error();
        return expr(ctx, r);
    }
    inline expr sum(expr_vector const& args) {
        assert(args.size() > 0);
        context& ctx = args[0].ctx();
        array<Z3_ast> _args(args);
        Z3_ast r = Z3_mk_add(ctx, _args.size(), _args.ptr());
        ctx.check_error();
        return expr(ctx, r);
    }

    inline expr distinct(expr_vector const& args) {
        assert(args.size() > 0);
        context& ctx = args[0].ctx();
        array<Z3_ast> _args(args);
        Z3_ast r = Z3_mk_distinct(ctx, _args.size(), _args.ptr());
        ctx.check_error();
        return expr(ctx, r);
    }

    inline expr concat(expr const& a, expr const& b) {
        check_context(a, b);
        Z3_ast r;
        if (Z3_is_seq_sort(a.ctx(), a.get_sort())) {
            Z3_ast _args[2] = { a, b };
            r = Z3_mk_seq_concat(a.ctx(), 2, _args);
        }
        else if (Z3_is_re_sort(a.ctx(), a.get_sort())) {
            Z3_ast _args[2] = { a, b };
            r = Z3_mk_re_concat(a.ctx(), 2, _args);
        }
        else {
            r = Z3_mk_concat(a.ctx(), a, b);
        }
        a.ctx().check_error();
        return expr(a.ctx(), r);
    }

    inline expr concat(expr_vector const& args) {
        Z3_ast r;
        assert(args.size() > 0);
        if (args.size() == 1) {
            return args[0];
        }
        context& ctx = args[0].ctx();
        array<Z3_ast> _args(args);
        if (Z3_is_seq_sort(ctx, args[0].get_sort())) {
            r = Z3_mk_seq_concat(ctx, _args.size(), _args.ptr());
        }
        else if (Z3_is_re_sort(ctx, args[0].get_sort())) {
            r = Z3_mk_re_concat(ctx, _args.size(), _args.ptr());
        }
        else {
            r = _args[args.size()-1];
            for (unsigned i = args.size()-1; i > 0; ) {
                --i;
                r = Z3_mk_concat(ctx, _args[i], r);
                ctx.check_error();
            }
        }
        ctx.check_error();
        return expr(ctx, r);
    }

    inline expr mk_or(expr_vector const& args) {
        array<Z3_ast> _args(args);
        Z3_ast r = Z3_mk_or(args.ctx(), _args.size(), _args.ptr());
        args.check_error();
        return expr(args.ctx(), r);
    }
    inline expr mk_and(expr_vector const& args) {
        array<Z3_ast> _args(args);
        Z3_ast r = Z3_mk_and(args.ctx(), _args.size(), _args.ptr());
        args.check_error();
        return expr(args.ctx(), r);
    }


    class func_entry : public object {
        Z3_func_entry m_entry;
        void init(Z3_func_entry e) {
            m_entry = e;
            Z3_func_entry_inc_ref(ctx(), m_entry);
        }
    public:
        func_entry(context & c, Z3_func_entry e):object(c) { init(e); }
        func_entry(func_entry const & s):object(s) { init(s.m_entry); }
        func_entry(func_entry && s) noexcept : object(std::forward<object>(s)), m_entry{s.m_entry} { s.m_entry = nullptr; }
        ~func_entry() { if(m_entry != nullptr) Z3_func_entry_dec_ref(ctx(), m_entry); }
        operator Z3_func_entry() const { return m_entry; }
        func_entry & operator=(func_entry const & s) noexcept {
            Z3_func_entry_inc_ref(s.ctx(), s.m_entry);
            Z3_func_entry_dec_ref(ctx(), m_entry);
            m_entry = s.m_entry;
            object::operator=(s);
            return *this;
        }
        func_entry & operator=(func_entry && s) noexcept {
            object::operator=(std::forward<object>(s));
            m_entry = s.m_entry;
            s.m_entry = nullptr;
            return *this;
        }
        expr value() const { Z3_ast r = Z3_func_entry_get_value(ctx(), m_entry); check_error(); return expr(ctx(), r); }
        unsigned num_args() const { unsigned r = Z3_func_entry_get_num_args(ctx(), m_entry); check_error(); return r; }
        expr arg(unsigned i) const { Z3_ast r = Z3_func_entry_get_arg(ctx(), m_entry, i); check_error(); return expr(ctx(), r); }
    };

    class func_interp : public object {
        Z3_func_interp m_interp;
        void init(Z3_func_interp e) {
            m_interp = e;
            Z3_func_interp_inc_ref(ctx(), m_interp);
        }
    public:
        func_interp(context & c, Z3_func_interp e):object(c) { init(e); }
        func_interp(func_interp const & s):object(s) { init(s.m_interp); }
        func_interp(func_interp && s) noexcept : object(std::forward<object>(s)), m_interp{s.m_interp} { s.m_interp = nullptr; }
        ~func_interp() { if(m_interp != nullptr) Z3_func_interp_dec_ref(ctx(), m_interp); }
        operator Z3_func_interp() const { return m_interp; }
        func_interp & operator=(func_interp const & s) {
            Z3_func_interp_inc_ref(s.ctx(), s.m_interp);
            Z3_func_interp_dec_ref(ctx(), m_interp);
            m_interp = s.m_interp;
            object::operator=(s);
            return *this;
        }
        func_interp & operator=(func_interp && s) noexcept {
            object::operator=(std::forward<object>(s));
            m_interp = s.m_interp;
            s.m_interp = nullptr;
            return *this;
        }
        expr else_value() const { Z3_ast r = Z3_func_interp_get_else(ctx(), m_interp); check_error(); return expr(ctx(), r); }
        unsigned num_entries() const { unsigned r = Z3_func_interp_get_num_entries(ctx(), m_interp); check_error(); return r; }
        func_entry entry(unsigned i) const { Z3_func_entry e = Z3_func_interp_get_entry(ctx(), m_interp, i); check_error(); return func_entry(ctx(), e); }
        void add_entry(expr_vector const& args, expr& value) {
            Z3_func_interp_add_entry(ctx(), m_interp, args, value);
            check_error();
        }
        void set_else(expr& value) {
            Z3_func_interp_set_else(ctx(), m_interp, value);
            check_error();
        }
    };

    class model : public object {
        Z3_model m_model;
        void init(Z3_model m) {
            m_model = m;
            Z3_model_inc_ref(ctx(), m);
        }
    public:
        struct translate {};
        model(context & c):object(c) { init(Z3_mk_model(c)); }
        model(context & c, Z3_model m):object(c) { init(m); }
        model(model const & s):object(s) { init(s.m_model); }
        model(model && s) noexcept : object{std::forward<object>(s)}, m_model{s.m_model} { s.m_model = nullptr; }
        model(model& src, context& dst, translate) : object(dst) { init(Z3_model_translate(src.ctx(), src, dst)); }
        ~model() { if(m_model != nullptr) Z3_model_dec_ref(ctx(), m_model); }
        operator Z3_model() const { return m_model; }
        model & operator=(model const & s) {
            Z3_model_inc_ref(s.ctx(), s.m_model);
            Z3_model_dec_ref(ctx(), m_model);
            m_model = s.m_model;
            object::operator=(s);
            return *this;
        }
        model & operator=(model && s) noexcept {
            object::operator=(std::forward<object>(s));
            m_model = s.m_model;
            s.m_model = nullptr;
            return *this;
        }

        expr eval(expr const & n, bool model_completion=false) const {
            check_context(*this, n);
            Z3_ast r = 0;
            bool status = Z3_model_eval(ctx(), m_model, n, model_completion, &r);
            check_error();
            if (status == false && ctx().enable_exceptions())
                Z3_THROW(exception("failed to evaluate expression"));
            return expr(ctx(), r);
        }

        unsigned num_consts() const { return Z3_model_get_num_consts(ctx(), m_model); }
        unsigned num_funcs() const { return Z3_model_get_num_funcs(ctx(), m_model); }
        func_decl get_const_decl(unsigned i) const { Z3_func_decl r = Z3_model_get_const_decl(ctx(), m_model, i); check_error(); return func_decl(ctx(), r); }
        func_decl get_func_decl(unsigned i) const { Z3_func_decl r = Z3_model_get_func_decl(ctx(), m_model, i); check_error(); return func_decl(ctx(), r); }
        unsigned size() const { return num_consts() + num_funcs(); }
        func_decl operator[](int i) const {
            assert(0 <= i);
            return static_cast<unsigned>(i) < num_consts() ? get_const_decl(i) : get_func_decl(i - num_consts());
        }

        // returns interpretation of constant declaration c.
        // If c is not assigned any value in the model it returns
        // an expression with a null ast reference.
        expr get_const_interp(func_decl c) const {
            check_context(*this, c);
            Z3_ast r = Z3_model_get_const_interp(ctx(), m_model, c);
            check_error();
            return expr(ctx(), r);
        }
        func_interp get_func_interp(func_decl f) const {
            check_context(*this, f);
            Z3_func_interp r = Z3_model_get_func_interp(ctx(), m_model, f);
            check_error();
            return func_interp(ctx(), r);
        }

        // returns true iff the model contains an interpretation
        // for function f.
        bool has_interp(func_decl f) const {
            check_context(*this, f);
            return Z3_model_has_interp(ctx(), m_model, f);
        }

        func_interp add_func_interp(func_decl& f, expr& else_val) {
            Z3_func_interp r = Z3_add_func_interp(ctx(), m_model, f, else_val);
            check_error();
            return func_interp(ctx(), r);
        }

        void add_const_interp(func_decl& f, expr& value) {
            Z3_add_const_interp(ctx(), m_model, f, value);
            check_error();
        }

        friend std::ostream & operator<<(std::ostream & out, model const & m);

        std::string to_string() const { return std::string(Z3_model_to_string(ctx(), m_model)); }
    };
    inline std::ostream & operator<<(std::ostream & out, model const & m) { out << Z3_model_to_string(m.ctx(), m); return out; }

    class stats : public object {
        Z3_stats m_stats;
        void init(Z3_stats e) {
            m_stats = e;
            Z3_stats_inc_ref(ctx(), m_stats);
        }
    public:
        stats(context & c):object(c), m_stats(0) {}
        stats(context & c, Z3_stats e):object(c) { init(e); }
        stats(stats const & s):object(s) { init(s.m_stats); }
        stats(stats && s) noexcept : object{std::forward<object>(s)}, m_stats{s.m_stats} { s.m_stats = nullptr; }
        ~stats() { if (m_stats) Z3_stats_dec_ref(ctx(), m_stats); }
        operator Z3_stats() const { return m_stats; }
        stats & operator=(stats const & s) {
            Z3_stats_inc_ref(s.ctx(), s.m_stats);
            if (m_stats) Z3_stats_dec_ref(ctx(), m_stats);
            m_stats = s.m_stats;
            object::operator=(s);
            return *this;
        }
        stats & operator=(stats && s) noexcept {
            object::operator=(std::forward<object>(s));
            m_stats = s.m_stats;
            s.m_stats = nullptr;
            return *this;
        }
        unsigned size() const { return Z3_stats_size(ctx(), m_stats); }
        std::string key(unsigned i) const { Z3_string s = Z3_stats_get_key(ctx(), m_stats, i); check_error(); return s; }
        bool is_uint(unsigned i) const { bool r = Z3_stats_is_uint(ctx(), m_stats, i); check_error(); return r; }
        bool is_double(unsigned i) const { bool r = Z3_stats_is_double(ctx(), m_stats, i); check_error(); return r; }
        unsigned uint_value(unsigned i) const { unsigned r = Z3_stats_get_uint_value(ctx(), m_stats, i); check_error(); return r; }
        double double_value(unsigned i) const { double r = Z3_stats_get_double_value(ctx(), m_stats, i); check_error(); return r; }
        friend std::ostream & operator<<(std::ostream & out, stats const & s);
    };
    inline std::ostream & operator<<(std::ostream & out, stats const & s) { out << Z3_stats_to_string(s.ctx(), s); return out; }


    inline std::ostream & operator<<(std::ostream & out, check_result r) {
        if (r == unsat) out << "unsat";
        else if (r == sat) out << "sat";
        else out << "unknown";
        return out;
    }


    class solver : public object {
        Z3_solver m_solver;
        void init(Z3_solver s) {
            m_solver = s;
            Z3_solver_inc_ref(ctx(), s);
        }
    public:
        struct simple {};
        struct translate {};
        solver(context & c):object(c) { init(Z3_mk_solver(c)); }
        solver(context & c, simple):object(c) { init(Z3_mk_simple_solver(c)); }
        solver(context & c, Z3_solver s):object(c) { init(s); }
        solver(context & c, char const * logic):object(c) { init(Z3_mk_solver_for_logic(c, c.str_symbol(logic))); }
        solver(context & c, solver const& src, translate): object(c) { init(Z3_solver_translate(src.ctx(), src, c)); }
        solver(solver const & s):object(s) { init(s.m_solver); }
        solver(solver && s) noexcept : object{std::forward<object>(s)}, m_solver{s.m_solver} { s.m_solver = nullptr; }
        ~solver() { if(m_solver != nullptr) Z3_solver_dec_ref(ctx(), m_solver); }
        operator Z3_solver() const { return m_solver; }
        solver & operator=(solver const & s) {
            Z3_solver_inc_ref(s.ctx(), s.m_solver);
            Z3_solver_dec_ref(ctx(), m_solver);
            m_solver = s.m_solver;
            object::operator=(s);
            return *this;
        }
        solver & operator=(solver && s) noexcept {
            object::operator=(std::forward<object>(s));
            m_solver = s.m_solver;
            s.m_solver = nullptr;
            return *this;
        }
        void set(params const & p) { Z3_solver_set_params(ctx(), m_solver, p); check_error(); }
        void set(char const * k, bool v) { params p(ctx()); p.set(k, v); set(p); }
        void set(char const * k, unsigned v) { params p(ctx()); p.set(k, v); set(p); }
        void set(char const * k, double v) { params p(ctx()); p.set(k, v); set(p); }
        void set(char const * k, symbol const & v) { params p(ctx()); p.set(k, v); set(p); }
        void set(char const * k, char const* v) { params p(ctx()); p.set(k, v); set(p); }
        void push() { Z3_solver_push(ctx(), m_solver); check_error(); }
        void pop(unsigned n = 1) { Z3_solver_pop(ctx(), m_solver, n); check_error(); }
        void reset() { Z3_solver_reset(ctx(), m_solver); check_error(); }
        void add(expr const & e) { assert(e.is_bool()); Z3_solver_assert(ctx(), m_solver, e); check_error(); }
        void add(expr const & e, expr const & p) {
            assert(e.is_bool()); assert(p.is_bool()); assert(p.is_const());
            Z3_solver_assert_and_track(ctx(), m_solver, e, p);
            check_error();
        }
        void add(expr const & e, char const * p) {
            add(e, ctx().bool_const(p));
        }        
        void add(expr_vector const& v) { 
            check_context(*this, v); 
            for (unsigned i = 0; i < v.size(); ++i) 
                add(v[i]); 
        }
        void from_file(char const* file) { Z3_solver_from_file(ctx(), m_solver, file); ctx().check_parser_error(); }
        void from_string(char const* s) { Z3_solver_from_string(ctx(), m_solver, s); ctx().check_parser_error(); }

        check_result check() { Z3_lbool r = Z3_solver_check(ctx(), m_solver); check_error(); return to_check_result(r); }
        check_result check(unsigned n, expr * const assumptions) {
            array<Z3_ast> _assumptions(n);
            for (unsigned i = 0; i < n; i++) {
                check_context(*this, assumptions[i]);
                _assumptions[i] = assumptions[i];
            }
            Z3_lbool r = Z3_solver_check_assumptions(ctx(), m_solver, n, _assumptions.ptr());
            check_error();
            return to_check_result(r);
        }
        check_result check(expr_vector const& assumptions) {
            unsigned n = assumptions.size();
            array<Z3_ast> _assumptions(n);
            for (unsigned i = 0; i < n; i++) {
                check_context(*this, assumptions[i]);
                _assumptions[i] = assumptions[i];
            }
            Z3_lbool r = Z3_solver_check_assumptions(ctx(), m_solver, n, _assumptions.ptr());
            check_error();
            return to_check_result(r);
        }
        model get_model() const { Z3_model m = Z3_solver_get_model(ctx(), m_solver); check_error(); return model(ctx(), m); }
        check_result consequences(expr_vector& assumptions, expr_vector& vars, expr_vector& conseq) {
            Z3_lbool r = Z3_solver_get_consequences(ctx(), m_solver, assumptions, vars, conseq);
            check_error();
            return to_check_result(r);
        }
        std::string reason_unknown() const { Z3_string r = Z3_solver_get_reason_unknown(ctx(), m_solver); check_error(); return r; }
        stats statistics() const { Z3_stats r = Z3_solver_get_statistics(ctx(), m_solver); check_error(); return stats(ctx(), r); }
        expr_vector unsat_core() const { Z3_ast_vector r = Z3_solver_get_unsat_core(ctx(), m_solver); check_error(); return expr_vector(ctx(), r); }
        expr_vector assertions() const { Z3_ast_vector r = Z3_solver_get_assertions(ctx(), m_solver); check_error(); return expr_vector(ctx(), r); }
        expr_vector non_units() const { Z3_ast_vector r = Z3_solver_get_non_units(ctx(), m_solver); check_error(); return expr_vector(ctx(), r); }
        expr_vector units() const { Z3_ast_vector r = Z3_solver_get_units(ctx(), m_solver); check_error(); return expr_vector(ctx(), r); }
        expr_vector trail() const { Z3_ast_vector r = Z3_solver_get_trail(ctx(), m_solver); check_error(); return expr_vector(ctx(), r); }
        expr_vector trail(array<unsigned>& levels) const { 
            Z3_ast_vector r = Z3_solver_get_trail(ctx(), m_solver); 
            check_error(); 
            expr_vector result(ctx(), r);
            unsigned sz = result.size();
            levels.resize(sz);
            Z3_solver_get_levels(ctx(), m_solver, r, sz, levels.ptr());
            check_error(); 
            return result; 
        }
        expr proof() const { Z3_ast r = Z3_solver_get_proof(ctx(), m_solver); check_error(); return expr(ctx(), r); }
        friend std::ostream & operator<<(std::ostream & out, solver const & s);

        std::string to_smt2(char const* status = "unknown") {
            array<Z3_ast> es(assertions());
            Z3_ast const* fmls = es.ptr();
            Z3_ast fml = 0;
            unsigned sz = es.size();
            if (sz > 0) {
                --sz;
                fml = fmls[sz];
            }
            else {
                fml = ctx().bool_val(true);
            }
            return std::string(Z3_benchmark_to_smtlib_string(
                                   ctx(),
                                   "", "", status, "",
                                   sz,
                                   fmls,
                                   fml));
        }

        std::string dimacs(bool include_names = true) const { return std::string(Z3_solver_to_dimacs_string(ctx(), m_solver, include_names)); }

        param_descrs get_param_descrs() { return param_descrs(ctx(), Z3_solver_get_param_descrs(ctx(), m_solver)); }


        expr_vector cube(expr_vector& vars, unsigned cutoff) {
            Z3_ast_vector r = Z3_solver_cube(ctx(), m_solver, vars, cutoff);
            check_error();
            return expr_vector(ctx(), r);
        }

        class cube_iterator {
            solver&      m_solver;
            unsigned&    m_cutoff;
            expr_vector& m_vars;
            expr_vector  m_cube;
            bool         m_end;
            bool         m_empty;

            void inc() {
                assert(!m_end && !m_empty);
                m_cube = m_solver.cube(m_vars, m_cutoff);
                m_cutoff = 0xFFFFFFFF;
                if (m_cube.size() == 1 && m_cube[0].is_false()) {
                    m_cube = z3::expr_vector(m_solver.ctx());
                    m_end = true;
                }
                else if (m_cube.empty()) {
                    m_empty = true;
                }
            }
        public:
            cube_iterator(solver& s, expr_vector& vars, unsigned& cutoff, bool end) :
                m_solver(s),
                m_cutoff(cutoff),
                m_vars(vars),
                m_cube(s.ctx()),
                m_end(end),
                m_empty(false) {
                if (!m_end) {
                    inc();
                }
            }

            cube_iterator& operator++() {
                assert(!m_end);
                if (m_empty) {
                    m_end = true;
                }
                else {
                    inc();
                }
                return *this;
            }
            cube_iterator operator++(int) { assert(false); return *this; }
            expr_vector const * operator->() const { return &(operator*()); }
            expr_vector const& operator*() const noexcept { return m_cube; }

            bool operator==(cube_iterator const& other) noexcept {
                return other.m_end == m_end;
            };
            bool operator!=(cube_iterator const& other) noexcept {
                return other.m_end != m_end;
            };

        };

        class cube_generator {
            solver&      m_solver;
            unsigned     m_cutoff;
            expr_vector  m_default_vars;
            expr_vector& m_vars;
        public:
            cube_generator(solver& s):
                m_solver(s),
                m_cutoff(0xFFFFFFFF),
                m_default_vars(s.ctx()),
                m_vars(m_default_vars)
            {}

            cube_generator(solver& s, expr_vector& vars):
                m_solver(s),
                m_cutoff(0xFFFFFFFF),
                m_default_vars(s.ctx()),
                m_vars(vars)
            {}

            cube_iterator begin() { return cube_iterator(m_solver, m_vars, m_cutoff, false); }
            cube_iterator end() { return cube_iterator(m_solver, m_vars, m_cutoff, true); }
            void set_cutoff(unsigned c) noexcept { m_cutoff = c; }
        };

        cube_generator cubes() { return cube_generator(*this); }
        cube_generator cubes(expr_vector& vars) { return cube_generator(*this, vars); }

    };
    inline std::ostream & operator<<(std::ostream & out, solver const & s) { out << Z3_solver_to_string(s.ctx(), s); return out; }

    class goal : public object {
        Z3_goal m_goal;
        void init(Z3_goal s) {
            m_goal = s;
            Z3_goal_inc_ref(ctx(), s);
        }
    public:
        goal(context & c, bool models=true, bool unsat_cores=false, bool proofs=false):object(c) { init(Z3_mk_goal(c, models, unsat_cores, proofs)); }
        goal(context & c, Z3_goal s):object(c) { init(s); }
        goal(goal const & s):object(s) { init(s.m_goal); }
        goal(goal && s) noexcept : object{std::forward<object>(s)}, m_goal{s.m_goal} { s.m_goal = nullptr; }
        ~goal() { if(m_goal != nullptr) Z3_goal_dec_ref(ctx(), m_goal); }
        operator Z3_goal() const { return m_goal; }
        goal & operator=(goal const & s) {
            Z3_goal_inc_ref(s.ctx(), s.m_goal);
            Z3_goal_dec_ref(ctx(), m_goal);
            m_goal = s.m_goal;
            object::operator=(s);
            return *this;
        }
        goal & operator=(goal && s) noexcept {
            object::operator=(std::forward<object>(s));
            m_goal = s.m_goal;
            s.m_goal = nullptr;
            return *this;
        }
        void add(expr const & f) { check_context(*this, f); Z3_goal_assert(ctx(), m_goal, f); check_error(); }
        void add(expr_vector const& v) { check_context(*this, v); for (unsigned i = 0; i < v.size(); ++i) add(v[i]); }
        unsigned size() const { return Z3_goal_size(ctx(), m_goal); }
        expr operator[](int i) const { assert(0 <= i); Z3_ast r = Z3_goal_formula(ctx(), m_goal, i); check_error(); return expr(ctx(), r); }
        Z3_goal_prec precision() const { return Z3_goal_precision(ctx(), m_goal); }
        bool inconsistent() const { return Z3_goal_inconsistent(ctx(), m_goal); }
        unsigned depth() const { return Z3_goal_depth(ctx(), m_goal); }
        void reset() { Z3_goal_reset(ctx(), m_goal); }
        unsigned num_exprs() const { return Z3_goal_num_exprs(ctx(), m_goal); }
        bool is_decided_sat() const { return Z3_goal_is_decided_sat(ctx(), m_goal); }
        bool is_decided_unsat() const { return Z3_goal_is_decided_unsat(ctx(), m_goal); }
        model convert_model(model const & m) const {
            check_context(*this, m);
            Z3_model new_m = Z3_goal_convert_model(ctx(), m_goal, m);
            check_error();
            return model(ctx(), new_m);
        }
        model get_model() const {
            Z3_model new_m = Z3_goal_convert_model(ctx(), m_goal, 0);
            check_error();
            return model(ctx(), new_m);
        }
        expr as_expr() const {
            unsigned n = size();
            if (n == 0)
                return ctx().bool_val(true);
            else if (n == 1)
                return operator[](0);
            else {
                array<Z3_ast> args(n);
                for (unsigned i = 0; i < n; i++)
                    args[i] = operator[](i);
                return expr(ctx(), Z3_mk_and(ctx(), n, args.ptr()));
            }
        }
        std::string dimacs(bool include_names = true) const { return std::string(Z3_goal_to_dimacs_string(ctx(), m_goal, include_names)); }
        friend std::ostream & operator<<(std::ostream & out, goal const & g);
    };
    inline std::ostream & operator<<(std::ostream & out, goal const & g) { out << Z3_goal_to_string(g.ctx(), g); return out; }

    class apply_result : public object {
        Z3_apply_result m_apply_result;
        void init(Z3_apply_result s) {
            m_apply_result = s;
            Z3_apply_result_inc_ref(ctx(), s);
        }
    public:
        apply_result(context & c, Z3_apply_result s):object(c) { init(s); }
        apply_result(apply_result const & s):object(s) { init(s.m_apply_result); }
        apply_result(apply_result && s) noexcept : object{std::forward<object>(s)}, m_apply_result{s.m_apply_result} { s.m_apply_result = nullptr; }
        ~apply_result() { if(m_apply_result != nullptr) Z3_apply_result_dec_ref(ctx(), m_apply_result); }
        operator Z3_apply_result() const { return m_apply_result; }
        apply_result & operator=(apply_result const & s) {
            Z3_apply_result_inc_ref(s.ctx(), s.m_apply_result);
            Z3_apply_result_dec_ref(ctx(), m_apply_result);
            m_apply_result = s.m_apply_result;
            object::operator=(s);
            return *this;
        }
        apply_result & operator=(apply_result && s) noexcept {
            object::operator=(std::forward<object>(s));
            m_apply_result = s.m_apply_result;
            s.m_apply_result = nullptr;
            return *this;
        }
        unsigned size() const { return Z3_apply_result_get_num_subgoals(ctx(), m_apply_result); }
        goal operator[](int i) const { assert(0 <= i); Z3_goal r = Z3_apply_result_get_subgoal(ctx(), m_apply_result, i); check_error(); return goal(ctx(), r); }
        friend std::ostream & operator<<(std::ostream & out, apply_result const & r);
    };
    inline std::ostream & operator<<(std::ostream & out, apply_result const & r) { out << Z3_apply_result_to_string(r.ctx(), r); return out; }

    class tactic : public object {
        Z3_tactic m_tactic;
        void init(Z3_tactic s) {
            m_tactic = s;
            Z3_tactic_inc_ref(ctx(), s);
        }
    public:
        tactic(context & c, char const * name):object(c) { Z3_tactic r = Z3_mk_tactic(c, name); check_error(); init(r); }
        tactic(context & c, Z3_tactic s):object(c) { init(s); }
        tactic(tactic const & s):object(s) { init(s.m_tactic); }
        tactic(tactic && s) noexcept : object{std::forward<object>(s)}, m_tactic{s.m_tactic} { s.m_tactic = nullptr; }
        ~tactic() { if(m_tactic != nullptr) Z3_tactic_dec_ref(ctx(), m_tactic); }
        operator Z3_tactic() const { return m_tactic; }
        tactic & operator=(tactic const & s) {
            Z3_tactic_inc_ref(s.ctx(), s.m_tactic);
            Z3_tactic_dec_ref(ctx(), m_tactic);
            m_tactic = s.m_tactic;
            object::operator=(s);
            return *this;
        }
        tactic & operator=(tactic && s) noexcept {
            object::operator=(std::forward<object>(s));
            m_tactic = s.m_tactic;
            s.m_tactic = nullptr;
            return *this;
        }
        solver mk_solver() const { Z3_solver r = Z3_mk_solver_from_tactic(ctx(), m_tactic); check_error(); return solver(ctx(), r);  }
        apply_result apply(goal const & g) const {
            check_context(*this, g);
            Z3_apply_result r = Z3_tactic_apply(ctx(), m_tactic, g);
            check_error();
            return apply_result(ctx(), r);
        }
        apply_result operator()(goal const & g) const {
            return apply(g);
        }
        std::string help() const { char const * r = Z3_tactic_get_help(ctx(), m_tactic); check_error();  return r; }
        friend tactic operator&(tactic const & t1, tactic const & t2);
        friend tactic operator|(tactic const & t1, tactic const & t2);
        friend tactic repeat(tactic const & t, unsigned max);
        friend tactic with(tactic const & t, params const & p);
        friend tactic try_for(tactic const & t, unsigned ms);
        friend tactic par_or(unsigned n, tactic const* tactics);
        friend tactic par_and_then(tactic const& t1, tactic const& t2);
        param_descrs get_param_descrs() { return param_descrs(ctx(), Z3_tactic_get_param_descrs(ctx(), m_tactic)); }
    };

    inline tactic operator&(tactic const & t1, tactic const & t2) {
        check_context(t1, t2);
        Z3_tactic r = Z3_tactic_and_then(t1.ctx(), t1, t2);
        t1.check_error();
        return tactic(t1.ctx(), r);
    }

    inline tactic operator|(tactic const & t1, tactic const & t2) {
        check_context(t1, t2);
        Z3_tactic r = Z3_tactic_or_else(t1.ctx(), t1, t2);
        t1.check_error();
        return tactic(t1.ctx(), r);
    }

    inline tactic repeat(tactic const & t, unsigned max=UINT_MAX) {
        Z3_tactic r = Z3_tactic_repeat(t.ctx(), t, max);
        t.check_error();
        return tactic(t.ctx(), r);
    }

    inline tactic with(tactic const & t, params const & p) {
        Z3_tactic r = Z3_tactic_using_params(t.ctx(), t, p);
        t.check_error();
        return tactic(t.ctx(), r);
    }
    inline tactic try_for(tactic const & t, unsigned ms) {
        Z3_tactic r = Z3_tactic_try_for(t.ctx(), t, ms);
        t.check_error();
        return tactic(t.ctx(), r);
    }
    inline tactic par_or(unsigned n, tactic const* tactics) {
        if (n == 0) {
            Z3_THROW(exception("a non-zero number of tactics need to be passed to par_or"));
        }
        array<Z3_tactic> buffer(n);
        for (unsigned i = 0; i < n; ++i) buffer[i] = tactics[i];
        return tactic(tactics[0].ctx(), Z3_tactic_par_or(tactics[0].ctx(), n, buffer.ptr()));
    }

    inline tactic par_and_then(tactic const & t1, tactic const & t2) {
        check_context(t1, t2);
        Z3_tactic r = Z3_tactic_par_and_then(t1.ctx(), t1, t2);
        t1.check_error();
        return tactic(t1.ctx(), r);
    }

    class probe : public object {
        Z3_probe m_probe;
        void init(Z3_probe s) {
            m_probe = s;
            Z3_probe_inc_ref(ctx(), s);
        }
    public:
        probe(context & c, char const * name):object(c) { Z3_probe r = Z3_mk_probe(c, name); check_error(); init(r); }
        probe(context & c, double val):object(c) { Z3_probe r = Z3_probe_const(c, val); check_error(); init(r); }
        probe(context & c, Z3_probe s):object(c) { init(s); }
        probe(probe const & s):object(s) { init(s.m_probe); }
        probe(probe && s) noexcept : object{std::forward<object>(s)}, m_probe{s.m_probe} { s.m_probe = nullptr; }
        ~probe() { if(m_probe != nullptr) Z3_probe_dec_ref(ctx(), m_probe); }
        operator Z3_probe() const { return m_probe; }
        probe & operator=(probe const & s) {
            Z3_probe_inc_ref(s.ctx(), s.m_probe);
            Z3_probe_dec_ref(ctx(), m_probe);
            m_probe = s.m_probe;
            object::operator=(s);
            return *this;
        }
        probe & operator=(probe && s) noexcept {
            object::operator=(std::forward<object>(s));
            m_probe = s.m_probe;
            s.m_probe = nullptr;
            return *this;
        }
        double apply(goal const & g) const { double r = Z3_probe_apply(ctx(), m_probe, g); check_error(); return r; }
        double operator()(goal const & g) const { return apply(g); }
        friend probe operator<=(probe const & p1, probe const & p2);
        friend probe operator<=(probe const & p1, double p2);
        friend probe operator<=(double p1, probe const & p2);
        friend probe operator>=(probe const & p1, probe const & p2);
        friend probe operator>=(probe const & p1, double p2);
        friend probe operator>=(double p1, probe const & p2);
        friend probe operator<(probe const & p1, probe const & p2);
        friend probe operator<(probe const & p1, double p2);
        friend probe operator<(double p1, probe const & p2);
        friend probe operator>(probe const & p1, probe const & p2);
        friend probe operator>(probe const & p1, double p2);
        friend probe operator>(double p1, probe const & p2);
        friend probe operator==(probe const & p1, probe const & p2);
        friend probe operator==(probe const & p1, double p2);
        friend probe operator==(double p1, probe const & p2);
        friend probe operator&&(probe const & p1, probe const & p2);
        friend probe operator||(probe const & p1, probe const & p2);
        friend probe operator!(probe const & p);
    };

    inline probe operator<=(probe const & p1, probe const & p2) {
        check_context(p1, p2); Z3_probe r = Z3_probe_le(p1.ctx(), p1, p2); p1.check_error(); return probe(p1.ctx(), r);
    }
    inline probe operator<=(probe const & p1, double p2) { return p1 <= probe(p1.ctx(), p2); }
    inline probe operator<=(double p1, probe const & p2) { return probe(p2.ctx(), p1) <= p2; }
    inline probe operator>=(probe const & p1, probe const & p2) {
        check_context(p1, p2); Z3_probe r = Z3_probe_ge(p1.ctx(), p1, p2); p1.check_error(); return probe(p1.ctx(), r);
    }
    inline probe operator>=(probe const & p1, double p2) { return p1 >= probe(p1.ctx(), p2); }
    inline probe operator>=(double p1, probe const & p2) { return probe(p2.ctx(), p1) >= p2; }
    inline probe operator<(probe const & p1, probe const & p2) {
        check_context(p1, p2); Z3_probe r = Z3_probe_lt(p1.ctx(), p1, p2); p1.check_error(); return probe(p1.ctx(), r);
    }
    inline probe operator<(probe const & p1, double p2) { return p1 < probe(p1.ctx(), p2); }
    inline probe operator<(double p1, probe const & p2) { return probe(p2.ctx(), p1) < p2; }
    inline probe operator>(probe const & p1, probe const & p2) {
        check_context(p1, p2); Z3_probe r = Z3_probe_gt(p1.ctx(), p1, p2); p1.check_error(); return probe(p1.ctx(), r);
    }
    inline probe operator>(probe const & p1, double p2) { return p1 > probe(p1.ctx(), p2); }
    inline probe operator>(double p1, probe const & p2) { return probe(p2.ctx(), p1) > p2; }
    inline probe operator==(probe const & p1, probe const & p2) {
        check_context(p1, p2); Z3_probe r = Z3_probe_eq(p1.ctx(), p1, p2); p1.check_error(); return probe(p1.ctx(), r);
    }
    inline probe operator==(probe const & p1, double p2) { return p1 == probe(p1.ctx(), p2); }
    inline probe operator==(double p1, probe const & p2) { return probe(p2.ctx(), p1) == p2; }
    inline probe operator&&(probe const & p1, probe const & p2) {
        check_context(p1, p2); Z3_probe r = Z3_probe_and(p1.ctx(), p1, p2); p1.check_error(); return probe(p1.ctx(), r);
    }
    inline probe operator||(probe const & p1, probe const & p2) {
        check_context(p1, p2); Z3_probe r = Z3_probe_or(p1.ctx(), p1, p2); p1.check_error(); return probe(p1.ctx(), r);
    }
    inline probe operator!(probe const & p) {
        Z3_probe r = Z3_probe_not(p.ctx(), p); p.check_error(); return probe(p.ctx(), r);
    }

    class optimize : public object {
        Z3_optimize m_opt;

    public:
        class handle final {
            unsigned m_h;
        public:
            handle(unsigned h): m_h(h) {}
            unsigned h() const { return m_h; }
        };
        optimize(context& c):object(c) { m_opt = Z3_mk_optimize(c); Z3_optimize_inc_ref(c, m_opt); }
<<<<<<< HEAD
        optimize(optimize const& o) : object{o}, m_opt{o.m_opt}  {
            Z3_optimize_inc_ref(o.ctx(), o.m_opt);
        }
        optimize(optimize && o) noexcept : object{std::forward<object>(o)}, m_opt(o.m_opt) {
            o.m_opt = nullptr;
=======
        optimize(optimize const & o):object(o), m_opt(o.m_opt) {
            Z3_optimize_inc_ref(o.ctx(), o.m_opt);
>>>>>>> ef96a008
        }
        optimize(context& c, optimize& src):object(c) {
            m_opt = Z3_mk_optimize(c); 
            Z3_optimize_inc_ref(c, m_opt);
            add(expr_vector(c, src.assertions()));
            expr_vector v(c, src.objectives());
            for (expr_vector::iterator it = v.begin(); it != v.end(); ++it) minimize(*it);
        }
        optimize& operator=(optimize const& o) {
            Z3_optimize_inc_ref(o.ctx(), o.m_opt);
            Z3_optimize_dec_ref(ctx(), m_opt);
            m_opt = o.m_opt;
            object::operator=(o);
            return *this;
        }
        optimize& operator=(optimize && o) noexcept {
            object::operator=(std::forward<object>(o));
            m_opt = o.m_opt;
            o.m_opt = nullptr;
            return *this;
        }
        ~optimize() { if(m_opt != nullptr) Z3_optimize_dec_ref(ctx(), m_opt); }
        operator Z3_optimize() const { return m_opt; }
        void add(expr const& e) {
            assert(e.is_bool());
            Z3_optimize_assert(ctx(), m_opt, e);
        }
        void add(expr_vector const& es) {
            for (expr_vector::iterator it = es.begin(); it != es.end(); ++it) add(*it);
        }
        void add(expr const& e, expr const& t) {
            assert(e.is_bool());
            Z3_optimize_assert_and_track(ctx(), m_opt, e, t);
        }
        void add(expr const& e, char const* p) {
            assert(e.is_bool());
            add(e, ctx().bool_const(p));
        }
        handle add_soft(expr const& e, unsigned weight) {
            assert(e.is_bool());
            auto str = std::to_string(weight);
            return handle(Z3_optimize_assert_soft(ctx(), m_opt, e, str.c_str(), 0));
        }
        handle add_soft(expr const& e, char const* weight) {
            assert(e.is_bool());
            return handle(Z3_optimize_assert_soft(ctx(), m_opt, e, weight, 0));
        }
        handle add(expr const& e, unsigned weight) {
            return add_soft(e, weight);
        }
        handle maximize(expr const& e) {
            return handle(Z3_optimize_maximize(ctx(), m_opt, e));
        }
        handle minimize(expr const& e) {
            return handle(Z3_optimize_minimize(ctx(), m_opt, e));
        }
        void push() {
            Z3_optimize_push(ctx(), m_opt);
        }
        void pop() {
            Z3_optimize_pop(ctx(), m_opt);
        }
        check_result check() { Z3_lbool r = Z3_optimize_check(ctx(), m_opt, 0, 0); check_error(); return to_check_result(r); }
        check_result check(expr_vector const& asms) {
            unsigned n = asms.size();
            array<Z3_ast> _asms(n);
            for (unsigned i = 0; i < n; i++) {
                check_context(*this, asms[i]);
                _asms[i] = asms[i];
            }
            Z3_lbool r = Z3_optimize_check(ctx(), m_opt, n, _asms.ptr());
            check_error();
            return to_check_result(r);
        }
        model get_model() const { Z3_model m = Z3_optimize_get_model(ctx(), m_opt); check_error(); return model(ctx(), m); }
        expr_vector unsat_core() const { Z3_ast_vector r = Z3_optimize_get_unsat_core(ctx(), m_opt); check_error(); return expr_vector(ctx(), r); }
        void set(params const & p) { Z3_optimize_set_params(ctx(), m_opt, p); check_error(); }
        expr lower(handle const& h) {
            Z3_ast r = Z3_optimize_get_lower(ctx(), m_opt, h.h());
            check_error();
            return expr(ctx(), r);
        }
        expr upper(handle const& h) {
            Z3_ast r = Z3_optimize_get_upper(ctx(), m_opt, h.h());
            check_error();
            return expr(ctx(), r);
        }
        expr_vector assertions() const { Z3_ast_vector r = Z3_optimize_get_assertions(ctx(), m_opt); check_error(); return expr_vector(ctx(), r); }
        expr_vector objectives() const { Z3_ast_vector r = Z3_optimize_get_objectives(ctx(), m_opt); check_error(); return expr_vector(ctx(), r); }
        stats statistics() const { Z3_stats r = Z3_optimize_get_statistics(ctx(), m_opt); check_error(); return stats(ctx(), r); }
        friend std::ostream & operator<<(std::ostream & out, optimize const & s);
        void from_file(char const* filename) { Z3_optimize_from_file(ctx(), m_opt, filename); check_error(); }
        void from_string(char const* constraints) { Z3_optimize_from_string(ctx(), m_opt, constraints); check_error(); }
        std::string help() const { char const * r = Z3_optimize_get_help(ctx(), m_opt); check_error();  return r; }
    };
    inline std::ostream & operator<<(std::ostream & out, optimize const & s) { out << Z3_optimize_to_string(s.ctx(), s.m_opt); return out; }

    class fixedpoint : public object {
        Z3_fixedpoint m_fp;
    public:
        fixedpoint(context& c):object(c) { m_fp = Z3_mk_fixedpoint(c); Z3_fixedpoint_inc_ref(c, m_fp); }
<<<<<<< HEAD
        fixedpoint(fixedpoint const & o) : object{o}, m_fp{o.m_fp} {
            Z3_fixedpoint_inc_ref(ctx(), m_fp);
        }
        fixedpoint(fixedpoint && o) noexcept : object{std::forward<object>(o)}, m_fp{o.m_fp} {
            o.m_fp = nullptr;
        }
        fixedpoint & operator=(fixedpoint const & o) {
            Z3_fixedpoint_inc_ref(o.ctx(), o.m_fp);
            Z3_fixedpoint_inc_ref(ctx(), m_fp);
=======
        fixedpoint(fixedpoint const & o):object(o), m_fp(o.m_fp) { Z3_fixedpoint_inc_ref(ctx(), m_fp); }
        ~fixedpoint() { Z3_fixedpoint_dec_ref(ctx(), m_fp); }
        fixedpoint & operator=(fixedpoint const & o) {
            Z3_fixedpoint_inc_ref(o.ctx(), o.m_fp);
            Z3_fixedpoint_dec_ref(ctx(), m_fp);
>>>>>>> ef96a008
            m_fp = o.m_fp;
            object::operator=(o);
            return *this;
        }
<<<<<<< HEAD
        fixedpoint & operator=(fixedpoint && o) noexcept {
            object::operator=(std::forward<object>(o));
            m_fp = o.m_fp;
            o.m_fp = nullptr;
            return *this;
        }
        ~fixedpoint() { if (m_fp != nullptr) Z3_fixedpoint_dec_ref(ctx(), m_fp); }
=======
>>>>>>> ef96a008
        operator Z3_fixedpoint() const { return m_fp; }
        void from_string(char const* s) { Z3_fixedpoint_from_string(ctx(), m_fp, s); check_error(); }
        void from_file(char const* s) { Z3_fixedpoint_from_file(ctx(), m_fp, s); check_error(); }
        void add_rule(expr& rule, symbol const& name) { Z3_fixedpoint_add_rule(ctx(), m_fp, rule, name); check_error(); }
        void add_fact(func_decl& f, unsigned * args) { Z3_fixedpoint_add_fact(ctx(), m_fp, f, f.arity(), args); check_error(); }
        check_result query(expr& q) { Z3_lbool r = Z3_fixedpoint_query(ctx(), m_fp, q); check_error(); return to_check_result(r); }
        check_result query(func_decl_vector& relations) {
            array<Z3_func_decl> rs(relations);
            Z3_lbool r = Z3_fixedpoint_query_relations(ctx(), m_fp, rs.size(), rs.ptr());
            check_error();
            return to_check_result(r);
        }
        expr get_answer() { Z3_ast r = Z3_fixedpoint_get_answer(ctx(), m_fp); check_error(); return expr(ctx(), r); }
        std::string reason_unknown() { return Z3_fixedpoint_get_reason_unknown(ctx(), m_fp); }
        void update_rule(expr& rule, symbol const& name) { Z3_fixedpoint_update_rule(ctx(), m_fp, rule, name); check_error(); }
        unsigned get_num_levels(func_decl& p) { unsigned r = Z3_fixedpoint_get_num_levels(ctx(), m_fp, p); check_error(); return r; }
        expr get_cover_delta(int level, func_decl& p) {
            Z3_ast r = Z3_fixedpoint_get_cover_delta(ctx(), m_fp, level, p);
            check_error();
            return expr(ctx(), r);
        }
        void add_cover(int level, func_decl& p, expr& property) { Z3_fixedpoint_add_cover(ctx(), m_fp, level, p, property); check_error();  }
        stats statistics() const { Z3_stats r = Z3_fixedpoint_get_statistics(ctx(), m_fp); check_error(); return stats(ctx(), r); }
        void register_relation(func_decl& p) { Z3_fixedpoint_register_relation(ctx(), m_fp, p); }
        expr_vector assertions() const { Z3_ast_vector r = Z3_fixedpoint_get_assertions(ctx(), m_fp); check_error(); return expr_vector(ctx(), r); }
        expr_vector rules() const { Z3_ast_vector r = Z3_fixedpoint_get_rules(ctx(), m_fp); check_error(); return expr_vector(ctx(), r); }
        void set(params const & p) { Z3_fixedpoint_set_params(ctx(), m_fp, p); check_error(); }
        std::string help() const { return Z3_fixedpoint_get_help(ctx(), m_fp); }
        param_descrs get_param_descrs() { return param_descrs(ctx(), Z3_fixedpoint_get_param_descrs(ctx(), m_fp)); }
        std::string to_string() { return Z3_fixedpoint_to_string(ctx(), m_fp, 0, 0); }
        std::string to_string(expr_vector const& queries) {
            array<Z3_ast> qs(queries);
            return Z3_fixedpoint_to_string(ctx(), m_fp, qs.size(), qs.ptr());
        }
    };
    inline std::ostream & operator<<(std::ostream & out, fixedpoint const & f) { return out << Z3_fixedpoint_to_string(f.ctx(), f, 0, 0); }

    inline tactic fail_if(probe const & p) {
        Z3_tactic r = Z3_tactic_fail_if(p.ctx(), p);
        p.check_error();
        return tactic(p.ctx(), r);
    }
    inline tactic when(probe const & p, tactic const & t) {
        check_context(p, t);
        Z3_tactic r = Z3_tactic_when(t.ctx(), p, t);
        t.check_error();
        return tactic(t.ctx(), r);
    }
    inline tactic cond(probe const & p, tactic const & t1, tactic const & t2) {
        check_context(p, t1); check_context(p, t2);
        Z3_tactic r = Z3_tactic_cond(t1.ctx(), p, t1, t2);
        t1.check_error();
        return tactic(t1.ctx(), r);
    }

    inline symbol context::str_symbol(char const * s) { Z3_symbol r = Z3_mk_string_symbol(m_ctx, s); check_error(); return symbol(*this, r); }
    inline symbol context::int_symbol(int n) { Z3_symbol r = Z3_mk_int_symbol(m_ctx, n); check_error(); return symbol(*this, r); }

    inline sort context::bool_sort() { Z3_sort s = Z3_mk_bool_sort(m_ctx); check_error(); return sort(*this, s); }
    inline sort context::int_sort() { Z3_sort s = Z3_mk_int_sort(m_ctx); check_error(); return sort(*this, s); }
    inline sort context::real_sort() { Z3_sort s = Z3_mk_real_sort(m_ctx); check_error(); return sort(*this, s); }
    inline sort context::bv_sort(unsigned sz) { Z3_sort s = Z3_mk_bv_sort(m_ctx, sz); check_error(); return sort(*this, s); }
    inline sort context::string_sort() { Z3_sort s = Z3_mk_string_sort(m_ctx); check_error(); return sort(*this, s); }
    inline sort context::seq_sort(sort& s) { Z3_sort r = Z3_mk_seq_sort(m_ctx, s); check_error(); return sort(*this, r); }
    inline sort context::re_sort(sort& s) { Z3_sort r = Z3_mk_re_sort(m_ctx, s); check_error(); return sort(*this, r); }
    inline sort context::fpa_sort(unsigned ebits, unsigned sbits) { Z3_sort s = Z3_mk_fpa_sort(m_ctx, ebits, sbits); check_error(); return sort(*this, s); }

    template<>
    inline sort context::fpa_sort<16>() { return fpa_sort(5, 11); }

    template<>
    inline sort context::fpa_sort<32>() { return fpa_sort(8, 24); }

    template<>
    inline sort context::fpa_sort<64>() { return fpa_sort(11, 53); }

    template<>
    inline sort context::fpa_sort<128>() { return fpa_sort(15, 113); }

    inline sort context::fpa_rounding_mode() {
        switch (m_rounding_mode) {
        case RNA: return sort(*this, Z3_mk_fpa_rna(m_ctx));
        case RNE: return sort(*this, Z3_mk_fpa_rne(m_ctx));
        case RTP: return sort(*this, Z3_mk_fpa_rtp(m_ctx));
        case RTN: return sort(*this, Z3_mk_fpa_rtn(m_ctx));
        case RTZ: return sort(*this, Z3_mk_fpa_rtz(m_ctx));
        default: return sort(*this); 
        }
    }

    inline void context::set_rounding_mode(rounding_mode rm) { m_rounding_mode = rm; }

    inline sort context::array_sort(sort d, sort r) { Z3_sort s = Z3_mk_array_sort(m_ctx, d, r); check_error(); return sort(*this, s); }
    inline sort context::array_sort(sort_vector const& d, sort r) {
        array<Z3_sort> dom(d);
        Z3_sort s = Z3_mk_array_sort_n(m_ctx, dom.size(), dom.ptr(), r); check_error(); return sort(*this, s);
    }
    inline sort context::enumeration_sort(char const * name, unsigned n, char const * const * enum_names, func_decl_vector & cs, func_decl_vector & ts) {
        array<Z3_symbol> _enum_names(n);
        for (unsigned i = 0; i < n; i++) { _enum_names[i] = Z3_mk_string_symbol(*this, enum_names[i]); }
        array<Z3_func_decl> _cs(n);
        array<Z3_func_decl> _ts(n);
        Z3_symbol _name = Z3_mk_string_symbol(*this, name);
        sort s = to_sort(*this, Z3_mk_enumeration_sort(*this, _name, n, _enum_names.ptr(), _cs.ptr(), _ts.ptr()));
        check_error();
        for (unsigned i = 0; i < n; i++) { cs.push_back(func_decl(*this, _cs[i])); ts.push_back(func_decl(*this, _ts[i])); }
        return s;
    }
    inline func_decl context::tuple_sort(char const * name, unsigned n, char const * const * names, sort const* sorts, func_decl_vector & projs) {
        array<Z3_symbol> _names(n);
        array<Z3_sort> _sorts(n);
        for (unsigned i = 0; i < n; i++) { _names[i] = Z3_mk_string_symbol(*this, names[i]); _sorts[i] = sorts[i]; }
        array<Z3_func_decl> _projs(n);
        Z3_symbol _name = Z3_mk_string_symbol(*this, name);
        Z3_func_decl tuple;
        sort _ignore_s = to_sort(*this, Z3_mk_tuple_sort(*this, _name, n, _names.ptr(), _sorts.ptr(), &tuple, _projs.ptr()));
        check_error();
        for (unsigned i = 0; i < n; i++) { projs.push_back(func_decl(*this, _projs[i])); }
        return func_decl(*this, tuple);
    }

    inline sort context::uninterpreted_sort(char const* name) {
        Z3_symbol _name = Z3_mk_string_symbol(*this, name);
        return to_sort(*this, Z3_mk_uninterpreted_sort(*this, _name));
    }
    inline sort context::uninterpreted_sort(symbol const& name) {
        return to_sort(*this, Z3_mk_uninterpreted_sort(*this, name));
    }

    inline func_decl context::function(symbol const & name, unsigned arity, sort const * domain, sort const & range) {
        array<Z3_sort> args(arity);
        for (unsigned i = 0; i < arity; i++) {
            check_context(domain[i], range);
            args[i] = domain[i];
        }
        Z3_func_decl f = Z3_mk_func_decl(m_ctx, name, arity, args.ptr(), range);
        check_error();
        return func_decl(*this, f);
    }

    inline func_decl context::function(char const * name, unsigned arity, sort const * domain, sort const & range) {
        return function(range.ctx().str_symbol(name), arity, domain, range);
    }

    inline func_decl context::function(symbol const& name, sort_vector const& domain, sort const& range) {
        array<Z3_sort> args(domain.size());
        for (unsigned i = 0; i < domain.size(); i++) {
            check_context(domain[i], range);
            args[i] = domain[i];
        }
        Z3_func_decl f = Z3_mk_func_decl(m_ctx, name, domain.size(), args.ptr(), range);
        check_error();
        return func_decl(*this, f);
    }

    inline func_decl context::function(char const * name, sort_vector const& domain, sort const& range) {
        return function(range.ctx().str_symbol(name), domain, range);
    }


    inline func_decl context::function(char const * name, sort const & domain, sort const & range) {
        check_context(domain, range);
        Z3_sort args[1] = { domain };
        Z3_func_decl f = Z3_mk_func_decl(m_ctx, str_symbol(name), 1, args, range);
        check_error();
        return func_decl(*this, f);
    }

    inline func_decl context::function(char const * name, sort const & d1, sort const & d2, sort const & range) {
        check_context(d1, range); check_context(d2, range);
        Z3_sort args[2] = { d1, d2 };
        Z3_func_decl f = Z3_mk_func_decl(m_ctx, str_symbol(name), 2, args, range);
        check_error();
        return func_decl(*this, f);
    }

    inline func_decl context::function(char const * name, sort const & d1, sort const & d2, sort const & d3, sort const & range) {
        check_context(d1, range); check_context(d2, range); check_context(d3, range);
        Z3_sort args[3] = { d1, d2, d3 };
        Z3_func_decl f = Z3_mk_func_decl(m_ctx, str_symbol(name), 3, args, range);
        check_error();
        return func_decl(*this, f);
    }

    inline func_decl context::function(char const * name, sort const & d1, sort const & d2, sort const & d3, sort const & d4, sort const & range) {
        check_context(d1, range); check_context(d2, range); check_context(d3, range); check_context(d4, range);
        Z3_sort args[4] = { d1, d2, d3, d4 };
        Z3_func_decl f = Z3_mk_func_decl(m_ctx, str_symbol(name), 4, args, range);
        check_error();
        return func_decl(*this, f);
    }

    inline func_decl context::function(char const * name, sort const & d1, sort const & d2, sort const & d3, sort const & d4, sort const & d5, sort const & range) {
        check_context(d1, range); check_context(d2, range); check_context(d3, range); check_context(d4, range); check_context(d5, range);
        Z3_sort args[5] = { d1, d2, d3, d4, d5 };
        Z3_func_decl f = Z3_mk_func_decl(m_ctx, str_symbol(name), 5, args, range);
        check_error();
        return func_decl(*this, f);
    }

    inline func_decl context::recfun(symbol const & name, unsigned arity, sort const * domain, sort const & range) {
        array<Z3_sort> args(arity);
        for (unsigned i = 0; i < arity; i++) {
            check_context(domain[i], range);
            args[i] = domain[i];
        }
        Z3_func_decl f = Z3_mk_rec_func_decl(m_ctx, name, arity, args.ptr(), range);
        check_error();
        return func_decl(*this, f);

    }

    inline func_decl context::recfun(char const * name, unsigned arity, sort const * domain, sort const & range) {
        return recfun(str_symbol(name), arity, domain, range);
    }

    inline func_decl context::recfun(char const * name, sort const& d1, sort const & range) {
        return recfun(str_symbol(name), 1, &d1, range);
    }

    inline func_decl context::recfun(char const * name, sort const& d1, sort const& d2, sort const & range) {
        sort dom[2] = { d1, d2 };
        return recfun(str_symbol(name), 2, dom, range);
    }

    inline void context::recdef(func_decl f, expr_vector const& args, expr const& body) {
        check_context(f, args); check_context(f, body);
        array<Z3_ast> vars(args);
        Z3_add_rec_def(f.ctx(), f, vars.size(), vars.ptr(), body);
    }

    inline expr context::constant(symbol const & name, sort const & s) {
        Z3_ast r = Z3_mk_const(m_ctx, name, s);
        check_error();
        return expr(*this, r);
    }
    inline expr context::constant(char const * name, sort const & s) { return constant(str_symbol(name), s); }
    inline expr context::bool_const(char const * name) { return constant(name, bool_sort()); }
    inline expr context::int_const(char const * name) { return constant(name, int_sort()); }
    inline expr context::real_const(char const * name) { return constant(name, real_sort()); }
    inline expr context::bv_const(char const * name, unsigned sz) { return constant(name, bv_sort(sz)); }
    inline expr context::fpa_const(char const * name, unsigned ebits, unsigned sbits) { return constant(name, fpa_sort(ebits, sbits)); }

    template<size_t precision>
    inline expr context::fpa_const(char const * name) { return constant(name, fpa_sort<precision>()); }

    inline expr context::bool_val(bool b) { return b ? expr(*this, Z3_mk_true(m_ctx)) : expr(*this, Z3_mk_false(m_ctx)); }

    inline expr context::int_val(int n) { Z3_ast r = Z3_mk_int(m_ctx, n, int_sort()); check_error(); return expr(*this, r); }
    inline expr context::int_val(unsigned n) { Z3_ast r = Z3_mk_unsigned_int(m_ctx, n, int_sort()); check_error(); return expr(*this, r); }
    inline expr context::int_val(int64_t n) { Z3_ast r = Z3_mk_int64(m_ctx, n, int_sort()); check_error(); return expr(*this, r); }
    inline expr context::int_val(uint64_t n) { Z3_ast r = Z3_mk_unsigned_int64(m_ctx, n, int_sort()); check_error(); return expr(*this, r); }
    inline expr context::int_val(char const * n) { Z3_ast r = Z3_mk_numeral(m_ctx, n, int_sort()); check_error(); return expr(*this, r); }

    inline expr context::real_val(int n, int d) { Z3_ast r = Z3_mk_real(m_ctx, n, d); check_error(); return expr(*this, r); }
    inline expr context::real_val(int n) { Z3_ast r = Z3_mk_int(m_ctx, n, real_sort()); check_error(); return expr(*this, r); }
    inline expr context::real_val(unsigned n) { Z3_ast r = Z3_mk_unsigned_int(m_ctx, n, real_sort()); check_error(); return expr(*this, r); }
    inline expr context::real_val(int64_t n) { Z3_ast r = Z3_mk_int64(m_ctx, n, real_sort()); check_error(); return expr(*this, r); }
    inline expr context::real_val(uint64_t n) { Z3_ast r = Z3_mk_unsigned_int64(m_ctx, n, real_sort()); check_error(); return expr(*this, r); }
    inline expr context::real_val(char const * n) { Z3_ast r = Z3_mk_numeral(m_ctx, n, real_sort()); check_error(); return expr(*this, r); }

    inline expr context::bv_val(int n, unsigned sz) { sort s = bv_sort(sz); Z3_ast r = Z3_mk_int(m_ctx, n, s); check_error(); return expr(*this, r); }
    inline expr context::bv_val(unsigned n, unsigned sz) { sort s = bv_sort(sz); Z3_ast r = Z3_mk_unsigned_int(m_ctx, n, s); check_error(); return expr(*this, r); }
    inline expr context::bv_val(int64_t n, unsigned sz) { sort s = bv_sort(sz); Z3_ast r = Z3_mk_int64(m_ctx, n, s); check_error(); return expr(*this, r); }
    inline expr context::bv_val(uint64_t n, unsigned sz) { sort s = bv_sort(sz); Z3_ast r = Z3_mk_unsigned_int64(m_ctx, n, s); check_error(); return expr(*this, r); }
    inline expr context::bv_val(char const * n, unsigned sz) { sort s = bv_sort(sz); Z3_ast r = Z3_mk_numeral(m_ctx, n, s); check_error(); return expr(*this, r); }
    inline expr context::bv_val(unsigned n, bool const* bits) {
        array<bool> _bits(n);
        for (unsigned i = 0; i < n; ++i) _bits[i] = bits[i] ? 1 : 0;
        Z3_ast r = Z3_mk_bv_numeral(m_ctx, n, _bits.ptr()); check_error(); return expr(*this, r);
    }

    inline expr context::fpa_val(double n) { sort s = fpa_sort<64>(); Z3_ast r = Z3_mk_fpa_numeral_double(m_ctx, n, s); check_error(); return expr(*this, r); }
    inline expr context::fpa_val(float n) { sort s = fpa_sort<32>(); Z3_ast r = Z3_mk_fpa_numeral_float(m_ctx, n, s); check_error(); return expr(*this, r); }

    inline expr context::string_val(char const* s, unsigned n) { Z3_ast r = Z3_mk_lstring(m_ctx, n, s); check_error(); return expr(*this, r); }
    inline expr context::string_val(char const* s) { Z3_ast r = Z3_mk_string(m_ctx, s); check_error(); return expr(*this, r); }
    inline expr context::string_val(std::string const& s) { Z3_ast r = Z3_mk_string(m_ctx, s.c_str()); check_error(); return expr(*this, r); }

    inline expr context::num_val(int n, sort const & s) { Z3_ast r = Z3_mk_int(m_ctx, n, s); check_error(); return expr(*this, r); }

    inline expr func_decl::operator()(unsigned n, expr const * args) const {
        array<Z3_ast> _args(n);
        for (unsigned i = 0; i < n; i++) {
            check_context(*this, args[i]);
            _args[i] = args[i];
        }
        Z3_ast r = Z3_mk_app(ctx(), *this, n, _args.ptr());
        check_error();
        return expr(ctx(), r);

    }
    inline expr func_decl::operator()(expr_vector const& args) const {
        array<Z3_ast> _args(args.size());
        for (unsigned i = 0; i < args.size(); i++) {
            check_context(*this, args[i]);
            _args[i] = args[i];
        }
        Z3_ast r = Z3_mk_app(ctx(), *this, args.size(), _args.ptr());
        check_error();
        return expr(ctx(), r);
    }
    inline expr func_decl::operator()() const {
        Z3_ast r = Z3_mk_app(ctx(), *this, 0, 0);
        ctx().check_error();
        return expr(ctx(), r);
    }
    inline expr func_decl::operator()(expr const & a) const {
        check_context(*this, a);
        Z3_ast args[1] = { a };
        Z3_ast r = Z3_mk_app(ctx(), *this, 1, args);
        ctx().check_error();
        return expr(ctx(), r);
    }
    inline expr func_decl::operator()(int a) const {
        Z3_ast args[1] = { ctx().num_val(a, domain(0)) };
        Z3_ast r = Z3_mk_app(ctx(), *this, 1, args);
        ctx().check_error();
        return expr(ctx(), r);
    }
    inline expr func_decl::operator()(expr const & a1, expr const & a2) const {
        check_context(*this, a1); check_context(*this, a2);
        Z3_ast args[2] = { a1, a2 };
        Z3_ast r = Z3_mk_app(ctx(), *this, 2, args);
        ctx().check_error();
        return expr(ctx(), r);
    }
    inline expr func_decl::operator()(expr const & a1, int a2) const {
        check_context(*this, a1);
        Z3_ast args[2] = { a1, ctx().num_val(a2, domain(1)) };
        Z3_ast r = Z3_mk_app(ctx(), *this, 2, args);
        ctx().check_error();
        return expr(ctx(), r);
    }
    inline expr func_decl::operator()(int a1, expr const & a2) const {
        check_context(*this, a2);
        Z3_ast args[2] = { ctx().num_val(a1, domain(0)), a2 };
        Z3_ast r = Z3_mk_app(ctx(), *this, 2, args);
        ctx().check_error();
        return expr(ctx(), r);
    }
    inline expr func_decl::operator()(expr const & a1, expr const & a2, expr const & a3) const {
        check_context(*this, a1); check_context(*this, a2); check_context(*this, a3);
        Z3_ast args[3] = { a1, a2, a3 };
        Z3_ast r = Z3_mk_app(ctx(), *this, 3, args);
        ctx().check_error();
        return expr(ctx(), r);
    }
    inline expr func_decl::operator()(expr const & a1, expr const & a2, expr const & a3, expr const & a4) const {
        check_context(*this, a1); check_context(*this, a2); check_context(*this, a3); check_context(*this, a4);
        Z3_ast args[4] = { a1, a2, a3, a4 };
        Z3_ast r = Z3_mk_app(ctx(), *this, 4, args);
        ctx().check_error();
        return expr(ctx(), r);
    }
    inline expr func_decl::operator()(expr const & a1, expr const & a2, expr const & a3, expr const & a4, expr const & a5) const {
        check_context(*this, a1); check_context(*this, a2); check_context(*this, a3); check_context(*this, a4); check_context(*this, a5);
        Z3_ast args[5] = { a1, a2, a3, a4, a5 };
        Z3_ast r = Z3_mk_app(ctx(), *this, 5, args);
        ctx().check_error();
        return expr(ctx(), r);
    }

    inline expr to_real(expr const & a) { Z3_ast r = Z3_mk_int2real(a.ctx(), a); a.check_error(); return expr(a.ctx(), r); }

    inline func_decl function(symbol const & name, unsigned arity, sort const * domain, sort const & range) {
        return range.ctx().function(name, arity, domain, range);
    }
    inline func_decl function(char const * name, unsigned arity, sort const * domain, sort const & range) {
        return range.ctx().function(name, arity, domain, range);
    }
    inline func_decl function(char const * name, sort const & domain, sort const & range) {
        return range.ctx().function(name, domain, range);
    }
    inline func_decl function(char const * name, sort const & d1, sort const & d2, sort const & range) {
        return range.ctx().function(name, d1, d2, range);
    }
    inline func_decl function(char const * name, sort const & d1, sort const & d2, sort const & d3, sort const & range) {
        return range.ctx().function(name, d1, d2, d3, range);
    }
    inline func_decl function(char const * name, sort const & d1, sort const & d2, sort const & d3, sort const & d4, sort const & range) {
        return range.ctx().function(name, d1, d2, d3, d4, range);
    }
    inline func_decl function(char const * name, sort const & d1, sort const & d2, sort const & d3, sort const & d4, sort const & d5, sort const & range) {
        return range.ctx().function(name, d1, d2, d3, d4, d5, range);
    }
    inline func_decl function(char const* name, sort_vector const& domain, sort const& range) {
        return range.ctx().function(name, domain, range);
    }
    inline func_decl function(std::string const& name, sort_vector const& domain, sort const& range) {
        return range.ctx().function(name.c_str(), domain, range);
    }

    inline func_decl recfun(symbol const & name, unsigned arity, sort const * domain, sort const & range) {
        return range.ctx().recfun(name, arity, domain, range);
    }
    inline func_decl recfun(char const * name, unsigned arity, sort const * domain, sort const & range) {
        return range.ctx().recfun(name, arity, domain, range);
    }
    inline func_decl recfun(char const * name, sort const& d1, sort const & range) {
        return range.ctx().recfun(name, d1, range);
    }
    inline func_decl recfun(char const * name, sort const& d1, sort const& d2, sort const & range) {
        return range.ctx().recfun(name, d1, d2, range);
    }

    inline expr select(expr const & a, expr const & i) {
        check_context(a, i);
        Z3_ast r = Z3_mk_select(a.ctx(), a, i);
        a.check_error();
        return expr(a.ctx(), r);
    }
    inline expr select(expr const & a, int i) {
        return select(a, a.ctx().num_val(i, a.get_sort().array_domain()));
    }
    inline expr select(expr const & a, expr_vector const & i) {
        check_context(a, i);
        array<Z3_ast> idxs(i);
        Z3_ast r = Z3_mk_select_n(a.ctx(), a, idxs.size(), idxs.ptr());
        a.check_error();
        return expr(a.ctx(), r);
    }

    inline expr store(expr const & a, expr const & i, expr const & v) {
        check_context(a, i); check_context(a, v);
        Z3_ast r = Z3_mk_store(a.ctx(), a, i, v);
        a.check_error();
        return expr(a.ctx(), r);
    }

    inline expr store(expr const & a, int i, expr const & v) { return store(a, a.ctx().num_val(i, a.get_sort().array_domain()), v); }
    inline expr store(expr const & a, expr i, int v) { return store(a, i, a.ctx().num_val(v, a.get_sort().array_range())); }
    inline expr store(expr const & a, int i, int v) {
        return store(a, a.ctx().num_val(i, a.get_sort().array_domain()), a.ctx().num_val(v, a.get_sort().array_range()));
    }
    inline expr store(expr const & a, expr_vector const & i, expr const & v) {
        check_context(a, i); check_context(a, v);
        array<Z3_ast> idxs(i);
        Z3_ast r = Z3_mk_store_n(a.ctx(), a, idxs.size(), idxs.ptr(), v);
        a.check_error();
        return expr(a.ctx(), r);
    }

    inline expr as_array(func_decl & f) {
        Z3_ast r = Z3_mk_as_array(f.ctx(), f);
        f.check_error();
        return expr(f.ctx(), r);
    }

#define MK_EXPR1(_fn, _arg)                     \
    Z3_ast r = _fn(_arg.ctx(), _arg);           \
    _arg.check_error();                         \
    return expr(_arg.ctx(), r);

#define MK_EXPR2(_fn, _arg1, _arg2)             \
    check_context(_arg1, _arg2);                \
    Z3_ast r = _fn(_arg1.ctx(), _arg1, _arg2);  \
    _arg1.check_error();                        \
    return expr(_arg1.ctx(), r);

    inline expr const_array(sort const & d, expr const & v) {
        MK_EXPR2(Z3_mk_const_array, d, v);
    }

    inline expr empty_set(sort const& s) {
        MK_EXPR1(Z3_mk_empty_set, s);
    }

    inline expr full_set(sort const& s) {
        MK_EXPR1(Z3_mk_full_set, s);
    }

    inline expr set_add(expr const& s, expr const& e) {
        MK_EXPR2(Z3_mk_set_add, s, e);
    }

    inline expr set_del(expr const& s, expr const& e) {
        MK_EXPR2(Z3_mk_set_del, s, e);
    }

    inline expr set_union(expr const& a, expr const& b) {
        check_context(a, b);
        Z3_ast es[2] = { a, b };
        Z3_ast r = Z3_mk_set_union(a.ctx(), 2, es);
        a.check_error();
        return expr(a.ctx(), r);
    }

    inline expr set_intersect(expr const& a, expr const& b) {
        check_context(a, b);
        Z3_ast es[2] = { a, b };
        Z3_ast r = Z3_mk_set_intersect(a.ctx(), 2, es);
        a.check_error();
        return expr(a.ctx(), r);
    }

    inline expr set_difference(expr const& a, expr const& b) {
        MK_EXPR2(Z3_mk_set_difference, a, b);
    }

    inline expr set_complement(expr const& a) {
        MK_EXPR1(Z3_mk_set_complement, a);
    }

    inline expr set_member(expr const& s, expr const& e) {
        MK_EXPR2(Z3_mk_set_member, s, e);
    }

    inline expr set_subset(expr const& a, expr const& b) {
        MK_EXPR2(Z3_mk_set_subset, a, b);
    }

    // sequence and regular expression operations.
    // union is +
    // concat is overloaded to handle sequences and regular expressions

    inline expr empty(sort const& s) {
        Z3_ast r = Z3_mk_seq_empty(s.ctx(), s);
        s.check_error();
        return expr(s.ctx(), r);
    }
    inline expr suffixof(expr const& a, expr const& b) {
        check_context(a, b);
        Z3_ast r = Z3_mk_seq_suffix(a.ctx(), a, b);
        a.check_error();
        return expr(a.ctx(), r);
    }
    inline expr prefixof(expr const& a, expr const& b) {
        check_context(a, b);
        Z3_ast r = Z3_mk_seq_prefix(a.ctx(), a, b);
        a.check_error();
        return expr(a.ctx(), r);
    }
    inline expr indexof(expr const& s, expr const& substr, expr const& offset) {
        check_context(s, substr); check_context(s, offset);
        Z3_ast r = Z3_mk_seq_index(s.ctx(), s, substr, offset);
        s.check_error();
        return expr(s.ctx(), r);
    }
    inline expr last_indexof(expr const& s, expr const& substr) {
        check_context(s, substr); 
        Z3_ast r = Z3_mk_seq_last_index(s.ctx(), s, substr);
        s.check_error();
        return expr(s.ctx(), r);
    }
    inline expr to_re(expr const& s) {
        MK_EXPR1(Z3_mk_seq_to_re, s);
    }
    inline expr in_re(expr const& s, expr const& re) {
        MK_EXPR2(Z3_mk_seq_in_re, s, re);
    }
    inline expr plus(expr const& re) {
        MK_EXPR1(Z3_mk_re_plus, re);
    }
    inline expr option(expr const& re) {
        MK_EXPR1(Z3_mk_re_option, re);
    }
    inline expr star(expr const& re) {
        MK_EXPR1(Z3_mk_re_star, re);
    }
    inline expr re_empty(sort const& s) {
        Z3_ast r = Z3_mk_re_empty(s.ctx(), s);
        s.check_error();
        return expr(s.ctx(), r);
    }
    inline expr re_full(sort const& s) {
        Z3_ast r = Z3_mk_re_full(s.ctx(), s);
        s.check_error();
        return expr(s.ctx(), r);
    }
    inline expr re_intersect(expr_vector const& args) {
        assert(args.size() > 0);
        context& ctx = args[0].ctx();
        array<Z3_ast> _args(args);
        Z3_ast r = Z3_mk_re_intersect(ctx, _args.size(), _args.ptr());
        ctx.check_error();
        return expr(ctx, r);
    }
    inline expr re_complement(expr const& a) {
        MK_EXPR1(Z3_mk_re_complement, a);
    }
    inline expr range(expr const& lo, expr const& hi) {
        check_context(lo, hi);
        Z3_ast r = Z3_mk_re_range(lo.ctx(), lo, hi);
        lo.check_error();
        return expr(lo.ctx(), r);
    }





    inline expr_vector context::parse_string(char const* s) {
        Z3_ast_vector r = Z3_parse_smtlib2_string(*this, s, 0, 0, 0, 0, 0, 0);
        check_error();
        return expr_vector(*this, r);

    }
    inline expr_vector context::parse_file(char const* s) {
        Z3_ast_vector r = Z3_parse_smtlib2_file(*this, s, 0, 0, 0, 0, 0, 0);
        check_error();
        return expr_vector(*this, r);
    }

    inline expr_vector context::parse_string(char const* s, sort_vector const& sorts, func_decl_vector const& decls) {
        array<Z3_symbol> sort_names(sorts.size());
        array<Z3_symbol> decl_names(decls.size());
        array<Z3_sort>   sorts1(sorts);
        array<Z3_func_decl> decls1(decls);
        for (unsigned i = 0; i < sorts.size(); ++i) {
            sort_names[i] = sorts[i].name();
        }
        for (unsigned i = 0; i < decls.size(); ++i) {
            decl_names[i] = decls[i].name();
        }

        Z3_ast_vector r = Z3_parse_smtlib2_string(*this, s, sorts.size(), sort_names.ptr(), sorts1.ptr(), decls.size(), decl_names.ptr(), decls1.ptr());
        check_error();
        return expr_vector(*this, r);
    }

    inline expr_vector context::parse_file(char const* s, sort_vector const& sorts, func_decl_vector const& decls) {
        array<Z3_symbol> sort_names(sorts.size());
        array<Z3_symbol> decl_names(decls.size());
        array<Z3_sort>   sorts1(sorts);
        array<Z3_func_decl> decls1(decls);
        for (unsigned i = 0; i < sorts.size(); ++i) {
            sort_names[i] = sorts[i].name();
        }
        for (unsigned i = 0; i < decls.size(); ++i) {
            decl_names[i] = decls[i].name();
        }
        Z3_ast_vector r = Z3_parse_smtlib2_file(*this, s, sorts.size(), sort_names.ptr(), sorts1.ptr(), decls.size(), decl_names.ptr(), decls1.ptr());
        check_error();
        return expr_vector(*this, r);
    }


    inline expr expr::substitute(expr_vector const& src, expr_vector const& dst) {
        assert(src.size() == dst.size());
        array<Z3_ast> _src(src.size());
        array<Z3_ast> _dst(dst.size());
        for (unsigned i = 0; i < src.size(); ++i) {
            _src[i] = src[i];
            _dst[i] = dst[i];
        }
        Z3_ast r = Z3_substitute(ctx(), m_ast, src.size(), _src.ptr(), _dst.ptr());
        check_error();
        return expr(ctx(), r);
    }

    inline expr expr::substitute(expr_vector const& dst) {
        array<Z3_ast> _dst(dst.size());
        for (unsigned i = 0; i < dst.size(); ++i) {
            _dst[i] = dst[i];
        }
        Z3_ast r = Z3_substitute_vars(ctx(), m_ast, dst.size(), _dst.ptr());
        check_error();
        return expr(ctx(), r);
    }


    class user_propagator_base {

        typedef std::function<void(unsigned, expr const&)> fixed_eh_t;
        typedef std::function<void(void)> final_eh_t;
        typedef std::function<void(unsigned, unsigned)> eq_eh_t;

        final_eh_t m_final_eh;
        eq_eh_t    m_eq_eh;
        fixed_eh_t m_fixed_eh;
        solver*    s;
        Z3_context c;
        Z3_solver_callback cb { nullptr };

        Z3_context ctx() {
            return c ? c : (Z3_context)s->ctx();
        }

        struct scoped_cb {
            user_propagator_base& p;
            scoped_cb(void* _p, Z3_solver_callback cb):p(*static_cast<user_propagator_base*>(_p)) {
                p.cb = cb;
            }
            ~scoped_cb() { 
                p.cb = nullptr; 
            }
        };

        static void push_eh(void* p) {
            static_cast<user_propagator_base*>(p)->push();
        }

        static void pop_eh(void* p, unsigned num_scopes) {
            static_cast<user_propagator_base*>(p)->pop(num_scopes);
        }

        static void* fresh_eh(void* p, Z3_context ctx) {
            return static_cast<user_propagator_base*>(p)->fresh(ctx);
        }

        static void fixed_eh(void* _p, Z3_solver_callback cb, unsigned id, Z3_ast _value) {
            user_propagator_base* p = static_cast<user_propagator_base*>(_p);
            scoped_cb _cb(p, cb);
            scoped_context ctx(p->ctx());
            expr value(ctx(), _value);
            static_cast<user_propagator_base*>(p)->m_fixed_eh(id, value);
        }

        static void eq_eh(void* p, Z3_solver_callback cb, unsigned x, unsigned y) {
            scoped_cb _cb(p, cb);
            static_cast<user_propagator_base*>(p)->m_eq_eh(x, y);
        }

        static void final_eh(void* p, Z3_solver_callback cb) {
            scoped_cb _cb(p, cb);
            static_cast<user_propagator_base*>(p)->m_final_eh(); 
        }


    public:
        user_propagator_base(solver* s): s(s), c(nullptr) {}
        user_propagator_base(Z3_context c): s(nullptr), c(c) {}

        virtual void push() = 0;
        virtual void pop(unsigned num_scopes) = 0;

        /**
           \brief user_propagators created using \c fresh() are created during 
           search and their lifetimes are restricted to search time. They should
           be garbage collected by the propagator used to invoke \c fresh().
           The life-time of the Z3_context object can only be assumed valid during
           callbacks, such as \c fixed(), which contains expressions based on the
           context.
        */
        virtual user_propagator_base* fresh(Z3_context ctx) = 0;

        /**
           \brief register callbacks.
           Callbacks can only be registered with user_propagators
           that were created using a solver. 
        */

        void fixed(fixed_eh_t& f) { 
            assert(s);
            m_fixed_eh = f; 
            Z3_solver_propagate_fixed(ctx(), *s, fixed_eh); 
        }

        void eq(eq_eh_t& f) { 
            assert(s);
            m_eq_eh = f; 
            Z3_solver_propagate_eq(ctx(), *s, eq_eh); 
        }

        /**
           \brief register a callback on final-check.
           During the final check stage, all propagations have been processed.
           This is an opportunity for the user-propagator to delay some analysis
           that could be expensive to perform incrementally. It is also an opportunity
           for the propagator to implement branch and bound optimization. 
        */

<<<<<<< HEAD
        void register_final(final_eh_t& f) {
=======
        void register_final(final_eh_t& f) { 
>>>>>>> ef96a008
            assert(s);
            m_final_eh = f; 
            Z3_solver_propagate_final(ctx(), *s, final_eh); 
        }

        /**
           \brief tracks \c e by a unique identifier that is returned by the call.

           If the \c fixed() callback is registered and if \c e is a Boolean or Bit-vector, 
           the \c fixed() callback gets invoked when \c e is bound to a value.
           If the \c eq() callback is registered, then equalities between registered expressions
           are reported. 
           A consumer can use the \c propagate or \c conflict functions to invoke propagations
           or conflicts as a consequence of these callbacks. These functions take a list of identifiers
           for registered expressions that have been fixed. The list of identifiers must correspond to
           already fixed values. Similarly, a list of propagated equalities can be supplied. These must
           correspond to equalities that have been registered during a callback.
         */

        unsigned add(expr const& e) {
            assert(s);
            return Z3_solver_propagate_register(ctx(), *s, e);
        }

        void conflict(unsigned num_fixed, unsigned const* fixed) {
            assert(cb);
            scoped_context _ctx(ctx());
            expr conseq = _ctx().bool_val(false);
            Z3_solver_propagate_consequence(ctx(), cb, num_fixed, fixed, 0, nullptr, nullptr, conseq);
        }

        void propagate(unsigned num_fixed, unsigned const* fixed, expr const& conseq) {
            assert(cb);
            assert(conseq.ctx() == ctx());
            Z3_solver_propagate_consequence(ctx(), cb, num_fixed, fixed, 0, nullptr, nullptr, conseq);
        }

        void propagate(unsigned num_fixed, unsigned const* fixed, 
                       unsigned num_eqs, unsigned const* lhs, unsigned const * rhs, 
                       expr const& conseq) {
            assert(cb);
            assert(conseq.ctx() == ctx());
            Z3_solver_propagate_consequence(ctx(), cb, num_fixed, fixed, num_eqs, lhs, rhs, conseq);
        }
    };


    

}

/*@}*/
/*@}*/
#undef Z3_THROW
<|MERGE_RESOLUTION|>--- conflicted
+++ resolved
@@ -181,10 +181,6 @@
             Z3_set_ast_print_mode(m_ctx, Z3_PRINT_SMTLIB2_COMPLIANT);
         }
 
-<<<<<<< HEAD
-=======
-
->>>>>>> ef96a008
         context(context const &) = delete;
         context & operator=(context const &) = delete;
 
@@ -424,8 +420,7 @@
         array(array const &) = delete;
         array & operator=(array const &) = delete;
     public:
-<<<<<<< HEAD
-        array(unsigned sz) : m_array{new T[sz]} , m_size(sz) {}
+        array(unsigned sz) : m_array(new T[sz]), m_size(sz) {}
         array(array && s) noexcept : m_array{s.m_array}, m_size{s.m_size} {
             s.m_array.release();
         }
@@ -435,22 +430,14 @@
             s.m_array.release();
             return *this;
         }
-=======
-        array(unsigned sz):m_array(new T[sz]),m_size(sz) {}
->>>>>>> ef96a008
         template<typename T2>
         array(ast_vector_tpl<T2> const & v);
         void resize(unsigned sz) { m_array.reset(new T[sz]); m_size = sz; }
         unsigned size() const { return m_size; }
         T & operator[](int i) { assert(0 <= i); assert(static_cast<unsigned>(i) < m_size); return m_array[i]; }
         T const & operator[](int i) const { assert(0 <= i); assert(static_cast<unsigned>(i) < m_size); return m_array[i]; }
-<<<<<<< HEAD
-        T const * ptr() const { return & m_array[0]; }
-        T * ptr() { return & m_array[0]; }
-=======
         T const * ptr() const { return m_array.get(); }
         T * ptr() { return m_array.get(); }
->>>>>>> ef96a008
     };
 
     class object {
@@ -2047,12 +2034,7 @@
 
     template<typename T>
     template<typename T2>
-<<<<<<< HEAD
-    array<T>::array(ast_vector_tpl<T2> const & v) : m_array{new T[v.size()]}, m_size{v.size()} {
-=======
-    array<T>::array(ast_vector_tpl<T2> const & v):m_array(new T[v.size()]) {
-        m_size  = v.size();
->>>>>>> ef96a008
+    array<T>::array(ast_vector_tpl<T2> const & v) : m_array(new T[v.size()]), m_size{v.size()} {
         for (unsigned i = 0; i < m_size; i++) {
             m_array[i] = v[i];
         }
@@ -2959,16 +2941,11 @@
             unsigned h() const { return m_h; }
         };
         optimize(context& c):object(c) { m_opt = Z3_mk_optimize(c); Z3_optimize_inc_ref(c, m_opt); }
-<<<<<<< HEAD
-        optimize(optimize const& o) : object{o}, m_opt{o.m_opt}  {
+        optimize(optimize const & o):object(o), m_opt(o.m_opt) {
             Z3_optimize_inc_ref(o.ctx(), o.m_opt);
         }
         optimize(optimize && o) noexcept : object{std::forward<object>(o)}, m_opt(o.m_opt) {
             o.m_opt = nullptr;
-=======
-        optimize(optimize const & o):object(o), m_opt(o.m_opt) {
-            Z3_optimize_inc_ref(o.ctx(), o.m_opt);
->>>>>>> ef96a008
         }
         optimize(context& c, optimize& src):object(c) {
             m_opt = Z3_mk_optimize(c); 
@@ -3070,28 +3047,17 @@
         Z3_fixedpoint m_fp;
     public:
         fixedpoint(context& c):object(c) { m_fp = Z3_mk_fixedpoint(c); Z3_fixedpoint_inc_ref(c, m_fp); }
-<<<<<<< HEAD
-        fixedpoint(fixedpoint const & o) : object{o}, m_fp{o.m_fp} {
-            Z3_fixedpoint_inc_ref(ctx(), m_fp);
-        }
+        fixedpoint(fixedpoint const & o):object(o), m_fp(o.m_fp) { Z3_fixedpoint_inc_ref(ctx(), m_fp); }
         fixedpoint(fixedpoint && o) noexcept : object{std::forward<object>(o)}, m_fp{o.m_fp} {
             o.m_fp = nullptr;
         }
         fixedpoint & operator=(fixedpoint const & o) {
             Z3_fixedpoint_inc_ref(o.ctx(), o.m_fp);
             Z3_fixedpoint_inc_ref(ctx(), m_fp);
-=======
-        fixedpoint(fixedpoint const & o):object(o), m_fp(o.m_fp) { Z3_fixedpoint_inc_ref(ctx(), m_fp); }
-        ~fixedpoint() { Z3_fixedpoint_dec_ref(ctx(), m_fp); }
-        fixedpoint & operator=(fixedpoint const & o) {
-            Z3_fixedpoint_inc_ref(o.ctx(), o.m_fp);
-            Z3_fixedpoint_dec_ref(ctx(), m_fp);
->>>>>>> ef96a008
             m_fp = o.m_fp;
             object::operator=(o);
             return *this;
         }
-<<<<<<< HEAD
         fixedpoint & operator=(fixedpoint && o) noexcept {
             object::operator=(std::forward<object>(o));
             m_fp = o.m_fp;
@@ -3099,8 +3065,6 @@
             return *this;
         }
         ~fixedpoint() { if (m_fp != nullptr) Z3_fixedpoint_dec_ref(ctx(), m_fp); }
-=======
->>>>>>> ef96a008
         operator Z3_fixedpoint() const { return m_fp; }
         void from_string(char const* s) { Z3_fixedpoint_from_string(ctx(), m_fp, s); check_error(); }
         void from_file(char const* s) { Z3_fixedpoint_from_file(ctx(), m_fp, s); check_error(); }
@@ -3864,11 +3828,7 @@
            for the propagator to implement branch and bound optimization. 
         */
 
-<<<<<<< HEAD
-        void register_final(final_eh_t& f) {
-=======
         void register_final(final_eh_t& f) { 
->>>>>>> ef96a008
             assert(s);
             m_final_eh = f; 
             Z3_solver_propagate_final(ctx(), *s, final_eh); 
