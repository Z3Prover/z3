/*++
Copyright (c) 2012 Microsoft Corporation

    Thin C++ layer on top of the Z3 C API.
    Main features:
      - Smart pointers for all Z3 objects.
      - Object-Oriented interface.
      - Operator overloading.
      - Exceptions for signaling Z3 errors

    The C API can be used simultaneously with the C++ layer.
    However, if you use the C API directly, you will have to check the error conditions manually.
    Of course, you can invoke the method check_error() of the context object.
Author:

    Leonardo (leonardo) 2012-03-28

Notes:

--*/
#pragma once

#include<cassert>
#include<utility>
#include<iostream>
#include<string>
#include<sstream>
#include<z3.h>
#include<limits.h>
#include<functional>

#undef min
#undef max

/**
   \defgroup cppapi C++ API

*/
/*@{*/

/**
   @name C++ API classes and functions
*/
/*@{*/

/**
   \brief Z3 C++ namespace
*/
namespace z3 {

    class exception;
    class config;
    class context;
    class symbol;
    class params;
    class param_descrs;
    class ast;
    class sort;
    class func_decl;
    class expr;
    class solver;
    class goal;
    class tactic;
    class probe;
    class model;
    class func_interp;
    class func_entry;
    class statistics;
    class apply_result;
    template<typename T> class cast_ast;
    template<typename T> class ast_vector_tpl;
    typedef ast_vector_tpl<ast>       ast_vector;
    typedef ast_vector_tpl<expr>      expr_vector;
    typedef ast_vector_tpl<sort>      sort_vector;
    typedef ast_vector_tpl<func_decl> func_decl_vector;

    inline void set_param(char const * param, char const * value) { Z3_global_param_set(param, value); }
    inline void set_param(char const * param, bool value) { Z3_global_param_set(param, value ? "true" : "false"); }
    inline void set_param(char const * param, int value) { auto str = std::to_string(value); Z3_global_param_set(param, str.c_str()); }
    inline void reset_params() { Z3_global_param_reset_all(); }

    /**
       \brief Exception used to sign API usage errors.
    */
    class exception : public std::exception {
        std::string m_msg;
    public:
        exception(char const * msg):m_msg(msg) {}
        char const * msg() const { return m_msg.c_str(); }
        char const * what() const throw() { return m_msg.c_str(); }
        friend std::ostream & operator<<(std::ostream & out, exception const & e);
    };
    inline std::ostream & operator<<(std::ostream & out, exception const & e) { out << e.msg(); return out; }

#if !defined(Z3_THROW)
#if __cpp_exceptions || _CPPUNWIND || __EXCEPTIONS
#define Z3_THROW(x) throw x
#else
#define Z3_THROW(x) {}
#endif
#endif // !defined(Z3_THROW)

    /**
       \brief Z3 global configuration object.
    */
    class config {
        Z3_config    m_cfg;
        config(config const &) = delete;
        config & operator=(config const &) = delete;
    public:
        config() { m_cfg = Z3_mk_config(); }
        config(config && s) noexcept : m_cfg{std::move(s.m_cfg)} {
            s.m_cfg = nullptr;
        }
        config & operator=(config && s) noexcept {
            m_cfg = std::move(s.m_cfg);
            s.m_cfg = nullptr;
            return *this;
        }
        ~config() {
            if (m_cfg != nullptr) {
                Z3_del_config(m_cfg);
            }
        }
        operator Z3_config() const { return m_cfg; }
        /**
           \brief Set global parameter \c param with string \c value.
        */
        void set(char const * param, char const * value) { Z3_set_param_value(m_cfg, param, value); }
        /**
           \brief Set global parameter \c param with Boolean \c value.
        */
        void set(char const * param, bool value) { Z3_set_param_value(m_cfg, param, value ? "true" : "false"); }
        /**
           \brief Set global parameter \c param with integer \c value.
        */
        void set(char const * param, int value) {
            auto str = std::to_string(value);
            Z3_set_param_value(m_cfg, param, str.c_str());
        }
    };

    enum check_result {
        unsat, sat, unknown
    };

    enum rounding_mode {
        RNA,
        RNE,
        RTP,
        RTN,
        RTZ
    };

    inline check_result to_check_result(Z3_lbool l) {
        if (l == Z3_L_TRUE) return sat;
        else if (l == Z3_L_FALSE) return unsat;
        return unknown;
    }


    /**
       \brief A Context manages all other Z3 objects, global configuration options, etc.
    */


    class context {
    private:
        bool       m_enable_exceptions;
        rounding_mode m_rounding_mode;
        Z3_context m_ctx;
        void init(config & c) {
            set_context(Z3_mk_context_rc(c));
        }
        void set_context(Z3_context ctx) {
            m_ctx = ctx;
            m_enable_exceptions = true;
            m_rounding_mode = RNA;
            Z3_set_error_handler(m_ctx, 0);
            Z3_set_ast_print_mode(m_ctx, Z3_PRINT_SMTLIB2_COMPLIANT);
        }

        context(context const &) = delete;
        context & operator=(context const &) = delete;

        friend class scoped_context;
        context(Z3_context c) { set_context(c); }
        void detach() { m_ctx = nullptr; }
    public:
        context() { config c; init(c); }
        context(config & c) { init(c); }
        context(context && s) noexcept : m_enable_exceptions{ s.m_enable_exceptions },
            m_rounding_mode { s.m_rounding_mode }, m_ctx { std::move(s.m_ctx) } {
            s.m_ctx = nullptr;
        }
        context & operator=(context && s) noexcept {
            m_enable_exceptions = s.m_enable_exceptions;
            m_rounding_mode = s.m_rounding_mode;
            m_ctx = std::move(s.m_ctx);
            s.m_ctx = nullptr;
            return *this;
        }
        ~context() { if (m_ctx) Z3_del_context(m_ctx); }
        operator Z3_context() const { return m_ctx; }

        /**
           \brief Auxiliary method used to check for API usage errors.
        */
        Z3_error_code check_error() const {
            Z3_error_code e = Z3_get_error_code(m_ctx);
            if (e != Z3_OK && enable_exceptions())
                Z3_THROW(exception(Z3_get_error_msg(m_ctx, e)));
            return e;
        }

        void check_parser_error() const {
            check_error();
        }

        /**
           \brief The C++ API uses by defaults exceptions on errors.
           For applications that don't work well with exceptions (there should be only few)
           you have the ability to turn off exceptions. The tradeoffs are that applications
           have to be very careful about using check_error() after calls that may result in an
           erroneous state.
         */
        void set_enable_exceptions(bool f) { m_enable_exceptions = f; }

        bool enable_exceptions() const { return m_enable_exceptions; }

        /**
           \brief Update global parameter \c param with string \c value.
        */
        void set(char const * param, char const * value) { Z3_update_param_value(m_ctx, param, value); }
        /**
           \brief Update global parameter \c param with Boolean \c value.
        */
        void set(char const * param, bool value) { Z3_update_param_value(m_ctx, param, value ? "true" : "false"); }
        /**
           \brief Update global parameter \c param with Integer \c value.
        */
        void set(char const * param, int value) {
            auto str = std::to_string(value);
            Z3_update_param_value(m_ctx, param, str.c_str());
        }

        /**
           \brief Interrupt the current procedure being executed by any object managed by this context.
           This is a soft interruption: there is no guarantee the object will actually stop.
        */
        void interrupt() { Z3_interrupt(m_ctx); }

        /**
           \brief Create a Z3 symbol based on the given string.
        */
        symbol str_symbol(char const * s);
        /**
           \brief Create a Z3 symbol based on the given integer.
        */
        symbol int_symbol(int n);
        /**
           \brief Return the Boolean sort.
        */
        sort bool_sort();
        /**
           \brief Return the integer sort.
        */
        sort int_sort();
        /**
           \brief Return the Real sort.
        */
        sort real_sort();
        /**
           \brief Return the Bit-vector sort of size \c sz. That is, the sort for bit-vectors of size \c sz.
        */
        sort bv_sort(unsigned sz);
        /**
           \brief Return the sort for ASCII strings.
         */
        sort string_sort();
        /**
           \brief Return a sequence sort over base sort \c s.
         */
        sort seq_sort(sort& s);
        /**
           \brief Return a regular expression sort over sequences \c seq_sort.
         */
        sort re_sort(sort& seq_sort);
        /**
           \brief Return an array sort for arrays from \c d to \c r.

           Example: Given a context \c c, <tt>c.array_sort(c.int_sort(), c.bool_sort())</tt> is an array sort from integer to Boolean.
        */
        sort array_sort(sort d, sort r);
        sort array_sort(sort_vector const& d, sort r);
        /**
           \brief Return a floating point sort.
           \c ebits is a number of exponent bits,
           \c sbits is a number of significand bits,
           \pre where ebits must be larger than 1 and sbits must be larger than 2.
         */
        sort fpa_sort(unsigned ebits, unsigned sbits);
        /**
           \brief Return a FloatingPoint sort with given precision bitwidth (16, 32, 64 or 128).
         */
        template<size_t precision>
        sort fpa_sort();
        /**
           \brief Return a RoundingMode sort.
         */
        sort fpa_rounding_mode();
        /**
           \brief Sets RoundingMode of FloatingPoints.
         */
        void set_rounding_mode(rounding_mode rm);
        /**
           \brief Return an enumeration sort: enum_names[0], ..., enum_names[n-1].
           \c cs and \c ts are output parameters. The method stores in \c cs the constants corresponding to the enumerated elements,
           and in \c ts the predicates for testing if terms of the enumeration sort correspond to an enumeration.
        */
        sort enumeration_sort(char const * name, unsigned n, char const * const * enum_names, func_decl_vector & cs, func_decl_vector & ts);

        /**
           \brief Return a tuple constructor.
           \c name is the name of the returned constructor,
           \c n are the number of arguments, \c names and \c sorts are their projected sorts.
           \c projs is an output parameter. It contains the set of projection functions.
        */
        func_decl tuple_sort(char const * name, unsigned n, char const * const * names, sort const* sorts, func_decl_vector & projs);

        /**
           \brief create an uninterpreted sort with the name given by the string or symbol.
         */
        sort uninterpreted_sort(char const* name);
        sort uninterpreted_sort(symbol const& name);

        func_decl function(symbol const & name, unsigned arity, sort const * domain, sort const & range);
        func_decl function(char const * name, unsigned arity, sort const * domain, sort const & range);
        func_decl function(symbol const&  name, sort_vector const& domain, sort const& range);
        func_decl function(char const * name, sort_vector const& domain, sort const& range);
        func_decl function(char const * name, sort const & domain, sort const & range);
        func_decl function(char const * name, sort const & d1, sort const & d2, sort const & range);
        func_decl function(char const * name, sort const & d1, sort const & d2, sort const & d3, sort const & range);
        func_decl function(char const * name, sort const & d1, sort const & d2, sort const & d3, sort const & d4, sort const & range);
        func_decl function(char const * name, sort const & d1, sort const & d2, sort const & d3, sort const & d4, sort const & d5, sort const & range);

        func_decl recfun(symbol const & name, unsigned arity, sort const * domain, sort const & range);
        func_decl recfun(char const * name, unsigned arity, sort const * domain, sort const & range);
        func_decl recfun(char const * name, sort const & domain, sort const & range);
        func_decl recfun(char const * name, sort const & d1, sort const & d2, sort const & range);

        void      recdef(func_decl, expr_vector const& args, expr const& body);

        expr constant(symbol const & name, sort const & s);
        expr constant(char const * name, sort const & s);
        expr bool_const(char const * name);
        expr int_const(char const * name);
        expr real_const(char const * name);
        expr bv_const(char const * name, unsigned sz);
        expr fpa_const(char const * name, unsigned ebits, unsigned sbits);

        template<size_t precision>
        expr fpa_const(char const * name);

        expr bool_val(bool b);

        expr int_val(int n);
        expr int_val(unsigned n);
        expr int_val(int64_t n);
        expr int_val(uint64_t n);
        expr int_val(char const * n);

        expr real_val(int n, int d);
        expr real_val(int n);
        expr real_val(unsigned n);
        expr real_val(int64_t n);
        expr real_val(uint64_t n);
        expr real_val(char const * n);

        expr bv_val(int n, unsigned sz);
        expr bv_val(unsigned n, unsigned sz);
        expr bv_val(int64_t n, unsigned sz);
        expr bv_val(uint64_t n, unsigned sz);
        expr bv_val(char const * n, unsigned sz);
        expr bv_val(unsigned n, bool const* bits);

        expr fpa_val(double n);
        expr fpa_val(float n);

        expr string_val(char const* s);
        expr string_val(char const* s, unsigned n);
        expr string_val(std::string const& s);

        expr num_val(int n, sort const & s);

        /**
           \brief parsing
         */
        expr_vector parse_string(char const* s);
        expr_vector parse_file(char const* file);

        expr_vector parse_string(char const* s, sort_vector const& sorts, func_decl_vector const& decls);
        expr_vector parse_file(char const* s, sort_vector const& sorts, func_decl_vector const& decls);
    };

    class scoped_context {
        context m_ctx;
    public:
        scoped_context(Z3_context c): m_ctx(c) {}
        scoped_context(scoped_context const &) = delete;
        scoped_context(scoped_context &&) noexcept = default;
        scoped_context & operator=(scoped_context const &) = delete;
        scoped_context & operator=(scoped_context &&) noexcept = default;
        ~scoped_context() { m_ctx.detach(); }
        context& operator()() { return m_ctx; }
    };


    template<typename T>
    class array {
        T *      m_array;
        unsigned m_size;
        array(array const &) = delete;
        array & operator=(array const &) = delete;
    public:
        array(unsigned sz):m_size(sz) { m_array = new T[sz]; }
        array(array && s) noexcept : m_array{s.m_array}, m_size{s.m_size} {
            s.m_array = nullptr;
        }
        array & operator=(array && s) noexcept {
            m_array = s.m_array;
            m_size = s.m_size;
            s.m_array = nullptr;
            return *this;
        }
        template<typename T2>
        array(ast_vector_tpl<T2> const & v);
        ~array() { delete[] m_array; }
        void resize(unsigned sz) { delete[] m_array; m_size = sz; m_array = new T[sz]; }
        unsigned size() const { return m_size; }
        T & operator[](int i) { assert(0 <= i); assert(static_cast<unsigned>(i) < m_size); return m_array[i]; }
        T const & operator[](int i) const { assert(0 <= i); assert(static_cast<unsigned>(i) < m_size); return m_array[i]; }
        T const * ptr() const { return m_array; }
        T * ptr() { return m_array; }
    };

    class object {
    protected:
        context * m_ctx;
    public:
        object(context & c) : m_ctx{&c} {}
        context & ctx() const { return *m_ctx; }
        Z3_error_code check_error() const { return m_ctx->check_error(); }
        friend void check_context(object const & a, object const & b);
    };
    inline void check_context(object const & a, object const & b) { (void)a; (void)b; assert(a.m_ctx == b.m_ctx); }

    class symbol : public object {
        Z3_symbol m_sym;
    public:
        symbol(context & c, Z3_symbol s):object{c}, m_sym(s) {}
        operator Z3_symbol() const { return m_sym; }
        Z3_symbol_kind kind() const { return Z3_get_symbol_kind(ctx(), m_sym); }
        std::string str() const { assert(kind() == Z3_STRING_SYMBOL); return Z3_get_symbol_string(ctx(), m_sym); }
        int to_int() const { assert(kind() == Z3_INT_SYMBOL); return Z3_get_symbol_int(ctx(), m_sym); }
        friend std::ostream & operator<<(std::ostream & out, symbol const & s);
    };

    inline std::ostream & operator<<(std::ostream & out, symbol const & s) {
        if (s.kind() == Z3_INT_SYMBOL)
            out << "k!" << s.to_int();
        else
            out << s.str();
        return out;
    }


    class param_descrs : public object {
        Z3_param_descrs m_descrs;
    public:
        param_descrs(context& c, Z3_param_descrs d): object(c), m_descrs(d) { Z3_param_descrs_inc_ref(c, d); }
        param_descrs(param_descrs const& o): object(o.ctx()), m_descrs(o.m_descrs) { Z3_param_descrs_inc_ref(ctx(), m_descrs); }
        param_descrs(param_descrs && o) noexcept : object{std::forward<object>(o)}, m_descrs{o.m_descrs} {
            o.m_descrs = nullptr;
        }
        param_descrs& operator=(param_descrs const& o) {
            Z3_param_descrs_inc_ref(o.ctx(), o.m_descrs);
            Z3_param_descrs_dec_ref(ctx(), m_descrs);
            m_descrs = o.m_descrs;
            object::operator=(o);
            return *this;
        }
        param_descrs& operator=(param_descrs && o) noexcept {
            object::operator=(std::forward<object>(o));
            m_descrs = o.m_descrs;
            o.m_descrs = nullptr;
            return *this;
        }
        ~param_descrs() { if(m_descrs != nullptr) Z3_param_descrs_dec_ref(ctx(), m_descrs); }
        static param_descrs simplify_param_descrs(context& c) { return param_descrs(c, Z3_simplify_get_param_descrs(c)); }

        unsigned size() { return Z3_param_descrs_size(ctx(), m_descrs); }
        symbol name(unsigned i) { return symbol(ctx(), Z3_param_descrs_get_name(ctx(), m_descrs, i)); }
        Z3_param_kind kind(symbol const& s) { return Z3_param_descrs_get_kind(ctx(), m_descrs, s); }
        std::string documentation(symbol const& s) { char const* r = Z3_param_descrs_get_documentation(ctx(), m_descrs, s); check_error(); return r; }
        std::string to_string() const { return Z3_param_descrs_to_string(ctx(), m_descrs); }
    };

    inline std::ostream& operator<<(std::ostream & out, param_descrs const & d) { return out << d.to_string(); }

    class params : public object {
        Z3_params m_params;
    public:
        params(context & c):object(c) { m_params = Z3_mk_params(c); Z3_params_inc_ref(ctx(), m_params); }
        params(params const & s):object(s), m_params(s.m_params) { Z3_params_inc_ref(ctx(), m_params); }
        params(params && s) noexcept : object{std::forward<object>(s)}, m_params{s.m_params} { s.m_params = nullptr; }
        ~params() { if(m_params != nullptr) Z3_params_dec_ref(ctx(), m_params); }
        operator Z3_params() const { return m_params; }
        params & operator=(params const & s) {
            Z3_params_inc_ref(s.ctx(), s.m_params);
            Z3_params_dec_ref(ctx(), m_params);
            m_params = s.m_params;
            object::operator=(s);
            return *this;
        }
        params & operator=(params && s) noexcept {
            object::operator=(std::forward<object>(s));
            m_params = s.m_params;
            s.m_params = nullptr;
            return *this;
        }
        void set(char const * k, bool b) { Z3_params_set_bool(ctx(), m_params, ctx().str_symbol(k), b); }
        void set(char const * k, unsigned n) { Z3_params_set_uint(ctx(), m_params, ctx().str_symbol(k), n); }
        void set(char const * k, double n) { Z3_params_set_double(ctx(), m_params, ctx().str_symbol(k), n); }
        void set(char const * k, symbol const & s) { Z3_params_set_symbol(ctx(), m_params, ctx().str_symbol(k), s); }
        void set(char const * k, char const* s) { Z3_params_set_symbol(ctx(), m_params, ctx().str_symbol(k), ctx().str_symbol(s)); }
        friend std::ostream & operator<<(std::ostream & out, params const & p);
    };

    inline std::ostream & operator<<(std::ostream & out, params const & p) {
        out << Z3_params_to_string(p.ctx(), p); return out;
    }

    class ast : public object {
    protected:
        Z3_ast    m_ast;
    public:
        ast(context & c):object(c), m_ast(0) {}
        ast(context & c, Z3_ast n):object(c), m_ast(n) { Z3_inc_ref(ctx(), m_ast); }
        ast(ast const & s):object(s), m_ast(s.m_ast) { Z3_inc_ref(ctx(), m_ast); }
        ast(ast && s) noexcept : object{std::forward<object>(s)}, m_ast{s.m_ast} { s.m_ast = nullptr; }
        ~ast() { if (m_ast) Z3_dec_ref(*m_ctx, m_ast); }
        operator Z3_ast() const { return m_ast; }
        operator bool() const { return m_ast != 0; }
        ast & operator=(ast const & s) { Z3_inc_ref(s.ctx(), s.m_ast); if (m_ast) Z3_dec_ref(ctx(), m_ast); m_ast = s.m_ast; object::operator=(s); return *this; }
        ast & operator=(ast && s) noexcept { object::operator=(std::forward<object>(s)); m_ast = s.m_ast; s.m_ast = nullptr; return *this; }

        Z3_ast_kind kind() const { Z3_ast_kind r = Z3_get_ast_kind(ctx(), m_ast); check_error(); return r; }
        unsigned hash() const { unsigned r = Z3_get_ast_hash(ctx(), m_ast); check_error(); return r; }
        friend std::ostream & operator<<(std::ostream & out, ast const & n);
        std::string to_string() const { return std::string(Z3_ast_to_string(ctx(), m_ast)); }


        /**
           \brief Return true if the ASTs are structurally identical.
        */
        friend bool eq(ast const & a, ast const & b);
    };
    inline std::ostream & operator<<(std::ostream & out, ast const & n) {
        out << Z3_ast_to_string(n.ctx(), n.m_ast); return out;
    }

    inline bool eq(ast const & a, ast const & b) { return Z3_is_eq_ast(a.ctx(), a, b); }

    template<typename T>
    class ast_vector_tpl : public object {
        Z3_ast_vector m_vector;
        void init(Z3_ast_vector v) { Z3_ast_vector_inc_ref(ctx(), v); m_vector = v; }
    public:
        ast_vector_tpl(context & c):object(c) { init(Z3_mk_ast_vector(c)); }
        ast_vector_tpl(context & c, Z3_ast_vector v):object(c) { init(v); }
        ast_vector_tpl(ast_vector_tpl const & s):object(s), m_vector(s.m_vector) { Z3_ast_vector_inc_ref(ctx(), m_vector); }
        ast_vector_tpl(ast_vector_tpl && s) noexcept : object{std::forward<object>(s)}, m_vector{s.m_vector} { s.m_vector = nullptr; }
        ast_vector_tpl(context& c, ast_vector_tpl const& src): object(c) { init(Z3_ast_vector_translate(src.ctx(), src, c)); }

        ~ast_vector_tpl() { if(m_vector != nullptr) Z3_ast_vector_dec_ref(ctx(), m_vector); }
        operator Z3_ast_vector() const { return m_vector; }
        unsigned size() const { return Z3_ast_vector_size(ctx(), m_vector); }
        T operator[](int i) const { assert(0 <= i); Z3_ast r = Z3_ast_vector_get(ctx(), m_vector, i); check_error(); return cast_ast<T>()(ctx(), r); }
        void push_back(T const & e) { Z3_ast_vector_push(ctx(), m_vector, e); check_error(); }
        void resize(unsigned sz) { Z3_ast_vector_resize(ctx(), m_vector, sz); check_error(); }
        T back() const { return operator[](size() - 1); }
        void pop_back() { assert(size() > 0); resize(size() - 1); }
        bool empty() const { return size() == 0; }
        ast_vector_tpl & operator=(ast_vector_tpl const & s) {
            Z3_ast_vector_inc_ref(s.ctx(), s.m_vector);
            Z3_ast_vector_dec_ref(ctx(), m_vector);
            m_vector = s.m_vector;
            object::operator=(s);
            return *this;
        }
        ast_vector_tpl & operator=(ast_vector_tpl && s) noexcept {
            object::operator=(std::forward<object>(s));
            m_vector = s.m_vector;
            s.m_vector = nullptr;
            return *this;
        }
        ast_vector_tpl& set(unsigned idx, ast& a) {
            Z3_ast_vector_set(ctx(), m_vector, idx, a);
            return *this;
        }
        /*
          Disabled pending C++98 build upgrade
        bool contains(T const& x) const {
            for (T y : *this) if (eq(x, y)) return true;
            return false;
        }
        */

        class iterator final {
            ast_vector_tpl const* m_vector;
            unsigned m_index;
        public:
            iterator(ast_vector_tpl const* v, unsigned i) noexcept : m_vector(v), m_index(i) {}

            bool operator==(iterator const& other) const noexcept {
                return other.m_index == m_index;
            };
            bool operator!=(iterator const& other) const noexcept {
                return other.m_index != m_index;
            };
            iterator& operator++() noexcept {
                ++m_index;
                return *this;
            }
            void set(T& arg) {
                Z3_ast_vector_set(m_vector->ctx(), *m_vector, m_index, arg);
            }
            iterator operator++(int) noexcept { iterator tmp = *this; ++m_index; return tmp; }
            T * operator->() const { return &(operator*()); }
            T operator*() const { return (*m_vector)[m_index]; }
        };
        iterator begin() const noexcept { return iterator(this, 0); }
        iterator end() const { return iterator(this, size()); }
        friend std::ostream & operator<<(std::ostream & out, ast_vector_tpl const & v) { out << Z3_ast_vector_to_string(v.ctx(), v); return out; }
    };


    /**
       \brief A Z3 sort (aka type). Every expression (i.e., formula or term) in Z3 has a sort.
    */
    class sort : public ast {
    public:
        sort(context & c):ast(c) {}
        sort(context & c, Z3_sort s):ast(c, reinterpret_cast<Z3_ast>(s)) {}
        sort(context & c, Z3_ast a):ast(c, a) {}
        operator Z3_sort() const { return reinterpret_cast<Z3_sort>(m_ast); }

        /**
           \brief retrieve unique identifier for func_decl.
         */
        unsigned id() const { unsigned r = Z3_get_sort_id(ctx(), *this); check_error(); return r; }

        /**
           \brief Return the internal sort kind.
        */
        Z3_sort_kind sort_kind() const { return Z3_get_sort_kind(*m_ctx, *this); }
        /**
           \brief Return name of sort.
        */
        symbol name() const { Z3_symbol s = Z3_get_sort_name(ctx(), *this); check_error(); return symbol(ctx(), s); }
        /**
            \brief Return true if this sort is the Boolean sort.
        */
        bool is_bool() const { return sort_kind() == Z3_BOOL_SORT; }
        /**
            \brief Return true if this sort is the Integer sort.
        */
        bool is_int() const { return sort_kind() == Z3_INT_SORT; }
        /**
            \brief Return true if this sort is the Real sort.
        */
        bool is_real() const { return sort_kind() == Z3_REAL_SORT; }
        /**
            \brief Return true if this sort is the Integer or Real sort.
        */
        bool is_arith() const { return is_int() || is_real(); }
        /**
            \brief Return true if this sort is a Bit-vector sort.
        */
        bool is_bv() const { return sort_kind() == Z3_BV_SORT; }
        /**
            \brief Return true if this sort is a Array sort.
        */
        bool is_array() const { return sort_kind() == Z3_ARRAY_SORT; }
        /**
            \brief Return true if this sort is a Datatype sort.
        */
        bool is_datatype() const { return sort_kind() == Z3_DATATYPE_SORT; }
        /**
            \brief Return true if this sort is a Relation sort.
        */
        bool is_relation() const { return sort_kind() == Z3_RELATION_SORT; }
        /**
            \brief Return true if this sort is a Sequence sort.
        */
        bool is_seq() const { return sort_kind() == Z3_SEQ_SORT; }
        /**
            \brief Return true if this sort is a regular expression sort.
        */
        bool is_re() const { return sort_kind() == Z3_RE_SORT; }
        /**
            \brief Return true if this sort is a Finite domain sort.
        */
        bool is_finite_domain() const { return sort_kind() == Z3_FINITE_DOMAIN_SORT; }
        /**
            \brief Return true if this sort is a Floating point sort.
        */
        bool is_fpa() const { return sort_kind() == Z3_FLOATING_POINT_SORT; }

        /**
            \brief Return the size of this Bit-vector sort.

            \pre is_bv()
        */
        unsigned bv_size() const { assert(is_bv()); unsigned r = Z3_get_bv_sort_size(ctx(), *this); check_error(); return r; }

        unsigned fpa_ebits() const { assert(is_fpa()); unsigned r = Z3_fpa_get_ebits(ctx(), *this); check_error(); return r; }

        unsigned fpa_sbits() const { assert(is_fpa()); unsigned r = Z3_fpa_get_sbits(ctx(), *this); check_error(); return r; }
        /**
            \brief Return the domain of this Array sort.

            \pre is_array()
        */
        sort array_domain() const { assert(is_array()); Z3_sort s = Z3_get_array_sort_domain(ctx(), *this); check_error(); return sort(ctx(), s); }
        /**
            \brief Return the range of this Array sort.

            \pre is_array()
        */
        sort array_range() const { assert(is_array()); Z3_sort s = Z3_get_array_sort_range(ctx(), *this); check_error(); return sort(ctx(), s); }
    };

    /**
       \brief Function declaration (aka function definition). It is the signature of interpreted and uninterpreted functions in Z3.
       The basic building block in Z3 is the function application.
    */
    class func_decl : public ast {
    public:
        func_decl(context & c):ast(c) {}
        func_decl(context & c, Z3_func_decl n):ast(c, reinterpret_cast<Z3_ast>(n)) {}
        operator Z3_func_decl() const { return reinterpret_cast<Z3_func_decl>(m_ast); }

        /**
           \brief retrieve unique identifier for func_decl.
         */
        unsigned id() const { unsigned r = Z3_get_func_decl_id(ctx(), *this); check_error(); return r; }

        unsigned arity() const { return Z3_get_arity(ctx(), *this); }
        sort domain(unsigned i) const { assert(i < arity()); Z3_sort r = Z3_get_domain(ctx(), *this, i); check_error(); return sort(ctx(), r); }
        sort range() const { Z3_sort r = Z3_get_range(ctx(), *this); check_error(); return sort(ctx(), r); }
        symbol name() const { Z3_symbol s = Z3_get_decl_name(ctx(), *this); check_error(); return symbol(ctx(), s); }
        Z3_decl_kind decl_kind() const { return Z3_get_decl_kind(ctx(), *this); }

        func_decl transitive_closure(func_decl const&) {
            Z3_func_decl tc = Z3_mk_transitive_closure(ctx(), *this); check_error(); return func_decl(ctx(), tc); 
        }

        bool is_const() const { return arity() == 0; }

        expr operator()() const;
        expr operator()(unsigned n, expr const * args) const;
        expr operator()(expr_vector const& v) const;
        expr operator()(expr const & a) const;
        expr operator()(int a) const;
        expr operator()(expr const & a1, expr const & a2) const;
        expr operator()(expr const & a1, int a2) const;
        expr operator()(int a1, expr const & a2) const;
        expr operator()(expr const & a1, expr const & a2, expr const & a3) const;
        expr operator()(expr const & a1, expr const & a2, expr const & a3, expr const & a4) const;
        expr operator()(expr const & a1, expr const & a2, expr const & a3, expr const & a4, expr const & a5) const;
    };

    /**
       \brief forward declarations
     */
    expr select(expr const & a, expr const& i);
    expr select(expr const & a, expr_vector const & i);

    /**
       \brief A Z3 expression is used to represent formulas and terms. For Z3, a formula is any expression of sort Boolean.
       Every expression has a sort.
    */
    class expr : public ast {
    public:
        expr(context & c):ast(c) {}
        expr(context & c, Z3_ast n):ast(c, reinterpret_cast<Z3_ast>(n)) {}

        /**
           \brief Return the sort of this expression.
        */
        sort get_sort() const { Z3_sort s = Z3_get_sort(*m_ctx, m_ast); check_error(); return sort(*m_ctx, s); }

        /**
           \brief Return true if this is a Boolean expression.
        */
        bool is_bool() const { return get_sort().is_bool(); }
        /**
           \brief Return true if this is an integer expression.
        */
        bool is_int() const { return get_sort().is_int(); }
        /**
           \brief Return true if this is a real expression.
        */
        bool is_real() const { return get_sort().is_real(); }
        /**
           \brief Return true if this is an integer or real expression.
        */
        bool is_arith() const { return get_sort().is_arith(); }
        /**
           \brief Return true if this is a Bit-vector expression.
        */
        bool is_bv() const { return get_sort().is_bv(); }
        /**
           \brief Return true if this is a Array expression.
        */
        bool is_array() const { return get_sort().is_array(); }
        /**
           \brief Return true if this is a Datatype expression.
        */
        bool is_datatype() const { return get_sort().is_datatype(); }
        /**
           \brief Return true if this is a Relation expression.
        */
        bool is_relation() const { return get_sort().is_relation(); }
        /**
           \brief Return true if this is a sequence expression.
        */
        bool is_seq() const { return get_sort().is_seq(); }
        /**
           \brief Return true if this is a regular expression.
        */
        bool is_re() const { return get_sort().is_re(); }

        /**
           \brief Return true if this is a Finite-domain expression.

           \remark Finite-domain is special kind of interpreted sort:
           is_bool(), is_bv() and is_finite_domain() are mutually
           exclusive.

        */
        bool is_finite_domain() const { return get_sort().is_finite_domain(); }
        /**
            \brief Return true if this is a FloatingPoint expression. .
        */
        bool is_fpa() const { return get_sort().is_fpa(); }

        /**
           \brief Return true if this expression is a numeral.
           Specialized functions also return representations for the numerals as
           small integers, 64 bit integers or rational or decimal strings.
        */
        bool is_numeral() const { return kind() == Z3_NUMERAL_AST; }
        bool is_numeral_i64(int64_t& i) const { bool r = Z3_get_numeral_int64(ctx(), m_ast, &i); check_error(); return r;}
        bool is_numeral_u64(uint64_t& i) const { bool r = Z3_get_numeral_uint64(ctx(), m_ast, &i); check_error(); return r;}
        bool is_numeral_i(int& i) const { bool r = Z3_get_numeral_int(ctx(), m_ast, &i); check_error(); return r;}
        bool is_numeral_u(unsigned& i) const { bool r = Z3_get_numeral_uint(ctx(), m_ast, &i); check_error(); return r;}
        bool is_numeral(std::string& s) const { if (!is_numeral()) return false; s = Z3_get_numeral_string(ctx(), m_ast); check_error(); return true; }
        bool is_numeral(std::string& s, unsigned precision) const { if (!is_numeral()) return false; s = Z3_get_numeral_decimal_string(ctx(), m_ast, precision); check_error(); return true; }
        bool is_numeral(double& d) const { if (!is_numeral()) return false; d = Z3_get_numeral_double(ctx(), m_ast); check_error(); return true; }
        bool as_binary(std::string& s) const { if (!is_numeral()) return false; s = Z3_get_numeral_binary_string(ctx(), m_ast); check_error(); return true; }

        double as_double() const { double d = 0; is_numeral(d); return d; }
        uint64_t as_uint64() const { uint64_t r = 0; is_numeral_u64(r); return r; }
        uint64_t as_int64() const { int64_t r = 0; is_numeral_i64(r); return r; }
        

        /**
           \brief Return true if this expression is an application.
        */
        bool is_app() const { return kind() == Z3_APP_AST || kind() == Z3_NUMERAL_AST; }
        /**
           \brief Return true if this expression is a constant (i.e., an application with 0 arguments).
        */
        bool is_const() const { return is_app() && num_args() == 0; }
        /**
           \brief Return true if this expression is a quantifier.
        */
        bool is_quantifier() const { return kind() == Z3_QUANTIFIER_AST; }

        /**
           \brief Return true if this expression is a universal quantifier.
        */
        bool is_forall() const { return Z3_is_quantifier_forall(ctx(), m_ast); }
        /**
           \brief Return true if this expression is an existential quantifier.
        */
        bool is_exists() const { return Z3_is_quantifier_exists(ctx(), m_ast); }
        /**
           \brief Return true if this expression is a lambda expression.
        */
        bool is_lambda() const { return Z3_is_lambda(ctx(), m_ast); }
        /**

           \brief Return true if this expression is a variable.
        */
        bool is_var() const { return kind() == Z3_VAR_AST; }
        /**
           \brief Return true if expression is an algebraic number.
        */
        bool is_algebraic() const { return Z3_is_algebraic_number(ctx(), m_ast); }

        /**
           \brief Return true if this expression is well sorted (aka type correct).
        */
        bool is_well_sorted() const { bool r = Z3_is_well_sorted(ctx(), m_ast); check_error(); return r; }

        /**
           \brief Return string representation of numeral or algebraic number
           This method assumes the expression is numeral or algebraic

           \pre is_numeral() || is_algebraic()
        */
        std::string get_decimal_string(int precision) const {
            assert(is_numeral() || is_algebraic());
            return std::string(Z3_get_numeral_decimal_string(ctx(), m_ast, precision));
        }

        /**
         * Retrieve lower and upper bounds for algebraic numerals based on a decimal precision
         */
        expr algebraic_lower(unsigned precision) const { 
            assert(is_algebraic());      
            Z3_ast r = Z3_get_algebraic_number_lower(ctx(), m_ast, precision);
            check_error();
            return expr(ctx(), r);
        }

        expr algebraic_upper(unsigned precision) const { 
            assert(is_algebraic());      
            Z3_ast r = Z3_get_algebraic_number_upper(ctx(), m_ast, precision);
            check_error();
            return expr(ctx(), r);
        }
        
        /**
           \brief Return coefficients for p of an algebraic number (root-obj p i)
         */
        expr_vector algebraic_poly() const {
            assert(is_algebraic());
            Z3_ast_vector r = Z3_algebraic_get_poly(ctx(), m_ast);
            check_error();
            return expr_vector(ctx(), r);
        }

        /**
           \brief Return i of an algebraic number (root-obj p i)
         */
        unsigned algebraic_i() const {
            assert(is_algebraic());
            unsigned i = Z3_algebraic_get_i(ctx(), m_ast);
            check_error();
            return i;
        }

        /**
           \brief retrieve unique identifier for expression.
         */
        unsigned id() const { unsigned r = Z3_get_ast_id(ctx(), m_ast); check_error(); return r; }

        /**
           \brief Return int value of numeral, throw if result cannot fit in
           machine int

           It only makes sense to use this function if the caller can ensure that
           the result is an integer or if exceptions are enabled.
           If exceptions are disabled, then use the is_numeral_i function.

           \pre is_numeral()
        */
        int get_numeral_int() const {
            int result = 0;
            if (!is_numeral_i(result)) {
                assert(ctx().enable_exceptions());
                if (!ctx().enable_exceptions()) return 0;
                Z3_THROW(exception("numeral does not fit in machine int"));
            }
            return result;
        }

        /**
           \brief Return uint value of numeral, throw if result cannot fit in
           machine uint

           It only makes sense to use this function if the caller can ensure that
           the result is an integer or if exceptions are enabled.
           If exceptions are disabled, then use the is_numeral_u function.
           \pre is_numeral()
        */
        unsigned get_numeral_uint() const {
            assert(is_numeral());
            unsigned result = 0;
            if (!is_numeral_u(result)) {
                assert(ctx().enable_exceptions());
                if (!ctx().enable_exceptions()) return 0;
                Z3_THROW(exception("numeral does not fit in machine uint"));
            }
            return result;
        }

        /**
           \brief Return \c int64_t value of numeral, throw if result cannot fit in
           \c int64_t.

           \pre is_numeral()
        */
        int64_t get_numeral_int64() const {
            assert(is_numeral());
            int64_t result = 0;
            if (!is_numeral_i64(result)) {
                assert(ctx().enable_exceptions());
                if (!ctx().enable_exceptions()) return 0;
                Z3_THROW(exception("numeral does not fit in machine int64_t"));
            }
            return result;
        }

        /**
           \brief Return \c uint64_t value of numeral, throw if result cannot fit in
           \c uint64_t.

           \pre is_numeral()
        */
        uint64_t get_numeral_uint64() const {
            assert(is_numeral());
            uint64_t result = 0;
            if (!is_numeral_u64(result)) {
                assert(ctx().enable_exceptions());
                if (!ctx().enable_exceptions()) return 0;
                Z3_THROW(exception("numeral does not fit in machine uint64_t"));
            }
            return result;
        }

        Z3_lbool bool_value() const {
            return Z3_get_bool_value(ctx(), m_ast);
        }

        expr numerator() const {
            assert(is_numeral());
            Z3_ast r = Z3_get_numerator(ctx(), m_ast);
            check_error();
            return expr(ctx(),r);
        }


        expr denominator() const {
            assert(is_numeral());
            Z3_ast r = Z3_get_denominator(ctx(), m_ast);
            check_error();
            return expr(ctx(),r);
        }


        /**
           \brief Return true if this expression is a string literal. 
           The string can be accessed using \c get_string() and \c get_escaped_string()
         */
        bool is_string_value() const { return Z3_is_string(ctx(), m_ast); }

        /**
           \brief for a string value expression return an escaped or unescaped string value.
           \pre expression is for a string value.
         */

        std::string get_escaped_string() const {            
            assert(is_string_value());
            char const* s = Z3_get_string(ctx(), m_ast);
            check_error();
            return std::string(s);
        }

        std::string get_string() const {
            assert(is_string_value());
            unsigned n;
            char const* s = Z3_get_lstring(ctx(), m_ast, &n);
            check_error();
            return std::string(s, n);
        }

        operator Z3_app() const { assert(is_app()); return reinterpret_cast<Z3_app>(m_ast); }

        /**
           \brief Return a RoundingMode sort.
         */
        sort fpa_rounding_mode() {
            assert(is_fpa());
            Z3_sort s = ctx().fpa_rounding_mode();
            check_error();
            return sort(ctx(), s);
        }


        /**
           \brief Return the declaration associated with this application.
           This method assumes the expression is an application.

           \pre is_app()
        */
        func_decl decl() const { Z3_func_decl f = Z3_get_app_decl(ctx(), *this); check_error(); return func_decl(ctx(), f); }
        /**
           \brief Return the number of arguments in this application.
           This method assumes the expression is an application.

           \pre is_app()
        */
        unsigned num_args() const { unsigned r = Z3_get_app_num_args(ctx(), *this); check_error(); return r; }
        /**
           \brief Return the i-th argument of this application.
           This method assumes the expression is an application.

           \pre is_app()
           \pre i < num_args()
        */
        expr arg(unsigned i) const { Z3_ast r = Z3_get_app_arg(ctx(), *this, i); check_error(); return expr(ctx(), r); }

        /**
           \brief Return the 'body' of this quantifier.

           \pre is_quantifier()
        */
        expr body() const { assert(is_quantifier()); Z3_ast r = Z3_get_quantifier_body(ctx(), *this); check_error(); return expr(ctx(), r); }

        /**
           \brief Return an expression representing <tt>not(a)</tt>.

           \pre a.is_bool()
        */
        friend expr operator!(expr const & a);

        /**
           \brief Return an expression representing <tt>a and b</tt>.

           \pre a.is_bool()
           \pre b.is_bool()
        */
        friend expr operator&&(expr const & a, expr const & b);


        /**
           \brief Return an expression representing <tt>a and b</tt>.
           The C++ Boolean value \c b is automatically converted into a Z3 Boolean constant.

           \pre a.is_bool()
        */
        friend expr operator&&(expr const & a, bool b);
        /**
           \brief Return an expression representing <tt>a and b</tt>.
           The C++ Boolean value \c a is automatically converted into a Z3 Boolean constant.

           \pre b.is_bool()
        */
        friend expr operator&&(bool a, expr const & b);

        /**
           \brief Return an expression representing <tt>a or b</tt>.

           \pre a.is_bool()
           \pre b.is_bool()
        */
        friend expr operator||(expr const & a, expr const & b);
        /**
           \brief Return an expression representing <tt>a or b</tt>.
           The C++ Boolean value \c b is automatically converted into a Z3 Boolean constant.

           \pre a.is_bool()
        */
        friend expr operator||(expr const & a, bool b);

        /**
           \brief Return an expression representing <tt>a or b</tt>.
           The C++ Boolean value \c a is automatically converted into a Z3 Boolean constant.

           \pre b.is_bool()
        */
        friend expr operator||(bool a, expr const & b);

        friend expr implies(expr const & a, expr const & b);
        friend expr implies(expr const & a, bool b);
        friend expr implies(bool a, expr const & b);

        friend expr mk_or(expr_vector const& args);
        friend expr mk_and(expr_vector const& args);

        friend expr ite(expr const & c, expr const & t, expr const & e);

        bool is_true() const { return is_app() && Z3_OP_TRUE == decl().decl_kind(); }
        bool is_false() const { return is_app() && Z3_OP_FALSE == decl().decl_kind(); }
        bool is_not() const { return is_app() && Z3_OP_NOT == decl().decl_kind(); }
        bool is_and() const { return is_app() && Z3_OP_AND == decl().decl_kind(); }
        bool is_or() const  { return is_app() && Z3_OP_OR  == decl().decl_kind(); }
        bool is_xor() const { return is_app() && Z3_OP_XOR  == decl().decl_kind(); }
        bool is_implies() const { return is_app() && Z3_OP_IMPLIES  == decl().decl_kind(); }
        bool is_eq() const { return is_app() && Z3_OP_EQ == decl().decl_kind(); }
        bool is_ite() const { return is_app() && Z3_OP_ITE == decl().decl_kind(); }
        bool is_distinct() const { return is_app() && Z3_OP_DISTINCT == decl().decl_kind(); }

        friend expr distinct(expr_vector const& args);
        friend expr concat(expr const& a, expr const& b);
        friend expr concat(expr_vector const& args);

        friend expr operator==(expr const & a, expr const & b);
        friend expr operator==(expr const & a, int b);
        friend expr operator==(int a, expr const & b);

        friend expr operator!=(expr const & a, expr const & b);
        friend expr operator!=(expr const & a, int b);
        friend expr operator!=(int a, expr const & b);

        friend expr operator+(expr const & a, expr const & b);
        friend expr operator+(expr const & a, int b);
        friend expr operator+(int a, expr const & b);
        friend expr sum(expr_vector const& args);

        friend expr operator*(expr const & a, expr const & b);
        friend expr operator*(expr const & a, int b);
        friend expr operator*(int a, expr const & b);

        /*  \brief Power operator  */
        friend expr pw(expr const & a, expr const & b);
        friend expr pw(expr const & a, int b);
        friend expr pw(int a, expr const & b);

        /* \brief mod operator */
        friend expr mod(expr const& a, expr const& b);
        friend expr mod(expr const& a, int b);
        friend expr mod(int a, expr const& b);

        /* \brief rem operator */
        friend expr rem(expr const& a, expr const& b);
        friend expr rem(expr const& a, int b);
        friend expr rem(int a, expr const& b);

        friend expr is_int(expr const& e);

        friend expr operator/(expr const & a, expr const & b);
        friend expr operator/(expr const & a, int b);
        friend expr operator/(int a, expr const & b);

        friend expr operator-(expr const & a);

        friend expr operator-(expr const & a, expr const & b);
        friend expr operator-(expr const & a, int b);
        friend expr operator-(int a, expr const & b);

        friend expr operator<=(expr const & a, expr const & b);
        friend expr operator<=(expr const & a, int b);
        friend expr operator<=(int a, expr const & b);


        friend expr operator>=(expr const & a, expr const & b);
        friend expr operator>=(expr const & a, int b);
        friend expr operator>=(int a, expr const & b);

        friend expr operator<(expr const & a, expr const & b);
        friend expr operator<(expr const & a, int b);
        friend expr operator<(int a, expr const & b);

        friend expr operator>(expr const & a, expr const & b);
        friend expr operator>(expr const & a, int b);
        friend expr operator>(int a, expr const & b);

        friend expr pble(expr_vector const& es, int const * coeffs, int bound);
        friend expr pbge(expr_vector const& es, int const * coeffs, int bound);
        friend expr pbeq(expr_vector const& es, int const * coeffs, int bound);
        friend expr atmost(expr_vector const& es, unsigned bound);
        friend expr atleast(expr_vector const& es, unsigned bound);

        friend expr operator&(expr const & a, expr const & b);
        friend expr operator&(expr const & a, int b);
        friend expr operator&(int a, expr const & b);

        friend expr operator^(expr const & a, expr const & b);
        friend expr operator^(expr const & a, int b);
        friend expr operator^(int a, expr const & b);

        friend expr operator|(expr const & a, expr const & b);
        friend expr operator|(expr const & a, int b);
        friend expr operator|(int a, expr const & b);
        friend expr nand(expr const& a, expr const& b);
        friend expr nor(expr const& a, expr const& b);
        friend expr xnor(expr const& a, expr const& b);

        friend expr min(expr const& a, expr const& b);
        friend expr max(expr const& a, expr const& b);

        friend expr bv2int(expr const& a, bool is_signed); 
        friend expr int2bv(unsigned n, expr const& a);
        friend expr bvadd_no_overflow(expr const& a, expr const& b, bool is_signed);
        friend expr bvadd_no_underflow(expr const& a, expr const& b);
        friend expr bvsub_no_overflow(expr const& a, expr const& b);
        friend expr bvsub_no_underflow(expr const& a, expr const& b, bool is_signed);
        friend expr bvsdiv_no_overflow(expr const& a, expr const& b);
        friend expr bvneg_no_overflow(expr const& a);
        friend expr bvmul_no_overflow(expr const& a, expr const& b, bool is_signed);
        friend expr bvmul_no_underflow(expr const& a, expr const& b);
        
        expr rotate_left(unsigned i) { Z3_ast r = Z3_mk_rotate_left(ctx(), i, *this); ctx().check_error(); return expr(ctx(), r); }
        expr rotate_right(unsigned i) { Z3_ast r = Z3_mk_rotate_right(ctx(), i, *this); ctx().check_error(); return expr(ctx(), r); }
        expr repeat(unsigned i) { Z3_ast r = Z3_mk_repeat(ctx(), i, *this); ctx().check_error(); return expr(ctx(), r); }

        friend expr abs(expr const & a);
        friend expr sqrt(expr const & a, expr const & rm);

        friend expr operator~(expr const & a);
        expr extract(unsigned hi, unsigned lo) const { Z3_ast r = Z3_mk_extract(ctx(), hi, lo, *this); ctx().check_error(); return expr(ctx(), r); }
        unsigned lo() const { assert (is_app() && Z3_get_decl_num_parameters(ctx(), decl()) == 2); return static_cast<unsigned>(Z3_get_decl_int_parameter(ctx(), decl(), 1)); }
        unsigned hi() const { assert (is_app() && Z3_get_decl_num_parameters(ctx(), decl()) == 2); return static_cast<unsigned>(Z3_get_decl_int_parameter(ctx(), decl(), 0)); }

        /**
           \brief FloatingPoint fused multiply-add.
          */
        friend expr fma(expr const& a, expr const& b, expr const& c, expr const& rm);

        /**
           \brief sequence and regular expression operations.
           + is overloaded as sequence concatenation and regular expression union.
           concat is overloaded to handle sequences and regular expressions
        */
        expr extract(expr const& offset, expr const& length) const {
            check_context(*this, offset); check_context(offset, length);
            Z3_ast r = Z3_mk_seq_extract(ctx(), *this, offset, length); check_error(); return expr(ctx(), r);
        }
        expr replace(expr const& src, expr const& dst) const {
            check_context(*this, src); check_context(src, dst);
            Z3_ast r = Z3_mk_seq_replace(ctx(), *this, src, dst);
            check_error();
            return expr(ctx(), r);
        }
        expr unit() const {
            Z3_ast r = Z3_mk_seq_unit(ctx(), *this);
            check_error();
            return expr(ctx(), r);
        }
        expr contains(expr const& s) {
            check_context(*this, s);
            Z3_ast r = Z3_mk_seq_contains(ctx(), *this, s);
            check_error();
            return expr(ctx(), r);
        }
        expr at(expr const& index) const {
            check_context(*this, index);
            Z3_ast r = Z3_mk_seq_at(ctx(), *this, index);
            check_error();
            return expr(ctx(), r);
        }
        expr nth(expr const& index) const {
            check_context(*this, index);
            Z3_ast r = Z3_mk_seq_nth(ctx(), *this, index);
            check_error();
            return expr(ctx(), r);
        }
        expr length() const {
            Z3_ast r = Z3_mk_seq_length(ctx(), *this);
            check_error();
            return expr(ctx(), r);
        }
        expr stoi() const {
            Z3_ast r = Z3_mk_str_to_int(ctx(), *this);
            check_error();
            return expr(ctx(), r);
        }
        expr itos() const {
            Z3_ast r = Z3_mk_int_to_str(ctx(), *this);
            check_error();
            return expr(ctx(), r);
        }

        friend expr range(expr const& lo, expr const& hi);
        /**
           \brief create a looping regular expression.
        */
        expr loop(unsigned lo) {
            Z3_ast r = Z3_mk_re_loop(ctx(), m_ast, lo, 0);
            check_error();
            return expr(ctx(), r);
        }
        expr loop(unsigned lo, unsigned hi) {
            Z3_ast r = Z3_mk_re_loop(ctx(), m_ast, lo, hi);
            check_error();
            return expr(ctx(), r);
        }

        /**
         * index operator defined on arrays and sequences.
         */
        expr operator[](expr const& index) const {
            assert(is_array() || is_seq());
            if (is_array()) {
                return select(*this, index);
            }
            return nth(index);            
        }

        expr operator[](expr_vector const& index) const {
            return select(*this, index);
        }

        /**
           \brief Return a simplified version of this expression.
        */
        expr simplify() const { Z3_ast r = Z3_simplify(ctx(), m_ast); check_error(); return expr(ctx(), r); }
        /**
           \brief Return a simplified version of this expression. The parameter \c p is a set of parameters for the Z3 simplifier.
        */
        expr simplify(params const & p) const { Z3_ast r = Z3_simplify_ex(ctx(), m_ast, p); check_error(); return expr(ctx(), r); }

        /**
           \brief Apply substitution. Replace src expressions by dst.
        */
        expr substitute(expr_vector const& src, expr_vector const& dst);

        /**
           \brief Apply substitution. Replace bound variables by expressions.
        */
        expr substitute(expr_vector const& dst);

   };

#define _Z3_MK_BIN_(a, b, binop)                        \
    check_context(a, b);                                \
    Z3_ast r = binop(a.ctx(), a, b);                    \
    a.check_error();                                    \
    return expr(a.ctx(), r);                            \


    inline expr implies(expr const & a, expr const & b) {
        assert(a.is_bool() && b.is_bool());
        _Z3_MK_BIN_(a, b, Z3_mk_implies);
    }
    inline expr implies(expr const & a, bool b) { return implies(a, a.ctx().bool_val(b)); }
    inline expr implies(bool a, expr const & b) { return implies(b.ctx().bool_val(a), b); }


    inline expr pw(expr const & a, expr const & b) { _Z3_MK_BIN_(a, b, Z3_mk_power);   }
    inline expr pw(expr const & a, int b) { return pw(a, a.ctx().num_val(b, a.get_sort())); }
    inline expr pw(int a, expr const & b) { return pw(b.ctx().num_val(a, b.get_sort()), b); }

    inline expr mod(expr const& a, expr const& b) { 
        if (a.is_bv()) {
            _Z3_MK_BIN_(a, b, Z3_mk_bvsmod);   
        }
        else {
            _Z3_MK_BIN_(a, b, Z3_mk_mod);   
        }
    }
    inline expr mod(expr const & a, int b) { return mod(a, a.ctx().num_val(b, a.get_sort())); }
    inline expr mod(int a, expr const & b) { return mod(b.ctx().num_val(a, b.get_sort()), b); }

    inline expr operator%(expr const& a, expr const& b) { return mod(a, b); }
    inline expr operator%(expr const& a, int b) { return mod(a, b); }
    inline expr operator%(int a, expr const& b) { return mod(a, b); }


    inline expr rem(expr const& a, expr const& b) {
        if (a.is_fpa() && b.is_fpa()) {
            _Z3_MK_BIN_(a, b, Z3_mk_fpa_rem);
        } else {
            _Z3_MK_BIN_(a, b, Z3_mk_rem);
        }
    }
    inline expr rem(expr const & a, int b) { return rem(a, a.ctx().num_val(b, a.get_sort())); }
    inline expr rem(int a, expr const & b) { return rem(b.ctx().num_val(a, b.get_sort()), b); }

#undef _Z3_MK_BIN_

#define _Z3_MK_UN_(a, mkun)                     \
    Z3_ast r = mkun(a.ctx(), a);                \
    a.check_error();                            \
    return expr(a.ctx(), r);                    \


    inline expr operator!(expr const & a) { assert(a.is_bool()); _Z3_MK_UN_(a, Z3_mk_not); }

    inline expr is_int(expr const& e) { _Z3_MK_UN_(e, Z3_mk_is_int); }

#undef _Z3_MK_UN_

    inline expr operator&&(expr const & a, expr const & b) {
        check_context(a, b);
        assert(a.is_bool() && b.is_bool());
        Z3_ast args[2] = { a, b };
        Z3_ast r = Z3_mk_and(a.ctx(), 2, args);
        a.check_error();
        return expr(a.ctx(), r);
    }

    inline expr operator&&(expr const & a, bool b) { return a && a.ctx().bool_val(b); }
    inline expr operator&&(bool a, expr const & b) { return b.ctx().bool_val(a) && b; }

    inline expr operator||(expr const & a, expr const & b) {
        check_context(a, b);
        assert(a.is_bool() && b.is_bool());
        Z3_ast args[2] = { a, b };
        Z3_ast r = Z3_mk_or(a.ctx(), 2, args);
        a.check_error();
        return expr(a.ctx(), r);
    }

    inline expr operator||(expr const & a, bool b) { return a || a.ctx().bool_val(b); }

    inline expr operator||(bool a, expr const & b) { return b.ctx().bool_val(a) || b; }

    inline expr operator==(expr const & a, expr const & b) {
        check_context(a, b);
        Z3_ast r = Z3_mk_eq(a.ctx(), a, b);
        a.check_error();
        return expr(a.ctx(), r);
    }
    inline expr operator==(expr const & a, int b) { assert(a.is_arith() || a.is_bv() || a.is_fpa()); return a == a.ctx().num_val(b, a.get_sort()); }
    inline expr operator==(int a, expr const & b) { assert(b.is_arith() || b.is_bv() || b.is_fpa()); return b.ctx().num_val(a, b.get_sort()) == b; }
    inline expr operator==(expr const & a, double b) { assert(a.is_fpa()); return a == a.ctx().fpa_val(b); }
    inline expr operator==(double a, expr const & b) { assert(b.is_fpa()); return b.ctx().fpa_val(a) == b; }

    inline expr operator!=(expr const & a, expr const & b) {
        check_context(a, b);
        Z3_ast args[2] = { a, b };
        Z3_ast r = Z3_mk_distinct(a.ctx(), 2, args);
        a.check_error();
        return expr(a.ctx(), r);
    }
    inline expr operator!=(expr const & a, int b) { assert(a.is_arith() || a.is_bv() || a.is_fpa()); return a != a.ctx().num_val(b, a.get_sort()); }
    inline expr operator!=(int a, expr const & b) { assert(b.is_arith() || b.is_bv() || b.is_fpa()); return b.ctx().num_val(a, b.get_sort()) != b; }
    inline expr operator!=(expr const & a, double b) { assert(a.is_fpa()); return a != a.ctx().fpa_val(b); }
    inline expr operator!=(double a, expr const & b) { assert(b.is_fpa()); return b.ctx().fpa_val(a) != b; }

    inline expr operator+(expr const & a, expr const & b) {
        check_context(a, b);
        Z3_ast r = 0;
        if (a.is_arith() && b.is_arith()) {
            Z3_ast args[2] = { a, b };
            r = Z3_mk_add(a.ctx(), 2, args);
        }
        else if (a.is_bv() && b.is_bv()) {
            r = Z3_mk_bvadd(a.ctx(), a, b);
        }
        else if (a.is_seq() && b.is_seq()) {
            return concat(a, b);
        }
        else if (a.is_re() && b.is_re()) {
            Z3_ast _args[2] = { a, b };
            r = Z3_mk_re_union(a.ctx(), 2, _args);
        }
        else if (a.is_fpa() && b.is_fpa()) {
            r = Z3_mk_fpa_add(a.ctx(), a.ctx().fpa_rounding_mode(), a, b);
        }
        else {
            // operator is not supported by given arguments.
            assert(false);
        }
        a.check_error();
        return expr(a.ctx(), r);
    }
    inline expr operator+(expr const & a, int b) { return a + a.ctx().num_val(b, a.get_sort()); }
    inline expr operator+(int a, expr const & b) { return b.ctx().num_val(a, b.get_sort()) + b; }

    inline expr operator*(expr const & a, expr const & b) {
        check_context(a, b);
        Z3_ast r = 0;
        if (a.is_arith() && b.is_arith()) {
            Z3_ast args[2] = { a, b };
            r = Z3_mk_mul(a.ctx(), 2, args);
        }
        else if (a.is_bv() && b.is_bv()) {
            r = Z3_mk_bvmul(a.ctx(), a, b);
        }
        else if (a.is_fpa() && b.is_fpa()) {
            r = Z3_mk_fpa_mul(a.ctx(), a.ctx().fpa_rounding_mode(), a, b);
        }
        else {
            // operator is not supported by given arguments.
            assert(false);
        }
        a.check_error();
        return expr(a.ctx(), r);
    }
    inline expr operator*(expr const & a, int b) { return a * a.ctx().num_val(b, a.get_sort()); }
    inline expr operator*(int a, expr const & b) { return b.ctx().num_val(a, b.get_sort()) * b; }


    inline expr operator>=(expr const & a, expr const & b) {
        check_context(a, b);
        Z3_ast r = 0;
        if (a.is_arith() && b.is_arith()) {
            r = Z3_mk_ge(a.ctx(), a, b);
        }
        else if (a.is_bv() && b.is_bv()) {
            r = Z3_mk_bvsge(a.ctx(), a, b);
        }
        else if (a.is_fpa() && b.is_fpa()) {
            r = Z3_mk_fpa_geq(a.ctx(), a, b);
        }
        else {
            // operator is not supported by given arguments.
            assert(false);
        }
        a.check_error();
        return expr(a.ctx(), r);
    }

    inline expr operator/(expr const & a, expr const & b) {
        check_context(a, b);
        Z3_ast r = 0;
        if (a.is_arith() && b.is_arith()) {
            r = Z3_mk_div(a.ctx(), a, b);
        }
        else if (a.is_bv() && b.is_bv()) {
            r = Z3_mk_bvsdiv(a.ctx(), a, b);
        }
        else if (a.is_fpa() && b.is_fpa()) {
            r = Z3_mk_fpa_div(a.ctx(), a.ctx().fpa_rounding_mode(), a, b);
        }
        else {
            // operator is not supported by given arguments.
            assert(false);
        }
        a.check_error();
        return expr(a.ctx(), r);
    }
    inline expr operator/(expr const & a, int b) { return a / a.ctx().num_val(b, a.get_sort()); }
    inline expr operator/(int a, expr const & b) { return b.ctx().num_val(a, b.get_sort()) / b; }

    inline expr operator-(expr const & a) {
        Z3_ast r = 0;
        if (a.is_arith()) {
            r = Z3_mk_unary_minus(a.ctx(), a);
        }
        else if (a.is_bv()) {
            r = Z3_mk_bvneg(a.ctx(), a);
        }
        else if (a.is_fpa()) {
            r = Z3_mk_fpa_neg(a.ctx(), a);
        }
        else {
            // operator is not supported by given arguments.
            assert(false);
        }
        a.check_error();
        return expr(a.ctx(), r);
    }

    inline expr operator-(expr const & a, expr const & b) {
        check_context(a, b);
        Z3_ast r = 0;
        if (a.is_arith() && b.is_arith()) {
            Z3_ast args[2] = { a, b };
            r = Z3_mk_sub(a.ctx(), 2, args);
        }
        else if (a.is_bv() && b.is_bv()) {
            r = Z3_mk_bvsub(a.ctx(), a, b);
        }
        else if (a.is_fpa() && b.is_fpa()) {
            r = Z3_mk_fpa_sub(a.ctx(), a.ctx().fpa_rounding_mode(), a, b);
        }
        else {
            // operator is not supported by given arguments.
            assert(false);
        }
        a.check_error();
        return expr(a.ctx(), r);
    }
    inline expr operator-(expr const & a, int b) { return a - a.ctx().num_val(b, a.get_sort()); }
    inline expr operator-(int a, expr const & b) { return b.ctx().num_val(a, b.get_sort()) - b; }

    inline expr operator<=(expr const & a, expr const & b) {
        check_context(a, b);
        Z3_ast r = 0;
        if (a.is_arith() && b.is_arith()) {
            r = Z3_mk_le(a.ctx(), a, b);
        }
        else if (a.is_bv() && b.is_bv()) {
            r = Z3_mk_bvsle(a.ctx(), a, b);
        }
        else if (a.is_fpa() && b.is_fpa()) {
            r = Z3_mk_fpa_leq(a.ctx(), a, b);
        }
        else {
            // operator is not supported by given arguments.
            assert(false);
        }
        a.check_error();
        return expr(a.ctx(), r);
    }
    inline expr operator<=(expr const & a, int b) { return a <= a.ctx().num_val(b, a.get_sort()); }
    inline expr operator<=(int a, expr const & b) { return b.ctx().num_val(a, b.get_sort()) <= b; }

    inline expr operator>=(expr const & a, int b) { return a >= a.ctx().num_val(b, a.get_sort()); }
    inline expr operator>=(int a, expr const & b) { return b.ctx().num_val(a, b.get_sort()) >= b; }

    inline expr operator<(expr const & a, expr const & b) {
        check_context(a, b);
        Z3_ast r = 0;
        if (a.is_arith() && b.is_arith()) {
            r = Z3_mk_lt(a.ctx(), a, b);
        }
        else if (a.is_bv() && b.is_bv()) {
            r = Z3_mk_bvslt(a.ctx(), a, b);
        }
        else if (a.is_fpa() && b.is_fpa()) {
            r = Z3_mk_fpa_lt(a.ctx(), a, b);
        }
        else {
            // operator is not supported by given arguments.
            assert(false);
        }
        a.check_error();
        return expr(a.ctx(), r);
    }
    inline expr operator<(expr const & a, int b) { return a < a.ctx().num_val(b, a.get_sort()); }
    inline expr operator<(int a, expr const & b) { return b.ctx().num_val(a, b.get_sort()) < b; }

    inline expr operator>(expr const & a, expr const & b) {
        check_context(a, b);
        Z3_ast r = 0;
        if (a.is_arith() && b.is_arith()) {
            r = Z3_mk_gt(a.ctx(), a, b);
        }
        else if (a.is_bv() && b.is_bv()) {
            r = Z3_mk_bvsgt(a.ctx(), a, b);
        }
        else if (a.is_fpa() && b.is_fpa()) {
            r = Z3_mk_fpa_gt(a.ctx(), a, b);
        }
        else {
            // operator is not supported by given arguments.
            assert(false);
        }
        a.check_error();
        return expr(a.ctx(), r);
    }
    inline expr operator>(expr const & a, int b) { return a > a.ctx().num_val(b, a.get_sort()); }
    inline expr operator>(int a, expr const & b) { return b.ctx().num_val(a, b.get_sort()) > b; }

    inline expr operator&(expr const & a, expr const & b) { if (a.is_bool()) return a && b; check_context(a, b); Z3_ast r = Z3_mk_bvand(a.ctx(), a, b); return expr(a.ctx(), r); }
    inline expr operator&(expr const & a, int b) { return a & a.ctx().num_val(b, a.get_sort()); }
    inline expr operator&(int a, expr const & b) { return b.ctx().num_val(a, b.get_sort()) & b; }

    inline expr operator^(expr const & a, expr const & b) { check_context(a, b); Z3_ast r = a.is_bool() ? Z3_mk_xor(a.ctx(), a, b) : Z3_mk_bvxor(a.ctx(), a, b); return expr(a.ctx(), r); }
    inline expr operator^(expr const & a, int b) { return a ^ a.ctx().num_val(b, a.get_sort()); }
    inline expr operator^(int a, expr const & b) { return b.ctx().num_val(a, b.get_sort()) ^ b; }

    inline expr operator|(expr const & a, expr const & b) { if (a.is_bool()) return a || b; check_context(a, b); Z3_ast r = Z3_mk_bvor(a.ctx(), a, b); return expr(a.ctx(), r); }
    inline expr operator|(expr const & a, int b) { return a | a.ctx().num_val(b, a.get_sort()); }
    inline expr operator|(int a, expr const & b) { return b.ctx().num_val(a, b.get_sort()) | b; }

    inline expr nand(expr const& a, expr const& b) { if (a.is_bool()) return !(a && b); check_context(a, b); Z3_ast r = Z3_mk_bvnand(a.ctx(), a, b); return expr(a.ctx(), r); }
    inline expr nor(expr const& a, expr const& b) { if (a.is_bool()) return !(a || b); check_context(a, b); Z3_ast r = Z3_mk_bvnor(a.ctx(), a, b); return expr(a.ctx(), r); }
    inline expr xnor(expr const& a, expr const& b) { if (a.is_bool()) return !(a ^ b); check_context(a, b); Z3_ast r = Z3_mk_bvxnor(a.ctx(), a, b); return expr(a.ctx(), r); }
    inline expr min(expr const& a, expr const& b) { 
        check_context(a, b); 
        Z3_ast r;
        if (a.is_arith()) {
            r = Z3_mk_ite(a.ctx(), Z3_mk_ge(a.ctx(), a, b), b, a);
        }
        else if (a.is_bv()) {
            r = Z3_mk_ite(a.ctx(), Z3_mk_bvuge(a.ctx(), a, b), b, a);
        }
        else {
            assert(a.is_fpa());
            r = Z3_mk_fpa_min(a.ctx(), a, b); 
        }
        return expr(a.ctx(), r); 
    }
    inline expr max(expr const& a, expr const& b) { 
        check_context(a, b); 
        Z3_ast r;
        if (a.is_arith()) {
            r = Z3_mk_ite(a.ctx(), Z3_mk_ge(a.ctx(), a, b), a, b);
        }
        else if (a.is_bv()) {
            r = Z3_mk_ite(a.ctx(), Z3_mk_bvuge(a.ctx(), a, b), a, b);
        }
        else {
            assert(a.is_fpa());
            r = Z3_mk_fpa_max(a.ctx(), a, b); 
        }
        return expr(a.ctx(), r); 
    }
    inline expr abs(expr const & a) { 
        Z3_ast r;
        if (a.is_int()) {
            expr zero = a.ctx().int_val(0);
            r = Z3_mk_ite(a.ctx(), Z3_mk_ge(a.ctx(), a, zero), a, -a);
        }
        else if (a.is_real()) {
            expr zero = a.ctx().real_val(0);
            r = Z3_mk_ite(a.ctx(), Z3_mk_ge(a.ctx(), a, zero), a, -a);
        }
        else {
            r = Z3_mk_fpa_abs(a.ctx(), a); 
        }
        a.check_error();
        return expr(a.ctx(), r); 
    }
    inline expr sqrt(expr const & a, expr const& rm) {
        check_context(a, rm);
        assert(a.is_fpa());
        Z3_ast r = Z3_mk_fpa_sqrt(a.ctx(), rm, a);
        a.check_error();
        return expr(a.ctx(), r);
    }
    inline expr operator~(expr const & a) { Z3_ast r = Z3_mk_bvnot(a.ctx(), a); return expr(a.ctx(), r); }

    inline expr fma(expr const& a, expr const& b, expr const& c, expr const& rm) {
        check_context(a, b); check_context(a, c); check_context(a, rm);
        assert(a.is_fpa() && b.is_fpa() && c.is_fpa());
        Z3_ast r = Z3_mk_fpa_fma(a.ctx(), rm, a, b, c);
        a.check_error();
        return expr(a.ctx(), r);
    }


    /**
       \brief Create the if-then-else expression <tt>ite(c, t, e)</tt>

       \pre c.is_bool()
    */
    inline expr ite(expr const & c, expr const & t, expr const & e) {
        check_context(c, t); check_context(c, e);
        assert(c.is_bool());
        Z3_ast r = Z3_mk_ite(c.ctx(), c, t, e);
        c.check_error();
        return expr(c.ctx(), r);
    }


    /**
       \brief Wraps a Z3_ast as an expr object. It also checks for errors.
       This function allows the user to use the whole C API with the C++ layer defined in this file.
    */
    inline expr to_expr(context & c, Z3_ast a) {
        c.check_error();
        assert(Z3_get_ast_kind(c, a) == Z3_APP_AST ||
               Z3_get_ast_kind(c, a) == Z3_NUMERAL_AST ||
               Z3_get_ast_kind(c, a) == Z3_VAR_AST ||
               Z3_get_ast_kind(c, a) == Z3_QUANTIFIER_AST);
        return expr(c, a);
    }

    inline sort to_sort(context & c, Z3_sort s) {
        c.check_error();
        return sort(c, s);
    }

    inline func_decl to_func_decl(context & c, Z3_func_decl f) {
        c.check_error();
        return func_decl(c, f);
    }

    /**
       \brief signed less than or equal to operator for bitvectors.
    */
    inline expr sle(expr const & a, expr const & b) { return to_expr(a.ctx(), Z3_mk_bvsle(a.ctx(), a, b)); }
    inline expr sle(expr const & a, int b) { return sle(a, a.ctx().num_val(b, a.get_sort())); }
    inline expr sle(int a, expr const & b) { return sle(b.ctx().num_val(a, b.get_sort()), b); }
    /**
       \brief signed less than operator for bitvectors.
    */
    inline expr slt(expr const & a, expr const & b) { return to_expr(a.ctx(), Z3_mk_bvslt(a.ctx(), a, b)); }
    inline expr slt(expr const & a, int b) { return slt(a, a.ctx().num_val(b, a.get_sort())); }
    inline expr slt(int a, expr const & b) { return slt(b.ctx().num_val(a, b.get_sort()), b); }


    /**
       \brief unsigned less than or equal to operator for bitvectors.
    */
    inline expr ule(expr const & a, expr const & b) { return to_expr(a.ctx(), Z3_mk_bvule(a.ctx(), a, b)); }
    inline expr ule(expr const & a, int b) { return ule(a, a.ctx().num_val(b, a.get_sort())); }
    inline expr ule(int a, expr const & b) { return ule(b.ctx().num_val(a, b.get_sort()), b); }
    /**
       \brief unsigned less than operator for bitvectors.
    */
    inline expr ult(expr const & a, expr const & b) { return to_expr(a.ctx(), Z3_mk_bvult(a.ctx(), a, b)); }
    inline expr ult(expr const & a, int b) { return ult(a, a.ctx().num_val(b, a.get_sort())); }
    inline expr ult(int a, expr const & b) { return ult(b.ctx().num_val(a, b.get_sort()), b); }
    /**
       \brief unsigned greater than or equal to operator for bitvectors.
    */
    inline expr uge(expr const & a, expr const & b) { return to_expr(a.ctx(), Z3_mk_bvuge(a.ctx(), a, b)); }
    inline expr uge(expr const & a, int b) { return uge(a, a.ctx().num_val(b, a.get_sort())); }
    inline expr uge(int a, expr const & b) { return uge(b.ctx().num_val(a, b.get_sort()), b); }
    /**
       \brief unsigned greater than operator for bitvectors.
    */
    inline expr ugt(expr const & a, expr const & b) { return to_expr(a.ctx(), Z3_mk_bvugt(a.ctx(), a, b)); }
    inline expr ugt(expr const & a, int b) { return ugt(a, a.ctx().num_val(b, a.get_sort())); }
    inline expr ugt(int a, expr const & b) { return ugt(b.ctx().num_val(a, b.get_sort()), b); }
    /**
       \brief unsigned division operator for bitvectors.
    */
    inline expr udiv(expr const & a, expr const & b) { return to_expr(a.ctx(), Z3_mk_bvudiv(a.ctx(), a, b)); }
    inline expr udiv(expr const & a, int b) { return udiv(a, a.ctx().num_val(b, a.get_sort())); }
    inline expr udiv(int a, expr const & b) { return udiv(b.ctx().num_val(a, b.get_sort()), b); }

    /**
       \brief signed remainder operator for bitvectors
    */
    inline expr srem(expr const & a, expr const & b) { return to_expr(a.ctx(), Z3_mk_bvsrem(a.ctx(), a, b)); }
    inline expr srem(expr const & a, int b) { return srem(a, a.ctx().num_val(b, a.get_sort())); }
    inline expr srem(int a, expr const & b) { return srem(b.ctx().num_val(a, b.get_sort()), b); }

    /**
       \brief signed modulus operator for bitvectors
    */
    inline expr smod(expr const & a, expr const & b) { return to_expr(a.ctx(), Z3_mk_bvsmod(a.ctx(), a, b)); }
    inline expr smod(expr const & a, int b) { return smod(a, a.ctx().num_val(b, a.get_sort())); }
    inline expr smod(int a, expr const & b) { return smod(b.ctx().num_val(a, b.get_sort()), b); }

    /**
       \brief unsigned reminder operator for bitvectors
    */
    inline expr urem(expr const & a, expr const & b) { return to_expr(a.ctx(), Z3_mk_bvurem(a.ctx(), a, b)); }
    inline expr urem(expr const & a, int b) { return urem(a, a.ctx().num_val(b, a.get_sort())); }
    inline expr urem(int a, expr const & b) { return urem(b.ctx().num_val(a, b.get_sort()), b); }

    /**
       \brief shift left operator for bitvectors
    */
    inline expr shl(expr const & a, expr const & b) { return to_expr(a.ctx(), Z3_mk_bvshl(a.ctx(), a, b)); }
    inline expr shl(expr const & a, int b) { return shl(a, a.ctx().num_val(b, a.get_sort())); }
    inline expr shl(int a, expr const & b) { return shl(b.ctx().num_val(a, b.get_sort()), b); }

    /**
       \brief logic shift right operator for bitvectors
    */
    inline expr lshr(expr const & a, expr const & b) { return to_expr(a.ctx(), Z3_mk_bvlshr(a.ctx(), a, b)); }
    inline expr lshr(expr const & a, int b) { return lshr(a, a.ctx().num_val(b, a.get_sort())); }
    inline expr lshr(int a, expr const & b) { return lshr(b.ctx().num_val(a, b.get_sort()), b); }

    /**
       \brief arithmetic shift right operator for bitvectors
    */
    inline expr ashr(expr const & a, expr const & b) { return to_expr(a.ctx(), Z3_mk_bvashr(a.ctx(), a, b)); }
    inline expr ashr(expr const & a, int b) { return ashr(a, a.ctx().num_val(b, a.get_sort())); }
    inline expr ashr(int a, expr const & b) { return ashr(b.ctx().num_val(a, b.get_sort()), b); }

    /**
       \brief Extend the given bit-vector with zeros to the (unsigned) equivalent bitvector of size m+i, where m is the size of the given bit-vector.
    */
    inline expr zext(expr const & a, unsigned i) { return to_expr(a.ctx(), Z3_mk_zero_ext(a.ctx(), i, a)); }

    /**
       \brief bit-vector and integer conversions.
    */
    inline expr bv2int(expr const& a, bool is_signed) { Z3_ast r = Z3_mk_bv2int(a.ctx(), a, is_signed); a.check_error(); return expr(a.ctx(), r); }
    inline expr int2bv(unsigned n, expr const& a) { Z3_ast r = Z3_mk_int2bv(a.ctx(), n, a); a.check_error(); return expr(a.ctx(), r); }

    /**
       \brief bit-vector overflow/underflow checks
    */
    inline expr bvadd_no_overflow(expr const& a, expr const& b, bool is_signed) { 
        check_context(a, b); Z3_ast r = Z3_mk_bvadd_no_overflow(a.ctx(), a, b, is_signed); a.check_error(); return expr(a.ctx(), r); 
    }
    inline expr bvadd_no_underflow(expr const& a, expr const& b) {
        check_context(a, b); Z3_ast r = Z3_mk_bvadd_no_underflow(a.ctx(), a, b); a.check_error(); return expr(a.ctx(), r); 
    }
    inline expr bvsub_no_overflow(expr const& a, expr const& b) {
        check_context(a, b); Z3_ast r = Z3_mk_bvsub_no_overflow(a.ctx(), a, b); a.check_error(); return expr(a.ctx(), r); 
    }
    inline expr bvsub_no_underflow(expr const& a, expr const& b, bool is_signed) {
        check_context(a, b); Z3_ast r = Z3_mk_bvsub_no_underflow(a.ctx(), a, b, is_signed); a.check_error(); return expr(a.ctx(), r); 
    }
    inline expr bvsdiv_no_overflow(expr const& a, expr const& b) {
        check_context(a, b); Z3_ast r = Z3_mk_bvsdiv_no_overflow(a.ctx(), a, b); a.check_error(); return expr(a.ctx(), r); 
    }
    inline expr bvneg_no_overflow(expr const& a) {
        Z3_ast r = Z3_mk_bvneg_no_overflow(a.ctx(), a); a.check_error(); return expr(a.ctx(), r); 
    }
    inline expr bvmul_no_overflow(expr const& a, expr const& b, bool is_signed) {
        check_context(a, b); Z3_ast r = Z3_mk_bvmul_no_overflow(a.ctx(), a, b, is_signed); a.check_error(); return expr(a.ctx(), r); 
    }
    inline expr bvmul_no_underflow(expr const& a, expr const& b) {
        check_context(a, b); Z3_ast r = Z3_mk_bvmul_no_underflow(a.ctx(), a, b); a.check_error(); return expr(a.ctx(), r); 
    }


    /**
       \brief Sign-extend of the given bit-vector to the (signed) equivalent bitvector of size m+i, where m is the size of the given bit-vector.
    */
    inline expr sext(expr const & a, unsigned i) { return to_expr(a.ctx(), Z3_mk_sign_ext(a.ctx(), i, a)); }

    inline func_decl linear_order(sort const& a, unsigned index) {
        return to_func_decl(a.ctx(), Z3_mk_linear_order(a.ctx(), a, index));
    }
    inline func_decl partial_order(sort const& a, unsigned index) {
        return to_func_decl(a.ctx(), Z3_mk_partial_order(a.ctx(), a, index));
    }
    inline func_decl piecewise_linear_order(sort const& a, unsigned index) {
        return to_func_decl(a.ctx(), Z3_mk_piecewise_linear_order(a.ctx(), a, index));
    }
    inline func_decl tree_order(sort const& a, unsigned index) {
        return to_func_decl(a.ctx(), Z3_mk_tree_order(a.ctx(), a, index));
    }

    template<> class cast_ast<ast> {
    public:
        ast operator()(context & c, Z3_ast a) { return ast(c, a); }
    };

    template<> class cast_ast<expr> {
    public:
        expr operator()(context & c, Z3_ast a) {
            assert(Z3_get_ast_kind(c, a) == Z3_NUMERAL_AST ||
                   Z3_get_ast_kind(c, a) == Z3_APP_AST ||
                   Z3_get_ast_kind(c, a) == Z3_QUANTIFIER_AST ||
                   Z3_get_ast_kind(c, a) == Z3_VAR_AST);
            return expr(c, a);
        }
    };

    template<> class cast_ast<sort> {
    public:
        sort operator()(context & c, Z3_ast a) {
            assert(Z3_get_ast_kind(c, a) == Z3_SORT_AST);
            return sort(c, reinterpret_cast<Z3_sort>(a));
        }
    };

    template<> class cast_ast<func_decl> {
    public:
        func_decl operator()(context & c, Z3_ast a) {
            assert(Z3_get_ast_kind(c, a) == Z3_FUNC_DECL_AST);
            return func_decl(c, reinterpret_cast<Z3_func_decl>(a));
        }
    };

    template<typename T>
    template<typename T2>
    array<T>::array(ast_vector_tpl<T2> const & v) {
        m_array = new T[v.size()];
        m_size  = v.size();
        for (unsigned i = 0; i < m_size; i++) {
            m_array[i] = v[i];
        }
    }

    // Basic functions for creating quantified formulas.
    // The C API should be used for creating quantifiers with patterns, weights, many variables, etc.
    inline expr forall(expr const & x, expr const & b) {
        check_context(x, b);
        Z3_app vars[] = {(Z3_app) x};
        Z3_ast r = Z3_mk_forall_const(b.ctx(), 0, 1, vars, 0, 0, b); b.check_error(); return expr(b.ctx(), r);
    }
    inline expr forall(expr const & x1, expr const & x2, expr const & b) {
        check_context(x1, b); check_context(x2, b);
        Z3_app vars[] = {(Z3_app) x1, (Z3_app) x2};
        Z3_ast r = Z3_mk_forall_const(b.ctx(), 0, 2, vars, 0, 0, b); b.check_error(); return expr(b.ctx(), r);
    }
    inline expr forall(expr const & x1, expr const & x2, expr const & x3, expr const & b) {
        check_context(x1, b); check_context(x2, b); check_context(x3, b);
        Z3_app vars[] = {(Z3_app) x1, (Z3_app) x2, (Z3_app) x3 };
        Z3_ast r = Z3_mk_forall_const(b.ctx(), 0, 3, vars, 0, 0, b); b.check_error(); return expr(b.ctx(), r);
    }
    inline expr forall(expr const & x1, expr const & x2, expr const & x3, expr const & x4, expr const & b) {
        check_context(x1, b); check_context(x2, b); check_context(x3, b); check_context(x4, b);
        Z3_app vars[] = {(Z3_app) x1, (Z3_app) x2, (Z3_app) x3, (Z3_app) x4 };
        Z3_ast r = Z3_mk_forall_const(b.ctx(), 0, 4, vars, 0, 0, b); b.check_error(); return expr(b.ctx(), r);
    }
    inline expr forall(expr_vector const & xs, expr const & b) {
        array<Z3_app> vars(xs);
        Z3_ast r = Z3_mk_forall_const(b.ctx(), 0, vars.size(), vars.ptr(), 0, 0, b); b.check_error(); return expr(b.ctx(), r);
    }
    inline expr exists(expr const & x, expr const & b) {
        check_context(x, b);
        Z3_app vars[] = {(Z3_app) x};
        Z3_ast r = Z3_mk_exists_const(b.ctx(), 0, 1, vars, 0, 0, b); b.check_error(); return expr(b.ctx(), r);
    }
    inline expr exists(expr const & x1, expr const & x2, expr const & b) {
        check_context(x1, b); check_context(x2, b);
        Z3_app vars[] = {(Z3_app) x1, (Z3_app) x2};
        Z3_ast r = Z3_mk_exists_const(b.ctx(), 0, 2, vars, 0, 0, b); b.check_error(); return expr(b.ctx(), r);
    }
    inline expr exists(expr const & x1, expr const & x2, expr const & x3, expr const & b) {
        check_context(x1, b); check_context(x2, b); check_context(x3, b);
        Z3_app vars[] = {(Z3_app) x1, (Z3_app) x2, (Z3_app) x3 };
        Z3_ast r = Z3_mk_exists_const(b.ctx(), 0, 3, vars, 0, 0, b); b.check_error(); return expr(b.ctx(), r);
    }
    inline expr exists(expr const & x1, expr const & x2, expr const & x3, expr const & x4, expr const & b) {
        check_context(x1, b); check_context(x2, b); check_context(x3, b); check_context(x4, b);
        Z3_app vars[] = {(Z3_app) x1, (Z3_app) x2, (Z3_app) x3, (Z3_app) x4 };
        Z3_ast r = Z3_mk_exists_const(b.ctx(), 0, 4, vars, 0, 0, b); b.check_error(); return expr(b.ctx(), r);
    }
    inline expr exists(expr_vector const & xs, expr const & b) {
        array<Z3_app> vars(xs);
        Z3_ast r = Z3_mk_exists_const(b.ctx(), 0, vars.size(), vars.ptr(), 0, 0, b); b.check_error(); return expr(b.ctx(), r);
    }
    inline expr lambda(expr const & x, expr const & b) {
        check_context(x, b);
        Z3_app vars[] = {(Z3_app) x};
        Z3_ast r = Z3_mk_lambda_const(b.ctx(), 1, vars, b); b.check_error(); return expr(b.ctx(), r);
    }
    inline expr lambda(expr const & x1, expr const & x2, expr const & b) {
        check_context(x1, b); check_context(x2, b);
        Z3_app vars[] = {(Z3_app) x1, (Z3_app) x2};
        Z3_ast r = Z3_mk_lambda_const(b.ctx(), 2, vars, b); b.check_error(); return expr(b.ctx(), r);
    }
    inline expr lambda(expr const & x1, expr const & x2, expr const & x3, expr const & b) {
        check_context(x1, b); check_context(x2, b); check_context(x3, b);
        Z3_app vars[] = {(Z3_app) x1, (Z3_app) x2, (Z3_app) x3 };
        Z3_ast r = Z3_mk_lambda_const(b.ctx(), 3, vars, b); b.check_error(); return expr(b.ctx(), r);
    }
    inline expr lambda(expr const & x1, expr const & x2, expr const & x3, expr const & x4, expr const & b) {
        check_context(x1, b); check_context(x2, b); check_context(x3, b); check_context(x4, b);
        Z3_app vars[] = {(Z3_app) x1, (Z3_app) x2, (Z3_app) x3, (Z3_app) x4 };
        Z3_ast r = Z3_mk_lambda_const(b.ctx(), 4, vars, b); b.check_error(); return expr(b.ctx(), r);
    }
    inline expr lambda(expr_vector const & xs, expr const & b) {
        array<Z3_app> vars(xs);
        Z3_ast r = Z3_mk_lambda_const(b.ctx(), vars.size(), vars.ptr(), b); b.check_error(); return expr(b.ctx(), r);
    }

    inline expr pble(expr_vector const& es, int const* coeffs, int bound) {
        assert(es.size() > 0);
        context& ctx = es[0].ctx();
        array<Z3_ast> _es(es);
        Z3_ast r = Z3_mk_pble(ctx, _es.size(), _es.ptr(), coeffs, bound);
        ctx.check_error();
        return expr(ctx, r);
    }
    inline expr pbge(expr_vector const& es, int const* coeffs, int bound) {
        assert(es.size() > 0);
        context& ctx = es[0].ctx();
        array<Z3_ast> _es(es);
        Z3_ast r = Z3_mk_pbge(ctx, _es.size(), _es.ptr(), coeffs, bound);
        ctx.check_error();
        return expr(ctx, r);
    }
    inline expr pbeq(expr_vector const& es, int const* coeffs, int bound) {
        assert(es.size() > 0);
        context& ctx = es[0].ctx();
        array<Z3_ast> _es(es);
        Z3_ast r = Z3_mk_pbeq(ctx, _es.size(), _es.ptr(), coeffs, bound);
        ctx.check_error();
        return expr(ctx, r);
    }
    inline expr atmost(expr_vector const& es, unsigned bound) {
        assert(es.size() > 0);
        context& ctx = es[0].ctx();
        array<Z3_ast> _es(es);
        Z3_ast r = Z3_mk_atmost(ctx, _es.size(), _es.ptr(), bound);
        ctx.check_error();
        return expr(ctx, r);
    }
    inline expr atleast(expr_vector const& es, unsigned bound) {
        assert(es.size() > 0);
        context& ctx = es[0].ctx();
        array<Z3_ast> _es(es);
        Z3_ast r = Z3_mk_atleast(ctx, _es.size(), _es.ptr(), bound);
        ctx.check_error();
        return expr(ctx, r);
    }
    inline expr sum(expr_vector const& args) {
        assert(args.size() > 0);
        context& ctx = args[0].ctx();
        array<Z3_ast> _args(args);
        Z3_ast r = Z3_mk_add(ctx, _args.size(), _args.ptr());
        ctx.check_error();
        return expr(ctx, r);
    }

    inline expr distinct(expr_vector const& args) {
        assert(args.size() > 0);
        context& ctx = args[0].ctx();
        array<Z3_ast> _args(args);
        Z3_ast r = Z3_mk_distinct(ctx, _args.size(), _args.ptr());
        ctx.check_error();
        return expr(ctx, r);
    }

    inline expr concat(expr const& a, expr const& b) {
        check_context(a, b);
        Z3_ast r;
        if (Z3_is_seq_sort(a.ctx(), a.get_sort())) {
            Z3_ast _args[2] = { a, b };
            r = Z3_mk_seq_concat(a.ctx(), 2, _args);
        }
        else if (Z3_is_re_sort(a.ctx(), a.get_sort())) {
            Z3_ast _args[2] = { a, b };
            r = Z3_mk_re_concat(a.ctx(), 2, _args);
        }
        else {
            r = Z3_mk_concat(a.ctx(), a, b);
        }
        a.ctx().check_error();
        return expr(a.ctx(), r);
    }

    inline expr concat(expr_vector const& args) {
        Z3_ast r;
        assert(args.size() > 0);
        if (args.size() == 1) {
            return args[0];
        }
        context& ctx = args[0].ctx();
        array<Z3_ast> _args(args);
        if (Z3_is_seq_sort(ctx, args[0].get_sort())) {
            r = Z3_mk_seq_concat(ctx, _args.size(), _args.ptr());
        }
        else if (Z3_is_re_sort(ctx, args[0].get_sort())) {
            r = Z3_mk_re_concat(ctx, _args.size(), _args.ptr());
        }
        else {
            r = _args[args.size()-1];
            for (unsigned i = args.size()-1; i > 0; ) {
                --i;
                r = Z3_mk_concat(ctx, _args[i], r);
                ctx.check_error();
            }
        }
        ctx.check_error();
        return expr(ctx, r);
    }

    inline expr mk_or(expr_vector const& args) {
        array<Z3_ast> _args(args);
        Z3_ast r = Z3_mk_or(args.ctx(), _args.size(), _args.ptr());
        args.check_error();
        return expr(args.ctx(), r);
    }
    inline expr mk_and(expr_vector const& args) {
        array<Z3_ast> _args(args);
        Z3_ast r = Z3_mk_and(args.ctx(), _args.size(), _args.ptr());
        args.check_error();
        return expr(args.ctx(), r);
    }


    class func_entry : public object {
        Z3_func_entry m_entry;
        void init(Z3_func_entry e) {
            m_entry = e;
            Z3_func_entry_inc_ref(ctx(), m_entry);
        }
    public:
        func_entry(context & c, Z3_func_entry e):object(c) { init(e); }
        func_entry(func_entry const & s):object(s) { init(s.m_entry); }
        func_entry(func_entry && s) noexcept : object(std::forward<object>(s)), m_entry{s.m_entry} { s.m_entry = nullptr; }
        ~func_entry() { if(m_entry != nullptr) Z3_func_entry_dec_ref(ctx(), m_entry); }
        operator Z3_func_entry() const { return m_entry; }
        func_entry & operator=(func_entry const & s) noexcept {
            Z3_func_entry_inc_ref(s.ctx(), s.m_entry);
            Z3_func_entry_dec_ref(ctx(), m_entry);
            m_entry = s.m_entry;
            object::operator=(s);
            return *this;
        }
        func_entry & operator=(func_entry && s) noexcept {
            object::operator=(std::forward<object>(s));
            m_entry = s.m_entry;
            s.m_entry = nullptr;
            return *this;
        }
        expr value() const { Z3_ast r = Z3_func_entry_get_value(ctx(), m_entry); check_error(); return expr(ctx(), r); }
        unsigned num_args() const { unsigned r = Z3_func_entry_get_num_args(ctx(), m_entry); check_error(); return r; }
        expr arg(unsigned i) const { Z3_ast r = Z3_func_entry_get_arg(ctx(), m_entry, i); check_error(); return expr(ctx(), r); }
    };

    class func_interp : public object {
        Z3_func_interp m_interp;
        void init(Z3_func_interp e) {
            m_interp = e;
            Z3_func_interp_inc_ref(ctx(), m_interp);
        }
    public:
        func_interp(context & c, Z3_func_interp e):object(c) { init(e); }
        func_interp(func_interp const & s):object(s) { init(s.m_interp); }
        func_interp(func_interp && s) noexcept : object(std::forward<object>(s)), m_interp{s.m_interp} { s.m_interp = nullptr; }
        ~func_interp() { if(m_interp != nullptr) Z3_func_interp_dec_ref(ctx(), m_interp); }
        operator Z3_func_interp() const { return m_interp; }
        func_interp & operator=(func_interp const & s) {
            Z3_func_interp_inc_ref(s.ctx(), s.m_interp);
            Z3_func_interp_dec_ref(ctx(), m_interp);
            m_interp = s.m_interp;
            object::operator=(s);
            return *this;
        }
        func_interp & operator=(func_interp && s) noexcept {
            object::operator=(std::forward<object>(s));
            m_interp = s.m_interp;
            s.m_interp = nullptr;
            return *this;
        }
        expr else_value() const { Z3_ast r = Z3_func_interp_get_else(ctx(), m_interp); check_error(); return expr(ctx(), r); }
        unsigned num_entries() const { unsigned r = Z3_func_interp_get_num_entries(ctx(), m_interp); check_error(); return r; }
        func_entry entry(unsigned i) const { Z3_func_entry e = Z3_func_interp_get_entry(ctx(), m_interp, i); check_error(); return func_entry(ctx(), e); }
        void add_entry(expr_vector const& args, expr& value) {
            Z3_func_interp_add_entry(ctx(), m_interp, args, value);
            check_error();
        }
        void set_else(expr& value) {
            Z3_func_interp_set_else(ctx(), m_interp, value);
            check_error();
        }
    };

    class model : public object {
        Z3_model m_model;
        void init(Z3_model m) {
            m_model = m;
            Z3_model_inc_ref(ctx(), m);
        }
    public:
        struct translate {};
        model(context & c):object(c) { init(Z3_mk_model(c)); }
        model(context & c, Z3_model m):object(c) { init(m); }
        model(model const & s):object(s) { init(s.m_model); }
        model(model && s) noexcept : object{std::forward<object>(s)}, m_model{s.m_model} { s.m_model = nullptr; }
        model(model& src, context& dst, translate) : object(dst) { init(Z3_model_translate(src.ctx(), src, dst)); }
        ~model() { if(m_model != nullptr) Z3_model_dec_ref(ctx(), m_model); }
        operator Z3_model() const { return m_model; }
        model & operator=(model const & s) {
            Z3_model_inc_ref(s.ctx(), s.m_model);
            Z3_model_dec_ref(ctx(), m_model);
            m_model = s.m_model;
            object::operator=(s);
            return *this;
        }
        model & operator=(model && s) noexcept {
            object::operator=(std::forward<object>(s));
            m_model = s.m_model;
            s.m_model = nullptr;
            return *this;
        }

        expr eval(expr const & n, bool model_completion=false) const {
            check_context(*this, n);
            Z3_ast r = 0;
            bool status = Z3_model_eval(ctx(), m_model, n, model_completion, &r);
            check_error();
            if (status == false && ctx().enable_exceptions())
                Z3_THROW(exception("failed to evaluate expression"));
            return expr(ctx(), r);
        }

        unsigned num_consts() const { return Z3_model_get_num_consts(ctx(), m_model); }
        unsigned num_funcs() const { return Z3_model_get_num_funcs(ctx(), m_model); }
        func_decl get_const_decl(unsigned i) const { Z3_func_decl r = Z3_model_get_const_decl(ctx(), m_model, i); check_error(); return func_decl(ctx(), r); }
        func_decl get_func_decl(unsigned i) const { Z3_func_decl r = Z3_model_get_func_decl(ctx(), m_model, i); check_error(); return func_decl(ctx(), r); }
        unsigned size() const { return num_consts() + num_funcs(); }
        func_decl operator[](int i) const {
            assert(0 <= i);
            return static_cast<unsigned>(i) < num_consts() ? get_const_decl(i) : get_func_decl(i - num_consts());
        }

        // returns interpretation of constant declaration c.
        // If c is not assigned any value in the model it returns
        // an expression with a null ast reference.
        expr get_const_interp(func_decl c) const {
            check_context(*this, c);
            Z3_ast r = Z3_model_get_const_interp(ctx(), m_model, c);
            check_error();
            return expr(ctx(), r);
        }
        func_interp get_func_interp(func_decl f) const {
            check_context(*this, f);
            Z3_func_interp r = Z3_model_get_func_interp(ctx(), m_model, f);
            check_error();
            return func_interp(ctx(), r);
        }

        // returns true iff the model contains an interpretation
        // for function f.
        bool has_interp(func_decl f) const {
            check_context(*this, f);
            return Z3_model_has_interp(ctx(), m_model, f);
        }

        func_interp add_func_interp(func_decl& f, expr& else_val) {
            Z3_func_interp r = Z3_add_func_interp(ctx(), m_model, f, else_val);
            check_error();
            return func_interp(ctx(), r);
        }

        void add_const_interp(func_decl& f, expr& value) {
            Z3_add_const_interp(ctx(), m_model, f, value);
            check_error();
        }

        friend std::ostream & operator<<(std::ostream & out, model const & m);

        std::string to_string() const { return std::string(Z3_model_to_string(ctx(), m_model)); }
    };
    inline std::ostream & operator<<(std::ostream & out, model const & m) { out << Z3_model_to_string(m.ctx(), m); return out; }

    class stats : public object {
        Z3_stats m_stats;
        void init(Z3_stats e) {
            m_stats = e;
            Z3_stats_inc_ref(ctx(), m_stats);
        }
    public:
        stats(context & c):object(c), m_stats(0) {}
        stats(context & c, Z3_stats e):object(c) { init(e); }
        stats(stats const & s):object(s) { init(s.m_stats); }
        stats(stats && s) noexcept : object{std::forward<object>(s)}, m_stats{s.m_stats} { s.m_stats = nullptr; }
        ~stats() { if (m_stats) Z3_stats_dec_ref(ctx(), m_stats); }
        operator Z3_stats() const { return m_stats; }
        stats & operator=(stats const & s) {
            Z3_stats_inc_ref(s.ctx(), s.m_stats);
            if (m_stats) Z3_stats_dec_ref(ctx(), m_stats);
            m_stats = s.m_stats;
            object::operator=(s);
            return *this;
        }
        stats & operator=(stats && s) noexcept {
            object::operator=(std::forward<object>(s));
            m_stats = s.m_stats;
            s.m_stats = nullptr;
            return *this;
        }
        unsigned size() const { return Z3_stats_size(ctx(), m_stats); }
        std::string key(unsigned i) const { Z3_string s = Z3_stats_get_key(ctx(), m_stats, i); check_error(); return s; }
        bool is_uint(unsigned i) const { bool r = Z3_stats_is_uint(ctx(), m_stats, i); check_error(); return r; }
        bool is_double(unsigned i) const { bool r = Z3_stats_is_double(ctx(), m_stats, i); check_error(); return r; }
        unsigned uint_value(unsigned i) const { unsigned r = Z3_stats_get_uint_value(ctx(), m_stats, i); check_error(); return r; }
        double double_value(unsigned i) const { double r = Z3_stats_get_double_value(ctx(), m_stats, i); check_error(); return r; }
        friend std::ostream & operator<<(std::ostream & out, stats const & s);
    };
    inline std::ostream & operator<<(std::ostream & out, stats const & s) { out << Z3_stats_to_string(s.ctx(), s); return out; }


    inline std::ostream & operator<<(std::ostream & out, check_result r) {
        if (r == unsat) out << "unsat";
        else if (r == sat) out << "sat";
        else out << "unknown";
        return out;
    }


    class solver : public object {
        Z3_solver m_solver;
        void init(Z3_solver s) {
            m_solver = s;
            Z3_solver_inc_ref(ctx(), s);
        }
    public:
        struct simple {};
        struct translate {};
        solver(context & c):object(c) { init(Z3_mk_solver(c)); }
        solver(context & c, simple):object(c) { init(Z3_mk_simple_solver(c)); }
        solver(context & c, Z3_solver s):object(c) { init(s); }
        solver(context & c, char const * logic):object(c) { init(Z3_mk_solver_for_logic(c, c.str_symbol(logic))); }
        solver(context & c, solver const& src, translate): object(c) { init(Z3_solver_translate(src.ctx(), src, c)); }
        solver(solver const & s):object(s) { init(s.m_solver); }
        solver(solver && s) noexcept : object{std::forward<object>(s)}, m_solver{s.m_solver} { s.m_solver = nullptr; }
        ~solver() { if(m_solver != nullptr) Z3_solver_dec_ref(ctx(), m_solver); }
        operator Z3_solver() const { return m_solver; }
        solver & operator=(solver const & s) {
            Z3_solver_inc_ref(s.ctx(), s.m_solver);
            Z3_solver_dec_ref(ctx(), m_solver);
            m_solver = s.m_solver;
            object::operator=(s);
            return *this;
        }
        solver & operator=(solver && s) noexcept {
            object::operator=(std::forward<object>(s));
            m_solver = s.m_solver;
            s.m_solver = nullptr;
            return *this;
        }
        void set(params const & p) { Z3_solver_set_params(ctx(), m_solver, p); check_error(); }
        void set(char const * k, bool v) { params p(ctx()); p.set(k, v); set(p); }
        void set(char const * k, unsigned v) { params p(ctx()); p.set(k, v); set(p); }
        void set(char const * k, double v) { params p(ctx()); p.set(k, v); set(p); }
        void set(char const * k, symbol const & v) { params p(ctx()); p.set(k, v); set(p); }
        void set(char const * k, char const* v) { params p(ctx()); p.set(k, v); set(p); }
        void push() { Z3_solver_push(ctx(), m_solver); check_error(); }
        void pop(unsigned n = 1) { Z3_solver_pop(ctx(), m_solver, n); check_error(); }
        void reset() { Z3_solver_reset(ctx(), m_solver); check_error(); }
        void add(expr const & e) { assert(e.is_bool()); Z3_solver_assert(ctx(), m_solver, e); check_error(); }
        void add(expr const & e, expr const & p) {
            assert(e.is_bool()); assert(p.is_bool()); assert(p.is_const());
            Z3_solver_assert_and_track(ctx(), m_solver, e, p);
            check_error();
        }
        void add(expr const & e, char const * p) {
            add(e, ctx().bool_const(p));
        }        
        void add(expr_vector const& v) { 
            check_context(*this, v); 
            for (unsigned i = 0; i < v.size(); ++i) 
                add(v[i]); 
        }
        void from_file(char const* file) { Z3_solver_from_file(ctx(), m_solver, file); ctx().check_parser_error(); }
        void from_string(char const* s) { Z3_solver_from_string(ctx(), m_solver, s); ctx().check_parser_error(); }

        check_result check() { Z3_lbool r = Z3_solver_check(ctx(), m_solver); check_error(); return to_check_result(r); }
        check_result check(unsigned n, expr * const assumptions) {
            array<Z3_ast> _assumptions(n);
            for (unsigned i = 0; i < n; i++) {
                check_context(*this, assumptions[i]);
                _assumptions[i] = assumptions[i];
            }
            Z3_lbool r = Z3_solver_check_assumptions(ctx(), m_solver, n, _assumptions.ptr());
            check_error();
            return to_check_result(r);
        }
        check_result check(expr_vector const& assumptions) {
            unsigned n = assumptions.size();
            array<Z3_ast> _assumptions(n);
            for (unsigned i = 0; i < n; i++) {
                check_context(*this, assumptions[i]);
                _assumptions[i] = assumptions[i];
            }
            Z3_lbool r = Z3_solver_check_assumptions(ctx(), m_solver, n, _assumptions.ptr());
            check_error();
            return to_check_result(r);
        }
        model get_model() const { Z3_model m = Z3_solver_get_model(ctx(), m_solver); check_error(); return model(ctx(), m); }
        check_result consequences(expr_vector& assumptions, expr_vector& vars, expr_vector& conseq) {
            Z3_lbool r = Z3_solver_get_consequences(ctx(), m_solver, assumptions, vars, conseq);
            check_error();
            return to_check_result(r);
        }
        std::string reason_unknown() const { Z3_string r = Z3_solver_get_reason_unknown(ctx(), m_solver); check_error(); return r; }
        stats statistics() const { Z3_stats r = Z3_solver_get_statistics(ctx(), m_solver); check_error(); return stats(ctx(), r); }
        expr_vector unsat_core() const { Z3_ast_vector r = Z3_solver_get_unsat_core(ctx(), m_solver); check_error(); return expr_vector(ctx(), r); }
        expr_vector assertions() const { Z3_ast_vector r = Z3_solver_get_assertions(ctx(), m_solver); check_error(); return expr_vector(ctx(), r); }
        expr_vector non_units() const { Z3_ast_vector r = Z3_solver_get_non_units(ctx(), m_solver); check_error(); return expr_vector(ctx(), r); }
        expr_vector units() const { Z3_ast_vector r = Z3_solver_get_units(ctx(), m_solver); check_error(); return expr_vector(ctx(), r); }
        expr_vector trail() const { Z3_ast_vector r = Z3_solver_get_trail(ctx(), m_solver); check_error(); return expr_vector(ctx(), r); }
        expr_vector trail(array<unsigned>& levels) const { 
            Z3_ast_vector r = Z3_solver_get_trail(ctx(), m_solver); 
            check_error(); 
            expr_vector result(ctx(), r);
            unsigned sz = result.size();
            levels.resize(sz);
            Z3_solver_get_levels(ctx(), m_solver, r, sz, levels.ptr());
            check_error(); 
            return result; 
        }
        expr proof() const { Z3_ast r = Z3_solver_get_proof(ctx(), m_solver); check_error(); return expr(ctx(), r); }
        friend std::ostream & operator<<(std::ostream & out, solver const & s);

        std::string to_smt2(char const* status = "unknown") {
            array<Z3_ast> es(assertions());
            Z3_ast const* fmls = es.ptr();
            Z3_ast fml = 0;
            unsigned sz = es.size();
            if (sz > 0) {
                --sz;
                fml = fmls[sz];
            }
            else {
                fml = ctx().bool_val(true);
            }
            return std::string(Z3_benchmark_to_smtlib_string(
                                   ctx(),
                                   "", "", status, "",
                                   sz,
                                   fmls,
                                   fml));
        }

        std::string dimacs(bool include_names = true) const { return std::string(Z3_solver_to_dimacs_string(ctx(), m_solver, include_names)); }

        param_descrs get_param_descrs() { return param_descrs(ctx(), Z3_solver_get_param_descrs(ctx(), m_solver)); }


        expr_vector cube(expr_vector& vars, unsigned cutoff) {
            Z3_ast_vector r = Z3_solver_cube(ctx(), m_solver, vars, cutoff);
            check_error();
            return expr_vector(ctx(), r);
        }

        class cube_iterator {
            solver&      m_solver;
            unsigned&    m_cutoff;
            expr_vector& m_vars;
            expr_vector  m_cube;
            bool         m_end;
            bool         m_empty;

            void inc() {
                assert(!m_end && !m_empty);
                m_cube = m_solver.cube(m_vars, m_cutoff);
                m_cutoff = 0xFFFFFFFF;
                if (m_cube.size() == 1 && m_cube[0].is_false()) {
                    m_cube = z3::expr_vector(m_solver.ctx());
                    m_end = true;
                }
                else if (m_cube.empty()) {
                    m_empty = true;
                }
            }
        public:
            cube_iterator(solver& s, expr_vector& vars, unsigned& cutoff, bool end) :
                m_solver(s),
                m_cutoff(cutoff),
                m_vars(vars),
                m_cube(s.ctx()),
                m_end(end),
                m_empty(false) {
                if (!m_end) {
                    inc();
                }
            }

            cube_iterator& operator++() {
                assert(!m_end);
                if (m_empty) {
                    m_end = true;
                }
                else {
                    inc();
                }
                return *this;
            }
            cube_iterator operator++(int) { assert(false); return *this; }
            expr_vector const * operator->() const { return &(operator*()); }
            expr_vector const& operator*() const noexcept { return m_cube; }

            bool operator==(cube_iterator const& other) noexcept {
                return other.m_end == m_end;
            };
            bool operator!=(cube_iterator const& other) noexcept {
                return other.m_end != m_end;
            };

        };

        class cube_generator {
            solver&      m_solver;
            unsigned     m_cutoff;
            expr_vector  m_default_vars;
            expr_vector& m_vars;
        public:
            cube_generator(solver& s):
                m_solver(s),
                m_cutoff(0xFFFFFFFF),
                m_default_vars(s.ctx()),
                m_vars(m_default_vars)
            {}

            cube_generator(solver& s, expr_vector& vars):
                m_solver(s),
                m_cutoff(0xFFFFFFFF),
                m_default_vars(s.ctx()),
                m_vars(vars)
            {}

            cube_iterator begin() { return cube_iterator(m_solver, m_vars, m_cutoff, false); }
            cube_iterator end() { return cube_iterator(m_solver, m_vars, m_cutoff, true); }
            void set_cutoff(unsigned c) noexcept { m_cutoff = c; }
        };

        cube_generator cubes() { return cube_generator(*this); }
        cube_generator cubes(expr_vector& vars) { return cube_generator(*this, vars); }

    };
    inline std::ostream & operator<<(std::ostream & out, solver const & s) { out << Z3_solver_to_string(s.ctx(), s); return out; }

    class goal : public object {
        Z3_goal m_goal;
        void init(Z3_goal s) {
            m_goal = s;
            Z3_goal_inc_ref(ctx(), s);
        }
    public:
        goal(context & c, bool models=true, bool unsat_cores=false, bool proofs=false):object(c) { init(Z3_mk_goal(c, models, unsat_cores, proofs)); }
        goal(context & c, Z3_goal s):object(c) { init(s); }
        goal(goal const & s):object(s) { init(s.m_goal); }
        goal(goal && s) noexcept : object{std::forward<object>(s)}, m_goal{s.m_goal} { s.m_goal = nullptr; }
        ~goal() { if(m_goal != nullptr) Z3_goal_dec_ref(ctx(), m_goal); }
        operator Z3_goal() const { return m_goal; }
        goal & operator=(goal const & s) {
            Z3_goal_inc_ref(s.ctx(), s.m_goal);
            Z3_goal_dec_ref(ctx(), m_goal);
            m_goal = s.m_goal;
            object::operator=(s);
            return *this;
        }
        goal & operator=(goal && s) noexcept {
            object::operator=(std::forward<object>(s));
            m_goal = s.m_goal;
            s.m_goal = nullptr;
            return *this;
        }
        void add(expr const & f) { check_context(*this, f); Z3_goal_assert(ctx(), m_goal, f); check_error(); }
        void add(expr_vector const& v) { check_context(*this, v); for (unsigned i = 0; i < v.size(); ++i) add(v[i]); }
        unsigned size() const { return Z3_goal_size(ctx(), m_goal); }
        expr operator[](int i) const { assert(0 <= i); Z3_ast r = Z3_goal_formula(ctx(), m_goal, i); check_error(); return expr(ctx(), r); }
        Z3_goal_prec precision() const { return Z3_goal_precision(ctx(), m_goal); }
        bool inconsistent() const { return Z3_goal_inconsistent(ctx(), m_goal); }
        unsigned depth() const { return Z3_goal_depth(ctx(), m_goal); }
        void reset() { Z3_goal_reset(ctx(), m_goal); }
        unsigned num_exprs() const { return Z3_goal_num_exprs(ctx(), m_goal); }
        bool is_decided_sat() const { return Z3_goal_is_decided_sat(ctx(), m_goal); }
        bool is_decided_unsat() const { return Z3_goal_is_decided_unsat(ctx(), m_goal); }
        model convert_model(model const & m) const {
            check_context(*this, m);
            Z3_model new_m = Z3_goal_convert_model(ctx(), m_goal, m);
            check_error();
            return model(ctx(), new_m);
        }
        model get_model() const {
            Z3_model new_m = Z3_goal_convert_model(ctx(), m_goal, 0);
            check_error();
            return model(ctx(), new_m);
        }
        expr as_expr() const {
            unsigned n = size();
            if (n == 0)
                return ctx().bool_val(true);
            else if (n == 1)
                return operator[](0);
            else {
                array<Z3_ast> args(n);
                for (unsigned i = 0; i < n; i++)
                    args[i] = operator[](i);
                return expr(ctx(), Z3_mk_and(ctx(), n, args.ptr()));
            }
        }
        std::string dimacs(bool include_names = true) const { return std::string(Z3_goal_to_dimacs_string(ctx(), m_goal, include_names)); }
        friend std::ostream & operator<<(std::ostream & out, goal const & g);
    };
    inline std::ostream & operator<<(std::ostream & out, goal const & g) { out << Z3_goal_to_string(g.ctx(), g); return out; }

    class apply_result : public object {
        Z3_apply_result m_apply_result;
        void init(Z3_apply_result s) {
            m_apply_result = s;
            Z3_apply_result_inc_ref(ctx(), s);
        }
    public:
        apply_result(context & c, Z3_apply_result s):object(c) { init(s); }
        apply_result(apply_result const & s):object(s) { init(s.m_apply_result); }
        apply_result(apply_result && s) noexcept : object{std::forward<object>(s)}, m_apply_result{s.m_apply_result} { s.m_apply_result = nullptr; }
        ~apply_result() { if(m_apply_result != nullptr) Z3_apply_result_dec_ref(ctx(), m_apply_result); }
        operator Z3_apply_result() const { return m_apply_result; }
        apply_result & operator=(apply_result const & s) {
            Z3_apply_result_inc_ref(s.ctx(), s.m_apply_result);
            Z3_apply_result_dec_ref(ctx(), m_apply_result);
            m_apply_result = s.m_apply_result;
            object::operator=(s);
            return *this;
        }
        apply_result & operator=(apply_result && s) noexcept {
            object::operator=(std::forward<object>(s));
            m_apply_result = s.m_apply_result;
            s.m_apply_result = nullptr;
            return *this;
        }
        unsigned size() const { return Z3_apply_result_get_num_subgoals(ctx(), m_apply_result); }
        goal operator[](int i) const { assert(0 <= i); Z3_goal r = Z3_apply_result_get_subgoal(ctx(), m_apply_result, i); check_error(); return goal(ctx(), r); }
        friend std::ostream & operator<<(std::ostream & out, apply_result const & r);
    };
    inline std::ostream & operator<<(std::ostream & out, apply_result const & r) { out << Z3_apply_result_to_string(r.ctx(), r); return out; }

    class tactic : public object {
        Z3_tactic m_tactic;
        void init(Z3_tactic s) {
            m_tactic = s;
            Z3_tactic_inc_ref(ctx(), s);
        }
    public:
        tactic(context & c, char const * name):object(c) { Z3_tactic r = Z3_mk_tactic(c, name); check_error(); init(r); }
        tactic(context & c, Z3_tactic s):object(c) { init(s); }
        tactic(tactic const & s):object(s) { init(s.m_tactic); }
        tactic(tactic && s) noexcept : object{std::forward<object>(s)}, m_tactic{s.m_tactic} { s.m_tactic = nullptr; }
        ~tactic() { if(m_tactic != nullptr) Z3_tactic_dec_ref(ctx(), m_tactic); }
        operator Z3_tactic() const { return m_tactic; }
        tactic & operator=(tactic const & s) {
            Z3_tactic_inc_ref(s.ctx(), s.m_tactic);
            Z3_tactic_dec_ref(ctx(), m_tactic);
            m_tactic = s.m_tactic;
            object::operator=(s);
            return *this;
        }
        tactic & operator=(tactic && s) noexcept {
            object::operator=(std::forward<object>(s));
            m_tactic = s.m_tactic;
            s.m_tactic = nullptr;
            return *this;
        }
        solver mk_solver() const { Z3_solver r = Z3_mk_solver_from_tactic(ctx(), m_tactic); check_error(); return solver(ctx(), r);  }
        apply_result apply(goal const & g) const {
            check_context(*this, g);
            Z3_apply_result r = Z3_tactic_apply(ctx(), m_tactic, g);
            check_error();
            return apply_result(ctx(), r);
        }
        apply_result operator()(goal const & g) const {
            return apply(g);
        }
        std::string help() const { char const * r = Z3_tactic_get_help(ctx(), m_tactic); check_error();  return r; }
        friend tactic operator&(tactic const & t1, tactic const & t2);
        friend tactic operator|(tactic const & t1, tactic const & t2);
        friend tactic repeat(tactic const & t, unsigned max);
        friend tactic with(tactic const & t, params const & p);
        friend tactic try_for(tactic const & t, unsigned ms);
        friend tactic par_or(unsigned n, tactic const* tactics);
        friend tactic par_and_then(tactic const& t1, tactic const& t2);
        param_descrs get_param_descrs() { return param_descrs(ctx(), Z3_tactic_get_param_descrs(ctx(), m_tactic)); }
    };

    inline tactic operator&(tactic const & t1, tactic const & t2) {
        check_context(t1, t2);
        Z3_tactic r = Z3_tactic_and_then(t1.ctx(), t1, t2);
        t1.check_error();
        return tactic(t1.ctx(), r);
    }

    inline tactic operator|(tactic const & t1, tactic const & t2) {
        check_context(t1, t2);
        Z3_tactic r = Z3_tactic_or_else(t1.ctx(), t1, t2);
        t1.check_error();
        return tactic(t1.ctx(), r);
    }

    inline tactic repeat(tactic const & t, unsigned max=UINT_MAX) {
        Z3_tactic r = Z3_tactic_repeat(t.ctx(), t, max);
        t.check_error();
        return tactic(t.ctx(), r);
    }

    inline tactic with(tactic const & t, params const & p) {
        Z3_tactic r = Z3_tactic_using_params(t.ctx(), t, p);
        t.check_error();
        return tactic(t.ctx(), r);
    }
    inline tactic try_for(tactic const & t, unsigned ms) {
        Z3_tactic r = Z3_tactic_try_for(t.ctx(), t, ms);
        t.check_error();
        return tactic(t.ctx(), r);
    }
    inline tactic par_or(unsigned n, tactic const* tactics) {
        if (n == 0) {
            Z3_THROW(exception("a non-zero number of tactics need to be passed to par_or"));
        }
        array<Z3_tactic> buffer(n);
        for (unsigned i = 0; i < n; ++i) buffer[i] = tactics[i];
        return tactic(tactics[0].ctx(), Z3_tactic_par_or(tactics[0].ctx(), n, buffer.ptr()));
    }

    inline tactic par_and_then(tactic const & t1, tactic const & t2) {
        check_context(t1, t2);
        Z3_tactic r = Z3_tactic_par_and_then(t1.ctx(), t1, t2);
        t1.check_error();
        return tactic(t1.ctx(), r);
    }

    class probe : public object {
        Z3_probe m_probe;
        void init(Z3_probe s) {
            m_probe = s;
            Z3_probe_inc_ref(ctx(), s);
        }
    public:
        probe(context & c, char const * name):object(c) { Z3_probe r = Z3_mk_probe(c, name); check_error(); init(r); }
        probe(context & c, double val):object(c) { Z3_probe r = Z3_probe_const(c, val); check_error(); init(r); }
        probe(context & c, Z3_probe s):object(c) { init(s); }
        probe(probe const & s):object(s) { init(s.m_probe); }
        probe(probe && s) noexcept : object{std::forward<object>(s)}, m_probe{s.m_probe} { s.m_probe = nullptr; }
        ~probe() { if(m_probe != nullptr) Z3_probe_dec_ref(ctx(), m_probe); }
        operator Z3_probe() const { return m_probe; }
        probe & operator=(probe const & s) {
            Z3_probe_inc_ref(s.ctx(), s.m_probe);
            Z3_probe_dec_ref(ctx(), m_probe);
            m_probe = s.m_probe;
            object::operator=(s);
            return *this;
        }
        probe & operator=(probe && s) noexcept {
            object::operator=(std::forward<object>(s));
            m_probe = s.m_probe;
            s.m_probe = nullptr;
            return *this;
        }
        double apply(goal const & g) const { double r = Z3_probe_apply(ctx(), m_probe, g); check_error(); return r; }
        double operator()(goal const & g) const { return apply(g); }
        friend probe operator<=(probe const & p1, probe const & p2);
        friend probe operator<=(probe const & p1, double p2);
        friend probe operator<=(double p1, probe const & p2);
        friend probe operator>=(probe const & p1, probe const & p2);
        friend probe operator>=(probe const & p1, double p2);
        friend probe operator>=(double p1, probe const & p2);
        friend probe operator<(probe const & p1, probe const & p2);
        friend probe operator<(probe const & p1, double p2);
        friend probe operator<(double p1, probe const & p2);
        friend probe operator>(probe const & p1, probe const & p2);
        friend probe operator>(probe const & p1, double p2);
        friend probe operator>(double p1, probe const & p2);
        friend probe operator==(probe const & p1, probe const & p2);
        friend probe operator==(probe const & p1, double p2);
        friend probe operator==(double p1, probe const & p2);
        friend probe operator&&(probe const & p1, probe const & p2);
        friend probe operator||(probe const & p1, probe const & p2);
        friend probe operator!(probe const & p);
    };

    inline probe operator<=(probe const & p1, probe const & p2) {
        check_context(p1, p2); Z3_probe r = Z3_probe_le(p1.ctx(), p1, p2); p1.check_error(); return probe(p1.ctx(), r);
    }
    inline probe operator<=(probe const & p1, double p2) { return p1 <= probe(p1.ctx(), p2); }
    inline probe operator<=(double p1, probe const & p2) { return probe(p2.ctx(), p1) <= p2; }
    inline probe operator>=(probe const & p1, probe const & p2) {
        check_context(p1, p2); Z3_probe r = Z3_probe_ge(p1.ctx(), p1, p2); p1.check_error(); return probe(p1.ctx(), r);
    }
    inline probe operator>=(probe const & p1, double p2) { return p1 >= probe(p1.ctx(), p2); }
    inline probe operator>=(double p1, probe const & p2) { return probe(p2.ctx(), p1) >= p2; }
    inline probe operator<(probe const & p1, probe const & p2) {
        check_context(p1, p2); Z3_probe r = Z3_probe_lt(p1.ctx(), p1, p2); p1.check_error(); return probe(p1.ctx(), r);
    }
    inline probe operator<(probe const & p1, double p2) { return p1 < probe(p1.ctx(), p2); }
    inline probe operator<(double p1, probe const & p2) { return probe(p2.ctx(), p1) < p2; }
    inline probe operator>(probe const & p1, probe const & p2) {
        check_context(p1, p2); Z3_probe r = Z3_probe_gt(p1.ctx(), p1, p2); p1.check_error(); return probe(p1.ctx(), r);
    }
    inline probe operator>(probe const & p1, double p2) { return p1 > probe(p1.ctx(), p2); }
    inline probe operator>(double p1, probe const & p2) { return probe(p2.ctx(), p1) > p2; }
    inline probe operator==(probe const & p1, probe const & p2) {
        check_context(p1, p2); Z3_probe r = Z3_probe_eq(p1.ctx(), p1, p2); p1.check_error(); return probe(p1.ctx(), r);
    }
    inline probe operator==(probe const & p1, double p2) { return p1 == probe(p1.ctx(), p2); }
    inline probe operator==(double p1, probe const & p2) { return probe(p2.ctx(), p1) == p2; }
    inline probe operator&&(probe const & p1, probe const & p2) {
        check_context(p1, p2); Z3_probe r = Z3_probe_and(p1.ctx(), p1, p2); p1.check_error(); return probe(p1.ctx(), r);
    }
    inline probe operator||(probe const & p1, probe const & p2) {
        check_context(p1, p2); Z3_probe r = Z3_probe_or(p1.ctx(), p1, p2); p1.check_error(); return probe(p1.ctx(), r);
    }
    inline probe operator!(probe const & p) {
        Z3_probe r = Z3_probe_not(p.ctx(), p); p.check_error(); return probe(p.ctx(), r);
    }

    class optimize : public object {
        Z3_optimize m_opt;

    public:
        class handle final {
            unsigned m_h;
        public:
            handle(unsigned h): m_h(h) {}
            unsigned h() const { return m_h; }
        };
        optimize(context& c):object(c) { m_opt = Z3_mk_optimize(c); Z3_optimize_inc_ref(c, m_opt); }
        optimize(optimize const& o) : object{o}, m_opt{o.m_opt}  {
            Z3_optimize_inc_ref(o.ctx(), o.m_opt);
        }
        optimize(optimize && o) noexcept : object{std::forward<object>(o)}, m_opt(o.m_opt) {
            o.m_opt = nullptr;
        }
        optimize(context& c, optimize& src):object(c) {
            m_opt = Z3_mk_optimize(c); 
            Z3_optimize_inc_ref(c, m_opt);
            add(expr_vector(c, src.assertions()));
            expr_vector v(c, src.objectives());
            for (expr_vector::iterator it = v.begin(); it != v.end(); ++it) minimize(*it);
        }
        optimize& operator=(optimize const& o) {
            Z3_optimize_inc_ref(o.ctx(), o.m_opt);
            Z3_optimize_dec_ref(ctx(), m_opt);
            m_opt = o.m_opt;
            object::operator=(o);
            return *this;
        }
        optimize& operator=(optimize && o) noexcept {
            object::operator=(std::forward<object>(o));
            m_opt = o.m_opt;
            o.m_opt = nullptr;
            return *this;
        }
        ~optimize() { if(m_opt != nullptr) Z3_optimize_dec_ref(ctx(), m_opt); }
        operator Z3_optimize() const { return m_opt; }
        void add(expr const& e) {
            assert(e.is_bool());
            Z3_optimize_assert(ctx(), m_opt, e);
        }
        void add(expr_vector const& es) {
            for (expr_vector::iterator it = es.begin(); it != es.end(); ++it) add(*it);
        }
        void add(expr const& e, expr const& t) {
            assert(e.is_bool());
            Z3_optimize_assert_and_track(ctx(), m_opt, e, t);
        }
        void add(expr const& e, char const* p) {
            assert(e.is_bool());
            add(e, ctx().bool_const(p));
        }
        handle add_soft(expr const& e, unsigned weight) {
            assert(e.is_bool());
            auto str = std::to_string(weight);
            return handle(Z3_optimize_assert_soft(ctx(), m_opt, e, str.c_str(), 0));
        }
        handle add_soft(expr const& e, char const* weight) {
            assert(e.is_bool());
            return handle(Z3_optimize_assert_soft(ctx(), m_opt, e, weight, 0));
        }
        handle add(expr const& e, unsigned weight) {
            return add_soft(e, weight);
        }
        handle maximize(expr const& e) {
            return handle(Z3_optimize_maximize(ctx(), m_opt, e));
        }
        handle minimize(expr const& e) {
            return handle(Z3_optimize_minimize(ctx(), m_opt, e));
        }
        void push() {
            Z3_optimize_push(ctx(), m_opt);
        }
        void pop() {
            Z3_optimize_pop(ctx(), m_opt);
        }
        check_result check() { Z3_lbool r = Z3_optimize_check(ctx(), m_opt, 0, 0); check_error(); return to_check_result(r); }
        check_result check(expr_vector const& asms) {
            unsigned n = asms.size();
            array<Z3_ast> _asms(n);
            for (unsigned i = 0; i < n; i++) {
                check_context(*this, asms[i]);
                _asms[i] = asms[i];
            }
            Z3_lbool r = Z3_optimize_check(ctx(), m_opt, n, _asms.ptr());
            check_error();
            return to_check_result(r);
        }
        model get_model() const { Z3_model m = Z3_optimize_get_model(ctx(), m_opt); check_error(); return model(ctx(), m); }
        expr_vector unsat_core() const { Z3_ast_vector r = Z3_optimize_get_unsat_core(ctx(), m_opt); check_error(); return expr_vector(ctx(), r); }
        void set(params const & p) { Z3_optimize_set_params(ctx(), m_opt, p); check_error(); }
        expr lower(handle const& h) {
            Z3_ast r = Z3_optimize_get_lower(ctx(), m_opt, h.h());
            check_error();
            return expr(ctx(), r);
        }
        expr upper(handle const& h) {
            Z3_ast r = Z3_optimize_get_upper(ctx(), m_opt, h.h());
            check_error();
            return expr(ctx(), r);
        }
        expr_vector assertions() const { Z3_ast_vector r = Z3_optimize_get_assertions(ctx(), m_opt); check_error(); return expr_vector(ctx(), r); }
        expr_vector objectives() const { Z3_ast_vector r = Z3_optimize_get_objectives(ctx(), m_opt); check_error(); return expr_vector(ctx(), r); }
        stats statistics() const { Z3_stats r = Z3_optimize_get_statistics(ctx(), m_opt); check_error(); return stats(ctx(), r); }
        friend std::ostream & operator<<(std::ostream & out, optimize const & s);
        void from_file(char const* filename) { Z3_optimize_from_file(ctx(), m_opt, filename); check_error(); }
        void from_string(char const* constraints) { Z3_optimize_from_string(ctx(), m_opt, constraints); check_error(); }
        std::string help() const { char const * r = Z3_optimize_get_help(ctx(), m_opt); check_error();  return r; }
    };
    inline std::ostream & operator<<(std::ostream & out, optimize const & s) { out << Z3_optimize_to_string(s.ctx(), s.m_opt); return out; }

    class fixedpoint : public object {
        Z3_fixedpoint m_fp;
    public:
        fixedpoint(context& c):object(c) { m_fp = Z3_mk_fixedpoint(c); Z3_fixedpoint_inc_ref(c, m_fp); }
        fixedpoint(fixedpoint const & o) : object{o}, m_fp{o.m_fp} {
            Z3_fixedpoint_inc_ref(ctx(), m_fp);
        }
        fixedpoint(fixedpoint && o) noexcept : object{std::forward<object>(o)}, m_fp{o.m_fp} {
            o.m_fp = nullptr;
        }
        fixedpoint & operator=(fixedpoint const & o) {
            Z3_fixedpoint_inc_ref(o.ctx(), o.m_fp);
            Z3_fixedpoint_inc_ref(ctx(), m_fp);
            m_fp = o.m_fp;
            object::operator=(o);
            return *this;
        }
        fixedpoint & operator=(fixedpoint && o) noexcept {
            object::operator=(std::forward<object>(o));
            m_fp = o.m_fp;
            o.m_fp = nullptr;
            return *this;
        }
        ~fixedpoint() { if (m_fp != nullptr) Z3_fixedpoint_dec_ref(ctx(), m_fp); }
        operator Z3_fixedpoint() const { return m_fp; }
        void from_string(char const* s) { Z3_fixedpoint_from_string(ctx(), m_fp, s); check_error(); }
        void from_file(char const* s) { Z3_fixedpoint_from_file(ctx(), m_fp, s); check_error(); }
        void add_rule(expr& rule, symbol const& name) { Z3_fixedpoint_add_rule(ctx(), m_fp, rule, name); check_error(); }
        void add_fact(func_decl& f, unsigned * args) { Z3_fixedpoint_add_fact(ctx(), m_fp, f, f.arity(), args); check_error(); }
        check_result query(expr& q) { Z3_lbool r = Z3_fixedpoint_query(ctx(), m_fp, q); check_error(); return to_check_result(r); }
        check_result query(func_decl_vector& relations) {
            array<Z3_func_decl> rs(relations);
            Z3_lbool r = Z3_fixedpoint_query_relations(ctx(), m_fp, rs.size(), rs.ptr());
            check_error();
            return to_check_result(r);
        }
        expr get_answer() { Z3_ast r = Z3_fixedpoint_get_answer(ctx(), m_fp); check_error(); return expr(ctx(), r); }
        std::string reason_unknown() { return Z3_fixedpoint_get_reason_unknown(ctx(), m_fp); }
        void update_rule(expr& rule, symbol const& name) { Z3_fixedpoint_update_rule(ctx(), m_fp, rule, name); check_error(); }
        unsigned get_num_levels(func_decl& p) { unsigned r = Z3_fixedpoint_get_num_levels(ctx(), m_fp, p); check_error(); return r; }
        expr get_cover_delta(int level, func_decl& p) {
            Z3_ast r = Z3_fixedpoint_get_cover_delta(ctx(), m_fp, level, p);
            check_error();
            return expr(ctx(), r);
        }
        void add_cover(int level, func_decl& p, expr& property) { Z3_fixedpoint_add_cover(ctx(), m_fp, level, p, property); check_error();  }
        stats statistics() const { Z3_stats r = Z3_fixedpoint_get_statistics(ctx(), m_fp); check_error(); return stats(ctx(), r); }
        void register_relation(func_decl& p) { Z3_fixedpoint_register_relation(ctx(), m_fp, p); }
        expr_vector assertions() const { Z3_ast_vector r = Z3_fixedpoint_get_assertions(ctx(), m_fp); check_error(); return expr_vector(ctx(), r); }
        expr_vector rules() const { Z3_ast_vector r = Z3_fixedpoint_get_rules(ctx(), m_fp); check_error(); return expr_vector(ctx(), r); }
        void set(params const & p) { Z3_fixedpoint_set_params(ctx(), m_fp, p); check_error(); }
        std::string help() const { return Z3_fixedpoint_get_help(ctx(), m_fp); }
        param_descrs get_param_descrs() { return param_descrs(ctx(), Z3_fixedpoint_get_param_descrs(ctx(), m_fp)); }
        std::string to_string() { return Z3_fixedpoint_to_string(ctx(), m_fp, 0, 0); }
        std::string to_string(expr_vector const& queries) {
            array<Z3_ast> qs(queries);
            return Z3_fixedpoint_to_string(ctx(), m_fp, qs.size(), qs.ptr());
        }
    };
    inline std::ostream & operator<<(std::ostream & out, fixedpoint const & f) { return out << Z3_fixedpoint_to_string(f.ctx(), f, 0, 0); }

    inline tactic fail_if(probe const & p) {
        Z3_tactic r = Z3_tactic_fail_if(p.ctx(), p);
        p.check_error();
        return tactic(p.ctx(), r);
    }
    inline tactic when(probe const & p, tactic const & t) {
        check_context(p, t);
        Z3_tactic r = Z3_tactic_when(t.ctx(), p, t);
        t.check_error();
        return tactic(t.ctx(), r);
    }
    inline tactic cond(probe const & p, tactic const & t1, tactic const & t2) {
        check_context(p, t1); check_context(p, t2);
        Z3_tactic r = Z3_tactic_cond(t1.ctx(), p, t1, t2);
        t1.check_error();
        return tactic(t1.ctx(), r);
    }

    inline symbol context::str_symbol(char const * s) { Z3_symbol r = Z3_mk_string_symbol(m_ctx, s); check_error(); return symbol(*this, r); }
    inline symbol context::int_symbol(int n) { Z3_symbol r = Z3_mk_int_symbol(m_ctx, n); check_error(); return symbol(*this, r); }

    inline sort context::bool_sort() { Z3_sort s = Z3_mk_bool_sort(m_ctx); check_error(); return sort(*this, s); }
    inline sort context::int_sort() { Z3_sort s = Z3_mk_int_sort(m_ctx); check_error(); return sort(*this, s); }
    inline sort context::real_sort() { Z3_sort s = Z3_mk_real_sort(m_ctx); check_error(); return sort(*this, s); }
    inline sort context::bv_sort(unsigned sz) { Z3_sort s = Z3_mk_bv_sort(m_ctx, sz); check_error(); return sort(*this, s); }
    inline sort context::string_sort() { Z3_sort s = Z3_mk_string_sort(m_ctx); check_error(); return sort(*this, s); }
    inline sort context::seq_sort(sort& s) { Z3_sort r = Z3_mk_seq_sort(m_ctx, s); check_error(); return sort(*this, r); }
    inline sort context::re_sort(sort& s) { Z3_sort r = Z3_mk_re_sort(m_ctx, s); check_error(); return sort(*this, r); }
    inline sort context::fpa_sort(unsigned ebits, unsigned sbits) { Z3_sort s = Z3_mk_fpa_sort(m_ctx, ebits, sbits); check_error(); return sort(*this, s); }

    template<>
    inline sort context::fpa_sort<16>() { return fpa_sort(5, 11); }

    template<>
    inline sort context::fpa_sort<32>() { return fpa_sort(8, 24); }

    template<>
    inline sort context::fpa_sort<64>() { return fpa_sort(11, 53); }

    template<>
    inline sort context::fpa_sort<128>() { return fpa_sort(15, 113); }

    inline sort context::fpa_rounding_mode() {
        switch (m_rounding_mode) {
        case RNA: return sort(*this, Z3_mk_fpa_rna(m_ctx));
        case RNE: return sort(*this, Z3_mk_fpa_rne(m_ctx));
        case RTP: return sort(*this, Z3_mk_fpa_rtp(m_ctx));
        case RTN: return sort(*this, Z3_mk_fpa_rtn(m_ctx));
        case RTZ: return sort(*this, Z3_mk_fpa_rtz(m_ctx));
        default: return sort(*this); 
        }
    }

    inline void context::set_rounding_mode(rounding_mode rm) { m_rounding_mode = rm; }

    inline sort context::array_sort(sort d, sort r) { Z3_sort s = Z3_mk_array_sort(m_ctx, d, r); check_error(); return sort(*this, s); }
    inline sort context::array_sort(sort_vector const& d, sort r) {
        array<Z3_sort> dom(d);
        Z3_sort s = Z3_mk_array_sort_n(m_ctx, dom.size(), dom.ptr(), r); check_error(); return sort(*this, s);
    }
    inline sort context::enumeration_sort(char const * name, unsigned n, char const * const * enum_names, func_decl_vector & cs, func_decl_vector & ts) {
        array<Z3_symbol> _enum_names(n);
        for (unsigned i = 0; i < n; i++) { _enum_names[i] = Z3_mk_string_symbol(*this, enum_names[i]); }
        array<Z3_func_decl> _cs(n);
        array<Z3_func_decl> _ts(n);
        Z3_symbol _name = Z3_mk_string_symbol(*this, name);
        sort s = to_sort(*this, Z3_mk_enumeration_sort(*this, _name, n, _enum_names.ptr(), _cs.ptr(), _ts.ptr()));
        check_error();
        for (unsigned i = 0; i < n; i++) { cs.push_back(func_decl(*this, _cs[i])); ts.push_back(func_decl(*this, _ts[i])); }
        return s;
    }
    inline func_decl context::tuple_sort(char const * name, unsigned n, char const * const * names, sort const* sorts, func_decl_vector & projs) {
        array<Z3_symbol> _names(n);
        array<Z3_sort> _sorts(n);
        for (unsigned i = 0; i < n; i++) { _names[i] = Z3_mk_string_symbol(*this, names[i]); _sorts[i] = sorts[i]; }
        array<Z3_func_decl> _projs(n);
        Z3_symbol _name = Z3_mk_string_symbol(*this, name);
        Z3_func_decl tuple;
        sort _ignore_s = to_sort(*this, Z3_mk_tuple_sort(*this, _name, n, _names.ptr(), _sorts.ptr(), &tuple, _projs.ptr()));
        check_error();
        for (unsigned i = 0; i < n; i++) { projs.push_back(func_decl(*this, _projs[i])); }
        return func_decl(*this, tuple);
    }

    inline sort context::uninterpreted_sort(char const* name) {
        Z3_symbol _name = Z3_mk_string_symbol(*this, name);
        return to_sort(*this, Z3_mk_uninterpreted_sort(*this, _name));
    }
    inline sort context::uninterpreted_sort(symbol const& name) {
        return to_sort(*this, Z3_mk_uninterpreted_sort(*this, name));
    }

    inline func_decl context::function(symbol const & name, unsigned arity, sort const * domain, sort const & range) {
        array<Z3_sort> args(arity);
        for (unsigned i = 0; i < arity; i++) {
            check_context(domain[i], range);
            args[i] = domain[i];
        }
        Z3_func_decl f = Z3_mk_func_decl(m_ctx, name, arity, args.ptr(), range);
        check_error();
        return func_decl(*this, f);
    }

    inline func_decl context::function(char const * name, unsigned arity, sort const * domain, sort const & range) {
        return function(range.ctx().str_symbol(name), arity, domain, range);
    }

    inline func_decl context::function(symbol const& name, sort_vector const& domain, sort const& range) {
        array<Z3_sort> args(domain.size());
        for (unsigned i = 0; i < domain.size(); i++) {
            check_context(domain[i], range);
            args[i] = domain[i];
        }
        Z3_func_decl f = Z3_mk_func_decl(m_ctx, name, domain.size(), args.ptr(), range);
        check_error();
        return func_decl(*this, f);
    }

    inline func_decl context::function(char const * name, sort_vector const& domain, sort const& range) {
        return function(range.ctx().str_symbol(name), domain, range);
    }


    inline func_decl context::function(char const * name, sort const & domain, sort const & range) {
        check_context(domain, range);
        Z3_sort args[1] = { domain };
        Z3_func_decl f = Z3_mk_func_decl(m_ctx, str_symbol(name), 1, args, range);
        check_error();
        return func_decl(*this, f);
    }

    inline func_decl context::function(char const * name, sort const & d1, sort const & d2, sort const & range) {
        check_context(d1, range); check_context(d2, range);
        Z3_sort args[2] = { d1, d2 };
        Z3_func_decl f = Z3_mk_func_decl(m_ctx, str_symbol(name), 2, args, range);
        check_error();
        return func_decl(*this, f);
    }

    inline func_decl context::function(char const * name, sort const & d1, sort const & d2, sort const & d3, sort const & range) {
        check_context(d1, range); check_context(d2, range); check_context(d3, range);
        Z3_sort args[3] = { d1, d2, d3 };
        Z3_func_decl f = Z3_mk_func_decl(m_ctx, str_symbol(name), 3, args, range);
        check_error();
        return func_decl(*this, f);
    }

    inline func_decl context::function(char const * name, sort const & d1, sort const & d2, sort const & d3, sort const & d4, sort const & range) {
        check_context(d1, range); check_context(d2, range); check_context(d3, range); check_context(d4, range);
        Z3_sort args[4] = { d1, d2, d3, d4 };
        Z3_func_decl f = Z3_mk_func_decl(m_ctx, str_symbol(name), 4, args, range);
        check_error();
        return func_decl(*this, f);
    }

    inline func_decl context::function(char const * name, sort const & d1, sort const & d2, sort const & d3, sort const & d4, sort const & d5, sort const & range) {
        check_context(d1, range); check_context(d2, range); check_context(d3, range); check_context(d4, range); check_context(d5, range);
        Z3_sort args[5] = { d1, d2, d3, d4, d5 };
        Z3_func_decl f = Z3_mk_func_decl(m_ctx, str_symbol(name), 5, args, range);
        check_error();
        return func_decl(*this, f);
    }

    inline func_decl context::recfun(symbol const & name, unsigned arity, sort const * domain, sort const & range) {
        array<Z3_sort> args(arity);
        for (unsigned i = 0; i < arity; i++) {
            check_context(domain[i], range);
            args[i] = domain[i];
        }
        Z3_func_decl f = Z3_mk_rec_func_decl(m_ctx, name, arity, args.ptr(), range);
        check_error();
        return func_decl(*this, f);

    }

    inline func_decl context::recfun(char const * name, unsigned arity, sort const * domain, sort const & range) {
        return recfun(str_symbol(name), arity, domain, range);
    }

    inline func_decl context::recfun(char const * name, sort const& d1, sort const & range) {
        return recfun(str_symbol(name), 1, &d1, range);
    }

    inline func_decl context::recfun(char const * name, sort const& d1, sort const& d2, sort const & range) {
        sort dom[2] = { d1, d2 };
        return recfun(str_symbol(name), 2, dom, range);
    }

    inline void context::recdef(func_decl f, expr_vector const& args, expr const& body) {
        check_context(f, args); check_context(f, body);
        array<Z3_ast> vars(args);
        Z3_add_rec_def(f.ctx(), f, vars.size(), vars.ptr(), body);
    }

    inline expr context::constant(symbol const & name, sort const & s) {
        Z3_ast r = Z3_mk_const(m_ctx, name, s);
        check_error();
        return expr(*this, r);
    }
    inline expr context::constant(char const * name, sort const & s) { return constant(str_symbol(name), s); }
    inline expr context::bool_const(char const * name) { return constant(name, bool_sort()); }
    inline expr context::int_const(char const * name) { return constant(name, int_sort()); }
    inline expr context::real_const(char const * name) { return constant(name, real_sort()); }
    inline expr context::bv_const(char const * name, unsigned sz) { return constant(name, bv_sort(sz)); }
    inline expr context::fpa_const(char const * name, unsigned ebits, unsigned sbits) { return constant(name, fpa_sort(ebits, sbits)); }

    template<size_t precision>
    inline expr context::fpa_const(char const * name) { return constant(name, fpa_sort<precision>()); }

    inline expr context::bool_val(bool b) { return b ? expr(*this, Z3_mk_true(m_ctx)) : expr(*this, Z3_mk_false(m_ctx)); }

    inline expr context::int_val(int n) { Z3_ast r = Z3_mk_int(m_ctx, n, int_sort()); check_error(); return expr(*this, r); }
    inline expr context::int_val(unsigned n) { Z3_ast r = Z3_mk_unsigned_int(m_ctx, n, int_sort()); check_error(); return expr(*this, r); }
    inline expr context::int_val(int64_t n) { Z3_ast r = Z3_mk_int64(m_ctx, n, int_sort()); check_error(); return expr(*this, r); }
    inline expr context::int_val(uint64_t n) { Z3_ast r = Z3_mk_unsigned_int64(m_ctx, n, int_sort()); check_error(); return expr(*this, r); }
    inline expr context::int_val(char const * n) { Z3_ast r = Z3_mk_numeral(m_ctx, n, int_sort()); check_error(); return expr(*this, r); }

    inline expr context::real_val(int n, int d) { Z3_ast r = Z3_mk_real(m_ctx, n, d); check_error(); return expr(*this, r); }
    inline expr context::real_val(int n) { Z3_ast r = Z3_mk_int(m_ctx, n, real_sort()); check_error(); return expr(*this, r); }
    inline expr context::real_val(unsigned n) { Z3_ast r = Z3_mk_unsigned_int(m_ctx, n, real_sort()); check_error(); return expr(*this, r); }
    inline expr context::real_val(int64_t n) { Z3_ast r = Z3_mk_int64(m_ctx, n, real_sort()); check_error(); return expr(*this, r); }
    inline expr context::real_val(uint64_t n) { Z3_ast r = Z3_mk_unsigned_int64(m_ctx, n, real_sort()); check_error(); return expr(*this, r); }
    inline expr context::real_val(char const * n) { Z3_ast r = Z3_mk_numeral(m_ctx, n, real_sort()); check_error(); return expr(*this, r); }

    inline expr context::bv_val(int n, unsigned sz) { sort s = bv_sort(sz); Z3_ast r = Z3_mk_int(m_ctx, n, s); check_error(); return expr(*this, r); }
    inline expr context::bv_val(unsigned n, unsigned sz) { sort s = bv_sort(sz); Z3_ast r = Z3_mk_unsigned_int(m_ctx, n, s); check_error(); return expr(*this, r); }
    inline expr context::bv_val(int64_t n, unsigned sz) { sort s = bv_sort(sz); Z3_ast r = Z3_mk_int64(m_ctx, n, s); check_error(); return expr(*this, r); }
    inline expr context::bv_val(uint64_t n, unsigned sz) { sort s = bv_sort(sz); Z3_ast r = Z3_mk_unsigned_int64(m_ctx, n, s); check_error(); return expr(*this, r); }
    inline expr context::bv_val(char const * n, unsigned sz) { sort s = bv_sort(sz); Z3_ast r = Z3_mk_numeral(m_ctx, n, s); check_error(); return expr(*this, r); }
    inline expr context::bv_val(unsigned n, bool const* bits) {
        array<bool> _bits(n);
        for (unsigned i = 0; i < n; ++i) _bits[i] = bits[i] ? 1 : 0;
        Z3_ast r = Z3_mk_bv_numeral(m_ctx, n, _bits.ptr()); check_error(); return expr(*this, r);
    }

    inline expr context::fpa_val(double n) { sort s = fpa_sort<64>(); Z3_ast r = Z3_mk_fpa_numeral_double(m_ctx, n, s); check_error(); return expr(*this, r); }
    inline expr context::fpa_val(float n) { sort s = fpa_sort<32>(); Z3_ast r = Z3_mk_fpa_numeral_float(m_ctx, n, s); check_error(); return expr(*this, r); }

    inline expr context::string_val(char const* s, unsigned n) { Z3_ast r = Z3_mk_lstring(m_ctx, n, s); check_error(); return expr(*this, r); }
    inline expr context::string_val(char const* s) { Z3_ast r = Z3_mk_string(m_ctx, s); check_error(); return expr(*this, r); }
    inline expr context::string_val(std::string const& s) { Z3_ast r = Z3_mk_string(m_ctx, s.c_str()); check_error(); return expr(*this, r); }

    inline expr context::num_val(int n, sort const & s) { Z3_ast r = Z3_mk_int(m_ctx, n, s); check_error(); return expr(*this, r); }

    inline expr func_decl::operator()(unsigned n, expr const * args) const {
        array<Z3_ast> _args(n);
        for (unsigned i = 0; i < n; i++) {
            check_context(*this, args[i]);
            _args[i] = args[i];
        }
        Z3_ast r = Z3_mk_app(ctx(), *this, n, _args.ptr());
        check_error();
        return expr(ctx(), r);

    }
    inline expr func_decl::operator()(expr_vector const& args) const {
        array<Z3_ast> _args(args.size());
        for (unsigned i = 0; i < args.size(); i++) {
            check_context(*this, args[i]);
            _args[i] = args[i];
        }
        Z3_ast r = Z3_mk_app(ctx(), *this, args.size(), _args.ptr());
        check_error();
        return expr(ctx(), r);
    }
    inline expr func_decl::operator()() const {
        Z3_ast r = Z3_mk_app(ctx(), *this, 0, 0);
        ctx().check_error();
        return expr(ctx(), r);
    }
    inline expr func_decl::operator()(expr const & a) const {
        check_context(*this, a);
        Z3_ast args[1] = { a };
        Z3_ast r = Z3_mk_app(ctx(), *this, 1, args);
        ctx().check_error();
        return expr(ctx(), r);
    }
    inline expr func_decl::operator()(int a) const {
        Z3_ast args[1] = { ctx().num_val(a, domain(0)) };
        Z3_ast r = Z3_mk_app(ctx(), *this, 1, args);
        ctx().check_error();
        return expr(ctx(), r);
    }
    inline expr func_decl::operator()(expr const & a1, expr const & a2) const {
        check_context(*this, a1); check_context(*this, a2);
        Z3_ast args[2] = { a1, a2 };
        Z3_ast r = Z3_mk_app(ctx(), *this, 2, args);
        ctx().check_error();
        return expr(ctx(), r);
    }
    inline expr func_decl::operator()(expr const & a1, int a2) const {
        check_context(*this, a1);
        Z3_ast args[2] = { a1, ctx().num_val(a2, domain(1)) };
        Z3_ast r = Z3_mk_app(ctx(), *this, 2, args);
        ctx().check_error();
        return expr(ctx(), r);
    }
    inline expr func_decl::operator()(int a1, expr const & a2) const {
        check_context(*this, a2);
        Z3_ast args[2] = { ctx().num_val(a1, domain(0)), a2 };
        Z3_ast r = Z3_mk_app(ctx(), *this, 2, args);
        ctx().check_error();
        return expr(ctx(), r);
    }
    inline expr func_decl::operator()(expr const & a1, expr const & a2, expr const & a3) const {
        check_context(*this, a1); check_context(*this, a2); check_context(*this, a3);
        Z3_ast args[3] = { a1, a2, a3 };
        Z3_ast r = Z3_mk_app(ctx(), *this, 3, args);
        ctx().check_error();
        return expr(ctx(), r);
    }
    inline expr func_decl::operator()(expr const & a1, expr const & a2, expr const & a3, expr const & a4) const {
        check_context(*this, a1); check_context(*this, a2); check_context(*this, a3); check_context(*this, a4);
        Z3_ast args[4] = { a1, a2, a3, a4 };
        Z3_ast r = Z3_mk_app(ctx(), *this, 4, args);
        ctx().check_error();
        return expr(ctx(), r);
    }
    inline expr func_decl::operator()(expr const & a1, expr const & a2, expr const & a3, expr const & a4, expr const & a5) const {
        check_context(*this, a1); check_context(*this, a2); check_context(*this, a3); check_context(*this, a4); check_context(*this, a5);
        Z3_ast args[5] = { a1, a2, a3, a4, a5 };
        Z3_ast r = Z3_mk_app(ctx(), *this, 5, args);
        ctx().check_error();
        return expr(ctx(), r);
    }

    inline expr to_real(expr const & a) { Z3_ast r = Z3_mk_int2real(a.ctx(), a); a.check_error(); return expr(a.ctx(), r); }

    inline func_decl function(symbol const & name, unsigned arity, sort const * domain, sort const & range) {
        return range.ctx().function(name, arity, domain, range);
    }
    inline func_decl function(char const * name, unsigned arity, sort const * domain, sort const & range) {
        return range.ctx().function(name, arity, domain, range);
    }
    inline func_decl function(char const * name, sort const & domain, sort const & range) {
        return range.ctx().function(name, domain, range);
    }
    inline func_decl function(char const * name, sort const & d1, sort const & d2, sort const & range) {
        return range.ctx().function(name, d1, d2, range);
    }
    inline func_decl function(char const * name, sort const & d1, sort const & d2, sort const & d3, sort const & range) {
        return range.ctx().function(name, d1, d2, d3, range);
    }
    inline func_decl function(char const * name, sort const & d1, sort const & d2, sort const & d3, sort const & d4, sort const & range) {
        return range.ctx().function(name, d1, d2, d3, d4, range);
    }
    inline func_decl function(char const * name, sort const & d1, sort const & d2, sort const & d3, sort const & d4, sort const & d5, sort const & range) {
        return range.ctx().function(name, d1, d2, d3, d4, d5, range);
    }
    inline func_decl function(char const* name, sort_vector const& domain, sort const& range) {
        return range.ctx().function(name, domain, range);
    }
    inline func_decl function(std::string const& name, sort_vector const& domain, sort const& range) {
        return range.ctx().function(name.c_str(), domain, range);
    }

    inline func_decl recfun(symbol const & name, unsigned arity, sort const * domain, sort const & range) {
        return range.ctx().recfun(name, arity, domain, range);
    }
    inline func_decl recfun(char const * name, unsigned arity, sort const * domain, sort const & range) {
        return range.ctx().recfun(name, arity, domain, range);
    }
    inline func_decl recfun(char const * name, sort const& d1, sort const & range) {
        return range.ctx().recfun(name, d1, range);
    }
    inline func_decl recfun(char const * name, sort const& d1, sort const& d2, sort const & range) {
        return range.ctx().recfun(name, d1, d2, range);
    }

    inline expr select(expr const & a, expr const & i) {
        check_context(a, i);
        Z3_ast r = Z3_mk_select(a.ctx(), a, i);
        a.check_error();
        return expr(a.ctx(), r);
    }
    inline expr select(expr const & a, int i) {
        return select(a, a.ctx().num_val(i, a.get_sort().array_domain()));
    }
    inline expr select(expr const & a, expr_vector const & i) {
        check_context(a, i);
        array<Z3_ast> idxs(i);
        Z3_ast r = Z3_mk_select_n(a.ctx(), a, idxs.size(), idxs.ptr());
        a.check_error();
        return expr(a.ctx(), r);
    }

    inline expr store(expr const & a, expr const & i, expr const & v) {
        check_context(a, i); check_context(a, v);
        Z3_ast r = Z3_mk_store(a.ctx(), a, i, v);
        a.check_error();
        return expr(a.ctx(), r);
    }

    inline expr store(expr const & a, int i, expr const & v) { return store(a, a.ctx().num_val(i, a.get_sort().array_domain()), v); }
    inline expr store(expr const & a, expr i, int v) { return store(a, i, a.ctx().num_val(v, a.get_sort().array_range())); }
    inline expr store(expr const & a, int i, int v) {
        return store(a, a.ctx().num_val(i, a.get_sort().array_domain()), a.ctx().num_val(v, a.get_sort().array_range()));
    }
    inline expr store(expr const & a, expr_vector const & i, expr const & v) {
        check_context(a, i); check_context(a, v);
        array<Z3_ast> idxs(i);
        Z3_ast r = Z3_mk_store_n(a.ctx(), a, idxs.size(), idxs.ptr(), v);
        a.check_error();
        return expr(a.ctx(), r);
    }

    inline expr as_array(func_decl & f) {
        Z3_ast r = Z3_mk_as_array(f.ctx(), f);
        f.check_error();
        return expr(f.ctx(), r);
    }

#define MK_EXPR1(_fn, _arg)                     \
    Z3_ast r = _fn(_arg.ctx(), _arg);           \
    _arg.check_error();                         \
    return expr(_arg.ctx(), r);

#define MK_EXPR2(_fn, _arg1, _arg2)             \
    check_context(_arg1, _arg2);                \
    Z3_ast r = _fn(_arg1.ctx(), _arg1, _arg2);  \
    _arg1.check_error();                        \
    return expr(_arg1.ctx(), r);

    inline expr const_array(sort const & d, expr const & v) {
        MK_EXPR2(Z3_mk_const_array, d, v);
    }

    inline expr empty_set(sort const& s) {
        MK_EXPR1(Z3_mk_empty_set, s);
    }

    inline expr full_set(sort const& s) {
        MK_EXPR1(Z3_mk_full_set, s);
    }

    inline expr set_add(expr const& s, expr const& e) {
        MK_EXPR2(Z3_mk_set_add, s, e);
    }

    inline expr set_del(expr const& s, expr const& e) {
        MK_EXPR2(Z3_mk_set_del, s, e);
    }

    inline expr set_union(expr const& a, expr const& b) {
        check_context(a, b);
        Z3_ast es[2] = { a, b };
        Z3_ast r = Z3_mk_set_union(a.ctx(), 2, es);
        a.check_error();
        return expr(a.ctx(), r);
    }

    inline expr set_intersect(expr const& a, expr const& b) {
        check_context(a, b);
        Z3_ast es[2] = { a, b };
        Z3_ast r = Z3_mk_set_intersect(a.ctx(), 2, es);
        a.check_error();
        return expr(a.ctx(), r);
    }

    inline expr set_difference(expr const& a, expr const& b) {
        MK_EXPR2(Z3_mk_set_difference, a, b);
    }

    inline expr set_complement(expr const& a) {
        MK_EXPR1(Z3_mk_set_complement, a);
    }

    inline expr set_member(expr const& s, expr const& e) {
        MK_EXPR2(Z3_mk_set_member, s, e);
    }

    inline expr set_subset(expr const& a, expr const& b) {
        MK_EXPR2(Z3_mk_set_subset, a, b);
    }

    // sequence and regular expression operations.
    // union is +
    // concat is overloaded to handle sequences and regular expressions

    inline expr empty(sort const& s) {
        Z3_ast r = Z3_mk_seq_empty(s.ctx(), s);
        s.check_error();
        return expr(s.ctx(), r);
    }
    inline expr suffixof(expr const& a, expr const& b) {
        check_context(a, b);
        Z3_ast r = Z3_mk_seq_suffix(a.ctx(), a, b);
        a.check_error();
        return expr(a.ctx(), r);
    }
    inline expr prefixof(expr const& a, expr const& b) {
        check_context(a, b);
        Z3_ast r = Z3_mk_seq_prefix(a.ctx(), a, b);
        a.check_error();
        return expr(a.ctx(), r);
    }
    inline expr indexof(expr const& s, expr const& substr, expr const& offset) {
        check_context(s, substr); check_context(s, offset);
        Z3_ast r = Z3_mk_seq_index(s.ctx(), s, substr, offset);
        s.check_error();
        return expr(s.ctx(), r);
    }
    inline expr last_indexof(expr const& s, expr const& substr) {
        check_context(s, substr); 
        Z3_ast r = Z3_mk_seq_last_index(s.ctx(), s, substr);
        s.check_error();
        return expr(s.ctx(), r);
    }
    inline expr to_re(expr const& s) {
        MK_EXPR1(Z3_mk_seq_to_re, s);
    }
    inline expr in_re(expr const& s, expr const& re) {
        MK_EXPR2(Z3_mk_seq_in_re, s, re);
    }
    inline expr plus(expr const& re) {
        MK_EXPR1(Z3_mk_re_plus, re);
    }
    inline expr option(expr const& re) {
        MK_EXPR1(Z3_mk_re_option, re);
    }
    inline expr star(expr const& re) {
        MK_EXPR1(Z3_mk_re_star, re);
    }
    inline expr re_empty(sort const& s) {
        Z3_ast r = Z3_mk_re_empty(s.ctx(), s);
        s.check_error();
        return expr(s.ctx(), r);
    }
    inline expr re_full(sort const& s) {
        Z3_ast r = Z3_mk_re_full(s.ctx(), s);
        s.check_error();
        return expr(s.ctx(), r);
    }
    inline expr re_intersect(expr_vector const& args) {
        assert(args.size() > 0);
        context& ctx = args[0].ctx();
        array<Z3_ast> _args(args);
        Z3_ast r = Z3_mk_re_intersect(ctx, _args.size(), _args.ptr());
        ctx.check_error();
        return expr(ctx, r);
    }
    inline expr re_complement(expr const& a) {
        MK_EXPR1(Z3_mk_re_complement, a);
    }
    inline expr range(expr const& lo, expr const& hi) {
        check_context(lo, hi);
        Z3_ast r = Z3_mk_re_range(lo.ctx(), lo, hi);
        lo.check_error();
        return expr(lo.ctx(), r);
    }





    inline expr_vector context::parse_string(char const* s) {
        Z3_ast_vector r = Z3_parse_smtlib2_string(*this, s, 0, 0, 0, 0, 0, 0);
        check_error();
        return expr_vector(*this, r);

    }
    inline expr_vector context::parse_file(char const* s) {
        Z3_ast_vector r = Z3_parse_smtlib2_file(*this, s, 0, 0, 0, 0, 0, 0);
        check_error();
        return expr_vector(*this, r);
    }

    inline expr_vector context::parse_string(char const* s, sort_vector const& sorts, func_decl_vector const& decls) {
        array<Z3_symbol> sort_names(sorts.size());
        array<Z3_symbol> decl_names(decls.size());
        array<Z3_sort>   sorts1(sorts);
        array<Z3_func_decl> decls1(decls);
        for (unsigned i = 0; i < sorts.size(); ++i) {
            sort_names[i] = sorts[i].name();
        }
        for (unsigned i = 0; i < decls.size(); ++i) {
            decl_names[i] = decls[i].name();
        }

        Z3_ast_vector r = Z3_parse_smtlib2_string(*this, s, sorts.size(), sort_names.ptr(), sorts1.ptr(), decls.size(), decl_names.ptr(), decls1.ptr());
        check_error();
        return expr_vector(*this, r);
    }

    inline expr_vector context::parse_file(char const* s, sort_vector const& sorts, func_decl_vector const& decls) {
        array<Z3_symbol> sort_names(sorts.size());
        array<Z3_symbol> decl_names(decls.size());
        array<Z3_sort>   sorts1(sorts);
        array<Z3_func_decl> decls1(decls);
        for (unsigned i = 0; i < sorts.size(); ++i) {
            sort_names[i] = sorts[i].name();
        }
        for (unsigned i = 0; i < decls.size(); ++i) {
            decl_names[i] = decls[i].name();
        }
        Z3_ast_vector r = Z3_parse_smtlib2_file(*this, s, sorts.size(), sort_names.ptr(), sorts1.ptr(), decls.size(), decl_names.ptr(), decls1.ptr());
        check_error();
        return expr_vector(*this, r);
    }


    inline expr expr::substitute(expr_vector const& src, expr_vector const& dst) {
        assert(src.size() == dst.size());
        array<Z3_ast> _src(src.size());
        array<Z3_ast> _dst(dst.size());
        for (unsigned i = 0; i < src.size(); ++i) {
            _src[i] = src[i];
            _dst[i] = dst[i];
        }
        Z3_ast r = Z3_substitute(ctx(), m_ast, src.size(), _src.ptr(), _dst.ptr());
        check_error();
        return expr(ctx(), r);
    }

    inline expr expr::substitute(expr_vector const& dst) {
        array<Z3_ast> _dst(dst.size());
        for (unsigned i = 0; i < dst.size(); ++i) {
            _dst[i] = dst[i];
        }
        Z3_ast r = Z3_substitute_vars(ctx(), m_ast, dst.size(), _dst.ptr());
        check_error();
        return expr(ctx(), r);
    }


    class user_propagator_base {

        typedef std::function<void(unsigned, expr const&)> fixed_eh_t;
        typedef std::function<void(void)> final_eh_t;
        typedef std::function<void(unsigned, unsigned)> eq_eh_t;

        final_eh_t m_final_eh;
        eq_eh_t    m_eq_eh;
        fixed_eh_t m_fixed_eh;
        solver*    s;
        Z3_context c;
        Z3_solver_callback cb { nullptr };

        Z3_context ctx() {
            return c ? c : (Z3_context)s->ctx();
        }

<<<<<<< HEAD
        struct scoped_cb final {
            user_propagator_base* p;
            scoped_cb(void* _p, Z3_solver_callback cb):p(static_cast<user_propagator_base*>(_p)) {
                p->cb = cb;
            }
            ~scoped_cb() {
                if (p != nullptr) p->cb = nullptr;
=======
        struct scoped_cb {
            user_propagator_base& p;
            scoped_cb(void* _p, Z3_solver_callback cb):p(*static_cast<user_propagator_base*>(_p)) {
                p.cb = cb;
            }
            ~scoped_cb() { 
                p.cb = nullptr; 
>>>>>>> 54f04a57
            }
        };

        static void push_eh(void* p) {
            static_cast<user_propagator_base*>(p)->push();
        }

        static void pop_eh(void* p, unsigned num_scopes) {
            static_cast<user_propagator_base*>(p)->pop(num_scopes);
        }

        static void* fresh_eh(void* p, Z3_context ctx) {
            return static_cast<user_propagator_base*>(p)->fresh(ctx);
        }

        static void fixed_eh(void* _p, Z3_solver_callback cb, unsigned id, Z3_ast _value) {
            user_propagator_base* p = static_cast<user_propagator_base*>(_p);
            scoped_cb _cb(p, cb);
            scoped_context ctx(p->ctx());
            expr value(ctx(), _value);
            static_cast<user_propagator_base*>(p)->m_fixed_eh(id, value);
        }

        static void eq_eh(void* p, Z3_solver_callback cb, unsigned x, unsigned y) {
            scoped_cb _cb(p, cb);
            static_cast<user_propagator_base*>(p)->m_eq_eh(x, y);
        }

        static void final_eh(void* p, Z3_solver_callback cb) {
            scoped_cb _cb(p, cb);
            static_cast<user_propagator_base*>(p)->m_final_eh(); 
        }


    public:
        user_propagator_base(solver* s): s(s), c(nullptr) {}
        user_propagator_base(Z3_context c): s(nullptr), c(c) {}

        virtual void push() = 0;
        virtual void pop(unsigned num_scopes) = 0;

        /**
           \brief user_propagators created using \c fresh() are created during 
           search and their lifetimes are restricted to search time. They should
           be garbage collected by the propagator used to invoke \c fresh().
           The life-time of the Z3_context object can only be assumed valid during
           callbacks, such as \c fixed(), which contains expressions based on the
           context.
        */
        virtual user_propagator_base* fresh(Z3_context ctx) = 0;

        /**
           \brief register callbacks.
           Callbacks can only be registered with user_propagators
           that were created using a solver. 
        */

        void fixed(fixed_eh_t& f) { 
            assert(s);
            m_fixed_eh = f; 
            Z3_solver_propagate_fixed(ctx(), *s, fixed_eh); 
        }

        void eq(eq_eh_t& f) { 
            assert(s);
            m_eq_eh = f; 
            Z3_solver_propagate_eq(ctx(), *s, eq_eh); 
        }

        /**
           \brief register a callback on final-check.
           During the final check stage, all propagations have been processed.
           This is an opportunity for the user-propagator to delay some analysis
           that could be expensive to perform incrementally. It is also an opportunity
           for the propagator to implement branch and bound optimization. 
        */

        void register_final(final_eh_t& f) {
            assert(s);
            m_final_eh = f; 
            Z3_solver_propagate_final(ctx(), *s, final_eh); 
        }

        /**
           \brief tracks \c e by a unique identifier that is returned by the call.

           If the \c fixed() callback is registered and if \c e is a Boolean or Bit-vector, 
           the \c fixed() callback gets invoked when \c e is bound to a value.
           If the \c eq() callback is registered, then equalities between registered expressions
           are reported. 
           A consumer can use the \c propagate or \c conflict functions to invoke propagations
           or conflicts as a consequence of these callbacks. These functions take a list of identifiers
           for registered expressions that have been fixed. The list of identifiers must correspond to
           already fixed values. Similarly, a list of propagated equalities can be supplied. These must
           correspond to equalities that have been registered during a callback.
         */

        unsigned add(expr const& e) {
            assert(s);
            return Z3_solver_propagate_register(ctx(), *s, e);
        }

        void conflict(unsigned num_fixed, unsigned const* fixed) {
            assert(cb);
            scoped_context _ctx(ctx());
            expr conseq = _ctx().bool_val(false);
            Z3_solver_propagate_consequence(ctx(), cb, num_fixed, fixed, 0, nullptr, nullptr, conseq);
        }

        void propagate(unsigned num_fixed, unsigned const* fixed, expr const& conseq) {
            assert(cb);
            assert(conseq.ctx() == ctx());
            Z3_solver_propagate_consequence(ctx(), cb, num_fixed, fixed, 0, nullptr, nullptr, conseq);
        }

        void propagate(unsigned num_fixed, unsigned const* fixed, 
                       unsigned num_eqs, unsigned const* lhs, unsigned const * rhs, 
                       expr const& conseq) {
            assert(cb);
            assert(conseq.ctx() == ctx());
            Z3_solver_propagate_consequence(ctx(), cb, num_fixed, fixed, num_eqs, lhs, rhs, conseq);
        }
    };


    

}

/*@}*/
/*@}*/
#undef Z3_THROW
<|MERGE_RESOLUTION|>--- conflicted
+++ resolved
@@ -3752,15 +3752,6 @@
             return c ? c : (Z3_context)s->ctx();
         }
 
-<<<<<<< HEAD
-        struct scoped_cb final {
-            user_propagator_base* p;
-            scoped_cb(void* _p, Z3_solver_callback cb):p(static_cast<user_propagator_base*>(_p)) {
-                p->cb = cb;
-            }
-            ~scoped_cb() {
-                if (p != nullptr) p->cb = nullptr;
-=======
         struct scoped_cb {
             user_propagator_base& p;
             scoped_cb(void* _p, Z3_solver_callback cb):p(*static_cast<user_propagator_base*>(_p)) {
@@ -3768,7 +3759,6 @@
             }
             ~scoped_cb() { 
                 p.cb = nullptr; 
->>>>>>> 54f04a57
             }
         };
 
