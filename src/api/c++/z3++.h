/*++
Copyright (c) 2012 Microsoft Corporation

    Thin C++ layer on top of the Z3 C API.
    Main features:
      - Smart pointers for all Z3 objects.
      - Object-Oriented interface.
      - Operator overloading.
      - Exceptions for signaling Z3 errors

    The C API can be used simultaneously with the C++ layer.
    However, if you use the C API directly, you will have to check the error conditions manually.
    Of course, you can invoke the method check_error() of the context object.
Author:

    Leonardo (leonardo) 2012-03-28

Notes:

--*/
#pragma once

#include<cassert>
#include<utility>
#include<iostream>
#include<string>
#include<sstream>
#include<memory>
#include<z3.h>
#include<limits.h>
#include<functional>

#undef min
#undef max

/**
   \defgroup cppapi C++ API

*/
/*@{*/

/**
   @name C++ API classes and functions
*/
/*@{*/

/**
   \brief Z3 C++ namespace
*/
namespace z3 {

    class exception;
    class config;
    class context;
    class symbol;
    class params;
    class param_descrs;
    class ast;
    class sort;
    class func_decl;
    class expr;
    class solver;
    class goal;
    class tactic;
    class probe;
    class model;
    class func_interp;
    class func_entry;
    class statistics;
    class apply_result;
    template<typename T> class cast_ast;
    template<typename T> class ast_vector_tpl;
    typedef ast_vector_tpl<ast>       ast_vector;
    typedef ast_vector_tpl<expr>      expr_vector;
    typedef ast_vector_tpl<sort>      sort_vector;
    typedef ast_vector_tpl<func_decl> func_decl_vector;

    inline void set_param(char const * param, char const * value) { Z3_global_param_set(param, value); }
    inline void set_param(char const * param, bool value) { Z3_global_param_set(param, value ? "true" : "false"); }
    inline void set_param(char const * param, int value) { auto str = std::to_string(value); Z3_global_param_set(param, str.c_str()); }
    inline void reset_params() { Z3_global_param_reset_all(); }

    /**
       \brief Exception used to sign API usage errors.
    */
    class exception final : public std::exception {
        std::string m_msg;
    public:
        exception(char const * msg):m_msg(msg) {}
        char const * msg() const { return m_msg.c_str(); }
        char const * what() const throw() { return m_msg.c_str(); }
        friend std::ostream & operator<<(std::ostream & out, exception const & e);
    };
    inline std::ostream & operator<<(std::ostream & out, exception const & e) { out << e.msg(); return out; }

#if !defined(Z3_THROW)
#if __cpp_exceptions || _CPPUNWIND || __EXCEPTIONS
#define Z3_THROW(x) throw x
#else
#define Z3_THROW(x) {}
#endif
#endif // !defined(Z3_THROW)

    /**
       \brief Z3 global configuration object.
    */
    class config {
        Z3_config    m_cfg;
        config(config const &) = delete;
        config & operator=(config const &) = delete;
    public:
        config() { m_cfg = Z3_mk_config(); }
        config(config && s) noexcept : m_cfg{std::move(s.m_cfg)} {
            s.m_cfg = nullptr;
        }
        config & operator=(config && s) noexcept {
            m_cfg = std::move(s.m_cfg);
            s.m_cfg = nullptr;
            return *this;
        }
        ~config() {
            if (m_cfg != nullptr) {
                Z3_del_config(m_cfg);
            }
        }
        operator Z3_config() const { return m_cfg; }
        /**
           \brief Set global parameter \c param with string \c value.
        */
        void set(char const * param, char const * value) { Z3_set_param_value(m_cfg, param, value); }
        /**
           \brief Set global parameter \c param with Boolean \c value.
        */
        void set(char const * param, bool value) { Z3_set_param_value(m_cfg, param, value ? "true" : "false"); }
        /**
           \brief Set global parameter \c param with integer \c value.
        */
        void set(char const * param, int value) {
            auto str = std::to_string(value);
            Z3_set_param_value(m_cfg, param, str.c_str());
        }
    };

    enum check_result {
        unsat, sat, unknown
    };

    enum rounding_mode {
        RNA,
        RNE,
        RTP,
        RTN,
        RTZ
    };

    inline check_result to_check_result(Z3_lbool l) {
        if (l == Z3_L_TRUE) return sat;
        else if (l == Z3_L_FALSE) return unsat;
        return unknown;
    }


    /**
       \brief A Context manages all other Z3 objects, global configuration options, etc.
    */


    class context {
    private:
        bool       m_enable_exceptions;
        rounding_mode m_rounding_mode;
        Z3_context m_ctx;
        void init(config & c) {
            set_context(Z3_mk_context_rc(c));
        }
        void set_context(Z3_context ctx) {
            m_ctx = ctx;
            m_enable_exceptions = true;
            m_rounding_mode = RNA;
            Z3_set_error_handler(m_ctx, 0);
            Z3_set_ast_print_mode(m_ctx, Z3_PRINT_SMTLIB2_COMPLIANT);
        }

        context(context const &) = delete;
        context & operator=(context const &) = delete;

        friend class scoped_context;
        context(Z3_context c) { set_context(c); }
        void detach() { m_ctx = nullptr; }
    public:
        context() { config c; init(c); }
        context(config & c) { init(c); }
        context(context && s) noexcept : m_enable_exceptions{ s.m_enable_exceptions },
            m_rounding_mode { s.m_rounding_mode }, m_ctx { std::move(s.m_ctx) } {
            s.m_ctx = nullptr;
        }
        context & operator=(context && s) noexcept {
            m_enable_exceptions = s.m_enable_exceptions;
            m_rounding_mode = s.m_rounding_mode;
            m_ctx = std::move(s.m_ctx);
            s.m_ctx = nullptr;
            return *this;
        }
        ~context() { if (m_ctx) Z3_del_context(m_ctx); }
        operator Z3_context() const { return m_ctx; }

        /**
           \brief Auxiliary method used to check for API usage errors.
        */
        Z3_error_code check_error() const {
            Z3_error_code e = Z3_get_error_code(m_ctx);
            if (e != Z3_OK && enable_exceptions())
                Z3_THROW(exception(Z3_get_error_msg(m_ctx, e)));
            return e;
        }

        void check_parser_error() const {
            check_error();
        }

        /**
           \brief The C++ API uses by defaults exceptions on errors.
           For applications that don't work well with exceptions (there should be only few)
           you have the ability to turn off exceptions. The tradeoffs are that applications
           have to be very careful about using check_error() after calls that may result in an
           erroneous state.
         */
        void set_enable_exceptions(bool f) { m_enable_exceptions = f; }

        bool enable_exceptions() const { return m_enable_exceptions; }

        /**
           \brief Update global parameter \c param with string \c value.
        */
        void set(char const * param, char const * value) { Z3_update_param_value(m_ctx, param, value); }
        /**
           \brief Update global parameter \c param with Boolean \c value.
        */
        void set(char const * param, bool value) { Z3_update_param_value(m_ctx, param, value ? "true" : "false"); }
        /**
           \brief Update global parameter \c param with Integer \c value.
        */
        void set(char const * param, int value) {
            auto str = std::to_string(value);
            Z3_update_param_value(m_ctx, param, str.c_str());
        }

        /**
           \brief Interrupt the current procedure being executed by any object managed by this context.
           This is a soft interruption: there is no guarantee the object will actually stop.
        */
        void interrupt() { Z3_interrupt(m_ctx); }

        /**
           \brief Create a Z3 symbol based on the given string.
        */
        symbol str_symbol(char const * s);
        /**
           \brief Create a Z3 symbol based on the given integer.
        */
        symbol int_symbol(int n);
        /**
           \brief Return the Boolean sort.
        */
        sort bool_sort();
        /**
           \brief Return the integer sort.
        */
        sort int_sort();
        /**
           \brief Return the Real sort.
        */
        sort real_sort();
        /**
           \brief Return the Bit-vector sort of size \c sz. That is, the sort for bit-vectors of size \c sz.
        */
        sort bv_sort(unsigned sz);
        /**
           \brief Return the sort for ASCII strings.
         */
        sort string_sort();
        /**
           \brief Return a sequence sort over base sort \c s.
         */
        sort seq_sort(sort& s);
        /**
           \brief Return a regular expression sort over sequences \c seq_sort.
         */
        sort re_sort(sort& seq_sort);
        /**
           \brief Return an array sort for arrays from \c d to \c r.

           Example: Given a context \c c, <tt>c.array_sort(c.int_sort(), c.bool_sort())</tt> is an array sort from integer to Boolean.
        */
        sort array_sort(sort d, sort r);
        sort array_sort(sort_vector const& d, sort r);
        /**
           \brief Return a floating point sort.
           \c ebits is a number of exponent bits,
           \c sbits is a number of significand bits,
           \pre where ebits must be larger than 1 and sbits must be larger than 2.
         */
        sort fpa_sort(unsigned ebits, unsigned sbits);
        /**
           \brief Return a FloatingPoint sort with given precision bitwidth (16, 32, 64 or 128).
         */
        template<size_t precision>
        sort fpa_sort();
        /**
           \brief Return a RoundingMode sort.
         */
        sort fpa_rounding_mode();
        /**
           \brief Sets RoundingMode of FloatingPoints.
         */
        void set_rounding_mode(rounding_mode rm);
        /**
           \brief Return an enumeration sort: enum_names[0], ..., enum_names[n-1].
           \c cs and \c ts are output parameters. The method stores in \c cs the constants corresponding to the enumerated elements,
           and in \c ts the predicates for testing if terms of the enumeration sort correspond to an enumeration.
        */
        sort enumeration_sort(char const * name, unsigned n, char const * const * enum_names, func_decl_vector & cs, func_decl_vector & ts);

        /**
           \brief Return a tuple constructor.
           \c name is the name of the returned constructor,
           \c n are the number of arguments, \c names and \c sorts are their projected sorts.
           \c projs is an output parameter. It contains the set of projection functions.
        */
        func_decl tuple_sort(char const * name, unsigned n, char const * const * names, sort const* sorts, func_decl_vector & projs);

        /**
           \brief create an uninterpreted sort with the name given by the string or symbol.
         */
        sort uninterpreted_sort(char const* name);
        sort uninterpreted_sort(symbol const& name);

        func_decl function(symbol const & name, unsigned arity, sort const * domain, sort const & range);
        func_decl function(char const * name, unsigned arity, sort const * domain, sort const & range);
        func_decl function(symbol const&  name, sort_vector const& domain, sort const& range);
        func_decl function(char const * name, sort_vector const& domain, sort const& range);
        func_decl function(char const * name, sort const & domain, sort const & range);
        func_decl function(char const * name, sort const & d1, sort const & d2, sort const & range);
        func_decl function(char const * name, sort const & d1, sort const & d2, sort const & d3, sort const & range);
        func_decl function(char const * name, sort const & d1, sort const & d2, sort const & d3, sort const & d4, sort const & range);
        func_decl function(char const * name, sort const & d1, sort const & d2, sort const & d3, sort const & d4, sort const & d5, sort const & range);

        func_decl recfun(symbol const & name, unsigned arity, sort const * domain, sort const & range);
        func_decl recfun(char const * name, unsigned arity, sort const * domain, sort const & range);
        func_decl recfun(char const * name, sort const & domain, sort const & range);
        func_decl recfun(char const * name, sort const & d1, sort const & d2, sort const & range);

        void      recdef(func_decl, expr_vector const& args, expr const& body);

        expr constant(symbol const & name, sort const & s);
        expr constant(char const * name, sort const & s);
        expr bool_const(char const * name);
        expr int_const(char const * name);
        expr real_const(char const * name);
        expr bv_const(char const * name, unsigned sz);
        expr fpa_const(char const * name, unsigned ebits, unsigned sbits);

        template<size_t precision>
        expr fpa_const(char const * name);

        expr bool_val(bool b);

        expr int_val(int n);
        expr int_val(unsigned n);
        expr int_val(int64_t n);
        expr int_val(uint64_t n);
        expr int_val(char const * n);

        expr real_val(int n, int d);
        expr real_val(int n);
        expr real_val(unsigned n);
        expr real_val(int64_t n);
        expr real_val(uint64_t n);
        expr real_val(char const * n);

        expr bv_val(int n, unsigned sz);
        expr bv_val(unsigned n, unsigned sz);
        expr bv_val(int64_t n, unsigned sz);
        expr bv_val(uint64_t n, unsigned sz);
        expr bv_val(char const * n, unsigned sz);
        expr bv_val(unsigned n, bool const* bits);

        expr fpa_val(double n);
        expr fpa_val(float n);

        expr string_val(char const* s);
        expr string_val(char const* s, unsigned n);
        expr string_val(std::string const& s);

        expr num_val(int n, sort const & s);

        /**
           \brief parsing
         */
        expr_vector parse_string(char const* s);
        expr_vector parse_file(char const* file);

        expr_vector parse_string(char const* s, sort_vector const& sorts, func_decl_vector const& decls);
        expr_vector parse_file(char const* s, sort_vector const& sorts, func_decl_vector const& decls);
    };

    class scoped_context final {
        context m_ctx;
    public:
        scoped_context(Z3_context c): m_ctx(c) {}
        ~scoped_context() { m_ctx.detach(); }
        context& operator()() { return m_ctx; }
    };


    template<typename T>
    class array {
        std::unique_ptr<T[]> m_array;
        unsigned m_size;
        array(array const &) = delete;
        array & operator=(array const &) = delete;
    public:
        array(unsigned sz) : m_array(new T[sz]), m_size(sz) {}
        array(array && s) noexcept : m_array{s.m_array}, m_size{s.m_size} {
            s.m_array.release();
        }
        array & operator=(array && s) noexcept {
            m_array = s.m_array;
            m_size = s.m_size;
            s.m_array.release();
            return *this;
        }
        template<typename T2>
        array(ast_vector_tpl<T2> const & v);
        void resize(unsigned sz) { m_array.reset(new T[sz]); m_size = sz; }
        unsigned size() const { return m_size; }
        T & operator[](int i) { assert(0 <= i); assert(static_cast<unsigned>(i) < m_size); return m_array[i]; }
        T const & operator[](int i) const { assert(0 <= i); assert(static_cast<unsigned>(i) < m_size); return m_array[i]; }
        T const * ptr() const { return m_array.get(); }
        T * ptr() { return m_array.get(); }
    };

    class object {
    protected:
        context * m_ctx;
    public:
        object(context & c):m_ctx(&c) {}
        context & ctx() const { return *m_ctx; }
        Z3_error_code check_error() const { return m_ctx->check_error(); }
        friend void check_context(object const & a, object const & b);
    };
    inline void check_context(object const & a, object const & b) { (void)a; (void)b; assert(a.m_ctx == b.m_ctx); }

    class symbol : public object {
        Z3_symbol m_sym;
    public:
        symbol(context & c, Z3_symbol s):object(c), m_sym(s) {}
        operator Z3_symbol() const { return m_sym; }
        Z3_symbol_kind kind() const { return Z3_get_symbol_kind(ctx(), m_sym); }
        std::string str() const { assert(kind() == Z3_STRING_SYMBOL); return Z3_get_symbol_string(ctx(), m_sym); }
        int to_int() const { assert(kind() == Z3_INT_SYMBOL); return Z3_get_symbol_int(ctx(), m_sym); }
        friend std::ostream & operator<<(std::ostream & out, symbol const & s);
    };

    inline std::ostream & operator<<(std::ostream & out, symbol const & s) {
        if (s.kind() == Z3_INT_SYMBOL)
            out << "k!" << s.to_int();
        else
            out << s.str();
        return out;
    }


    class param_descrs : public object {
        Z3_param_descrs m_descrs;
    public:
        param_descrs(context& c, Z3_param_descrs d): object(c), m_descrs(d) { Z3_param_descrs_inc_ref(c, d); }
        param_descrs(param_descrs const& o): object(o.ctx()), m_descrs(o.m_descrs) { Z3_param_descrs_inc_ref(ctx(), m_descrs); }
        param_descrs(param_descrs && o) noexcept : object{std::forward<object>(o)}, m_descrs{o.m_descrs} {
            o.m_descrs = nullptr;
        }
        param_descrs& operator=(param_descrs const& o) {
            Z3_param_descrs_inc_ref(o.ctx(), o.m_descrs);
            Z3_param_descrs_dec_ref(ctx(), m_descrs);
            m_descrs = o.m_descrs;
            object::operator=(o);
<<<<<<< HEAD
            return *this;
        }
        param_descrs& operator=(param_descrs && o) noexcept {
            object::operator=(std::forward<object>(o));
            m_descrs = o.m_descrs;
            o.m_descrs = nullptr;
=======
>>>>>>> 75f3f66c
            return *this;
        }
        ~param_descrs() { if(m_descrs != nullptr) Z3_param_descrs_dec_ref(ctx(), m_descrs); }
        static param_descrs simplify_param_descrs(context& c) { return param_descrs(c, Z3_simplify_get_param_descrs(c)); }

        unsigned size() { return Z3_param_descrs_size(ctx(), m_descrs); }
        symbol name(unsigned i) { return symbol(ctx(), Z3_param_descrs_get_name(ctx(), m_descrs, i)); }
        Z3_param_kind kind(symbol const& s) { return Z3_param_descrs_get_kind(ctx(), m_descrs, s); }
        std::string documentation(symbol const& s) { char const* r = Z3_param_descrs_get_documentation(ctx(), m_descrs, s); check_error(); return r; }
        std::string to_string() const { return Z3_param_descrs_to_string(ctx(), m_descrs); }
    };

    inline std::ostream& operator<<(std::ostream & out, param_descrs const & d) { return out << d.to_string(); }

    class params : public object {
        Z3_params m_params;
    public:
        params(context & c):object(c) { m_params = Z3_mk_params(c); Z3_params_inc_ref(ctx(), m_params); }
        params(params const & s):object(s), m_params(s.m_params) { Z3_params_inc_ref(ctx(), m_params); }
        params(params && s) noexcept : object{std::forward<object>(s)}, m_params{s.m_params} { s.m_params = nullptr; }
        ~params() { if(m_params != nullptr) Z3_params_dec_ref(ctx(), m_params); }
        operator Z3_params() const { return m_params; }
        params & operator=(params const & s) {
            Z3_params_inc_ref(s.ctx(), s.m_params);
            Z3_params_dec_ref(ctx(), m_params);
<<<<<<< HEAD
=======
            object::operator=(s);
>>>>>>> 75f3f66c
            m_params = s.m_params;
            object::operator=(s);
            return *this;
        }
        params & operator=(params && s) noexcept {
            object::operator=(std::forward<object>(s));
            m_params = s.m_params;
            s.m_params = nullptr;
            return *this;
        }
        void set(char const * k, bool b) { Z3_params_set_bool(ctx(), m_params, ctx().str_symbol(k), b); }
        void set(char const * k, unsigned n) { Z3_params_set_uint(ctx(), m_params, ctx().str_symbol(k), n); }
        void set(char const * k, double n) { Z3_params_set_double(ctx(), m_params, ctx().str_symbol(k), n); }
        void set(char const * k, symbol const & s) { Z3_params_set_symbol(ctx(), m_params, ctx().str_symbol(k), s); }
        void set(char const * k, char const* s) { Z3_params_set_symbol(ctx(), m_params, ctx().str_symbol(k), ctx().str_symbol(s)); }
        friend std::ostream & operator<<(std::ostream & out, params const & p);
    };

    inline std::ostream & operator<<(std::ostream & out, params const & p) {
        out << Z3_params_to_string(p.ctx(), p); return out;
    }

    class ast : public object {
    protected:
        Z3_ast    m_ast;
    public:
        ast(context & c):object(c), m_ast(0) {}
        ast(context & c, Z3_ast n):object(c), m_ast(n) { Z3_inc_ref(ctx(), m_ast); }
        ast(ast const & s):object(s), m_ast(s.m_ast) { Z3_inc_ref(ctx(), m_ast); }
        ast(ast && s) noexcept : object{std::forward<object>(s)}, m_ast{s.m_ast} { s.m_ast = nullptr; }
        ~ast() { if (m_ast) Z3_dec_ref(*m_ctx, m_ast); }
        operator Z3_ast() const { return m_ast; }
        operator bool() const { return m_ast != 0; }
<<<<<<< HEAD
        ast & operator=(ast const & s) { Z3_inc_ref(s.ctx(), s.m_ast); if (m_ast) Z3_dec_ref(ctx(), m_ast); m_ast = s.m_ast; object::operator=(s); return *this; }
        ast & operator=(ast && s) noexcept { object::operator=(std::forward<object>(s)); m_ast = s.m_ast; s.m_ast = nullptr; return *this; }

=======
        ast & operator=(ast const & s) {
            Z3_inc_ref(s.ctx(), s.m_ast);
            if (m_ast)
                Z3_dec_ref(ctx(), m_ast);
            object::operator=(s);
            m_ast = s.m_ast;
            return *this;
        }
>>>>>>> 75f3f66c
        Z3_ast_kind kind() const { Z3_ast_kind r = Z3_get_ast_kind(ctx(), m_ast); check_error(); return r; }
        unsigned hash() const { unsigned r = Z3_get_ast_hash(ctx(), m_ast); check_error(); return r; }
        friend std::ostream & operator<<(std::ostream & out, ast const & n);
        std::string to_string() const { return std::string(Z3_ast_to_string(ctx(), m_ast)); }


        /**
           \brief Return true if the ASTs are structurally identical.
        */
        friend bool eq(ast const & a, ast const & b);
    };
    inline std::ostream & operator<<(std::ostream & out, ast const & n) {
        out << Z3_ast_to_string(n.ctx(), n.m_ast); return out;
    }

    inline bool eq(ast const & a, ast const & b) { return Z3_is_eq_ast(a.ctx(), a, b); }

    template<typename T>
    class ast_vector_tpl : public object {
        Z3_ast_vector m_vector;
        void init(Z3_ast_vector v) { Z3_ast_vector_inc_ref(ctx(), v); m_vector = v; }
    public:
        ast_vector_tpl(context & c):object(c) { init(Z3_mk_ast_vector(c)); }
        ast_vector_tpl(context & c, Z3_ast_vector v):object(c) { init(v); }
        ast_vector_tpl(ast_vector_tpl const & s):object(s), m_vector(s.m_vector) { Z3_ast_vector_inc_ref(ctx(), m_vector); }
        ast_vector_tpl(ast_vector_tpl && s) noexcept : object{std::forward<object>(s)}, m_vector{s.m_vector} { s.m_vector = nullptr; }
        ast_vector_tpl(context& c, ast_vector_tpl const& src): object(c) { init(Z3_ast_vector_translate(src.ctx(), src, c)); }

        ~ast_vector_tpl() { if(m_vector != nullptr) Z3_ast_vector_dec_ref(ctx(), m_vector); }
        operator Z3_ast_vector() const { return m_vector; }
        unsigned size() const { return Z3_ast_vector_size(ctx(), m_vector); }
        T operator[](int i) const { assert(0 <= i); Z3_ast r = Z3_ast_vector_get(ctx(), m_vector, i); check_error(); return cast_ast<T>()(ctx(), r); }
        void push_back(T const & e) { Z3_ast_vector_push(ctx(), m_vector, e); check_error(); }
        void resize(unsigned sz) { Z3_ast_vector_resize(ctx(), m_vector, sz); check_error(); }
        T back() const { return operator[](size() - 1); }
        void pop_back() { assert(size() > 0); resize(size() - 1); }
        bool empty() const { return size() == 0; }
        ast_vector_tpl & operator=(ast_vector_tpl const & s) {
            Z3_ast_vector_inc_ref(s.ctx(), s.m_vector);
            Z3_ast_vector_dec_ref(ctx(), m_vector);
<<<<<<< HEAD
=======
            object::operator=(s);
>>>>>>> 75f3f66c
            m_vector = s.m_vector;
            object::operator=(s);
            return *this;
        }
        ast_vector_tpl & operator=(ast_vector_tpl && s) noexcept {
            object::operator=(std::forward<object>(s));
            m_vector = s.m_vector;
            s.m_vector = nullptr;
            return *this;
        }
        ast_vector_tpl& set(unsigned idx, ast& a) {
            Z3_ast_vector_set(ctx(), m_vector, idx, a);
            return *this;
        }
        /*
          Disabled pending C++98 build upgrade
        bool contains(T const& x) const {
            for (T y : *this) if (eq(x, y)) return true;
            return false;
        }
        */

        class iterator final {
            ast_vector_tpl const* m_vector;
            unsigned m_index;
        public:
<<<<<<< HEAD
            iterator(ast_vector_tpl const* v, unsigned i) noexcept : m_vector(v), m_index(i) {}
=======
            iterator(ast_vector_tpl const* v, unsigned i): m_vector(v), m_index(i) {}
            iterator(iterator const& other): m_vector(other.m_vector), m_index(other.m_index) {}
>>>>>>> 75f3f66c

            bool operator==(iterator const& other) const noexcept {
                return other.m_index == m_index;
            };
            bool operator!=(iterator const& other) const noexcept {
                return other.m_index != m_index;
            };
            iterator& operator++() noexcept {
                ++m_index;
                return *this;
            }
            void set(T& arg) {
                Z3_ast_vector_set(m_vector->ctx(), *m_vector, m_index, arg);
            }
            iterator operator++(int) noexcept { iterator tmp = *this; ++m_index; return tmp; }
            T * operator->() const { return &(operator*()); }
            T operator*() const { return (*m_vector)[m_index]; }
        };
        iterator begin() const noexcept { return iterator(this, 0); }
        iterator end() const { return iterator(this, size()); }
        friend std::ostream & operator<<(std::ostream & out, ast_vector_tpl const & v) { out << Z3_ast_vector_to_string(v.ctx(), v); return out; }
    };


    /**
       \brief A Z3 sort (aka type). Every expression (i.e., formula or term) in Z3 has a sort.
    */
    class sort : public ast {
    public:
        sort(context & c):ast(c) {}
        sort(context & c, Z3_sort s):ast(c, reinterpret_cast<Z3_ast>(s)) {}
        sort(context & c, Z3_ast a):ast(c, a) {}
        operator Z3_sort() const { return reinterpret_cast<Z3_sort>(m_ast); }

        /**
           \brief retrieve unique identifier for func_decl.
         */
        unsigned id() const { unsigned r = Z3_get_sort_id(ctx(), *this); check_error(); return r; }

        /**
           \brief Return the internal sort kind.
        */
        Z3_sort_kind sort_kind() const { return Z3_get_sort_kind(*m_ctx, *this); }
        /**
           \brief Return name of sort.
        */
        symbol name() const { Z3_symbol s = Z3_get_sort_name(ctx(), *this); check_error(); return symbol(ctx(), s); }
        /**
            \brief Return true if this sort is the Boolean sort.
        */
        bool is_bool() const { return sort_kind() == Z3_BOOL_SORT; }
        /**
            \brief Return true if this sort is the Integer sort.
        */
        bool is_int() const { return sort_kind() == Z3_INT_SORT; }
        /**
            \brief Return true if this sort is the Real sort.
        */
        bool is_real() const { return sort_kind() == Z3_REAL_SORT; }
        /**
            \brief Return true if this sort is the Integer or Real sort.
        */
        bool is_arith() const { return is_int() || is_real(); }
        /**
            \brief Return true if this sort is a Bit-vector sort.
        */
        bool is_bv() const { return sort_kind() == Z3_BV_SORT; }
        /**
            \brief Return true if this sort is a Array sort.
        */
        bool is_array() const { return sort_kind() == Z3_ARRAY_SORT; }
        /**
            \brief Return true if this sort is a Datatype sort.
        */
        bool is_datatype() const { return sort_kind() == Z3_DATATYPE_SORT; }
        /**
            \brief Return true if this sort is a Relation sort.
        */
        bool is_relation() const { return sort_kind() == Z3_RELATION_SORT; }
        /**
            \brief Return true if this sort is a Sequence sort.
        */
        bool is_seq() const { return sort_kind() == Z3_SEQ_SORT; }
        /**
            \brief Return true if this sort is a regular expression sort.
        */
        bool is_re() const { return sort_kind() == Z3_RE_SORT; }
        /**
            \brief Return true if this sort is a Finite domain sort.
        */
        bool is_finite_domain() const { return sort_kind() == Z3_FINITE_DOMAIN_SORT; }
        /**
            \brief Return true if this sort is a Floating point sort.
        */
        bool is_fpa() const { return sort_kind() == Z3_FLOATING_POINT_SORT; }

        /**
            \brief Return the size of this Bit-vector sort.

            \pre is_bv()
        */
        unsigned bv_size() const { assert(is_bv()); unsigned r = Z3_get_bv_sort_size(ctx(), *this); check_error(); return r; }

        unsigned fpa_ebits() const { assert(is_fpa()); unsigned r = Z3_fpa_get_ebits(ctx(), *this); check_error(); return r; }

        unsigned fpa_sbits() const { assert(is_fpa()); unsigned r = Z3_fpa_get_sbits(ctx(), *this); check_error(); return r; }
        /**
            \brief Return the domain of this Array sort.

            \pre is_array()
        */
        sort array_domain() const { assert(is_array()); Z3_sort s = Z3_get_array_sort_domain(ctx(), *this); check_error(); return sort(ctx(), s); }
        /**
            \brief Return the range of this Array sort.

            \pre is_array()
        */
        sort array_range() const { assert(is_array()); Z3_sort s = Z3_get_array_sort_range(ctx(), *this); check_error(); return sort(ctx(), s); }
    };

    /**
       \brief Function declaration (aka function definition). It is the signature of interpreted and uninterpreted functions in Z3.
       The basic building block in Z3 is the function application.
    */
    class func_decl : public ast {
    public:
        func_decl(context & c):ast(c) {}
        func_decl(context & c, Z3_func_decl n):ast(c, reinterpret_cast<Z3_ast>(n)) {}
        operator Z3_func_decl() const { return reinterpret_cast<Z3_func_decl>(m_ast); }

        /**
           \brief retrieve unique identifier for func_decl.
         */
        unsigned id() const { unsigned r = Z3_get_func_decl_id(ctx(), *this); check_error(); return r; }

        unsigned arity() const { return Z3_get_arity(ctx(), *this); }
        sort domain(unsigned i) const { assert(i < arity()); Z3_sort r = Z3_get_domain(ctx(), *this, i); check_error(); return sort(ctx(), r); }
        sort range() const { Z3_sort r = Z3_get_range(ctx(), *this); check_error(); return sort(ctx(), r); }
        symbol name() const { Z3_symbol s = Z3_get_decl_name(ctx(), *this); check_error(); return symbol(ctx(), s); }
        Z3_decl_kind decl_kind() const { return Z3_get_decl_kind(ctx(), *this); }

        func_decl transitive_closure(func_decl const&) {
            Z3_func_decl tc = Z3_mk_transitive_closure(ctx(), *this); check_error(); return func_decl(ctx(), tc); 
        }

        bool is_const() const { return arity() == 0; }

        expr operator()() const;
        expr operator()(unsigned n, expr const * args) const;
        expr operator()(expr_vector const& v) const;
        expr operator()(expr const & a) const;
        expr operator()(int a) const;
        expr operator()(expr const & a1, expr const & a2) const;
        expr operator()(expr const & a1, int a2) const;
        expr operator()(int a1, expr const & a2) const;
        expr operator()(expr const & a1, expr const & a2, expr const & a3) const;
        expr operator()(expr const & a1, expr const & a2, expr const & a3, expr const & a4) const;
        expr operator()(expr const & a1, expr const & a2, expr const & a3, expr const & a4, expr const & a5) const;
    };

    /**
       \brief forward declarations
     */
    expr select(expr const & a, expr const& i);
    expr select(expr const & a, expr_vector const & i);

    /**
       \brief A Z3 expression is used to represent formulas and terms. For Z3, a formula is any expression of sort Boolean.
       Every expression has a sort.
    */
    class expr : public ast {
    public:
        expr(context & c):ast(c) {}
        expr(context & c, Z3_ast n):ast(c, reinterpret_cast<Z3_ast>(n)) {}

        /**
           \brief Return the sort of this expression.
        */
        sort get_sort() const { Z3_sort s = Z3_get_sort(*m_ctx, m_ast); check_error(); return sort(*m_ctx, s); }

        /**
           \brief Return true if this is a Boolean expression.
        */
        bool is_bool() const { return get_sort().is_bool(); }
        /**
           \brief Return true if this is an integer expression.
        */
        bool is_int() const { return get_sort().is_int(); }
        /**
           \brief Return true if this is a real expression.
        */
        bool is_real() const { return get_sort().is_real(); }
        /**
           \brief Return true if this is an integer or real expression.
        */
        bool is_arith() const { return get_sort().is_arith(); }
        /**
           \brief Return true if this is a Bit-vector expression.
        */
        bool is_bv() const { return get_sort().is_bv(); }
        /**
           \brief Return true if this is a Array expression.
        */
        bool is_array() const { return get_sort().is_array(); }
        /**
           \brief Return true if this is a Datatype expression.
        */
        bool is_datatype() const { return get_sort().is_datatype(); }
        /**
           \brief Return true if this is a Relation expression.
        */
        bool is_relation() const { return get_sort().is_relation(); }
        /**
           \brief Return true if this is a sequence expression.
        */
        bool is_seq() const { return get_sort().is_seq(); }
        /**
           \brief Return true if this is a regular expression.
        */
        bool is_re() const { return get_sort().is_re(); }

        /**
           \brief Return true if this is a Finite-domain expression.

           \remark Finite-domain is special kind of interpreted sort:
           is_bool(), is_bv() and is_finite_domain() are mutually
           exclusive.

        */
        bool is_finite_domain() const { return get_sort().is_finite_domain(); }
        /**
            \brief Return true if this is a FloatingPoint expression. .
        */
        bool is_fpa() const { return get_sort().is_fpa(); }

        /**
           \brief Return true if this expression is a numeral.
           Specialized functions also return representations for the numerals as
           small integers, 64 bit integers or rational or decimal strings.
        */
        bool is_numeral() const { return kind() == Z3_NUMERAL_AST; }
        bool is_numeral_i64(int64_t& i) const { bool r = Z3_get_numeral_int64(ctx(), m_ast, &i); check_error(); return r;}
        bool is_numeral_u64(uint64_t& i) const { bool r = Z3_get_numeral_uint64(ctx(), m_ast, &i); check_error(); return r;}
        bool is_numeral_i(int& i) const { bool r = Z3_get_numeral_int(ctx(), m_ast, &i); check_error(); return r;}
        bool is_numeral_u(unsigned& i) const { bool r = Z3_get_numeral_uint(ctx(), m_ast, &i); check_error(); return r;}
        bool is_numeral(std::string& s) const { if (!is_numeral()) return false; s = Z3_get_numeral_string(ctx(), m_ast); check_error(); return true; }
        bool is_numeral(std::string& s, unsigned precision) const { if (!is_numeral()) return false; s = Z3_get_numeral_decimal_string(ctx(), m_ast, precision); check_error(); return true; }
        bool is_numeral(double& d) const { if (!is_numeral()) return false; d = Z3_get_numeral_double(ctx(), m_ast); check_error(); return true; }
        bool as_binary(std::string& s) const { if (!is_numeral()) return false; s = Z3_get_numeral_binary_string(ctx(), m_ast); check_error(); return true; }

        double as_double() const { double d = 0; is_numeral(d); return d; }
        uint64_t as_uint64() const { uint64_t r = 0; is_numeral_u64(r); return r; }
        uint64_t as_int64() const { int64_t r = 0; is_numeral_i64(r); return r; }
        

        /**
           \brief Return true if this expression is an application.
        */
        bool is_app() const { return kind() == Z3_APP_AST || kind() == Z3_NUMERAL_AST; }
        /**
           \brief Return true if this expression is a constant (i.e., an application with 0 arguments).
        */
        bool is_const() const { return is_app() && num_args() == 0; }
        /**
           \brief Return true if this expression is a quantifier.
        */
        bool is_quantifier() const { return kind() == Z3_QUANTIFIER_AST; }

        /**
           \brief Return true if this expression is a universal quantifier.
        */
        bool is_forall() const { return Z3_is_quantifier_forall(ctx(), m_ast); }
        /**
           \brief Return true if this expression is an existential quantifier.
        */
        bool is_exists() const { return Z3_is_quantifier_exists(ctx(), m_ast); }
        /**
           \brief Return true if this expression is a lambda expression.
        */
        bool is_lambda() const { return Z3_is_lambda(ctx(), m_ast); }
        /**

           \brief Return true if this expression is a variable.
        */
        bool is_var() const { return kind() == Z3_VAR_AST; }
        /**
           \brief Return true if expression is an algebraic number.
        */
        bool is_algebraic() const { return Z3_is_algebraic_number(ctx(), m_ast); }

        /**
           \brief Return true if this expression is well sorted (aka type correct).
        */
        bool is_well_sorted() const { bool r = Z3_is_well_sorted(ctx(), m_ast); check_error(); return r; }

        /**
           \brief Return string representation of numeral or algebraic number
           This method assumes the expression is numeral or algebraic

           \pre is_numeral() || is_algebraic()
        */
        std::string get_decimal_string(int precision) const {
            assert(is_numeral() || is_algebraic());
            return std::string(Z3_get_numeral_decimal_string(ctx(), m_ast, precision));
        }

        /**
         * Retrieve lower and upper bounds for algebraic numerals based on a decimal precision
         */
        expr algebraic_lower(unsigned precision) const { 
            assert(is_algebraic());      
            Z3_ast r = Z3_get_algebraic_number_lower(ctx(), m_ast, precision);
            check_error();
            return expr(ctx(), r);
        }

        expr algebraic_upper(unsigned precision) const { 
            assert(is_algebraic());      
            Z3_ast r = Z3_get_algebraic_number_upper(ctx(), m_ast, precision);
            check_error();
            return expr(ctx(), r);
        }
        
        /**
           \brief Return coefficients for p of an algebraic number (root-obj p i)
         */
        expr_vector algebraic_poly() const {
            assert(is_algebraic());
            Z3_ast_vector r = Z3_algebraic_get_poly(ctx(), m_ast);
            check_error();
            return expr_vector(ctx(), r);
        }

        /**
           \brief Return i of an algebraic number (root-obj p i)
         */
        unsigned algebraic_i() const {
            assert(is_algebraic());
            unsigned i = Z3_algebraic_get_i(ctx(), m_ast);
            check_error();
            return i;
        }

        /**
           \brief retrieve unique identifier for expression.
         */
        unsigned id() const { unsigned r = Z3_get_ast_id(ctx(), m_ast); check_error(); return r; }

        /**
           \brief Return int value of numeral, throw if result cannot fit in
           machine int

           It only makes sense to use this function if the caller can ensure that
           the result is an integer or if exceptions are enabled.
           If exceptions are disabled, then use the is_numeral_i function.

           \pre is_numeral()
        */
        int get_numeral_int() const {
            int result = 0;
            if (!is_numeral_i(result)) {
                assert(ctx().enable_exceptions());
                if (!ctx().enable_exceptions()) return 0;
                Z3_THROW(exception("numeral does not fit in machine int"));
            }
            return result;
        }

        /**
           \brief Return uint value of numeral, throw if result cannot fit in
           machine uint

           It only makes sense to use this function if the caller can ensure that
           the result is an integer or if exceptions are enabled.
           If exceptions are disabled, then use the is_numeral_u function.
           \pre is_numeral()
        */
        unsigned get_numeral_uint() const {
            assert(is_numeral());
            unsigned result = 0;
            if (!is_numeral_u(result)) {
                assert(ctx().enable_exceptions());
                if (!ctx().enable_exceptions()) return 0;
                Z3_THROW(exception("numeral does not fit in machine uint"));
            }
            return result;
        }

        /**
           \brief Return \c int64_t value of numeral, throw if result cannot fit in
           \c int64_t.

           \pre is_numeral()
        */
        int64_t get_numeral_int64() const {
            assert(is_numeral());
            int64_t result = 0;
            if (!is_numeral_i64(result)) {
                assert(ctx().enable_exceptions());
                if (!ctx().enable_exceptions()) return 0;
                Z3_THROW(exception("numeral does not fit in machine int64_t"));
            }
            return result;
        }

        /**
           \brief Return \c uint64_t value of numeral, throw if result cannot fit in
           \c uint64_t.

           \pre is_numeral()
        */
        uint64_t get_numeral_uint64() const {
            assert(is_numeral());
            uint64_t result = 0;
            if (!is_numeral_u64(result)) {
                assert(ctx().enable_exceptions());
                if (!ctx().enable_exceptions()) return 0;
                Z3_THROW(exception("numeral does not fit in machine uint64_t"));
            }
            return result;
        }

        Z3_lbool bool_value() const {
            return Z3_get_bool_value(ctx(), m_ast);
        }

        expr numerator() const {
            assert(is_numeral());
            Z3_ast r = Z3_get_numerator(ctx(), m_ast);
            check_error();
            return expr(ctx(),r);
        }


        expr denominator() const {
            assert(is_numeral());
            Z3_ast r = Z3_get_denominator(ctx(), m_ast);
            check_error();
            return expr(ctx(),r);
        }


        /**
           \brief Return true if this expression is a string literal. 
           The string can be accessed using \c get_string() and \c get_escaped_string()
         */
        bool is_string_value() const { return Z3_is_string(ctx(), m_ast); }

        /**
           \brief for a string value expression return an escaped or unescaped string value.
           \pre expression is for a string value.
         */

        std::string get_escaped_string() const {            
            assert(is_string_value());
            char const* s = Z3_get_string(ctx(), m_ast);
            check_error();
            return std::string(s);
        }

        std::string get_string() const {
            assert(is_string_value());
            unsigned n;
            char const* s = Z3_get_lstring(ctx(), m_ast, &n);
            check_error();
            return std::string(s, n);
        }

        operator Z3_app() const { assert(is_app()); return reinterpret_cast<Z3_app>(m_ast); }

        /**
           \brief Return a RoundingMode sort.
         */
        sort fpa_rounding_mode() {
            assert(is_fpa());
            Z3_sort s = ctx().fpa_rounding_mode();
            check_error();
            return sort(ctx(), s);
        }


        /**
           \brief Return the declaration associated with this application.
           This method assumes the expression is an application.

           \pre is_app()
        */
        func_decl decl() const { Z3_func_decl f = Z3_get_app_decl(ctx(), *this); check_error(); return func_decl(ctx(), f); }
        /**
           \brief Return the number of arguments in this application.
           This method assumes the expression is an application.

           \pre is_app()
        */
        unsigned num_args() const { unsigned r = Z3_get_app_num_args(ctx(), *this); check_error(); return r; }
        /**
           \brief Return the i-th argument of this application.
           This method assumes the expression is an application.

           \pre is_app()
           \pre i < num_args()
        */
        expr arg(unsigned i) const { Z3_ast r = Z3_get_app_arg(ctx(), *this, i); check_error(); return expr(ctx(), r); }

        /**
           \brief Return the 'body' of this quantifier.

           \pre is_quantifier()
        */
        expr body() const { assert(is_quantifier()); Z3_ast r = Z3_get_quantifier_body(ctx(), *this); check_error(); return expr(ctx(), r); }

        /**
           \brief Return an expression representing <tt>not(a)</tt>.

           \pre a.is_bool()
        */
        friend expr operator!(expr const & a);

        /**
           \brief Return an expression representing <tt>a and b</tt>.

           \pre a.is_bool()
           \pre b.is_bool()
        */
        friend expr operator&&(expr const & a, expr const & b);


        /**
           \brief Return an expression representing <tt>a and b</tt>.
           The C++ Boolean value \c b is automatically converted into a Z3 Boolean constant.

           \pre a.is_bool()
        */
        friend expr operator&&(expr const & a, bool b);
        /**
           \brief Return an expression representing <tt>a and b</tt>.
           The C++ Boolean value \c a is automatically converted into a Z3 Boolean constant.

           \pre b.is_bool()
        */
        friend expr operator&&(bool a, expr const & b);

        /**
           \brief Return an expression representing <tt>a or b</tt>.

           \pre a.is_bool()
           \pre b.is_bool()
        */
        friend expr operator||(expr const & a, expr const & b);
        /**
           \brief Return an expression representing <tt>a or b</tt>.
           The C++ Boolean value \c b is automatically converted into a Z3 Boolean constant.

           \pre a.is_bool()
        */
        friend expr operator||(expr const & a, bool b);

        /**
           \brief Return an expression representing <tt>a or b</tt>.
           The C++ Boolean value \c a is automatically converted into a Z3 Boolean constant.

           \pre b.is_bool()
        */
        friend expr operator||(bool a, expr const & b);

        friend expr implies(expr const & a, expr const & b);
        friend expr implies(expr const & a, bool b);
        friend expr implies(bool a, expr const & b);

        friend expr mk_or(expr_vector const& args);
        friend expr mk_and(expr_vector const& args);

        friend expr ite(expr const & c, expr const & t, expr const & e);

        bool is_true() const { return is_app() && Z3_OP_TRUE == decl().decl_kind(); }
        bool is_false() const { return is_app() && Z3_OP_FALSE == decl().decl_kind(); }
        bool is_not() const { return is_app() && Z3_OP_NOT == decl().decl_kind(); }
        bool is_and() const { return is_app() && Z3_OP_AND == decl().decl_kind(); }
        bool is_or() const  { return is_app() && Z3_OP_OR  == decl().decl_kind(); }
        bool is_xor() const { return is_app() && Z3_OP_XOR  == decl().decl_kind(); }
        bool is_implies() const { return is_app() && Z3_OP_IMPLIES  == decl().decl_kind(); }
        bool is_eq() const { return is_app() && Z3_OP_EQ == decl().decl_kind(); }
        bool is_ite() const { return is_app() && Z3_OP_ITE == decl().decl_kind(); }
        bool is_distinct() const { return is_app() && Z3_OP_DISTINCT == decl().decl_kind(); }

        friend expr distinct(expr_vector const& args);
        friend expr concat(expr const& a, expr const& b);
        friend expr concat(expr_vector const& args);

        friend expr operator==(expr const & a, expr const & b);
        friend expr operator==(expr const & a, int b);
        friend expr operator==(int a, expr const & b);

        friend expr operator!=(expr const & a, expr const & b);
        friend expr operator!=(expr const & a, int b);
        friend expr operator!=(int a, expr const & b);

        friend expr operator+(expr const & a, expr const & b);
        friend expr operator+(expr const & a, int b);
        friend expr operator+(int a, expr const & b);
        friend expr sum(expr_vector const& args);

        friend expr operator*(expr const & a, expr const & b);
        friend expr operator*(expr const & a, int b);
        friend expr operator*(int a, expr const & b);

        /*  \brief Power operator  */
        friend expr pw(expr const & a, expr const & b);
        friend expr pw(expr const & a, int b);
        friend expr pw(int a, expr const & b);

        /* \brief mod operator */
        friend expr mod(expr const& a, expr const& b);
        friend expr mod(expr const& a, int b);
        friend expr mod(int a, expr const& b);

        /* \brief rem operator */
        friend expr rem(expr const& a, expr const& b);
        friend expr rem(expr const& a, int b);
        friend expr rem(int a, expr const& b);

        friend expr is_int(expr const& e);

        friend expr operator/(expr const & a, expr const & b);
        friend expr operator/(expr const & a, int b);
        friend expr operator/(int a, expr const & b);

        friend expr operator-(expr const & a);

        friend expr operator-(expr const & a, expr const & b);
        friend expr operator-(expr const & a, int b);
        friend expr operator-(int a, expr const & b);

        friend expr operator<=(expr const & a, expr const & b);
        friend expr operator<=(expr const & a, int b);
        friend expr operator<=(int a, expr const & b);


        friend expr operator>=(expr const & a, expr const & b);
        friend expr operator>=(expr const & a, int b);
        friend expr operator>=(int a, expr const & b);

        friend expr operator<(expr const & a, expr const & b);
        friend expr operator<(expr const & a, int b);
        friend expr operator<(int a, expr const & b);

        friend expr operator>(expr const & a, expr const & b);
        friend expr operator>(expr const & a, int b);
        friend expr operator>(int a, expr const & b);

        friend expr pble(expr_vector const& es, int const * coeffs, int bound);
        friend expr pbge(expr_vector const& es, int const * coeffs, int bound);
        friend expr pbeq(expr_vector const& es, int const * coeffs, int bound);
        friend expr atmost(expr_vector const& es, unsigned bound);
        friend expr atleast(expr_vector const& es, unsigned bound);

        friend expr operator&(expr const & a, expr const & b);
        friend expr operator&(expr const & a, int b);
        friend expr operator&(int a, expr const & b);

        friend expr operator^(expr const & a, expr const & b);
        friend expr operator^(expr const & a, int b);
        friend expr operator^(int a, expr const & b);

        friend expr operator|(expr const & a, expr const & b);
        friend expr operator|(expr const & a, int b);
        friend expr operator|(int a, expr const & b);
        friend expr nand(expr const& a, expr const& b);
        friend expr nor(expr const& a, expr const& b);
        friend expr xnor(expr const& a, expr const& b);

        friend expr min(expr const& a, expr const& b);
        friend expr max(expr const& a, expr const& b);

        friend expr bv2int(expr const& a, bool is_signed); 
        friend expr int2bv(unsigned n, expr const& a);
        friend expr bvadd_no_overflow(expr const& a, expr const& b, bool is_signed);
        friend expr bvadd_no_underflow(expr const& a, expr const& b);
        friend expr bvsub_no_overflow(expr const& a, expr const& b);
        friend expr bvsub_no_underflow(expr const& a, expr const& b, bool is_signed);
        friend expr bvsdiv_no_overflow(expr const& a, expr const& b);
        friend expr bvneg_no_overflow(expr const& a);
        friend expr bvmul_no_overflow(expr const& a, expr const& b, bool is_signed);
        friend expr bvmul_no_underflow(expr const& a, expr const& b);
        
        expr rotate_left(unsigned i) { Z3_ast r = Z3_mk_rotate_left(ctx(), i, *this); ctx().check_error(); return expr(ctx(), r); }
        expr rotate_right(unsigned i) { Z3_ast r = Z3_mk_rotate_right(ctx(), i, *this); ctx().check_error(); return expr(ctx(), r); }
        expr repeat(unsigned i) { Z3_ast r = Z3_mk_repeat(ctx(), i, *this); ctx().check_error(); return expr(ctx(), r); }

        friend expr abs(expr const & a);
        friend expr sqrt(expr const & a, expr const & rm);

        friend expr operator~(expr const & a);
        expr extract(unsigned hi, unsigned lo) const { Z3_ast r = Z3_mk_extract(ctx(), hi, lo, *this); ctx().check_error(); return expr(ctx(), r); }
        unsigned lo() const { assert (is_app() && Z3_get_decl_num_parameters(ctx(), decl()) == 2); return static_cast<unsigned>(Z3_get_decl_int_parameter(ctx(), decl(), 1)); }
        unsigned hi() const { assert (is_app() && Z3_get_decl_num_parameters(ctx(), decl()) == 2); return static_cast<unsigned>(Z3_get_decl_int_parameter(ctx(), decl(), 0)); }

        /**
           \brief FloatingPoint fused multiply-add.
          */
        friend expr fma(expr const& a, expr const& b, expr const& c, expr const& rm);

        /**
           \brief sequence and regular expression operations.
           + is overloaded as sequence concatenation and regular expression union.
           concat is overloaded to handle sequences and regular expressions
        */
        expr extract(expr const& offset, expr const& length) const {
            check_context(*this, offset); check_context(offset, length);
            Z3_ast r = Z3_mk_seq_extract(ctx(), *this, offset, length); check_error(); return expr(ctx(), r);
        }
        expr replace(expr const& src, expr const& dst) const {
            check_context(*this, src); check_context(src, dst);
            Z3_ast r = Z3_mk_seq_replace(ctx(), *this, src, dst);
            check_error();
            return expr(ctx(), r);
        }
        expr unit() const {
            Z3_ast r = Z3_mk_seq_unit(ctx(), *this);
            check_error();
            return expr(ctx(), r);
        }
        expr contains(expr const& s) {
            check_context(*this, s);
            Z3_ast r = Z3_mk_seq_contains(ctx(), *this, s);
            check_error();
            return expr(ctx(), r);
        }
        expr at(expr const& index) const {
            check_context(*this, index);
            Z3_ast r = Z3_mk_seq_at(ctx(), *this, index);
            check_error();
            return expr(ctx(), r);
        }
        expr nth(expr const& index) const {
            check_context(*this, index);
            Z3_ast r = Z3_mk_seq_nth(ctx(), *this, index);
            check_error();
            return expr(ctx(), r);
        }
        expr length() const {
            Z3_ast r = Z3_mk_seq_length(ctx(), *this);
            check_error();
            return expr(ctx(), r);
        }
        expr stoi() const {
            Z3_ast r = Z3_mk_str_to_int(ctx(), *this);
            check_error();
            return expr(ctx(), r);
        }
        expr itos() const {
            Z3_ast r = Z3_mk_int_to_str(ctx(), *this);
            check_error();
            return expr(ctx(), r);
        }

        friend expr range(expr const& lo, expr const& hi);
        /**
           \brief create a looping regular expression.
        */
        expr loop(unsigned lo) {
            Z3_ast r = Z3_mk_re_loop(ctx(), m_ast, lo, 0);
            check_error();
            return expr(ctx(), r);
        }
        expr loop(unsigned lo, unsigned hi) {
            Z3_ast r = Z3_mk_re_loop(ctx(), m_ast, lo, hi);
            check_error();
            return expr(ctx(), r);
        }

        /**
         * index operator defined on arrays and sequences.
         */
        expr operator[](expr const& index) const {
            assert(is_array() || is_seq());
            if (is_array()) {
                return select(*this, index);
            }
            return nth(index);            
        }

        expr operator[](expr_vector const& index) const {
            return select(*this, index);
        }

        /**
           \brief Return a simplified version of this expression.
        */
        expr simplify() const { Z3_ast r = Z3_simplify(ctx(), m_ast); check_error(); return expr(ctx(), r); }
        /**
           \brief Return a simplified version of this expression. The parameter \c p is a set of parameters for the Z3 simplifier.
        */
        expr simplify(params const & p) const { Z3_ast r = Z3_simplify_ex(ctx(), m_ast, p); check_error(); return expr(ctx(), r); }

        /**
           \brief Apply substitution. Replace src expressions by dst.
        */
        expr substitute(expr_vector const& src, expr_vector const& dst);

        /**
           \brief Apply substitution. Replace bound variables by expressions.
        */
        expr substitute(expr_vector const& dst);

   };

#define _Z3_MK_BIN_(a, b, binop)                        \
    check_context(a, b);                                \
    Z3_ast r = binop(a.ctx(), a, b);                    \
    a.check_error();                                    \
    return expr(a.ctx(), r);                            \


    inline expr implies(expr const & a, expr const & b) {
        assert(a.is_bool() && b.is_bool());
        _Z3_MK_BIN_(a, b, Z3_mk_implies);
    }
    inline expr implies(expr const & a, bool b) { return implies(a, a.ctx().bool_val(b)); }
    inline expr implies(bool a, expr const & b) { return implies(b.ctx().bool_val(a), b); }


    inline expr pw(expr const & a, expr const & b) { _Z3_MK_BIN_(a, b, Z3_mk_power);   }
    inline expr pw(expr const & a, int b) { return pw(a, a.ctx().num_val(b, a.get_sort())); }
    inline expr pw(int a, expr const & b) { return pw(b.ctx().num_val(a, b.get_sort()), b); }

    inline expr mod(expr const& a, expr const& b) { 
        if (a.is_bv()) {
            _Z3_MK_BIN_(a, b, Z3_mk_bvsmod);   
        }
        else {
            _Z3_MK_BIN_(a, b, Z3_mk_mod);   
        }
    }
    inline expr mod(expr const & a, int b) { return mod(a, a.ctx().num_val(b, a.get_sort())); }
    inline expr mod(int a, expr const & b) { return mod(b.ctx().num_val(a, b.get_sort()), b); }

    inline expr operator%(expr const& a, expr const& b) { return mod(a, b); }
    inline expr operator%(expr const& a, int b) { return mod(a, b); }
    inline expr operator%(int a, expr const& b) { return mod(a, b); }


    inline expr rem(expr const& a, expr const& b) {
        if (a.is_fpa() && b.is_fpa()) {
            _Z3_MK_BIN_(a, b, Z3_mk_fpa_rem);
        } else {
            _Z3_MK_BIN_(a, b, Z3_mk_rem);
        }
    }
    inline expr rem(expr const & a, int b) { return rem(a, a.ctx().num_val(b, a.get_sort())); }
    inline expr rem(int a, expr const & b) { return rem(b.ctx().num_val(a, b.get_sort()), b); }

#undef _Z3_MK_BIN_

#define _Z3_MK_UN_(a, mkun)                     \
    Z3_ast r = mkun(a.ctx(), a);                \
    a.check_error();                            \
    return expr(a.ctx(), r);                    \


    inline expr operator!(expr const & a) { assert(a.is_bool()); _Z3_MK_UN_(a, Z3_mk_not); }

    inline expr is_int(expr const& e) { _Z3_MK_UN_(e, Z3_mk_is_int); }

#undef _Z3_MK_UN_

    inline expr operator&&(expr const & a, expr const & b) {
        check_context(a, b);
        assert(a.is_bool() && b.is_bool());
        Z3_ast args[2] = { a, b };
        Z3_ast r = Z3_mk_and(a.ctx(), 2, args);
        a.check_error();
        return expr(a.ctx(), r);
    }

    inline expr operator&&(expr const & a, bool b) { return a && a.ctx().bool_val(b); }
    inline expr operator&&(bool a, expr const & b) { return b.ctx().bool_val(a) && b; }

    inline expr operator||(expr const & a, expr const & b) {
        check_context(a, b);
        assert(a.is_bool() && b.is_bool());
        Z3_ast args[2] = { a, b };
        Z3_ast r = Z3_mk_or(a.ctx(), 2, args);
        a.check_error();
        return expr(a.ctx(), r);
    }

    inline expr operator||(expr const & a, bool b) { return a || a.ctx().bool_val(b); }

    inline expr operator||(bool a, expr const & b) { return b.ctx().bool_val(a) || b; }

    inline expr operator==(expr const & a, expr const & b) {
        check_context(a, b);
        Z3_ast r = Z3_mk_eq(a.ctx(), a, b);
        a.check_error();
        return expr(a.ctx(), r);
    }
    inline expr operator==(expr const & a, int b) { assert(a.is_arith() || a.is_bv() || a.is_fpa()); return a == a.ctx().num_val(b, a.get_sort()); }
    inline expr operator==(int a, expr const & b) { assert(b.is_arith() || b.is_bv() || b.is_fpa()); return b.ctx().num_val(a, b.get_sort()) == b; }
    inline expr operator==(expr const & a, double b) { assert(a.is_fpa()); return a == a.ctx().fpa_val(b); }
    inline expr operator==(double a, expr const & b) { assert(b.is_fpa()); return b.ctx().fpa_val(a) == b; }

    inline expr operator!=(expr const & a, expr const & b) {
        check_context(a, b);
        Z3_ast args[2] = { a, b };
        Z3_ast r = Z3_mk_distinct(a.ctx(), 2, args);
        a.check_error();
        return expr(a.ctx(), r);
    }
    inline expr operator!=(expr const & a, int b) { assert(a.is_arith() || a.is_bv() || a.is_fpa()); return a != a.ctx().num_val(b, a.get_sort()); }
    inline expr operator!=(int a, expr const & b) { assert(b.is_arith() || b.is_bv() || b.is_fpa()); return b.ctx().num_val(a, b.get_sort()) != b; }
    inline expr operator!=(expr const & a, double b) { assert(a.is_fpa()); return a != a.ctx().fpa_val(b); }
    inline expr operator!=(double a, expr const & b) { assert(b.is_fpa()); return b.ctx().fpa_val(a) != b; }

    inline expr operator+(expr const & a, expr const & b) {
        check_context(a, b);
        Z3_ast r = 0;
        if (a.is_arith() && b.is_arith()) {
            Z3_ast args[2] = { a, b };
            r = Z3_mk_add(a.ctx(), 2, args);
        }
        else if (a.is_bv() && b.is_bv()) {
            r = Z3_mk_bvadd(a.ctx(), a, b);
        }
        else if (a.is_seq() && b.is_seq()) {
            return concat(a, b);
        }
        else if (a.is_re() && b.is_re()) {
            Z3_ast _args[2] = { a, b };
            r = Z3_mk_re_union(a.ctx(), 2, _args);
        }
        else if (a.is_fpa() && b.is_fpa()) {
            r = Z3_mk_fpa_add(a.ctx(), a.ctx().fpa_rounding_mode(), a, b);
        }
        else {
            // operator is not supported by given arguments.
            assert(false);
        }
        a.check_error();
        return expr(a.ctx(), r);
    }
    inline expr operator+(expr const & a, int b) { return a + a.ctx().num_val(b, a.get_sort()); }
    inline expr operator+(int a, expr const & b) { return b.ctx().num_val(a, b.get_sort()) + b; }

    inline expr operator*(expr const & a, expr const & b) {
        check_context(a, b);
        Z3_ast r = 0;
        if (a.is_arith() && b.is_arith()) {
            Z3_ast args[2] = { a, b };
            r = Z3_mk_mul(a.ctx(), 2, args);
        }
        else if (a.is_bv() && b.is_bv()) {
            r = Z3_mk_bvmul(a.ctx(), a, b);
        }
        else if (a.is_fpa() && b.is_fpa()) {
            r = Z3_mk_fpa_mul(a.ctx(), a.ctx().fpa_rounding_mode(), a, b);
        }
        else {
            // operator is not supported by given arguments.
            assert(false);
        }
        a.check_error();
        return expr(a.ctx(), r);
    }
    inline expr operator*(expr const & a, int b) { return a * a.ctx().num_val(b, a.get_sort()); }
    inline expr operator*(int a, expr const & b) { return b.ctx().num_val(a, b.get_sort()) * b; }


    inline expr operator>=(expr const & a, expr const & b) {
        check_context(a, b);
        Z3_ast r = 0;
        if (a.is_arith() && b.is_arith()) {
            r = Z3_mk_ge(a.ctx(), a, b);
        }
        else if (a.is_bv() && b.is_bv()) {
            r = Z3_mk_bvsge(a.ctx(), a, b);
        }
        else if (a.is_fpa() && b.is_fpa()) {
            r = Z3_mk_fpa_geq(a.ctx(), a, b);
        }
        else {
            // operator is not supported by given arguments.
            assert(false);
        }
        a.check_error();
        return expr(a.ctx(), r);
    }

    inline expr operator/(expr const & a, expr const & b) {
        check_context(a, b);
        Z3_ast r = 0;
        if (a.is_arith() && b.is_arith()) {
            r = Z3_mk_div(a.ctx(), a, b);
        }
        else if (a.is_bv() && b.is_bv()) {
            r = Z3_mk_bvsdiv(a.ctx(), a, b);
        }
        else if (a.is_fpa() && b.is_fpa()) {
            r = Z3_mk_fpa_div(a.ctx(), a.ctx().fpa_rounding_mode(), a, b);
        }
        else {
            // operator is not supported by given arguments.
            assert(false);
        }
        a.check_error();
        return expr(a.ctx(), r);
    }
    inline expr operator/(expr const & a, int b) { return a / a.ctx().num_val(b, a.get_sort()); }
    inline expr operator/(int a, expr const & b) { return b.ctx().num_val(a, b.get_sort()) / b; }

    inline expr operator-(expr const & a) {
        Z3_ast r = 0;
        if (a.is_arith()) {
            r = Z3_mk_unary_minus(a.ctx(), a);
        }
        else if (a.is_bv()) {
            r = Z3_mk_bvneg(a.ctx(), a);
        }
        else if (a.is_fpa()) {
            r = Z3_mk_fpa_neg(a.ctx(), a);
        }
        else {
            // operator is not supported by given arguments.
            assert(false);
        }
        a.check_error();
        return expr(a.ctx(), r);
    }

    inline expr operator-(expr const & a, expr const & b) {
        check_context(a, b);
        Z3_ast r = 0;
        if (a.is_arith() && b.is_arith()) {
            Z3_ast args[2] = { a, b };
            r = Z3_mk_sub(a.ctx(), 2, args);
        }
        else if (a.is_bv() && b.is_bv()) {
            r = Z3_mk_bvsub(a.ctx(), a, b);
        }
        else if (a.is_fpa() && b.is_fpa()) {
            r = Z3_mk_fpa_sub(a.ctx(), a.ctx().fpa_rounding_mode(), a, b);
        }
        else {
            // operator is not supported by given arguments.
            assert(false);
        }
        a.check_error();
        return expr(a.ctx(), r);
    }
    inline expr operator-(expr const & a, int b) { return a - a.ctx().num_val(b, a.get_sort()); }
    inline expr operator-(int a, expr const & b) { return b.ctx().num_val(a, b.get_sort()) - b; }

    inline expr operator<=(expr const & a, expr const & b) {
        check_context(a, b);
        Z3_ast r = 0;
        if (a.is_arith() && b.is_arith()) {
            r = Z3_mk_le(a.ctx(), a, b);
        }
        else if (a.is_bv() && b.is_bv()) {
            r = Z3_mk_bvsle(a.ctx(), a, b);
        }
        else if (a.is_fpa() && b.is_fpa()) {
            r = Z3_mk_fpa_leq(a.ctx(), a, b);
        }
        else {
            // operator is not supported by given arguments.
            assert(false);
        }
        a.check_error();
        return expr(a.ctx(), r);
    }
    inline expr operator<=(expr const & a, int b) { return a <= a.ctx().num_val(b, a.get_sort()); }
    inline expr operator<=(int a, expr const & b) { return b.ctx().num_val(a, b.get_sort()) <= b; }

    inline expr operator>=(expr const & a, int b) { return a >= a.ctx().num_val(b, a.get_sort()); }
    inline expr operator>=(int a, expr const & b) { return b.ctx().num_val(a, b.get_sort()) >= b; }

    inline expr operator<(expr const & a, expr const & b) {
        check_context(a, b);
        Z3_ast r = 0;
        if (a.is_arith() && b.is_arith()) {
            r = Z3_mk_lt(a.ctx(), a, b);
        }
        else if (a.is_bv() && b.is_bv()) {
            r = Z3_mk_bvslt(a.ctx(), a, b);
        }
        else if (a.is_fpa() && b.is_fpa()) {
            r = Z3_mk_fpa_lt(a.ctx(), a, b);
        }
        else {
            // operator is not supported by given arguments.
            assert(false);
        }
        a.check_error();
        return expr(a.ctx(), r);
    }
    inline expr operator<(expr const & a, int b) { return a < a.ctx().num_val(b, a.get_sort()); }
    inline expr operator<(int a, expr const & b) { return b.ctx().num_val(a, b.get_sort()) < b; }

    inline expr operator>(expr const & a, expr const & b) {
        check_context(a, b);
        Z3_ast r = 0;
        if (a.is_arith() && b.is_arith()) {
            r = Z3_mk_gt(a.ctx(), a, b);
        }
        else if (a.is_bv() && b.is_bv()) {
            r = Z3_mk_bvsgt(a.ctx(), a, b);
        }
        else if (a.is_fpa() && b.is_fpa()) {
            r = Z3_mk_fpa_gt(a.ctx(), a, b);
        }
        else {
            // operator is not supported by given arguments.
            assert(false);
        }
        a.check_error();
        return expr(a.ctx(), r);
    }
    inline expr operator>(expr const & a, int b) { return a > a.ctx().num_val(b, a.get_sort()); }
    inline expr operator>(int a, expr const & b) { return b.ctx().num_val(a, b.get_sort()) > b; }

    inline expr operator&(expr const & a, expr const & b) { if (a.is_bool()) return a && b; check_context(a, b); Z3_ast r = Z3_mk_bvand(a.ctx(), a, b); return expr(a.ctx(), r); }
    inline expr operator&(expr const & a, int b) { return a & a.ctx().num_val(b, a.get_sort()); }
    inline expr operator&(int a, expr const & b) { return b.ctx().num_val(a, b.get_sort()) & b; }

    inline expr operator^(expr const & a, expr const & b) { check_context(a, b); Z3_ast r = a.is_bool() ? Z3_mk_xor(a.ctx(), a, b) : Z3_mk_bvxor(a.ctx(), a, b); return expr(a.ctx(), r); }
    inline expr operator^(expr const & a, int b) { return a ^ a.ctx().num_val(b, a.get_sort()); }
    inline expr operator^(int a, expr const & b) { return b.ctx().num_val(a, b.get_sort()) ^ b; }

    inline expr operator|(expr const & a, expr const & b) { if (a.is_bool()) return a || b; check_context(a, b); Z3_ast r = Z3_mk_bvor(a.ctx(), a, b); return expr(a.ctx(), r); }
    inline expr operator|(expr const & a, int b) { return a | a.ctx().num_val(b, a.get_sort()); }
    inline expr operator|(int a, expr const & b) { return b.ctx().num_val(a, b.get_sort()) | b; }

    inline expr nand(expr const& a, expr const& b) { if (a.is_bool()) return !(a && b); check_context(a, b); Z3_ast r = Z3_mk_bvnand(a.ctx(), a, b); return expr(a.ctx(), r); }
    inline expr nor(expr const& a, expr const& b) { if (a.is_bool()) return !(a || b); check_context(a, b); Z3_ast r = Z3_mk_bvnor(a.ctx(), a, b); return expr(a.ctx(), r); }
    inline expr xnor(expr const& a, expr const& b) { if (a.is_bool()) return !(a ^ b); check_context(a, b); Z3_ast r = Z3_mk_bvxnor(a.ctx(), a, b); return expr(a.ctx(), r); }
    inline expr min(expr const& a, expr const& b) { 
        check_context(a, b); 
        Z3_ast r;
        if (a.is_arith()) {
            r = Z3_mk_ite(a.ctx(), Z3_mk_ge(a.ctx(), a, b), b, a);
        }
        else if (a.is_bv()) {
            r = Z3_mk_ite(a.ctx(), Z3_mk_bvuge(a.ctx(), a, b), b, a);
        }
        else {
            assert(a.is_fpa());
            r = Z3_mk_fpa_min(a.ctx(), a, b); 
        }
        return expr(a.ctx(), r); 
    }
    inline expr max(expr const& a, expr const& b) { 
        check_context(a, b); 
        Z3_ast r;
        if (a.is_arith()) {
            r = Z3_mk_ite(a.ctx(), Z3_mk_ge(a.ctx(), a, b), a, b);
        }
        else if (a.is_bv()) {
            r = Z3_mk_ite(a.ctx(), Z3_mk_bvuge(a.ctx(), a, b), a, b);
        }
        else {
            assert(a.is_fpa());
            r = Z3_mk_fpa_max(a.ctx(), a, b); 
        }
        return expr(a.ctx(), r); 
    }
    inline expr abs(expr const & a) { 
        Z3_ast r;
        if (a.is_int()) {
            expr zero = a.ctx().int_val(0);
            r = Z3_mk_ite(a.ctx(), Z3_mk_ge(a.ctx(), a, zero), a, -a);
        }
        else if (a.is_real()) {
            expr zero = a.ctx().real_val(0);
            r = Z3_mk_ite(a.ctx(), Z3_mk_ge(a.ctx(), a, zero), a, -a);
        }
        else {
            r = Z3_mk_fpa_abs(a.ctx(), a); 
        }
        a.check_error();
        return expr(a.ctx(), r); 
    }
    inline expr sqrt(expr const & a, expr const& rm) {
        check_context(a, rm);
        assert(a.is_fpa());
        Z3_ast r = Z3_mk_fpa_sqrt(a.ctx(), rm, a);
        a.check_error();
        return expr(a.ctx(), r);
    }
    inline expr operator~(expr const & a) { Z3_ast r = Z3_mk_bvnot(a.ctx(), a); return expr(a.ctx(), r); }

    inline expr fma(expr const& a, expr const& b, expr const& c, expr const& rm) {
        check_context(a, b); check_context(a, c); check_context(a, rm);
        assert(a.is_fpa() && b.is_fpa() && c.is_fpa());
        Z3_ast r = Z3_mk_fpa_fma(a.ctx(), rm, a, b, c);
        a.check_error();
        return expr(a.ctx(), r);
    }


    /**
       \brief Create the if-then-else expression <tt>ite(c, t, e)</tt>

       \pre c.is_bool()
    */
    inline expr ite(expr const & c, expr const & t, expr const & e) {
        check_context(c, t); check_context(c, e);
        assert(c.is_bool());
        Z3_ast r = Z3_mk_ite(c.ctx(), c, t, e);
        c.check_error();
        return expr(c.ctx(), r);
    }


    /**
       \brief Wraps a Z3_ast as an expr object. It also checks for errors.
       This function allows the user to use the whole C API with the C++ layer defined in this file.
    */
    inline expr to_expr(context & c, Z3_ast a) {
        c.check_error();
        assert(Z3_get_ast_kind(c, a) == Z3_APP_AST ||
               Z3_get_ast_kind(c, a) == Z3_NUMERAL_AST ||
               Z3_get_ast_kind(c, a) == Z3_VAR_AST ||
               Z3_get_ast_kind(c, a) == Z3_QUANTIFIER_AST);
        return expr(c, a);
    }

    inline sort to_sort(context & c, Z3_sort s) {
        c.check_error();
        return sort(c, s);
    }

    inline func_decl to_func_decl(context & c, Z3_func_decl f) {
        c.check_error();
        return func_decl(c, f);
    }

    /**
       \brief signed less than or equal to operator for bitvectors.
    */
    inline expr sle(expr const & a, expr const & b) { return to_expr(a.ctx(), Z3_mk_bvsle(a.ctx(), a, b)); }
    inline expr sle(expr const & a, int b) { return sle(a, a.ctx().num_val(b, a.get_sort())); }
    inline expr sle(int a, expr const & b) { return sle(b.ctx().num_val(a, b.get_sort()), b); }
    /**
       \brief signed less than operator for bitvectors.
    */
    inline expr slt(expr const & a, expr const & b) { return to_expr(a.ctx(), Z3_mk_bvslt(a.ctx(), a, b)); }
    inline expr slt(expr const & a, int b) { return slt(a, a.ctx().num_val(b, a.get_sort())); }
    inline expr slt(int a, expr const & b) { return slt(b.ctx().num_val(a, b.get_sort()), b); }


    /**
       \brief unsigned less than or equal to operator for bitvectors.
    */
    inline expr ule(expr const & a, expr const & b) { return to_expr(a.ctx(), Z3_mk_bvule(a.ctx(), a, b)); }
    inline expr ule(expr const & a, int b) { return ule(a, a.ctx().num_val(b, a.get_sort())); }
    inline expr ule(int a, expr const & b) { return ule(b.ctx().num_val(a, b.get_sort()), b); }
    /**
       \brief unsigned less than operator for bitvectors.
    */
    inline expr ult(expr const & a, expr const & b) { return to_expr(a.ctx(), Z3_mk_bvult(a.ctx(), a, b)); }
    inline expr ult(expr const & a, int b) { return ult(a, a.ctx().num_val(b, a.get_sort())); }
    inline expr ult(int a, expr const & b) { return ult(b.ctx().num_val(a, b.get_sort()), b); }
    /**
       \brief unsigned greater than or equal to operator for bitvectors.
    */
    inline expr uge(expr const & a, expr const & b) { return to_expr(a.ctx(), Z3_mk_bvuge(a.ctx(), a, b)); }
    inline expr uge(expr const & a, int b) { return uge(a, a.ctx().num_val(b, a.get_sort())); }
    inline expr uge(int a, expr const & b) { return uge(b.ctx().num_val(a, b.get_sort()), b); }
    /**
       \brief unsigned greater than operator for bitvectors.
    */
    inline expr ugt(expr const & a, expr const & b) { return to_expr(a.ctx(), Z3_mk_bvugt(a.ctx(), a, b)); }
    inline expr ugt(expr const & a, int b) { return ugt(a, a.ctx().num_val(b, a.get_sort())); }
    inline expr ugt(int a, expr const & b) { return ugt(b.ctx().num_val(a, b.get_sort()), b); }
    /**
       \brief unsigned division operator for bitvectors.
    */
    inline expr udiv(expr const & a, expr const & b) { return to_expr(a.ctx(), Z3_mk_bvudiv(a.ctx(), a, b)); }
    inline expr udiv(expr const & a, int b) { return udiv(a, a.ctx().num_val(b, a.get_sort())); }
    inline expr udiv(int a, expr const & b) { return udiv(b.ctx().num_val(a, b.get_sort()), b); }

    /**
       \brief signed remainder operator for bitvectors
    */
    inline expr srem(expr const & a, expr const & b) { return to_expr(a.ctx(), Z3_mk_bvsrem(a.ctx(), a, b)); }
    inline expr srem(expr const & a, int b) { return srem(a, a.ctx().num_val(b, a.get_sort())); }
    inline expr srem(int a, expr const & b) { return srem(b.ctx().num_val(a, b.get_sort()), b); }

    /**
       \brief signed modulus operator for bitvectors
    */
    inline expr smod(expr const & a, expr const & b) { return to_expr(a.ctx(), Z3_mk_bvsmod(a.ctx(), a, b)); }
    inline expr smod(expr const & a, int b) { return smod(a, a.ctx().num_val(b, a.get_sort())); }
    inline expr smod(int a, expr const & b) { return smod(b.ctx().num_val(a, b.get_sort()), b); }

    /**
       \brief unsigned reminder operator for bitvectors
    */
    inline expr urem(expr const & a, expr const & b) { return to_expr(a.ctx(), Z3_mk_bvurem(a.ctx(), a, b)); }
    inline expr urem(expr const & a, int b) { return urem(a, a.ctx().num_val(b, a.get_sort())); }
    inline expr urem(int a, expr const & b) { return urem(b.ctx().num_val(a, b.get_sort()), b); }

    /**
       \brief shift left operator for bitvectors
    */
    inline expr shl(expr const & a, expr const & b) { return to_expr(a.ctx(), Z3_mk_bvshl(a.ctx(), a, b)); }
    inline expr shl(expr const & a, int b) { return shl(a, a.ctx().num_val(b, a.get_sort())); }
    inline expr shl(int a, expr const & b) { return shl(b.ctx().num_val(a, b.get_sort()), b); }

    /**
       \brief logic shift right operator for bitvectors
    */
    inline expr lshr(expr const & a, expr const & b) { return to_expr(a.ctx(), Z3_mk_bvlshr(a.ctx(), a, b)); }
    inline expr lshr(expr const & a, int b) { return lshr(a, a.ctx().num_val(b, a.get_sort())); }
    inline expr lshr(int a, expr const & b) { return lshr(b.ctx().num_val(a, b.get_sort()), b); }

    /**
       \brief arithmetic shift right operator for bitvectors
    */
    inline expr ashr(expr const & a, expr const & b) { return to_expr(a.ctx(), Z3_mk_bvashr(a.ctx(), a, b)); }
    inline expr ashr(expr const & a, int b) { return ashr(a, a.ctx().num_val(b, a.get_sort())); }
    inline expr ashr(int a, expr const & b) { return ashr(b.ctx().num_val(a, b.get_sort()), b); }

    /**
       \brief Extend the given bit-vector with zeros to the (unsigned) equivalent bitvector of size m+i, where m is the size of the given bit-vector.
    */
    inline expr zext(expr const & a, unsigned i) { return to_expr(a.ctx(), Z3_mk_zero_ext(a.ctx(), i, a)); }

    /**
       \brief bit-vector and integer conversions.
    */
    inline expr bv2int(expr const& a, bool is_signed) { Z3_ast r = Z3_mk_bv2int(a.ctx(), a, is_signed); a.check_error(); return expr(a.ctx(), r); }
    inline expr int2bv(unsigned n, expr const& a) { Z3_ast r = Z3_mk_int2bv(a.ctx(), n, a); a.check_error(); return expr(a.ctx(), r); }

    /**
       \brief bit-vector overflow/underflow checks
    */
    inline expr bvadd_no_overflow(expr const& a, expr const& b, bool is_signed) { 
        check_context(a, b); Z3_ast r = Z3_mk_bvadd_no_overflow(a.ctx(), a, b, is_signed); a.check_error(); return expr(a.ctx(), r); 
    }
    inline expr bvadd_no_underflow(expr const& a, expr const& b) {
        check_context(a, b); Z3_ast r = Z3_mk_bvadd_no_underflow(a.ctx(), a, b); a.check_error(); return expr(a.ctx(), r); 
    }
    inline expr bvsub_no_overflow(expr const& a, expr const& b) {
        check_context(a, b); Z3_ast r = Z3_mk_bvsub_no_overflow(a.ctx(), a, b); a.check_error(); return expr(a.ctx(), r); 
    }
    inline expr bvsub_no_underflow(expr const& a, expr const& b, bool is_signed) {
        check_context(a, b); Z3_ast r = Z3_mk_bvsub_no_underflow(a.ctx(), a, b, is_signed); a.check_error(); return expr(a.ctx(), r); 
    }
    inline expr bvsdiv_no_overflow(expr const& a, expr const& b) {
        check_context(a, b); Z3_ast r = Z3_mk_bvsdiv_no_overflow(a.ctx(), a, b); a.check_error(); return expr(a.ctx(), r); 
    }
    inline expr bvneg_no_overflow(expr const& a) {
        Z3_ast r = Z3_mk_bvneg_no_overflow(a.ctx(), a); a.check_error(); return expr(a.ctx(), r); 
    }
    inline expr bvmul_no_overflow(expr const& a, expr const& b, bool is_signed) {
        check_context(a, b); Z3_ast r = Z3_mk_bvmul_no_overflow(a.ctx(), a, b, is_signed); a.check_error(); return expr(a.ctx(), r); 
    }
    inline expr bvmul_no_underflow(expr const& a, expr const& b) {
        check_context(a, b); Z3_ast r = Z3_mk_bvmul_no_underflow(a.ctx(), a, b); a.check_error(); return expr(a.ctx(), r); 
    }


    /**
       \brief Sign-extend of the given bit-vector to the (signed) equivalent bitvector of size m+i, where m is the size of the given bit-vector.
    */
    inline expr sext(expr const & a, unsigned i) { return to_expr(a.ctx(), Z3_mk_sign_ext(a.ctx(), i, a)); }

    inline func_decl linear_order(sort const& a, unsigned index) {
        return to_func_decl(a.ctx(), Z3_mk_linear_order(a.ctx(), a, index));
    }
    inline func_decl partial_order(sort const& a, unsigned index) {
        return to_func_decl(a.ctx(), Z3_mk_partial_order(a.ctx(), a, index));
    }
    inline func_decl piecewise_linear_order(sort const& a, unsigned index) {
        return to_func_decl(a.ctx(), Z3_mk_piecewise_linear_order(a.ctx(), a, index));
    }
    inline func_decl tree_order(sort const& a, unsigned index) {
        return to_func_decl(a.ctx(), Z3_mk_tree_order(a.ctx(), a, index));
    }

    template<> class cast_ast<ast> {
    public:
        ast operator()(context & c, Z3_ast a) { return ast(c, a); }
    };

    template<> class cast_ast<expr> {
    public:
        expr operator()(context & c, Z3_ast a) {
            assert(Z3_get_ast_kind(c, a) == Z3_NUMERAL_AST ||
                   Z3_get_ast_kind(c, a) == Z3_APP_AST ||
                   Z3_get_ast_kind(c, a) == Z3_QUANTIFIER_AST ||
                   Z3_get_ast_kind(c, a) == Z3_VAR_AST);
            return expr(c, a);
        }
    };

    template<> class cast_ast<sort> {
    public:
        sort operator()(context & c, Z3_ast a) {
            assert(Z3_get_ast_kind(c, a) == Z3_SORT_AST);
            return sort(c, reinterpret_cast<Z3_sort>(a));
        }
    };

    template<> class cast_ast<func_decl> {
    public:
        func_decl operator()(context & c, Z3_ast a) {
            assert(Z3_get_ast_kind(c, a) == Z3_FUNC_DECL_AST);
            return func_decl(c, reinterpret_cast<Z3_func_decl>(a));
        }
    };

    template<typename T>
    template<typename T2>
    array<T>::array(ast_vector_tpl<T2> const & v) : m_array(new T[v.size()]), m_size{v.size()} {
        for (unsigned i = 0; i < m_size; i++) {
            m_array[i] = v[i];
        }
    }

    // Basic functions for creating quantified formulas.
    // The C API should be used for creating quantifiers with patterns, weights, many variables, etc.
    inline expr forall(expr const & x, expr const & b) {
        check_context(x, b);
        Z3_app vars[] = {(Z3_app) x};
        Z3_ast r = Z3_mk_forall_const(b.ctx(), 0, 1, vars, 0, 0, b); b.check_error(); return expr(b.ctx(), r);
    }
    inline expr forall(expr const & x1, expr const & x2, expr const & b) {
        check_context(x1, b); check_context(x2, b);
        Z3_app vars[] = {(Z3_app) x1, (Z3_app) x2};
        Z3_ast r = Z3_mk_forall_const(b.ctx(), 0, 2, vars, 0, 0, b); b.check_error(); return expr(b.ctx(), r);
    }
    inline expr forall(expr const & x1, expr const & x2, expr const & x3, expr const & b) {
        check_context(x1, b); check_context(x2, b); check_context(x3, b);
        Z3_app vars[] = {(Z3_app) x1, (Z3_app) x2, (Z3_app) x3 };
        Z3_ast r = Z3_mk_forall_const(b.ctx(), 0, 3, vars, 0, 0, b); b.check_error(); return expr(b.ctx(), r);
    }
    inline expr forall(expr const & x1, expr const & x2, expr const & x3, expr const & x4, expr const & b) {
        check_context(x1, b); check_context(x2, b); check_context(x3, b); check_context(x4, b);
        Z3_app vars[] = {(Z3_app) x1, (Z3_app) x2, (Z3_app) x3, (Z3_app) x4 };
        Z3_ast r = Z3_mk_forall_const(b.ctx(), 0, 4, vars, 0, 0, b); b.check_error(); return expr(b.ctx(), r);
    }
    inline expr forall(expr_vector const & xs, expr const & b) {
        array<Z3_app> vars(xs);
        Z3_ast r = Z3_mk_forall_const(b.ctx(), 0, vars.size(), vars.ptr(), 0, 0, b); b.check_error(); return expr(b.ctx(), r);
    }
    inline expr exists(expr const & x, expr const & b) {
        check_context(x, b);
        Z3_app vars[] = {(Z3_app) x};
        Z3_ast r = Z3_mk_exists_const(b.ctx(), 0, 1, vars, 0, 0, b); b.check_error(); return expr(b.ctx(), r);
    }
    inline expr exists(expr const & x1, expr const & x2, expr const & b) {
        check_context(x1, b); check_context(x2, b);
        Z3_app vars[] = {(Z3_app) x1, (Z3_app) x2};
        Z3_ast r = Z3_mk_exists_const(b.ctx(), 0, 2, vars, 0, 0, b); b.check_error(); return expr(b.ctx(), r);
    }
    inline expr exists(expr const & x1, expr const & x2, expr const & x3, expr const & b) {
        check_context(x1, b); check_context(x2, b); check_context(x3, b);
        Z3_app vars[] = {(Z3_app) x1, (Z3_app) x2, (Z3_app) x3 };
        Z3_ast r = Z3_mk_exists_const(b.ctx(), 0, 3, vars, 0, 0, b); b.check_error(); return expr(b.ctx(), r);
    }
    inline expr exists(expr const & x1, expr const & x2, expr const & x3, expr const & x4, expr const & b) {
        check_context(x1, b); check_context(x2, b); check_context(x3, b); check_context(x4, b);
        Z3_app vars[] = {(Z3_app) x1, (Z3_app) x2, (Z3_app) x3, (Z3_app) x4 };
        Z3_ast r = Z3_mk_exists_const(b.ctx(), 0, 4, vars, 0, 0, b); b.check_error(); return expr(b.ctx(), r);
    }
    inline expr exists(expr_vector const & xs, expr const & b) {
        array<Z3_app> vars(xs);
        Z3_ast r = Z3_mk_exists_const(b.ctx(), 0, vars.size(), vars.ptr(), 0, 0, b); b.check_error(); return expr(b.ctx(), r);
    }
    inline expr lambda(expr const & x, expr const & b) {
        check_context(x, b);
        Z3_app vars[] = {(Z3_app) x};
        Z3_ast r = Z3_mk_lambda_const(b.ctx(), 1, vars, b); b.check_error(); return expr(b.ctx(), r);
    }
    inline expr lambda(expr const & x1, expr const & x2, expr const & b) {
        check_context(x1, b); check_context(x2, b);
        Z3_app vars[] = {(Z3_app) x1, (Z3_app) x2};
        Z3_ast r = Z3_mk_lambda_const(b.ctx(), 2, vars, b); b.check_error(); return expr(b.ctx(), r);
    }
    inline expr lambda(expr const & x1, expr const & x2, expr const & x3, expr const & b) {
        check_context(x1, b); check_context(x2, b); check_context(x3, b);
        Z3_app vars[] = {(Z3_app) x1, (Z3_app) x2, (Z3_app) x3 };
        Z3_ast r = Z3_mk_lambda_const(b.ctx(), 3, vars, b); b.check_error(); return expr(b.ctx(), r);
    }
    inline expr lambda(expr const & x1, expr const & x2, expr const & x3, expr const & x4, expr const & b) {
        check_context(x1, b); check_context(x2, b); check_context(x3, b); check_context(x4, b);
        Z3_app vars[] = {(Z3_app) x1, (Z3_app) x2, (Z3_app) x3, (Z3_app) x4 };
        Z3_ast r = Z3_mk_lambda_const(b.ctx(), 4, vars, b); b.check_error(); return expr(b.ctx(), r);
    }
    inline expr lambda(expr_vector const & xs, expr const & b) {
        array<Z3_app> vars(xs);
        Z3_ast r = Z3_mk_lambda_const(b.ctx(), vars.size(), vars.ptr(), b); b.check_error(); return expr(b.ctx(), r);
    }

    inline expr pble(expr_vector const& es, int const* coeffs, int bound) {
        assert(es.size() > 0);
        context& ctx = es[0].ctx();
        array<Z3_ast> _es(es);
        Z3_ast r = Z3_mk_pble(ctx, _es.size(), _es.ptr(), coeffs, bound);
        ctx.check_error();
        return expr(ctx, r);
    }
    inline expr pbge(expr_vector const& es, int const* coeffs, int bound) {
        assert(es.size() > 0);
        context& ctx = es[0].ctx();
        array<Z3_ast> _es(es);
        Z3_ast r = Z3_mk_pbge(ctx, _es.size(), _es.ptr(), coeffs, bound);
        ctx.check_error();
        return expr(ctx, r);
    }
    inline expr pbeq(expr_vector const& es, int const* coeffs, int bound) {
        assert(es.size() > 0);
        context& ctx = es[0].ctx();
        array<Z3_ast> _es(es);
        Z3_ast r = Z3_mk_pbeq(ctx, _es.size(), _es.ptr(), coeffs, bound);
        ctx.check_error();
        return expr(ctx, r);
    }
    inline expr atmost(expr_vector const& es, unsigned bound) {
        assert(es.size() > 0);
        context& ctx = es[0].ctx();
        array<Z3_ast> _es(es);
        Z3_ast r = Z3_mk_atmost(ctx, _es.size(), _es.ptr(), bound);
        ctx.check_error();
        return expr(ctx, r);
    }
    inline expr atleast(expr_vector const& es, unsigned bound) {
        assert(es.size() > 0);
        context& ctx = es[0].ctx();
        array<Z3_ast> _es(es);
        Z3_ast r = Z3_mk_atleast(ctx, _es.size(), _es.ptr(), bound);
        ctx.check_error();
        return expr(ctx, r);
    }
    inline expr sum(expr_vector const& args) {
        assert(args.size() > 0);
        context& ctx = args[0].ctx();
        array<Z3_ast> _args(args);
        Z3_ast r = Z3_mk_add(ctx, _args.size(), _args.ptr());
        ctx.check_error();
        return expr(ctx, r);
    }

    inline expr distinct(expr_vector const& args) {
        assert(args.size() > 0);
        context& ctx = args[0].ctx();
        array<Z3_ast> _args(args);
        Z3_ast r = Z3_mk_distinct(ctx, _args.size(), _args.ptr());
        ctx.check_error();
        return expr(ctx, r);
    }

    inline expr concat(expr const& a, expr const& b) {
        check_context(a, b);
        Z3_ast r;
        if (Z3_is_seq_sort(a.ctx(), a.get_sort())) {
            Z3_ast _args[2] = { a, b };
            r = Z3_mk_seq_concat(a.ctx(), 2, _args);
        }
        else if (Z3_is_re_sort(a.ctx(), a.get_sort())) {
            Z3_ast _args[2] = { a, b };
            r = Z3_mk_re_concat(a.ctx(), 2, _args);
        }
        else {
            r = Z3_mk_concat(a.ctx(), a, b);
        }
        a.ctx().check_error();
        return expr(a.ctx(), r);
    }

    inline expr concat(expr_vector const& args) {
        Z3_ast r;
        assert(args.size() > 0);
        if (args.size() == 1) {
            return args[0];
        }
        context& ctx = args[0].ctx();
        array<Z3_ast> _args(args);
        if (Z3_is_seq_sort(ctx, args[0].get_sort())) {
            r = Z3_mk_seq_concat(ctx, _args.size(), _args.ptr());
        }
        else if (Z3_is_re_sort(ctx, args[0].get_sort())) {
            r = Z3_mk_re_concat(ctx, _args.size(), _args.ptr());
        }
        else {
            r = _args[args.size()-1];
            for (unsigned i = args.size()-1; i > 0; ) {
                --i;
                r = Z3_mk_concat(ctx, _args[i], r);
                ctx.check_error();
            }
        }
        ctx.check_error();
        return expr(ctx, r);
    }

    inline expr mk_or(expr_vector const& args) {
        array<Z3_ast> _args(args);
        Z3_ast r = Z3_mk_or(args.ctx(), _args.size(), _args.ptr());
        args.check_error();
        return expr(args.ctx(), r);
    }
    inline expr mk_and(expr_vector const& args) {
        array<Z3_ast> _args(args);
        Z3_ast r = Z3_mk_and(args.ctx(), _args.size(), _args.ptr());
        args.check_error();
        return expr(args.ctx(), r);
    }


    class func_entry : public object {
        Z3_func_entry m_entry;
        void init(Z3_func_entry e) {
            m_entry = e;
            Z3_func_entry_inc_ref(ctx(), m_entry);
        }
    public:
        func_entry(context & c, Z3_func_entry e):object(c) { init(e); }
        func_entry(func_entry const & s):object(s) { init(s.m_entry); }
        func_entry(func_entry && s) noexcept : object(std::forward<object>(s)), m_entry{s.m_entry} { s.m_entry = nullptr; }
        ~func_entry() { if(m_entry != nullptr) Z3_func_entry_dec_ref(ctx(), m_entry); }
        operator Z3_func_entry() const { return m_entry; }
        func_entry & operator=(func_entry const & s) noexcept {
            Z3_func_entry_inc_ref(s.ctx(), s.m_entry);
            Z3_func_entry_dec_ref(ctx(), m_entry);
<<<<<<< HEAD
=======
            object::operator=(s);
>>>>>>> 75f3f66c
            m_entry = s.m_entry;
            object::operator=(s);
            return *this;
        }
        func_entry & operator=(func_entry && s) noexcept {
            object::operator=(std::forward<object>(s));
            m_entry = s.m_entry;
            s.m_entry = nullptr;
            return *this;
        }
        expr value() const { Z3_ast r = Z3_func_entry_get_value(ctx(), m_entry); check_error(); return expr(ctx(), r); }
        unsigned num_args() const { unsigned r = Z3_func_entry_get_num_args(ctx(), m_entry); check_error(); return r; }
        expr arg(unsigned i) const { Z3_ast r = Z3_func_entry_get_arg(ctx(), m_entry, i); check_error(); return expr(ctx(), r); }
    };

    class func_interp : public object {
        Z3_func_interp m_interp;
        void init(Z3_func_interp e) {
            m_interp = e;
            Z3_func_interp_inc_ref(ctx(), m_interp);
        }
    public:
        func_interp(context & c, Z3_func_interp e):object(c) { init(e); }
        func_interp(func_interp const & s):object(s) { init(s.m_interp); }
        func_interp(func_interp && s) noexcept : object(std::forward<object>(s)), m_interp{s.m_interp} { s.m_interp = nullptr; }
        ~func_interp() { if(m_interp != nullptr) Z3_func_interp_dec_ref(ctx(), m_interp); }
        operator Z3_func_interp() const { return m_interp; }
        func_interp & operator=(func_interp const & s) {
            Z3_func_interp_inc_ref(s.ctx(), s.m_interp);
            Z3_func_interp_dec_ref(ctx(), m_interp);
<<<<<<< HEAD
=======
            object::operator=(s);
>>>>>>> 75f3f66c
            m_interp = s.m_interp;
            object::operator=(s);
            return *this;
        }
        func_interp & operator=(func_interp && s) noexcept {
            object::operator=(std::forward<object>(s));
            m_interp = s.m_interp;
            s.m_interp = nullptr;
            return *this;
        }
        expr else_value() const { Z3_ast r = Z3_func_interp_get_else(ctx(), m_interp); check_error(); return expr(ctx(), r); }
        unsigned num_entries() const { unsigned r = Z3_func_interp_get_num_entries(ctx(), m_interp); check_error(); return r; }
        func_entry entry(unsigned i) const { Z3_func_entry e = Z3_func_interp_get_entry(ctx(), m_interp, i); check_error(); return func_entry(ctx(), e); }
        void add_entry(expr_vector const& args, expr& value) {
            Z3_func_interp_add_entry(ctx(), m_interp, args, value);
            check_error();
        }
        void set_else(expr& value) {
            Z3_func_interp_set_else(ctx(), m_interp, value);
            check_error();
        }
    };

    class model : public object {
        Z3_model m_model;
        void init(Z3_model m) {
            m_model = m;
            Z3_model_inc_ref(ctx(), m);
        }
    public:
        struct translate {};
        model(context & c):object(c) { init(Z3_mk_model(c)); }
        model(context & c, Z3_model m):object(c) { init(m); }
        model(model const & s):object(s) { init(s.m_model); }
        model(model && s) noexcept : object{std::forward<object>(s)}, m_model{s.m_model} { s.m_model = nullptr; }
        model(model& src, context& dst, translate) : object(dst) { init(Z3_model_translate(src.ctx(), src, dst)); }
        ~model() { if(m_model != nullptr) Z3_model_dec_ref(ctx(), m_model); }
        operator Z3_model() const { return m_model; }
        model & operator=(model const & s) {
            Z3_model_inc_ref(s.ctx(), s.m_model);
            Z3_model_dec_ref(ctx(), m_model);
<<<<<<< HEAD
=======
            object::operator=(s);
>>>>>>> 75f3f66c
            m_model = s.m_model;
            object::operator=(s);
            return *this;
        }
        model & operator=(model && s) noexcept {
            object::operator=(std::forward<object>(s));
            m_model = s.m_model;
            s.m_model = nullptr;
            return *this;
        }

        expr eval(expr const & n, bool model_completion=false) const {
            check_context(*this, n);
            Z3_ast r = 0;
            bool status = Z3_model_eval(ctx(), m_model, n, model_completion, &r);
            check_error();
            if (status == false && ctx().enable_exceptions())
                Z3_THROW(exception("failed to evaluate expression"));
            return expr(ctx(), r);
        }

        unsigned num_consts() const { return Z3_model_get_num_consts(ctx(), m_model); }
        unsigned num_funcs() const { return Z3_model_get_num_funcs(ctx(), m_model); }
        func_decl get_const_decl(unsigned i) const { Z3_func_decl r = Z3_model_get_const_decl(ctx(), m_model, i); check_error(); return func_decl(ctx(), r); }
        func_decl get_func_decl(unsigned i) const { Z3_func_decl r = Z3_model_get_func_decl(ctx(), m_model, i); check_error(); return func_decl(ctx(), r); }
        unsigned size() const { return num_consts() + num_funcs(); }
        func_decl operator[](int i) const {
            assert(0 <= i);
            return static_cast<unsigned>(i) < num_consts() ? get_const_decl(i) : get_func_decl(i - num_consts());
        }

        // returns interpretation of constant declaration c.
        // If c is not assigned any value in the model it returns
        // an expression with a null ast reference.
        expr get_const_interp(func_decl c) const {
            check_context(*this, c);
            Z3_ast r = Z3_model_get_const_interp(ctx(), m_model, c);
            check_error();
            return expr(ctx(), r);
        }
        func_interp get_func_interp(func_decl f) const {
            check_context(*this, f);
            Z3_func_interp r = Z3_model_get_func_interp(ctx(), m_model, f);
            check_error();
            return func_interp(ctx(), r);
        }

        // returns true iff the model contains an interpretation
        // for function f.
        bool has_interp(func_decl f) const {
            check_context(*this, f);
            return Z3_model_has_interp(ctx(), m_model, f);
        }

        func_interp add_func_interp(func_decl& f, expr& else_val) {
            Z3_func_interp r = Z3_add_func_interp(ctx(), m_model, f, else_val);
            check_error();
            return func_interp(ctx(), r);
        }

        void add_const_interp(func_decl& f, expr& value) {
            Z3_add_const_interp(ctx(), m_model, f, value);
            check_error();
        }

        friend std::ostream & operator<<(std::ostream & out, model const & m);

        std::string to_string() const { return std::string(Z3_model_to_string(ctx(), m_model)); }
    };
    inline std::ostream & operator<<(std::ostream & out, model const & m) { out << Z3_model_to_string(m.ctx(), m); return out; }

    class stats : public object {
        Z3_stats m_stats;
        void init(Z3_stats e) {
            m_stats = e;
            Z3_stats_inc_ref(ctx(), m_stats);
        }
    public:
        stats(context & c):object(c), m_stats(0) {}
        stats(context & c, Z3_stats e):object(c) { init(e); }
        stats(stats const & s):object(s) { init(s.m_stats); }
        stats(stats && s) noexcept : object{std::forward<object>(s)}, m_stats{s.m_stats} { s.m_stats = nullptr; }
        ~stats() { if (m_stats) Z3_stats_dec_ref(ctx(), m_stats); }
        operator Z3_stats() const { return m_stats; }
        stats & operator=(stats const & s) {
            Z3_stats_inc_ref(s.ctx(), s.m_stats);
            if (m_stats) Z3_stats_dec_ref(ctx(), m_stats);
<<<<<<< HEAD
=======
            object::operator=(s);
>>>>>>> 75f3f66c
            m_stats = s.m_stats;
            object::operator=(s);
            return *this;
        }
        stats & operator=(stats && s) noexcept {
            object::operator=(std::forward<object>(s));
            m_stats = s.m_stats;
            s.m_stats = nullptr;
            return *this;
        }
        unsigned size() const { return Z3_stats_size(ctx(), m_stats); }
        std::string key(unsigned i) const { Z3_string s = Z3_stats_get_key(ctx(), m_stats, i); check_error(); return s; }
        bool is_uint(unsigned i) const { bool r = Z3_stats_is_uint(ctx(), m_stats, i); check_error(); return r; }
        bool is_double(unsigned i) const { bool r = Z3_stats_is_double(ctx(), m_stats, i); check_error(); return r; }
        unsigned uint_value(unsigned i) const { unsigned r = Z3_stats_get_uint_value(ctx(), m_stats, i); check_error(); return r; }
        double double_value(unsigned i) const { double r = Z3_stats_get_double_value(ctx(), m_stats, i); check_error(); return r; }
        friend std::ostream & operator<<(std::ostream & out, stats const & s);
    };
    inline std::ostream & operator<<(std::ostream & out, stats const & s) { out << Z3_stats_to_string(s.ctx(), s); return out; }


    inline std::ostream & operator<<(std::ostream & out, check_result r) {
        if (r == unsat) out << "unsat";
        else if (r == sat) out << "sat";
        else out << "unknown";
        return out;
    }


    class solver : public object {
        Z3_solver m_solver;
        void init(Z3_solver s) {
            m_solver = s;
            Z3_solver_inc_ref(ctx(), s);
        }
    public:
        struct simple {};
        struct translate {};
        solver(context & c):object(c) { init(Z3_mk_solver(c)); }
        solver(context & c, simple):object(c) { init(Z3_mk_simple_solver(c)); }
        solver(context & c, Z3_solver s):object(c) { init(s); }
        solver(context & c, char const * logic):object(c) { init(Z3_mk_solver_for_logic(c, c.str_symbol(logic))); }
        solver(context & c, solver const& src, translate): object(c) { init(Z3_solver_translate(src.ctx(), src, c)); }
        solver(solver const & s):object(s) { init(s.m_solver); }
        solver(solver && s) noexcept : object{std::forward<object>(s)}, m_solver{s.m_solver} { s.m_solver = nullptr; }
        ~solver() { if(m_solver != nullptr) Z3_solver_dec_ref(ctx(), m_solver); }
        operator Z3_solver() const { return m_solver; }
        solver & operator=(solver const & s) {
            Z3_solver_inc_ref(s.ctx(), s.m_solver);
            Z3_solver_dec_ref(ctx(), m_solver);
<<<<<<< HEAD
=======
            object::operator=(s);
>>>>>>> 75f3f66c
            m_solver = s.m_solver;
            object::operator=(s);
            return *this;
        }
        solver & operator=(solver && s) noexcept {
            object::operator=(std::forward<object>(s));
            m_solver = s.m_solver;
            s.m_solver = nullptr;
            return *this;
        }
        void set(params const & p) { Z3_solver_set_params(ctx(), m_solver, p); check_error(); }
        void set(char const * k, bool v) { params p(ctx()); p.set(k, v); set(p); }
        void set(char const * k, unsigned v) { params p(ctx()); p.set(k, v); set(p); }
        void set(char const * k, double v) { params p(ctx()); p.set(k, v); set(p); }
        void set(char const * k, symbol const & v) { params p(ctx()); p.set(k, v); set(p); }
        void set(char const * k, char const* v) { params p(ctx()); p.set(k, v); set(p); }
        void push() { Z3_solver_push(ctx(), m_solver); check_error(); }
        void pop(unsigned n = 1) { Z3_solver_pop(ctx(), m_solver, n); check_error(); }
        void reset() { Z3_solver_reset(ctx(), m_solver); check_error(); }
        void add(expr const & e) { assert(e.is_bool()); Z3_solver_assert(ctx(), m_solver, e); check_error(); }
        void add(expr const & e, expr const & p) {
            assert(e.is_bool()); assert(p.is_bool()); assert(p.is_const());
            Z3_solver_assert_and_track(ctx(), m_solver, e, p);
            check_error();
        }
        void add(expr const & e, char const * p) {
            add(e, ctx().bool_const(p));
        }        
        void add(expr_vector const& v) { 
            check_context(*this, v); 
            for (unsigned i = 0; i < v.size(); ++i) 
                add(v[i]); 
        }
        void from_file(char const* file) { Z3_solver_from_file(ctx(), m_solver, file); ctx().check_parser_error(); }
        void from_string(char const* s) { Z3_solver_from_string(ctx(), m_solver, s); ctx().check_parser_error(); }

        check_result check() { Z3_lbool r = Z3_solver_check(ctx(), m_solver); check_error(); return to_check_result(r); }
        check_result check(unsigned n, expr * const assumptions) {
            array<Z3_ast> _assumptions(n);
            for (unsigned i = 0; i < n; i++) {
                check_context(*this, assumptions[i]);
                _assumptions[i] = assumptions[i];
            }
            Z3_lbool r = Z3_solver_check_assumptions(ctx(), m_solver, n, _assumptions.ptr());
            check_error();
            return to_check_result(r);
        }
        check_result check(expr_vector const& assumptions) {
            unsigned n = assumptions.size();
            array<Z3_ast> _assumptions(n);
            for (unsigned i = 0; i < n; i++) {
                check_context(*this, assumptions[i]);
                _assumptions[i] = assumptions[i];
            }
            Z3_lbool r = Z3_solver_check_assumptions(ctx(), m_solver, n, _assumptions.ptr());
            check_error();
            return to_check_result(r);
        }
        model get_model() const { Z3_model m = Z3_solver_get_model(ctx(), m_solver); check_error(); return model(ctx(), m); }
        check_result consequences(expr_vector& assumptions, expr_vector& vars, expr_vector& conseq) {
            Z3_lbool r = Z3_solver_get_consequences(ctx(), m_solver, assumptions, vars, conseq);
            check_error();
            return to_check_result(r);
        }
        std::string reason_unknown() const { Z3_string r = Z3_solver_get_reason_unknown(ctx(), m_solver); check_error(); return r; }
        stats statistics() const { Z3_stats r = Z3_solver_get_statistics(ctx(), m_solver); check_error(); return stats(ctx(), r); }
        expr_vector unsat_core() const { Z3_ast_vector r = Z3_solver_get_unsat_core(ctx(), m_solver); check_error(); return expr_vector(ctx(), r); }
        expr_vector assertions() const { Z3_ast_vector r = Z3_solver_get_assertions(ctx(), m_solver); check_error(); return expr_vector(ctx(), r); }
        expr_vector non_units() const { Z3_ast_vector r = Z3_solver_get_non_units(ctx(), m_solver); check_error(); return expr_vector(ctx(), r); }
        expr_vector units() const { Z3_ast_vector r = Z3_solver_get_units(ctx(), m_solver); check_error(); return expr_vector(ctx(), r); }
        expr_vector trail() const { Z3_ast_vector r = Z3_solver_get_trail(ctx(), m_solver); check_error(); return expr_vector(ctx(), r); }
        expr_vector trail(array<unsigned>& levels) const { 
            Z3_ast_vector r = Z3_solver_get_trail(ctx(), m_solver); 
            check_error(); 
            expr_vector result(ctx(), r);
            unsigned sz = result.size();
            levels.resize(sz);
            Z3_solver_get_levels(ctx(), m_solver, r, sz, levels.ptr());
            check_error(); 
            return result; 
        }
        expr proof() const { Z3_ast r = Z3_solver_get_proof(ctx(), m_solver); check_error(); return expr(ctx(), r); }
        friend std::ostream & operator<<(std::ostream & out, solver const & s);

        std::string to_smt2(char const* status = "unknown") {
            array<Z3_ast> es(assertions());
            Z3_ast const* fmls = es.ptr();
            Z3_ast fml = 0;
            unsigned sz = es.size();
            if (sz > 0) {
                --sz;
                fml = fmls[sz];
            }
            else {
                fml = ctx().bool_val(true);
            }
            return std::string(Z3_benchmark_to_smtlib_string(
                                   ctx(),
                                   "", "", status, "",
                                   sz,
                                   fmls,
                                   fml));
        }

        std::string dimacs(bool include_names = true) const { return std::string(Z3_solver_to_dimacs_string(ctx(), m_solver, include_names)); }

        param_descrs get_param_descrs() { return param_descrs(ctx(), Z3_solver_get_param_descrs(ctx(), m_solver)); }


        expr_vector cube(expr_vector& vars, unsigned cutoff) {
            Z3_ast_vector r = Z3_solver_cube(ctx(), m_solver, vars, cutoff);
            check_error();
            return expr_vector(ctx(), r);
        }

        class cube_iterator {
            solver&      m_solver;
            unsigned&    m_cutoff;
            expr_vector& m_vars;
            expr_vector  m_cube;
            bool         m_end;
            bool         m_empty;

            void inc() {
                assert(!m_end && !m_empty);
                m_cube = m_solver.cube(m_vars, m_cutoff);
                m_cutoff = 0xFFFFFFFF;
                if (m_cube.size() == 1 && m_cube[0].is_false()) {
                    m_cube = z3::expr_vector(m_solver.ctx());
                    m_end = true;
                }
                else if (m_cube.empty()) {
                    m_empty = true;
                }
            }
        public:
            cube_iterator(solver& s, expr_vector& vars, unsigned& cutoff, bool end) :
                m_solver(s),
                m_cutoff(cutoff),
                m_vars(vars),
                m_cube(s.ctx()),
                m_end(end),
                m_empty(false) {
                if (!m_end) {
                    inc();
                }
            }

            cube_iterator& operator++() {
                assert(!m_end);
                if (m_empty) {
                    m_end = true;
                }
                else {
                    inc();
                }
                return *this;
            }
            cube_iterator operator++(int) { assert(false); return *this; }
            expr_vector const * operator->() const { return &(operator*()); }
            expr_vector const& operator*() const noexcept { return m_cube; }

            bool operator==(cube_iterator const& other) noexcept {
                return other.m_end == m_end;
            };
            bool operator!=(cube_iterator const& other) noexcept {
                return other.m_end != m_end;
            };

        };

        class cube_generator {
            solver&      m_solver;
            unsigned     m_cutoff;
            expr_vector  m_default_vars;
            expr_vector& m_vars;
        public:
            cube_generator(solver& s):
                m_solver(s),
                m_cutoff(0xFFFFFFFF),
                m_default_vars(s.ctx()),
                m_vars(m_default_vars)
            {}

            cube_generator(solver& s, expr_vector& vars):
                m_solver(s),
                m_cutoff(0xFFFFFFFF),
                m_default_vars(s.ctx()),
                m_vars(vars)
            {}

            cube_iterator begin() { return cube_iterator(m_solver, m_vars, m_cutoff, false); }
            cube_iterator end() { return cube_iterator(m_solver, m_vars, m_cutoff, true); }
            void set_cutoff(unsigned c) noexcept { m_cutoff = c; }
        };

        cube_generator cubes() { return cube_generator(*this); }
        cube_generator cubes(expr_vector& vars) { return cube_generator(*this, vars); }

    };
    inline std::ostream & operator<<(std::ostream & out, solver const & s) { out << Z3_solver_to_string(s.ctx(), s); return out; }

    class goal : public object {
        Z3_goal m_goal;
        void init(Z3_goal s) {
            m_goal = s;
            Z3_goal_inc_ref(ctx(), s);
        }
    public:
        goal(context & c, bool models=true, bool unsat_cores=false, bool proofs=false):object(c) { init(Z3_mk_goal(c, models, unsat_cores, proofs)); }
        goal(context & c, Z3_goal s):object(c) { init(s); }
        goal(goal const & s):object(s) { init(s.m_goal); }
        goal(goal && s) noexcept : object{std::forward<object>(s)}, m_goal{s.m_goal} { s.m_goal = nullptr; }
        ~goal() { if(m_goal != nullptr) Z3_goal_dec_ref(ctx(), m_goal); }
        operator Z3_goal() const { return m_goal; }
        goal & operator=(goal const & s) {
            Z3_goal_inc_ref(s.ctx(), s.m_goal);
            Z3_goal_dec_ref(ctx(), m_goal);
<<<<<<< HEAD
=======
            object::operator=(s);
>>>>>>> 75f3f66c
            m_goal = s.m_goal;
            object::operator=(s);
            return *this;
        }
        goal & operator=(goal && s) noexcept {
            object::operator=(std::forward<object>(s));
            m_goal = s.m_goal;
            s.m_goal = nullptr;
            return *this;
        }
        void add(expr const & f) { check_context(*this, f); Z3_goal_assert(ctx(), m_goal, f); check_error(); }
        void add(expr_vector const& v) { check_context(*this, v); for (unsigned i = 0; i < v.size(); ++i) add(v[i]); }
        unsigned size() const { return Z3_goal_size(ctx(), m_goal); }
        expr operator[](int i) const { assert(0 <= i); Z3_ast r = Z3_goal_formula(ctx(), m_goal, i); check_error(); return expr(ctx(), r); }
        Z3_goal_prec precision() const { return Z3_goal_precision(ctx(), m_goal); }
        bool inconsistent() const { return Z3_goal_inconsistent(ctx(), m_goal); }
        unsigned depth() const { return Z3_goal_depth(ctx(), m_goal); }
        void reset() { Z3_goal_reset(ctx(), m_goal); }
        unsigned num_exprs() const { return Z3_goal_num_exprs(ctx(), m_goal); }
        bool is_decided_sat() const { return Z3_goal_is_decided_sat(ctx(), m_goal); }
        bool is_decided_unsat() const { return Z3_goal_is_decided_unsat(ctx(), m_goal); }
        model convert_model(model const & m) const {
            check_context(*this, m);
            Z3_model new_m = Z3_goal_convert_model(ctx(), m_goal, m);
            check_error();
            return model(ctx(), new_m);
        }
        model get_model() const {
            Z3_model new_m = Z3_goal_convert_model(ctx(), m_goal, 0);
            check_error();
            return model(ctx(), new_m);
        }
        expr as_expr() const {
            unsigned n = size();
            if (n == 0)
                return ctx().bool_val(true);
            else if (n == 1)
                return operator[](0);
            else {
                array<Z3_ast> args(n);
                for (unsigned i = 0; i < n; i++)
                    args[i] = operator[](i);
                return expr(ctx(), Z3_mk_and(ctx(), n, args.ptr()));
            }
        }
        std::string dimacs(bool include_names = true) const { return std::string(Z3_goal_to_dimacs_string(ctx(), m_goal, include_names)); }
        friend std::ostream & operator<<(std::ostream & out, goal const & g);
    };
    inline std::ostream & operator<<(std::ostream & out, goal const & g) { out << Z3_goal_to_string(g.ctx(), g); return out; }

    class apply_result : public object {
        Z3_apply_result m_apply_result;
        void init(Z3_apply_result s) {
            m_apply_result = s;
            Z3_apply_result_inc_ref(ctx(), s);
        }
    public:
        apply_result(context & c, Z3_apply_result s):object(c) { init(s); }
        apply_result(apply_result const & s):object(s) { init(s.m_apply_result); }
        apply_result(apply_result && s) noexcept : object{std::forward<object>(s)}, m_apply_result{s.m_apply_result} { s.m_apply_result = nullptr; }
        ~apply_result() { if(m_apply_result != nullptr) Z3_apply_result_dec_ref(ctx(), m_apply_result); }
        operator Z3_apply_result() const { return m_apply_result; }
        apply_result & operator=(apply_result const & s) {
            Z3_apply_result_inc_ref(s.ctx(), s.m_apply_result);
            Z3_apply_result_dec_ref(ctx(), m_apply_result);
<<<<<<< HEAD
=======
            object::operator=(s);
>>>>>>> 75f3f66c
            m_apply_result = s.m_apply_result;
            object::operator=(s);
            return *this;
        }
        apply_result & operator=(apply_result && s) noexcept {
            object::operator=(std::forward<object>(s));
            m_apply_result = s.m_apply_result;
            s.m_apply_result = nullptr;
            return *this;
        }
        unsigned size() const { return Z3_apply_result_get_num_subgoals(ctx(), m_apply_result); }
        goal operator[](int i) const { assert(0 <= i); Z3_goal r = Z3_apply_result_get_subgoal(ctx(), m_apply_result, i); check_error(); return goal(ctx(), r); }
        friend std::ostream & operator<<(std::ostream & out, apply_result const & r);
    };
    inline std::ostream & operator<<(std::ostream & out, apply_result const & r) { out << Z3_apply_result_to_string(r.ctx(), r); return out; }

    class tactic : public object {
        Z3_tactic m_tactic;
        void init(Z3_tactic s) {
            m_tactic = s;
            Z3_tactic_inc_ref(ctx(), s);
        }
    public:
        tactic(context & c, char const * name):object(c) { Z3_tactic r = Z3_mk_tactic(c, name); check_error(); init(r); }
        tactic(context & c, Z3_tactic s):object(c) { init(s); }
        tactic(tactic const & s):object(s) { init(s.m_tactic); }
        tactic(tactic && s) noexcept : object{std::forward<object>(s)}, m_tactic{s.m_tactic} { s.m_tactic = nullptr; }
        ~tactic() { if(m_tactic != nullptr) Z3_tactic_dec_ref(ctx(), m_tactic); }
        operator Z3_tactic() const { return m_tactic; }
        tactic & operator=(tactic const & s) {
            Z3_tactic_inc_ref(s.ctx(), s.m_tactic);
            Z3_tactic_dec_ref(ctx(), m_tactic);
<<<<<<< HEAD
=======
            object::operator=(s);
>>>>>>> 75f3f66c
            m_tactic = s.m_tactic;
            object::operator=(s);
            return *this;
        }
        tactic & operator=(tactic && s) noexcept {
            object::operator=(std::forward<object>(s));
            m_tactic = s.m_tactic;
            s.m_tactic = nullptr;
            return *this;
        }
        solver mk_solver() const { Z3_solver r = Z3_mk_solver_from_tactic(ctx(), m_tactic); check_error(); return solver(ctx(), r);  }
        apply_result apply(goal const & g) const {
            check_context(*this, g);
            Z3_apply_result r = Z3_tactic_apply(ctx(), m_tactic, g);
            check_error();
            return apply_result(ctx(), r);
        }
        apply_result operator()(goal const & g) const {
            return apply(g);
        }
        std::string help() const { char const * r = Z3_tactic_get_help(ctx(), m_tactic); check_error();  return r; }
        friend tactic operator&(tactic const & t1, tactic const & t2);
        friend tactic operator|(tactic const & t1, tactic const & t2);
        friend tactic repeat(tactic const & t, unsigned max);
        friend tactic with(tactic const & t, params const & p);
        friend tactic try_for(tactic const & t, unsigned ms);
        friend tactic par_or(unsigned n, tactic const* tactics);
        friend tactic par_and_then(tactic const& t1, tactic const& t2);
        param_descrs get_param_descrs() { return param_descrs(ctx(), Z3_tactic_get_param_descrs(ctx(), m_tactic)); }
    };

    inline tactic operator&(tactic const & t1, tactic const & t2) {
        check_context(t1, t2);
        Z3_tactic r = Z3_tactic_and_then(t1.ctx(), t1, t2);
        t1.check_error();
        return tactic(t1.ctx(), r);
    }

    inline tactic operator|(tactic const & t1, tactic const & t2) {
        check_context(t1, t2);
        Z3_tactic r = Z3_tactic_or_else(t1.ctx(), t1, t2);
        t1.check_error();
        return tactic(t1.ctx(), r);
    }

    inline tactic repeat(tactic const & t, unsigned max=UINT_MAX) {
        Z3_tactic r = Z3_tactic_repeat(t.ctx(), t, max);
        t.check_error();
        return tactic(t.ctx(), r);
    }

    inline tactic with(tactic const & t, params const & p) {
        Z3_tactic r = Z3_tactic_using_params(t.ctx(), t, p);
        t.check_error();
        return tactic(t.ctx(), r);
    }
    inline tactic try_for(tactic const & t, unsigned ms) {
        Z3_tactic r = Z3_tactic_try_for(t.ctx(), t, ms);
        t.check_error();
        return tactic(t.ctx(), r);
    }
    inline tactic par_or(unsigned n, tactic const* tactics) {
        if (n == 0) {
            Z3_THROW(exception("a non-zero number of tactics need to be passed to par_or"));
        }
        array<Z3_tactic> buffer(n);
        for (unsigned i = 0; i < n; ++i) buffer[i] = tactics[i];
        return tactic(tactics[0].ctx(), Z3_tactic_par_or(tactics[0].ctx(), n, buffer.ptr()));
    }

    inline tactic par_and_then(tactic const & t1, tactic const & t2) {
        check_context(t1, t2);
        Z3_tactic r = Z3_tactic_par_and_then(t1.ctx(), t1, t2);
        t1.check_error();
        return tactic(t1.ctx(), r);
    }

    class probe : public object {
        Z3_probe m_probe;
        void init(Z3_probe s) {
            m_probe = s;
            Z3_probe_inc_ref(ctx(), s);
        }
    public:
        probe(context & c, char const * name):object(c) { Z3_probe r = Z3_mk_probe(c, name); check_error(); init(r); }
        probe(context & c, double val):object(c) { Z3_probe r = Z3_probe_const(c, val); check_error(); init(r); }
        probe(context & c, Z3_probe s):object(c) { init(s); }
        probe(probe const & s):object(s) { init(s.m_probe); }
        probe(probe && s) noexcept : object{std::forward<object>(s)}, m_probe{s.m_probe} { s.m_probe = nullptr; }
        ~probe() { if(m_probe != nullptr) Z3_probe_dec_ref(ctx(), m_probe); }
        operator Z3_probe() const { return m_probe; }
        probe & operator=(probe const & s) {
            Z3_probe_inc_ref(s.ctx(), s.m_probe);
            Z3_probe_dec_ref(ctx(), m_probe);
<<<<<<< HEAD
=======
            object::operator=(s);
>>>>>>> 75f3f66c
            m_probe = s.m_probe;
            object::operator=(s);
            return *this;
        }
        probe & operator=(probe && s) noexcept {
            object::operator=(std::forward<object>(s));
            m_probe = s.m_probe;
            s.m_probe = nullptr;
            return *this;
        }
        double apply(goal const & g) const { double r = Z3_probe_apply(ctx(), m_probe, g); check_error(); return r; }
        double operator()(goal const & g) const { return apply(g); }
        friend probe operator<=(probe const & p1, probe const & p2);
        friend probe operator<=(probe const & p1, double p2);
        friend probe operator<=(double p1, probe const & p2);
        friend probe operator>=(probe const & p1, probe const & p2);
        friend probe operator>=(probe const & p1, double p2);
        friend probe operator>=(double p1, probe const & p2);
        friend probe operator<(probe const & p1, probe const & p2);
        friend probe operator<(probe const & p1, double p2);
        friend probe operator<(double p1, probe const & p2);
        friend probe operator>(probe const & p1, probe const & p2);
        friend probe operator>(probe const & p1, double p2);
        friend probe operator>(double p1, probe const & p2);
        friend probe operator==(probe const & p1, probe const & p2);
        friend probe operator==(probe const & p1, double p2);
        friend probe operator==(double p1, probe const & p2);
        friend probe operator&&(probe const & p1, probe const & p2);
        friend probe operator||(probe const & p1, probe const & p2);
        friend probe operator!(probe const & p);
    };

    inline probe operator<=(probe const & p1, probe const & p2) {
        check_context(p1, p2); Z3_probe r = Z3_probe_le(p1.ctx(), p1, p2); p1.check_error(); return probe(p1.ctx(), r);
    }
    inline probe operator<=(probe const & p1, double p2) { return p1 <= probe(p1.ctx(), p2); }
    inline probe operator<=(double p1, probe const & p2) { return probe(p2.ctx(), p1) <= p2; }
    inline probe operator>=(probe const & p1, probe const & p2) {
        check_context(p1, p2); Z3_probe r = Z3_probe_ge(p1.ctx(), p1, p2); p1.check_error(); return probe(p1.ctx(), r);
    }
    inline probe operator>=(probe const & p1, double p2) { return p1 >= probe(p1.ctx(), p2); }
    inline probe operator>=(double p1, probe const & p2) { return probe(p2.ctx(), p1) >= p2; }
    inline probe operator<(probe const & p1, probe const & p2) {
        check_context(p1, p2); Z3_probe r = Z3_probe_lt(p1.ctx(), p1, p2); p1.check_error(); return probe(p1.ctx(), r);
    }
    inline probe operator<(probe const & p1, double p2) { return p1 < probe(p1.ctx(), p2); }
    inline probe operator<(double p1, probe const & p2) { return probe(p2.ctx(), p1) < p2; }
    inline probe operator>(probe const & p1, probe const & p2) {
        check_context(p1, p2); Z3_probe r = Z3_probe_gt(p1.ctx(), p1, p2); p1.check_error(); return probe(p1.ctx(), r);
    }
    inline probe operator>(probe const & p1, double p2) { return p1 > probe(p1.ctx(), p2); }
    inline probe operator>(double p1, probe const & p2) { return probe(p2.ctx(), p1) > p2; }
    inline probe operator==(probe const & p1, probe const & p2) {
        check_context(p1, p2); Z3_probe r = Z3_probe_eq(p1.ctx(), p1, p2); p1.check_error(); return probe(p1.ctx(), r);
    }
    inline probe operator==(probe const & p1, double p2) { return p1 == probe(p1.ctx(), p2); }
    inline probe operator==(double p1, probe const & p2) { return probe(p2.ctx(), p1) == p2; }
    inline probe operator&&(probe const & p1, probe const & p2) {
        check_context(p1, p2); Z3_probe r = Z3_probe_and(p1.ctx(), p1, p2); p1.check_error(); return probe(p1.ctx(), r);
    }
    inline probe operator||(probe const & p1, probe const & p2) {
        check_context(p1, p2); Z3_probe r = Z3_probe_or(p1.ctx(), p1, p2); p1.check_error(); return probe(p1.ctx(), r);
    }
    inline probe operator!(probe const & p) {
        Z3_probe r = Z3_probe_not(p.ctx(), p); p.check_error(); return probe(p.ctx(), r);
    }

    class optimize : public object {
        Z3_optimize m_opt;

    public:
        class handle final {
            unsigned m_h;
        public:
            handle(unsigned h): m_h(h) {}
            unsigned h() const { return m_h; }
        };
        optimize(context& c):object(c) { m_opt = Z3_mk_optimize(c); Z3_optimize_inc_ref(c, m_opt); }
        optimize(optimize const & o):object(o), m_opt(o.m_opt) {
            Z3_optimize_inc_ref(o.ctx(), o.m_opt);
        }
        optimize(optimize && o) noexcept : object{std::forward<object>(o)}, m_opt(o.m_opt) {
            o.m_opt = nullptr;
        }
        optimize(context& c, optimize& src):object(c) {
            m_opt = Z3_mk_optimize(c); 
            Z3_optimize_inc_ref(c, m_opt);
            add(expr_vector(c, src.assertions()));
            expr_vector v(c, src.objectives());
            for (expr_vector::iterator it = v.begin(); it != v.end(); ++it) minimize(*it);
        }
        optimize& operator=(optimize const& o) {
            Z3_optimize_inc_ref(o.ctx(), o.m_opt);
            Z3_optimize_dec_ref(ctx(), m_opt);
            m_opt = o.m_opt;
            object::operator=(o);
<<<<<<< HEAD
            return *this;
        }
        optimize& operator=(optimize && o) noexcept {
            object::operator=(std::forward<object>(o));
            m_opt = o.m_opt;
            o.m_opt = nullptr;
=======
>>>>>>> 75f3f66c
            return *this;
        }
        ~optimize() { if(m_opt != nullptr) Z3_optimize_dec_ref(ctx(), m_opt); }
        operator Z3_optimize() const { return m_opt; }
        void add(expr const& e) {
            assert(e.is_bool());
            Z3_optimize_assert(ctx(), m_opt, e);
        }
        void add(expr_vector const& es) {
            for (expr_vector::iterator it = es.begin(); it != es.end(); ++it) add(*it);
        }
        void add(expr const& e, expr const& t) {
            assert(e.is_bool());
            Z3_optimize_assert_and_track(ctx(), m_opt, e, t);
        }
        void add(expr const& e, char const* p) {
            assert(e.is_bool());
            add(e, ctx().bool_const(p));
        }
        handle add_soft(expr const& e, unsigned weight) {
            assert(e.is_bool());
            auto str = std::to_string(weight);
            return handle(Z3_optimize_assert_soft(ctx(), m_opt, e, str.c_str(), 0));
        }
        handle add_soft(expr const& e, char const* weight) {
            assert(e.is_bool());
            return handle(Z3_optimize_assert_soft(ctx(), m_opt, e, weight, 0));
        }
        handle add(expr const& e, unsigned weight) {
            return add_soft(e, weight);
        }
        handle maximize(expr const& e) {
            return handle(Z3_optimize_maximize(ctx(), m_opt, e));
        }
        handle minimize(expr const& e) {
            return handle(Z3_optimize_minimize(ctx(), m_opt, e));
        }
        void push() {
            Z3_optimize_push(ctx(), m_opt);
        }
        void pop() {
            Z3_optimize_pop(ctx(), m_opt);
        }
        check_result check() { Z3_lbool r = Z3_optimize_check(ctx(), m_opt, 0, 0); check_error(); return to_check_result(r); }
        check_result check(expr_vector const& asms) {
            unsigned n = asms.size();
            array<Z3_ast> _asms(n);
            for (unsigned i = 0; i < n; i++) {
                check_context(*this, asms[i]);
                _asms[i] = asms[i];
            }
            Z3_lbool r = Z3_optimize_check(ctx(), m_opt, n, _asms.ptr());
            check_error();
            return to_check_result(r);
        }
        model get_model() const { Z3_model m = Z3_optimize_get_model(ctx(), m_opt); check_error(); return model(ctx(), m); }
        expr_vector unsat_core() const { Z3_ast_vector r = Z3_optimize_get_unsat_core(ctx(), m_opt); check_error(); return expr_vector(ctx(), r); }
        void set(params const & p) { Z3_optimize_set_params(ctx(), m_opt, p); check_error(); }
        expr lower(handle const& h) {
            Z3_ast r = Z3_optimize_get_lower(ctx(), m_opt, h.h());
            check_error();
            return expr(ctx(), r);
        }
        expr upper(handle const& h) {
            Z3_ast r = Z3_optimize_get_upper(ctx(), m_opt, h.h());
            check_error();
            return expr(ctx(), r);
        }
        expr_vector assertions() const { Z3_ast_vector r = Z3_optimize_get_assertions(ctx(), m_opt); check_error(); return expr_vector(ctx(), r); }
        expr_vector objectives() const { Z3_ast_vector r = Z3_optimize_get_objectives(ctx(), m_opt); check_error(); return expr_vector(ctx(), r); }
        stats statistics() const { Z3_stats r = Z3_optimize_get_statistics(ctx(), m_opt); check_error(); return stats(ctx(), r); }
        friend std::ostream & operator<<(std::ostream & out, optimize const & s);
        void from_file(char const* filename) { Z3_optimize_from_file(ctx(), m_opt, filename); check_error(); }
        void from_string(char const* constraints) { Z3_optimize_from_string(ctx(), m_opt, constraints); check_error(); }
        std::string help() const { char const * r = Z3_optimize_get_help(ctx(), m_opt); check_error();  return r; }
    };
    inline std::ostream & operator<<(std::ostream & out, optimize const & s) { out << Z3_optimize_to_string(s.ctx(), s.m_opt); return out; }

    class fixedpoint : public object {
        Z3_fixedpoint m_fp;
    public:
        fixedpoint(context& c):object(c) { m_fp = Z3_mk_fixedpoint(c); Z3_fixedpoint_inc_ref(c, m_fp); }
        fixedpoint(fixedpoint const & o):object(o), m_fp(o.m_fp) { Z3_fixedpoint_inc_ref(ctx(), m_fp); }
        fixedpoint(fixedpoint && o) noexcept : object{std::forward<object>(o)}, m_fp{o.m_fp} {
            o.m_fp = nullptr;
        }
        fixedpoint & operator=(fixedpoint const & o) {
            Z3_fixedpoint_inc_ref(o.ctx(), o.m_fp);
            Z3_fixedpoint_dec_ref(ctx(), m_fp);
            m_fp = o.m_fp;
            object::operator=(o);
            return *this;
        }
        fixedpoint & operator=(fixedpoint && o) noexcept {
            object::operator=(std::forward<object>(o));
            m_fp = o.m_fp;
            o.m_fp = nullptr;
            return *this;
        }
        ~fixedpoint() { if (m_fp != nullptr) Z3_fixedpoint_dec_ref(ctx(), m_fp); }
        operator Z3_fixedpoint() const { return m_fp; }
        void from_string(char const* s) { Z3_fixedpoint_from_string(ctx(), m_fp, s); check_error(); }
        void from_file(char const* s) { Z3_fixedpoint_from_file(ctx(), m_fp, s); check_error(); }
        void add_rule(expr& rule, symbol const& name) { Z3_fixedpoint_add_rule(ctx(), m_fp, rule, name); check_error(); }
        void add_fact(func_decl& f, unsigned * args) { Z3_fixedpoint_add_fact(ctx(), m_fp, f, f.arity(), args); check_error(); }
        check_result query(expr& q) { Z3_lbool r = Z3_fixedpoint_query(ctx(), m_fp, q); check_error(); return to_check_result(r); }
        check_result query(func_decl_vector& relations) {
            array<Z3_func_decl> rs(relations);
            Z3_lbool r = Z3_fixedpoint_query_relations(ctx(), m_fp, rs.size(), rs.ptr());
            check_error();
            return to_check_result(r);
        }
        expr get_answer() { Z3_ast r = Z3_fixedpoint_get_answer(ctx(), m_fp); check_error(); return expr(ctx(), r); }
        std::string reason_unknown() { return Z3_fixedpoint_get_reason_unknown(ctx(), m_fp); }
        void update_rule(expr& rule, symbol const& name) { Z3_fixedpoint_update_rule(ctx(), m_fp, rule, name); check_error(); }
        unsigned get_num_levels(func_decl& p) { unsigned r = Z3_fixedpoint_get_num_levels(ctx(), m_fp, p); check_error(); return r; }
        expr get_cover_delta(int level, func_decl& p) {
            Z3_ast r = Z3_fixedpoint_get_cover_delta(ctx(), m_fp, level, p);
            check_error();
            return expr(ctx(), r);
        }
        void add_cover(int level, func_decl& p, expr& property) { Z3_fixedpoint_add_cover(ctx(), m_fp, level, p, property); check_error();  }
        stats statistics() const { Z3_stats r = Z3_fixedpoint_get_statistics(ctx(), m_fp); check_error(); return stats(ctx(), r); }
        void register_relation(func_decl& p) { Z3_fixedpoint_register_relation(ctx(), m_fp, p); }
        expr_vector assertions() const { Z3_ast_vector r = Z3_fixedpoint_get_assertions(ctx(), m_fp); check_error(); return expr_vector(ctx(), r); }
        expr_vector rules() const { Z3_ast_vector r = Z3_fixedpoint_get_rules(ctx(), m_fp); check_error(); return expr_vector(ctx(), r); }
        void set(params const & p) { Z3_fixedpoint_set_params(ctx(), m_fp, p); check_error(); }
        std::string help() const { return Z3_fixedpoint_get_help(ctx(), m_fp); }
        param_descrs get_param_descrs() { return param_descrs(ctx(), Z3_fixedpoint_get_param_descrs(ctx(), m_fp)); }
        std::string to_string() { return Z3_fixedpoint_to_string(ctx(), m_fp, 0, 0); }
        std::string to_string(expr_vector const& queries) {
            array<Z3_ast> qs(queries);
            return Z3_fixedpoint_to_string(ctx(), m_fp, qs.size(), qs.ptr());
        }
    };
    inline std::ostream & operator<<(std::ostream & out, fixedpoint const & f) { return out << Z3_fixedpoint_to_string(f.ctx(), f, 0, 0); }

    inline tactic fail_if(probe const & p) {
        Z3_tactic r = Z3_tactic_fail_if(p.ctx(), p);
        p.check_error();
        return tactic(p.ctx(), r);
    }
    inline tactic when(probe const & p, tactic const & t) {
        check_context(p, t);
        Z3_tactic r = Z3_tactic_when(t.ctx(), p, t);
        t.check_error();
        return tactic(t.ctx(), r);
    }
    inline tactic cond(probe const & p, tactic const & t1, tactic const & t2) {
        check_context(p, t1); check_context(p, t2);
        Z3_tactic r = Z3_tactic_cond(t1.ctx(), p, t1, t2);
        t1.check_error();
        return tactic(t1.ctx(), r);
    }

    inline symbol context::str_symbol(char const * s) { Z3_symbol r = Z3_mk_string_symbol(m_ctx, s); check_error(); return symbol(*this, r); }
    inline symbol context::int_symbol(int n) { Z3_symbol r = Z3_mk_int_symbol(m_ctx, n); check_error(); return symbol(*this, r); }

    inline sort context::bool_sort() { Z3_sort s = Z3_mk_bool_sort(m_ctx); check_error(); return sort(*this, s); }
    inline sort context::int_sort() { Z3_sort s = Z3_mk_int_sort(m_ctx); check_error(); return sort(*this, s); }
    inline sort context::real_sort() { Z3_sort s = Z3_mk_real_sort(m_ctx); check_error(); return sort(*this, s); }
    inline sort context::bv_sort(unsigned sz) { Z3_sort s = Z3_mk_bv_sort(m_ctx, sz); check_error(); return sort(*this, s); }
    inline sort context::string_sort() { Z3_sort s = Z3_mk_string_sort(m_ctx); check_error(); return sort(*this, s); }
    inline sort context::seq_sort(sort& s) { Z3_sort r = Z3_mk_seq_sort(m_ctx, s); check_error(); return sort(*this, r); }
    inline sort context::re_sort(sort& s) { Z3_sort r = Z3_mk_re_sort(m_ctx, s); check_error(); return sort(*this, r); }
    inline sort context::fpa_sort(unsigned ebits, unsigned sbits) { Z3_sort s = Z3_mk_fpa_sort(m_ctx, ebits, sbits); check_error(); return sort(*this, s); }

    template<>
    inline sort context::fpa_sort<16>() { return fpa_sort(5, 11); }

    template<>
    inline sort context::fpa_sort<32>() { return fpa_sort(8, 24); }

    template<>
    inline sort context::fpa_sort<64>() { return fpa_sort(11, 53); }

    template<>
    inline sort context::fpa_sort<128>() { return fpa_sort(15, 113); }

    inline sort context::fpa_rounding_mode() {
        switch (m_rounding_mode) {
        case RNA: return sort(*this, Z3_mk_fpa_rna(m_ctx));
        case RNE: return sort(*this, Z3_mk_fpa_rne(m_ctx));
        case RTP: return sort(*this, Z3_mk_fpa_rtp(m_ctx));
        case RTN: return sort(*this, Z3_mk_fpa_rtn(m_ctx));
        case RTZ: return sort(*this, Z3_mk_fpa_rtz(m_ctx));
        default: return sort(*this); 
        }
    }

    inline void context::set_rounding_mode(rounding_mode rm) { m_rounding_mode = rm; }

    inline sort context::array_sort(sort d, sort r) { Z3_sort s = Z3_mk_array_sort(m_ctx, d, r); check_error(); return sort(*this, s); }
    inline sort context::array_sort(sort_vector const& d, sort r) {
        array<Z3_sort> dom(d);
        Z3_sort s = Z3_mk_array_sort_n(m_ctx, dom.size(), dom.ptr(), r); check_error(); return sort(*this, s);
    }
    inline sort context::enumeration_sort(char const * name, unsigned n, char const * const * enum_names, func_decl_vector & cs, func_decl_vector & ts) {
        array<Z3_symbol> _enum_names(n);
        for (unsigned i = 0; i < n; i++) { _enum_names[i] = Z3_mk_string_symbol(*this, enum_names[i]); }
        array<Z3_func_decl> _cs(n);
        array<Z3_func_decl> _ts(n);
        Z3_symbol _name = Z3_mk_string_symbol(*this, name);
        sort s = to_sort(*this, Z3_mk_enumeration_sort(*this, _name, n, _enum_names.ptr(), _cs.ptr(), _ts.ptr()));
        check_error();
        for (unsigned i = 0; i < n; i++) { cs.push_back(func_decl(*this, _cs[i])); ts.push_back(func_decl(*this, _ts[i])); }
        return s;
    }
    inline func_decl context::tuple_sort(char const * name, unsigned n, char const * const * names, sort const* sorts, func_decl_vector & projs) {
        array<Z3_symbol> _names(n);
        array<Z3_sort> _sorts(n);
        for (unsigned i = 0; i < n; i++) { _names[i] = Z3_mk_string_symbol(*this, names[i]); _sorts[i] = sorts[i]; }
        array<Z3_func_decl> _projs(n);
        Z3_symbol _name = Z3_mk_string_symbol(*this, name);
        Z3_func_decl tuple;
        sort _ignore_s = to_sort(*this, Z3_mk_tuple_sort(*this, _name, n, _names.ptr(), _sorts.ptr(), &tuple, _projs.ptr()));
        check_error();
        for (unsigned i = 0; i < n; i++) { projs.push_back(func_decl(*this, _projs[i])); }
        return func_decl(*this, tuple);
    }

    inline sort context::uninterpreted_sort(char const* name) {
        Z3_symbol _name = Z3_mk_string_symbol(*this, name);
        return to_sort(*this, Z3_mk_uninterpreted_sort(*this, _name));
    }
    inline sort context::uninterpreted_sort(symbol const& name) {
        return to_sort(*this, Z3_mk_uninterpreted_sort(*this, name));
    }

    inline func_decl context::function(symbol const & name, unsigned arity, sort const * domain, sort const & range) {
        array<Z3_sort> args(arity);
        for (unsigned i = 0; i < arity; i++) {
            check_context(domain[i], range);
            args[i] = domain[i];
        }
        Z3_func_decl f = Z3_mk_func_decl(m_ctx, name, arity, args.ptr(), range);
        check_error();
        return func_decl(*this, f);
    }

    inline func_decl context::function(char const * name, unsigned arity, sort const * domain, sort const & range) {
        return function(range.ctx().str_symbol(name), arity, domain, range);
    }

    inline func_decl context::function(symbol const& name, sort_vector const& domain, sort const& range) {
        array<Z3_sort> args(domain.size());
        for (unsigned i = 0; i < domain.size(); i++) {
            check_context(domain[i], range);
            args[i] = domain[i];
        }
        Z3_func_decl f = Z3_mk_func_decl(m_ctx, name, domain.size(), args.ptr(), range);
        check_error();
        return func_decl(*this, f);
    }

    inline func_decl context::function(char const * name, sort_vector const& domain, sort const& range) {
        return function(range.ctx().str_symbol(name), domain, range);
    }


    inline func_decl context::function(char const * name, sort const & domain, sort const & range) {
        check_context(domain, range);
        Z3_sort args[1] = { domain };
        Z3_func_decl f = Z3_mk_func_decl(m_ctx, str_symbol(name), 1, args, range);
        check_error();
        return func_decl(*this, f);
    }

    inline func_decl context::function(char const * name, sort const & d1, sort const & d2, sort const & range) {
        check_context(d1, range); check_context(d2, range);
        Z3_sort args[2] = { d1, d2 };
        Z3_func_decl f = Z3_mk_func_decl(m_ctx, str_symbol(name), 2, args, range);
        check_error();
        return func_decl(*this, f);
    }

    inline func_decl context::function(char const * name, sort const & d1, sort const & d2, sort const & d3, sort const & range) {
        check_context(d1, range); check_context(d2, range); check_context(d3, range);
        Z3_sort args[3] = { d1, d2, d3 };
        Z3_func_decl f = Z3_mk_func_decl(m_ctx, str_symbol(name), 3, args, range);
        check_error();
        return func_decl(*this, f);
    }

    inline func_decl context::function(char const * name, sort const & d1, sort const & d2, sort const & d3, sort const & d4, sort const & range) {
        check_context(d1, range); check_context(d2, range); check_context(d3, range); check_context(d4, range);
        Z3_sort args[4] = { d1, d2, d3, d4 };
        Z3_func_decl f = Z3_mk_func_decl(m_ctx, str_symbol(name), 4, args, range);
        check_error();
        return func_decl(*this, f);
    }

    inline func_decl context::function(char const * name, sort const & d1, sort const & d2, sort const & d3, sort const & d4, sort const & d5, sort const & range) {
        check_context(d1, range); check_context(d2, range); check_context(d3, range); check_context(d4, range); check_context(d5, range);
        Z3_sort args[5] = { d1, d2, d3, d4, d5 };
        Z3_func_decl f = Z3_mk_func_decl(m_ctx, str_symbol(name), 5, args, range);
        check_error();
        return func_decl(*this, f);
    }

    inline func_decl context::recfun(symbol const & name, unsigned arity, sort const * domain, sort const & range) {
        array<Z3_sort> args(arity);
        for (unsigned i = 0; i < arity; i++) {
            check_context(domain[i], range);
            args[i] = domain[i];
        }
        Z3_func_decl f = Z3_mk_rec_func_decl(m_ctx, name, arity, args.ptr(), range);
        check_error();
        return func_decl(*this, f);

    }

    inline func_decl context::recfun(char const * name, unsigned arity, sort const * domain, sort const & range) {
        return recfun(str_symbol(name), arity, domain, range);
    }

    inline func_decl context::recfun(char const * name, sort const& d1, sort const & range) {
        return recfun(str_symbol(name), 1, &d1, range);
    }

    inline func_decl context::recfun(char const * name, sort const& d1, sort const& d2, sort const & range) {
        sort dom[2] = { d1, d2 };
        return recfun(str_symbol(name), 2, dom, range);
    }

    inline void context::recdef(func_decl f, expr_vector const& args, expr const& body) {
        check_context(f, args); check_context(f, body);
        array<Z3_ast> vars(args);
        Z3_add_rec_def(f.ctx(), f, vars.size(), vars.ptr(), body);
    }

    inline expr context::constant(symbol const & name, sort const & s) {
        Z3_ast r = Z3_mk_const(m_ctx, name, s);
        check_error();
        return expr(*this, r);
    }
    inline expr context::constant(char const * name, sort const & s) { return constant(str_symbol(name), s); }
    inline expr context::bool_const(char const * name) { return constant(name, bool_sort()); }
    inline expr context::int_const(char const * name) { return constant(name, int_sort()); }
    inline expr context::real_const(char const * name) { return constant(name, real_sort()); }
    inline expr context::bv_const(char const * name, unsigned sz) { return constant(name, bv_sort(sz)); }
    inline expr context::fpa_const(char const * name, unsigned ebits, unsigned sbits) { return constant(name, fpa_sort(ebits, sbits)); }

    template<size_t precision>
    inline expr context::fpa_const(char const * name) { return constant(name, fpa_sort<precision>()); }

    inline expr context::bool_val(bool b) { return b ? expr(*this, Z3_mk_true(m_ctx)) : expr(*this, Z3_mk_false(m_ctx)); }

    inline expr context::int_val(int n) { Z3_ast r = Z3_mk_int(m_ctx, n, int_sort()); check_error(); return expr(*this, r); }
    inline expr context::int_val(unsigned n) { Z3_ast r = Z3_mk_unsigned_int(m_ctx, n, int_sort()); check_error(); return expr(*this, r); }
    inline expr context::int_val(int64_t n) { Z3_ast r = Z3_mk_int64(m_ctx, n, int_sort()); check_error(); return expr(*this, r); }
    inline expr context::int_val(uint64_t n) { Z3_ast r = Z3_mk_unsigned_int64(m_ctx, n, int_sort()); check_error(); return expr(*this, r); }
    inline expr context::int_val(char const * n) { Z3_ast r = Z3_mk_numeral(m_ctx, n, int_sort()); check_error(); return expr(*this, r); }

    inline expr context::real_val(int n, int d) { Z3_ast r = Z3_mk_real(m_ctx, n, d); check_error(); return expr(*this, r); }
    inline expr context::real_val(int n) { Z3_ast r = Z3_mk_int(m_ctx, n, real_sort()); check_error(); return expr(*this, r); }
    inline expr context::real_val(unsigned n) { Z3_ast r = Z3_mk_unsigned_int(m_ctx, n, real_sort()); check_error(); return expr(*this, r); }
    inline expr context::real_val(int64_t n) { Z3_ast r = Z3_mk_int64(m_ctx, n, real_sort()); check_error(); return expr(*this, r); }
    inline expr context::real_val(uint64_t n) { Z3_ast r = Z3_mk_unsigned_int64(m_ctx, n, real_sort()); check_error(); return expr(*this, r); }
    inline expr context::real_val(char const * n) { Z3_ast r = Z3_mk_numeral(m_ctx, n, real_sort()); check_error(); return expr(*this, r); }

    inline expr context::bv_val(int n, unsigned sz) { sort s = bv_sort(sz); Z3_ast r = Z3_mk_int(m_ctx, n, s); check_error(); return expr(*this, r); }
    inline expr context::bv_val(unsigned n, unsigned sz) { sort s = bv_sort(sz); Z3_ast r = Z3_mk_unsigned_int(m_ctx, n, s); check_error(); return expr(*this, r); }
    inline expr context::bv_val(int64_t n, unsigned sz) { sort s = bv_sort(sz); Z3_ast r = Z3_mk_int64(m_ctx, n, s); check_error(); return expr(*this, r); }
    inline expr context::bv_val(uint64_t n, unsigned sz) { sort s = bv_sort(sz); Z3_ast r = Z3_mk_unsigned_int64(m_ctx, n, s); check_error(); return expr(*this, r); }
    inline expr context::bv_val(char const * n, unsigned sz) { sort s = bv_sort(sz); Z3_ast r = Z3_mk_numeral(m_ctx, n, s); check_error(); return expr(*this, r); }
    inline expr context::bv_val(unsigned n, bool const* bits) {
        array<bool> _bits(n);
        for (unsigned i = 0; i < n; ++i) _bits[i] = bits[i] ? 1 : 0;
        Z3_ast r = Z3_mk_bv_numeral(m_ctx, n, _bits.ptr()); check_error(); return expr(*this, r);
    }

    inline expr context::fpa_val(double n) { sort s = fpa_sort<64>(); Z3_ast r = Z3_mk_fpa_numeral_double(m_ctx, n, s); check_error(); return expr(*this, r); }
    inline expr context::fpa_val(float n) { sort s = fpa_sort<32>(); Z3_ast r = Z3_mk_fpa_numeral_float(m_ctx, n, s); check_error(); return expr(*this, r); }

    inline expr context::string_val(char const* s, unsigned n) { Z3_ast r = Z3_mk_lstring(m_ctx, n, s); check_error(); return expr(*this, r); }
    inline expr context::string_val(char const* s) { Z3_ast r = Z3_mk_string(m_ctx, s); check_error(); return expr(*this, r); }
    inline expr context::string_val(std::string const& s) { Z3_ast r = Z3_mk_string(m_ctx, s.c_str()); check_error(); return expr(*this, r); }

    inline expr context::num_val(int n, sort const & s) { Z3_ast r = Z3_mk_int(m_ctx, n, s); check_error(); return expr(*this, r); }

    inline expr func_decl::operator()(unsigned n, expr const * args) const {
        array<Z3_ast> _args(n);
        for (unsigned i = 0; i < n; i++) {
            check_context(*this, args[i]);
            _args[i] = args[i];
        }
        Z3_ast r = Z3_mk_app(ctx(), *this, n, _args.ptr());
        check_error();
        return expr(ctx(), r);

    }
    inline expr func_decl::operator()(expr_vector const& args) const {
        array<Z3_ast> _args(args.size());
        for (unsigned i = 0; i < args.size(); i++) {
            check_context(*this, args[i]);
            _args[i] = args[i];
        }
        Z3_ast r = Z3_mk_app(ctx(), *this, args.size(), _args.ptr());
        check_error();
        return expr(ctx(), r);
    }
    inline expr func_decl::operator()() const {
        Z3_ast r = Z3_mk_app(ctx(), *this, 0, 0);
        ctx().check_error();
        return expr(ctx(), r);
    }
    inline expr func_decl::operator()(expr const & a) const {
        check_context(*this, a);
        Z3_ast args[1] = { a };
        Z3_ast r = Z3_mk_app(ctx(), *this, 1, args);
        ctx().check_error();
        return expr(ctx(), r);
    }
    inline expr func_decl::operator()(int a) const {
        Z3_ast args[1] = { ctx().num_val(a, domain(0)) };
        Z3_ast r = Z3_mk_app(ctx(), *this, 1, args);
        ctx().check_error();
        return expr(ctx(), r);
    }
    inline expr func_decl::operator()(expr const & a1, expr const & a2) const {
        check_context(*this, a1); check_context(*this, a2);
        Z3_ast args[2] = { a1, a2 };
        Z3_ast r = Z3_mk_app(ctx(), *this, 2, args);
        ctx().check_error();
        return expr(ctx(), r);
    }
    inline expr func_decl::operator()(expr const & a1, int a2) const {
        check_context(*this, a1);
        Z3_ast args[2] = { a1, ctx().num_val(a2, domain(1)) };
        Z3_ast r = Z3_mk_app(ctx(), *this, 2, args);
        ctx().check_error();
        return expr(ctx(), r);
    }
    inline expr func_decl::operator()(int a1, expr const & a2) const {
        check_context(*this, a2);
        Z3_ast args[2] = { ctx().num_val(a1, domain(0)), a2 };
        Z3_ast r = Z3_mk_app(ctx(), *this, 2, args);
        ctx().check_error();
        return expr(ctx(), r);
    }
    inline expr func_decl::operator()(expr const & a1, expr const & a2, expr const & a3) const {
        check_context(*this, a1); check_context(*this, a2); check_context(*this, a3);
        Z3_ast args[3] = { a1, a2, a3 };
        Z3_ast r = Z3_mk_app(ctx(), *this, 3, args);
        ctx().check_error();
        return expr(ctx(), r);
    }
    inline expr func_decl::operator()(expr const & a1, expr const & a2, expr const & a3, expr const & a4) const {
        check_context(*this, a1); check_context(*this, a2); check_context(*this, a3); check_context(*this, a4);
        Z3_ast args[4] = { a1, a2, a3, a4 };
        Z3_ast r = Z3_mk_app(ctx(), *this, 4, args);
        ctx().check_error();
        return expr(ctx(), r);
    }
    inline expr func_decl::operator()(expr const & a1, expr const & a2, expr const & a3, expr const & a4, expr const & a5) const {
        check_context(*this, a1); check_context(*this, a2); check_context(*this, a3); check_context(*this, a4); check_context(*this, a5);
        Z3_ast args[5] = { a1, a2, a3, a4, a5 };
        Z3_ast r = Z3_mk_app(ctx(), *this, 5, args);
        ctx().check_error();
        return expr(ctx(), r);
    }

    inline expr to_real(expr const & a) { Z3_ast r = Z3_mk_int2real(a.ctx(), a); a.check_error(); return expr(a.ctx(), r); }

    inline func_decl function(symbol const & name, unsigned arity, sort const * domain, sort const & range) {
        return range.ctx().function(name, arity, domain, range);
    }
    inline func_decl function(char const * name, unsigned arity, sort const * domain, sort const & range) {
        return range.ctx().function(name, arity, domain, range);
    }
    inline func_decl function(char const * name, sort const & domain, sort const & range) {
        return range.ctx().function(name, domain, range);
    }
    inline func_decl function(char const * name, sort const & d1, sort const & d2, sort const & range) {
        return range.ctx().function(name, d1, d2, range);
    }
    inline func_decl function(char const * name, sort const & d1, sort const & d2, sort const & d3, sort const & range) {
        return range.ctx().function(name, d1, d2, d3, range);
    }
    inline func_decl function(char const * name, sort const & d1, sort const & d2, sort const & d3, sort const & d4, sort const & range) {
        return range.ctx().function(name, d1, d2, d3, d4, range);
    }
    inline func_decl function(char const * name, sort const & d1, sort const & d2, sort const & d3, sort const & d4, sort const & d5, sort const & range) {
        return range.ctx().function(name, d1, d2, d3, d4, d5, range);
    }
    inline func_decl function(char const* name, sort_vector const& domain, sort const& range) {
        return range.ctx().function(name, domain, range);
    }
    inline func_decl function(std::string const& name, sort_vector const& domain, sort const& range) {
        return range.ctx().function(name.c_str(), domain, range);
    }

    inline func_decl recfun(symbol const & name, unsigned arity, sort const * domain, sort const & range) {
        return range.ctx().recfun(name, arity, domain, range);
    }
    inline func_decl recfun(char const * name, unsigned arity, sort const * domain, sort const & range) {
        return range.ctx().recfun(name, arity, domain, range);
    }
    inline func_decl recfun(char const * name, sort const& d1, sort const & range) {
        return range.ctx().recfun(name, d1, range);
    }
    inline func_decl recfun(char const * name, sort const& d1, sort const& d2, sort const & range) {
        return range.ctx().recfun(name, d1, d2, range);
    }

    inline expr select(expr const & a, expr const & i) {
        check_context(a, i);
        Z3_ast r = Z3_mk_select(a.ctx(), a, i);
        a.check_error();
        return expr(a.ctx(), r);
    }
    inline expr select(expr const & a, int i) {
        return select(a, a.ctx().num_val(i, a.get_sort().array_domain()));
    }
    inline expr select(expr const & a, expr_vector const & i) {
        check_context(a, i);
        array<Z3_ast> idxs(i);
        Z3_ast r = Z3_mk_select_n(a.ctx(), a, idxs.size(), idxs.ptr());
        a.check_error();
        return expr(a.ctx(), r);
    }

    inline expr store(expr const & a, expr const & i, expr const & v) {
        check_context(a, i); check_context(a, v);
        Z3_ast r = Z3_mk_store(a.ctx(), a, i, v);
        a.check_error();
        return expr(a.ctx(), r);
    }

    inline expr store(expr const & a, int i, expr const & v) { return store(a, a.ctx().num_val(i, a.get_sort().array_domain()), v); }
    inline expr store(expr const & a, expr i, int v) { return store(a, i, a.ctx().num_val(v, a.get_sort().array_range())); }
    inline expr store(expr const & a, int i, int v) {
        return store(a, a.ctx().num_val(i, a.get_sort().array_domain()), a.ctx().num_val(v, a.get_sort().array_range()));
    }
    inline expr store(expr const & a, expr_vector const & i, expr const & v) {
        check_context(a, i); check_context(a, v);
        array<Z3_ast> idxs(i);
        Z3_ast r = Z3_mk_store_n(a.ctx(), a, idxs.size(), idxs.ptr(), v);
        a.check_error();
        return expr(a.ctx(), r);
    }

    inline expr as_array(func_decl & f) {
        Z3_ast r = Z3_mk_as_array(f.ctx(), f);
        f.check_error();
        return expr(f.ctx(), r);
    }

#define MK_EXPR1(_fn, _arg)                     \
    Z3_ast r = _fn(_arg.ctx(), _arg);           \
    _arg.check_error();                         \
    return expr(_arg.ctx(), r);

#define MK_EXPR2(_fn, _arg1, _arg2)             \
    check_context(_arg1, _arg2);                \
    Z3_ast r = _fn(_arg1.ctx(), _arg1, _arg2);  \
    _arg1.check_error();                        \
    return expr(_arg1.ctx(), r);

    inline expr const_array(sort const & d, expr const & v) {
        MK_EXPR2(Z3_mk_const_array, d, v);
    }

    inline expr empty_set(sort const& s) {
        MK_EXPR1(Z3_mk_empty_set, s);
    }

    inline expr full_set(sort const& s) {
        MK_EXPR1(Z3_mk_full_set, s);
    }

    inline expr set_add(expr const& s, expr const& e) {
        MK_EXPR2(Z3_mk_set_add, s, e);
    }

    inline expr set_del(expr const& s, expr const& e) {
        MK_EXPR2(Z3_mk_set_del, s, e);
    }

    inline expr set_union(expr const& a, expr const& b) {
        check_context(a, b);
        Z3_ast es[2] = { a, b };
        Z3_ast r = Z3_mk_set_union(a.ctx(), 2, es);
        a.check_error();
        return expr(a.ctx(), r);
    }

    inline expr set_intersect(expr const& a, expr const& b) {
        check_context(a, b);
        Z3_ast es[2] = { a, b };
        Z3_ast r = Z3_mk_set_intersect(a.ctx(), 2, es);
        a.check_error();
        return expr(a.ctx(), r);
    }

    inline expr set_difference(expr const& a, expr const& b) {
        MK_EXPR2(Z3_mk_set_difference, a, b);
    }

    inline expr set_complement(expr const& a) {
        MK_EXPR1(Z3_mk_set_complement, a);
    }

    inline expr set_member(expr const& s, expr const& e) {
        MK_EXPR2(Z3_mk_set_member, s, e);
    }

    inline expr set_subset(expr const& a, expr const& b) {
        MK_EXPR2(Z3_mk_set_subset, a, b);
    }

    // sequence and regular expression operations.
    // union is +
    // concat is overloaded to handle sequences and regular expressions

    inline expr empty(sort const& s) {
        Z3_ast r = Z3_mk_seq_empty(s.ctx(), s);
        s.check_error();
        return expr(s.ctx(), r);
    }
    inline expr suffixof(expr const& a, expr const& b) {
        check_context(a, b);
        Z3_ast r = Z3_mk_seq_suffix(a.ctx(), a, b);
        a.check_error();
        return expr(a.ctx(), r);
    }
    inline expr prefixof(expr const& a, expr const& b) {
        check_context(a, b);
        Z3_ast r = Z3_mk_seq_prefix(a.ctx(), a, b);
        a.check_error();
        return expr(a.ctx(), r);
    }
    inline expr indexof(expr const& s, expr const& substr, expr const& offset) {
        check_context(s, substr); check_context(s, offset);
        Z3_ast r = Z3_mk_seq_index(s.ctx(), s, substr, offset);
        s.check_error();
        return expr(s.ctx(), r);
    }
    inline expr last_indexof(expr const& s, expr const& substr) {
        check_context(s, substr); 
        Z3_ast r = Z3_mk_seq_last_index(s.ctx(), s, substr);
        s.check_error();
        return expr(s.ctx(), r);
    }
    inline expr to_re(expr const& s) {
        MK_EXPR1(Z3_mk_seq_to_re, s);
    }
    inline expr in_re(expr const& s, expr const& re) {
        MK_EXPR2(Z3_mk_seq_in_re, s, re);
    }
    inline expr plus(expr const& re) {
        MK_EXPR1(Z3_mk_re_plus, re);
    }
    inline expr option(expr const& re) {
        MK_EXPR1(Z3_mk_re_option, re);
    }
    inline expr star(expr const& re) {
        MK_EXPR1(Z3_mk_re_star, re);
    }
    inline expr re_empty(sort const& s) {
        Z3_ast r = Z3_mk_re_empty(s.ctx(), s);
        s.check_error();
        return expr(s.ctx(), r);
    }
    inline expr re_full(sort const& s) {
        Z3_ast r = Z3_mk_re_full(s.ctx(), s);
        s.check_error();
        return expr(s.ctx(), r);
    }
    inline expr re_intersect(expr_vector const& args) {
        assert(args.size() > 0);
        context& ctx = args[0].ctx();
        array<Z3_ast> _args(args);
        Z3_ast r = Z3_mk_re_intersect(ctx, _args.size(), _args.ptr());
        ctx.check_error();
        return expr(ctx, r);
    }
    inline expr re_complement(expr const& a) {
        MK_EXPR1(Z3_mk_re_complement, a);
    }
    inline expr range(expr const& lo, expr const& hi) {
        check_context(lo, hi);
        Z3_ast r = Z3_mk_re_range(lo.ctx(), lo, hi);
        lo.check_error();
        return expr(lo.ctx(), r);
    }





    inline expr_vector context::parse_string(char const* s) {
        Z3_ast_vector r = Z3_parse_smtlib2_string(*this, s, 0, 0, 0, 0, 0, 0);
        check_error();
        return expr_vector(*this, r);

    }
    inline expr_vector context::parse_file(char const* s) {
        Z3_ast_vector r = Z3_parse_smtlib2_file(*this, s, 0, 0, 0, 0, 0, 0);
        check_error();
        return expr_vector(*this, r);
    }

    inline expr_vector context::parse_string(char const* s, sort_vector const& sorts, func_decl_vector const& decls) {
        array<Z3_symbol> sort_names(sorts.size());
        array<Z3_symbol> decl_names(decls.size());
        array<Z3_sort>   sorts1(sorts);
        array<Z3_func_decl> decls1(decls);
        for (unsigned i = 0; i < sorts.size(); ++i) {
            sort_names[i] = sorts[i].name();
        }
        for (unsigned i = 0; i < decls.size(); ++i) {
            decl_names[i] = decls[i].name();
        }

        Z3_ast_vector r = Z3_parse_smtlib2_string(*this, s, sorts.size(), sort_names.ptr(), sorts1.ptr(), decls.size(), decl_names.ptr(), decls1.ptr());
        check_error();
        return expr_vector(*this, r);
    }

    inline expr_vector context::parse_file(char const* s, sort_vector const& sorts, func_decl_vector const& decls) {
        array<Z3_symbol> sort_names(sorts.size());
        array<Z3_symbol> decl_names(decls.size());
        array<Z3_sort>   sorts1(sorts);
        array<Z3_func_decl> decls1(decls);
        for (unsigned i = 0; i < sorts.size(); ++i) {
            sort_names[i] = sorts[i].name();
        }
        for (unsigned i = 0; i < decls.size(); ++i) {
            decl_names[i] = decls[i].name();
        }
        Z3_ast_vector r = Z3_parse_smtlib2_file(*this, s, sorts.size(), sort_names.ptr(), sorts1.ptr(), decls.size(), decl_names.ptr(), decls1.ptr());
        check_error();
        return expr_vector(*this, r);
    }


    inline expr expr::substitute(expr_vector const& src, expr_vector const& dst) {
        assert(src.size() == dst.size());
        array<Z3_ast> _src(src.size());
        array<Z3_ast> _dst(dst.size());
        for (unsigned i = 0; i < src.size(); ++i) {
            _src[i] = src[i];
            _dst[i] = dst[i];
        }
        Z3_ast r = Z3_substitute(ctx(), m_ast, src.size(), _src.ptr(), _dst.ptr());
        check_error();
        return expr(ctx(), r);
    }

    inline expr expr::substitute(expr_vector const& dst) {
        array<Z3_ast> _dst(dst.size());
        for (unsigned i = 0; i < dst.size(); ++i) {
            _dst[i] = dst[i];
        }
        Z3_ast r = Z3_substitute_vars(ctx(), m_ast, dst.size(), _dst.ptr());
        check_error();
        return expr(ctx(), r);
    }


    class user_propagator_base {

        typedef std::function<void(unsigned, expr const&)> fixed_eh_t;
        typedef std::function<void(void)> final_eh_t;
        typedef std::function<void(unsigned, unsigned)> eq_eh_t;

        final_eh_t m_final_eh;
        eq_eh_t    m_eq_eh;
        fixed_eh_t m_fixed_eh;
        solver*    s;
        Z3_context c;
        Z3_solver_callback cb { nullptr };

        Z3_context ctx() {
            return c ? c : (Z3_context)s->ctx();
        }

        struct scoped_cb {
            user_propagator_base& p;
            scoped_cb(void* _p, Z3_solver_callback cb):p(*static_cast<user_propagator_base*>(_p)) {
                p.cb = cb;
            }
            ~scoped_cb() { 
                p.cb = nullptr; 
            }
        };

        static void push_eh(void* p) {
            static_cast<user_propagator_base*>(p)->push();
        }

        static void pop_eh(void* p, unsigned num_scopes) {
            static_cast<user_propagator_base*>(p)->pop(num_scopes);
        }

        static void* fresh_eh(void* p, Z3_context ctx) {
            return static_cast<user_propagator_base*>(p)->fresh(ctx);
        }

        static void fixed_eh(void* _p, Z3_solver_callback cb, unsigned id, Z3_ast _value) {
            user_propagator_base* p = static_cast<user_propagator_base*>(_p);
            scoped_cb _cb(p, cb);
            scoped_context ctx(p->ctx());
            expr value(ctx(), _value);
            static_cast<user_propagator_base*>(p)->m_fixed_eh(id, value);
        }

        static void eq_eh(void* p, Z3_solver_callback cb, unsigned x, unsigned y) {
            scoped_cb _cb(p, cb);
            static_cast<user_propagator_base*>(p)->m_eq_eh(x, y);
        }

        static void final_eh(void* p, Z3_solver_callback cb) {
            scoped_cb _cb(p, cb);
            static_cast<user_propagator_base*>(p)->m_final_eh(); 
        }


    public:
        user_propagator_base(solver* s): s(s), c(nullptr) {}
        user_propagator_base(Z3_context c): s(nullptr), c(c) {}

        virtual void push() = 0;
        virtual void pop(unsigned num_scopes) = 0;

        /**
           \brief user_propagators created using \c fresh() are created during 
           search and their lifetimes are restricted to search time. They should
           be garbage collected by the propagator used to invoke \c fresh().
           The life-time of the Z3_context object can only be assumed valid during
           callbacks, such as \c fixed(), which contains expressions based on the
           context.
        */
        virtual user_propagator_base* fresh(Z3_context ctx) = 0;

        /**
           \brief register callbacks.
           Callbacks can only be registered with user_propagators
           that were created using a solver. 
        */

        void fixed(fixed_eh_t& f) { 
            assert(s);
            m_fixed_eh = f; 
            Z3_solver_propagate_fixed(ctx(), *s, fixed_eh); 
        }

        void eq(eq_eh_t& f) { 
            assert(s);
            m_eq_eh = f; 
            Z3_solver_propagate_eq(ctx(), *s, eq_eh); 
        }

        /**
           \brief register a callback on final-check.
           During the final check stage, all propagations have been processed.
           This is an opportunity for the user-propagator to delay some analysis
           that could be expensive to perform incrementally. It is also an opportunity
           for the propagator to implement branch and bound optimization. 
        */

        void register_final(final_eh_t& f) { 
            assert(s);
            m_final_eh = f; 
            Z3_solver_propagate_final(ctx(), *s, final_eh); 
        }

        /**
           \brief tracks \c e by a unique identifier that is returned by the call.

           If the \c fixed() callback is registered and if \c e is a Boolean or Bit-vector, 
           the \c fixed() callback gets invoked when \c e is bound to a value.
           If the \c eq() callback is registered, then equalities between registered expressions
           are reported. 
           A consumer can use the \c propagate or \c conflict functions to invoke propagations
           or conflicts as a consequence of these callbacks. These functions take a list of identifiers
           for registered expressions that have been fixed. The list of identifiers must correspond to
           already fixed values. Similarly, a list of propagated equalities can be supplied. These must
           correspond to equalities that have been registered during a callback.
         */

        unsigned add(expr const& e) {
            assert(s);
            return Z3_solver_propagate_register(ctx(), *s, e);
        }

        void conflict(unsigned num_fixed, unsigned const* fixed) {
            assert(cb);
            scoped_context _ctx(ctx());
            expr conseq = _ctx().bool_val(false);
            Z3_solver_propagate_consequence(ctx(), cb, num_fixed, fixed, 0, nullptr, nullptr, conseq);
        }

        void propagate(unsigned num_fixed, unsigned const* fixed, expr const& conseq) {
            assert(cb);
            assert(conseq.ctx() == ctx());
            Z3_solver_propagate_consequence(ctx(), cb, num_fixed, fixed, 0, nullptr, nullptr, conseq);
        }

        void propagate(unsigned num_fixed, unsigned const* fixed, 
                       unsigned num_eqs, unsigned const* lhs, unsigned const * rhs, 
                       expr const& conseq) {
            assert(cb);
            assert(conseq.ctx() == ctx());
            Z3_solver_propagate_consequence(ctx(), cb, num_fixed, fixed, num_eqs, lhs, rhs, conseq);
        }
    };


    

}

/*@}*/
/*@}*/
#undef Z3_THROW
<|MERGE_RESOLUTION|>--- conflicted
+++ resolved
@@ -484,15 +484,12 @@
             Z3_param_descrs_dec_ref(ctx(), m_descrs);
             m_descrs = o.m_descrs;
             object::operator=(o);
-<<<<<<< HEAD
             return *this;
         }
         param_descrs& operator=(param_descrs && o) noexcept {
             object::operator=(std::forward<object>(o));
             m_descrs = o.m_descrs;
             o.m_descrs = nullptr;
-=======
->>>>>>> 75f3f66c
             return *this;
         }
         ~param_descrs() { if(m_descrs != nullptr) Z3_param_descrs_dec_ref(ctx(), m_descrs); }
@@ -518,12 +515,8 @@
         params & operator=(params const & s) {
             Z3_params_inc_ref(s.ctx(), s.m_params);
             Z3_params_dec_ref(ctx(), m_params);
-<<<<<<< HEAD
-=======
             object::operator=(s);
->>>>>>> 75f3f66c
             m_params = s.m_params;
-            object::operator=(s);
             return *this;
         }
         params & operator=(params && s) noexcept {
@@ -555,11 +548,8 @@
         ~ast() { if (m_ast) Z3_dec_ref(*m_ctx, m_ast); }
         operator Z3_ast() const { return m_ast; }
         operator bool() const { return m_ast != 0; }
-<<<<<<< HEAD
-        ast & operator=(ast const & s) { Z3_inc_ref(s.ctx(), s.m_ast); if (m_ast) Z3_dec_ref(ctx(), m_ast); m_ast = s.m_ast; object::operator=(s); return *this; }
         ast & operator=(ast && s) noexcept { object::operator=(std::forward<object>(s)); m_ast = s.m_ast; s.m_ast = nullptr; return *this; }
 
-=======
         ast & operator=(ast const & s) {
             Z3_inc_ref(s.ctx(), s.m_ast);
             if (m_ast)
@@ -568,7 +558,6 @@
             m_ast = s.m_ast;
             return *this;
         }
->>>>>>> 75f3f66c
         Z3_ast_kind kind() const { Z3_ast_kind r = Z3_get_ast_kind(ctx(), m_ast); check_error(); return r; }
         unsigned hash() const { unsigned r = Z3_get_ast_hash(ctx(), m_ast); check_error(); return r; }
         friend std::ostream & operator<<(std::ostream & out, ast const & n);
@@ -609,12 +598,8 @@
         ast_vector_tpl & operator=(ast_vector_tpl const & s) {
             Z3_ast_vector_inc_ref(s.ctx(), s.m_vector);
             Z3_ast_vector_dec_ref(ctx(), m_vector);
-<<<<<<< HEAD
-=======
             object::operator=(s);
->>>>>>> 75f3f66c
             m_vector = s.m_vector;
-            object::operator=(s);
             return *this;
         }
         ast_vector_tpl & operator=(ast_vector_tpl && s) noexcept {
@@ -639,12 +624,7 @@
             ast_vector_tpl const* m_vector;
             unsigned m_index;
         public:
-<<<<<<< HEAD
             iterator(ast_vector_tpl const* v, unsigned i) noexcept : m_vector(v), m_index(i) {}
-=======
-            iterator(ast_vector_tpl const* v, unsigned i): m_vector(v), m_index(i) {}
-            iterator(iterator const& other): m_vector(other.m_vector), m_index(other.m_index) {}
->>>>>>> 75f3f66c
 
             bool operator==(iterator const& other) const noexcept {
                 return other.m_index == m_index;
@@ -2273,12 +2253,8 @@
         func_entry & operator=(func_entry const & s) noexcept {
             Z3_func_entry_inc_ref(s.ctx(), s.m_entry);
             Z3_func_entry_dec_ref(ctx(), m_entry);
-<<<<<<< HEAD
-=======
             object::operator=(s);
->>>>>>> 75f3f66c
             m_entry = s.m_entry;
-            object::operator=(s);
             return *this;
         }
         func_entry & operator=(func_entry && s) noexcept {
@@ -2307,12 +2283,8 @@
         func_interp & operator=(func_interp const & s) {
             Z3_func_interp_inc_ref(s.ctx(), s.m_interp);
             Z3_func_interp_dec_ref(ctx(), m_interp);
-<<<<<<< HEAD
-=======
             object::operator=(s);
->>>>>>> 75f3f66c
             m_interp = s.m_interp;
-            object::operator=(s);
             return *this;
         }
         func_interp & operator=(func_interp && s) noexcept {
@@ -2352,12 +2324,8 @@
         model & operator=(model const & s) {
             Z3_model_inc_ref(s.ctx(), s.m_model);
             Z3_model_dec_ref(ctx(), m_model);
-<<<<<<< HEAD
-=======
             object::operator=(s);
->>>>>>> 75f3f66c
             m_model = s.m_model;
-            object::operator=(s);
             return *this;
         }
         model & operator=(model && s) noexcept {
@@ -2443,12 +2411,8 @@
         stats & operator=(stats const & s) {
             Z3_stats_inc_ref(s.ctx(), s.m_stats);
             if (m_stats) Z3_stats_dec_ref(ctx(), m_stats);
-<<<<<<< HEAD
-=======
             object::operator=(s);
->>>>>>> 75f3f66c
             m_stats = s.m_stats;
-            object::operator=(s);
             return *this;
         }
         stats & operator=(stats && s) noexcept {
@@ -2497,12 +2461,8 @@
         solver & operator=(solver const & s) {
             Z3_solver_inc_ref(s.ctx(), s.m_solver);
             Z3_solver_dec_ref(ctx(), m_solver);
-<<<<<<< HEAD
-=======
             object::operator=(s);
->>>>>>> 75f3f66c
             m_solver = s.m_solver;
-            object::operator=(s);
             return *this;
         }
         solver & operator=(solver && s) noexcept {
@@ -2719,12 +2679,8 @@
         goal & operator=(goal const & s) {
             Z3_goal_inc_ref(s.ctx(), s.m_goal);
             Z3_goal_dec_ref(ctx(), m_goal);
-<<<<<<< HEAD
-=======
             object::operator=(s);
->>>>>>> 75f3f66c
             m_goal = s.m_goal;
-            object::operator=(s);
             return *this;
         }
         goal & operator=(goal && s) noexcept {
@@ -2788,12 +2744,8 @@
         apply_result & operator=(apply_result const & s) {
             Z3_apply_result_inc_ref(s.ctx(), s.m_apply_result);
             Z3_apply_result_dec_ref(ctx(), m_apply_result);
-<<<<<<< HEAD
-=======
             object::operator=(s);
->>>>>>> 75f3f66c
             m_apply_result = s.m_apply_result;
-            object::operator=(s);
             return *this;
         }
         apply_result & operator=(apply_result && s) noexcept {
@@ -2824,12 +2776,8 @@
         tactic & operator=(tactic const & s) {
             Z3_tactic_inc_ref(s.ctx(), s.m_tactic);
             Z3_tactic_dec_ref(ctx(), m_tactic);
-<<<<<<< HEAD
-=======
             object::operator=(s);
->>>>>>> 75f3f66c
             m_tactic = s.m_tactic;
-            object::operator=(s);
             return *this;
         }
         tactic & operator=(tactic && s) noexcept {
@@ -2922,12 +2870,8 @@
         probe & operator=(probe const & s) {
             Z3_probe_inc_ref(s.ctx(), s.m_probe);
             Z3_probe_dec_ref(ctx(), m_probe);
-<<<<<<< HEAD
-=======
             object::operator=(s);
->>>>>>> 75f3f66c
             m_probe = s.m_probe;
-            object::operator=(s);
             return *this;
         }
         probe & operator=(probe && s) noexcept {
@@ -3022,15 +2966,12 @@
             Z3_optimize_dec_ref(ctx(), m_opt);
             m_opt = o.m_opt;
             object::operator=(o);
-<<<<<<< HEAD
             return *this;
         }
         optimize& operator=(optimize && o) noexcept {
             object::operator=(std::forward<object>(o));
             m_opt = o.m_opt;
             o.m_opt = nullptr;
-=======
->>>>>>> 75f3f66c
             return *this;
         }
         ~optimize() { if(m_opt != nullptr) Z3_optimize_dec_ref(ctx(), m_opt); }
