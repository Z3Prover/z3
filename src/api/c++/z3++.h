/*++
Copyright (c) 2012 Microsoft Corporation

    Thin C++ layer on top of the Z3 C API.
    Main features:
      - Smart pointers for all Z3 objects.
      - Object-Oriented interface.
      - Operator overloading.
      - Exceptions for signaling Z3 errors

    The C API can be used simultaneously with the C++ layer.
    However, if you use the C API directly, you will have to check the error conditions manually.
    Of course, you can invoke the method check_error() of the context object.
Author:

    Leonardo (leonardo) 2012-03-28

Notes:

--*/
#pragma once

#include<cassert>
#include<utility>
#include<iostream>
#include<string>
#include<sstream>
#include<memory>
#include<z3.h>
#include<limits.h>
#include<functional>

#undef min
#undef max

/**
   \defgroup cppapi C++ API

*/
/*@{*/

/**
   @name C++ API classes and functions
*/
/*@{*/

/**
   \brief Z3 C++ namespace
*/
namespace z3 {

    class exception;
    class config;
    class context;
    class symbol;
    class params;
    class param_descrs;
    class ast;
    class sort;
    class func_decl;
    class expr;
    class solver;
    class goal;
    class tactic;
    class probe;
    class model;
    class func_interp;
    class func_entry;
    class statistics;
    class apply_result;
    template<typename T> class cast_ast;
    template<typename T> class ast_vector_tpl;
    typedef ast_vector_tpl<ast>       ast_vector;
    typedef ast_vector_tpl<expr>      expr_vector;
    typedef ast_vector_tpl<sort>      sort_vector;
    typedef ast_vector_tpl<func_decl> func_decl_vector;

    inline void set_param(char const * param, char const * value) { Z3_global_param_set(param, value); }
    inline void set_param(char const * param, bool value) { Z3_global_param_set(param, value ? "true" : "false"); }
    inline void set_param(char const * param, int value) { auto str = std::to_string(value); Z3_global_param_set(param, str.c_str()); }
    inline void reset_params() { Z3_global_param_reset_all(); }

    /**
       \brief Exception used to sign API usage errors.
    */
    class exception final : public std::exception {
        std::string m_msg;
    public:
        exception(char const * msg):m_msg(msg) {}
        char const * msg() const { return m_msg.c_str(); }
        char const * what() const throw() { return m_msg.c_str(); }
        friend std::ostream & operator<<(std::ostream & out, exception const & e);
    };
    inline std::ostream & operator<<(std::ostream & out, exception const & e) { out << e.msg(); return out; }

#if !defined(Z3_THROW)
#if __cpp_exceptions || _CPPUNWIND || __EXCEPTIONS
#define Z3_THROW(x) throw x
#else
#define Z3_THROW(x) {}
#endif
#endif // !defined(Z3_THROW)

    /**
       \brief Z3 global configuration object.
    */
    class config {
        Z3_config    m_cfg;
        config(config const &) = delete;
        config & operator=(config const &) = delete;
    public:
        config() { m_cfg = Z3_mk_config(); }
        config(config && s) noexcept : m_cfg{std::move(s.m_cfg)} {
            s.m_cfg = nullptr;
        }
        config & operator=(config && s) noexcept {
            m_cfg = std::move(s.m_cfg);
            s.m_cfg = nullptr;
            return *this;
        }
        ~config() {
            if (m_cfg != nullptr) {
                Z3_del_config(m_cfg);
            }
        }
        operator Z3_config() const { return m_cfg; }
        /**
           \brief Set global parameter \c param with string \c value.
        */
        void set(char const * param, char const * value) { Z3_set_param_value(m_cfg, param, value); }
        /**
           \brief Set global parameter \c param with Boolean \c value.
        */
        void set(char const * param, bool value) { Z3_set_param_value(m_cfg, param, value ? "true" : "false"); }
        /**
           \brief Set global parameter \c param with integer \c value.
        */
        void set(char const * param, int value) {
            auto str = std::to_string(value);
            Z3_set_param_value(m_cfg, param, str.c_str());
        }
    };

    enum check_result {
        unsat, sat, unknown
    };

    enum rounding_mode {
        RNA,
        RNE,
        RTP,
        RTN,
        RTZ
    };

    inline check_result to_check_result(Z3_lbool l) {
        if (l == Z3_L_TRUE) return sat;
        else if (l == Z3_L_FALSE) return unsat;
        return unknown;
    }


    /**
       \brief A Context manages all other Z3 objects, global configuration options, etc.
    */


    class context {
    private:
        bool       m_enable_exceptions;
        rounding_mode m_rounding_mode;
        Z3_context m_ctx;
        void init(config & c) {
            set_context(Z3_mk_context_rc(c));
        }
        void set_context(Z3_context ctx) {
            m_ctx = ctx;
            m_enable_exceptions = true;
            m_rounding_mode = RNA;
            Z3_set_error_handler(m_ctx, 0);
            Z3_set_ast_print_mode(m_ctx, Z3_PRINT_SMTLIB2_COMPLIANT);
        }

<<<<<<< HEAD
=======

>>>>>>> f4127bd6
        context(context const &) = delete;
        context & operator=(context const &) = delete;

        friend class scoped_context;
        context(Z3_context c) { set_context(c); }
        void detach() { m_ctx = nullptr; }
    public:
        context() { config c; init(c); }
        context(config & c) { init(c); }
        context(context && s) noexcept : m_enable_exceptions{ s.m_enable_exceptions },
            m_rounding_mode { s.m_rounding_mode }, m_ctx { std::move(s.m_ctx) } {
            s.m_ctx = nullptr;
        }
        context & operator=(context && s) noexcept {
            m_enable_exceptions = s.m_enable_exceptions;
            m_rounding_mode = s.m_rounding_mode;
            m_ctx = std::move(s.m_ctx);
            s.m_ctx = nullptr;
            return *this;
        }
        ~context() { if (m_ctx) Z3_del_context(m_ctx); }
        operator Z3_context() const { return m_ctx; }

        /**
           \brief Auxiliary method used to check for API usage errors.
        */
        Z3_error_code check_error() const {
            Z3_error_code e = Z3_get_error_code(m_ctx);
            if (e != Z3_OK && enable_exceptions())
                Z3_THROW(exception(Z3_get_error_msg(m_ctx, e)));
            return e;
        }

        void check_parser_error() const {
            check_error();
        }

        /**
           \brief The C++ API uses by defaults exceptions on errors.
           For applications that don't work well with exceptions (there should be only few)
           you have the ability to turn off exceptions. The tradeoffs are that applications
           have to be very careful about using check_error() after calls that may result in an
           erroneous state.
         */
        void set_enable_exceptions(bool f) { m_enable_exceptions = f; }

        bool enable_exceptions() const { return m_enable_exceptions; }

        /**
           \brief Update global parameter \c param with string \c value.
        */
        void set(char const * param, char const * value) { Z3_update_param_value(m_ctx, param, value); }
        /**
           \brief Update global parameter \c param with Boolean \c value.
        */
        void set(char const * param, bool value) { Z3_update_param_value(m_ctx, param, value ? "true" : "false"); }
        /**
           \brief Update global parameter \c param with Integer \c value.
        */
        void set(char const * param, int value) {
            auto str = std::to_string(value);
            Z3_update_param_value(m_ctx, param, str.c_str());
        }

        /**
           \brief Interrupt the current procedure being executed by any object managed by this context.
           This is a soft interruption: there is no guarantee the object will actually stop.
        */
        void interrupt() { Z3_interrupt(m_ctx); }

        /**
           \brief Create a Z3 symbol based on the given string.
        */
        symbol str_symbol(char const * s);
        /**
           \brief Create a Z3 symbol based on the given integer.
        */
        symbol int_symbol(int n);
        /**
           \brief Return the Boolean sort.
        */
        sort bool_sort();
        /**
           \brief Return the integer sort.
        */
        sort int_sort();
        /**
           \brief Return the Real sort.
        */
        sort real_sort();
        /**
           \brief Return the Bit-vector sort of size \c sz. That is, the sort for bit-vectors of size \c sz.
        */
        sort bv_sort(unsigned sz);
        /**
           \brief Return the sort for ASCII strings.
         */
        sort string_sort();
        /**
           \brief Return a sequence sort over base sort \c s.
         */
        sort seq_sort(sort& s);
        /**
           \brief Return a regular expression sort over sequences \c seq_sort.
         */
        sort re_sort(sort& seq_sort);
        /**
           \brief Return an array sort for arrays from \c d to \c r.

           Example: Given a context \c c, <tt>c.array_sort(c.int_sort(), c.bool_sort())</tt> is an array sort from integer to Boolean.
        */
        sort array_sort(sort d, sort r);
        sort array_sort(sort_vector const& d, sort r);
        /**
           \brief Return a floating point sort.
           \c ebits is a number of exponent bits,
           \c sbits is a number of significand bits,
           \pre where ebits must be larger than 1 and sbits must be larger than 2.
         */
        sort fpa_sort(unsigned ebits, unsigned sbits);
        /**
           \brief Return a FloatingPoint sort with given precision bitwidth (16, 32, 64 or 128).
         */
        template<size_t precision>
        sort fpa_sort();
        /**
           \brief Return a RoundingMode sort.
         */
        sort fpa_rounding_mode();
        /**
           \brief Sets RoundingMode of FloatingPoints.
         */
        void set_rounding_mode(rounding_mode rm);
        /**
           \brief Return an enumeration sort: enum_names[0], ..., enum_names[n-1].
           \c cs and \c ts are output parameters. The method stores in \c cs the constants corresponding to the enumerated elements,
           and in \c ts the predicates for testing if terms of the enumeration sort correspond to an enumeration.
        */
        sort enumeration_sort(char const * name, unsigned n, char const * const * enum_names, func_decl_vector & cs, func_decl_vector & ts);

        /**
           \brief Return a tuple constructor.
           \c name is the name of the returned constructor,
           \c n are the number of arguments, \c names and \c sorts are their projected sorts.
           \c projs is an output parameter. It contains the set of projection functions.
        */
        func_decl tuple_sort(char const * name, unsigned n, char const * const * names, sort const* sorts, func_decl_vector & projs);

        /**
           \brief create an uninterpreted sort with the name given by the string or symbol.
         */
        sort uninterpreted_sort(char const* name);
        sort uninterpreted_sort(symbol const& name);

        func_decl function(symbol const & name, unsigned arity, sort const * domain, sort const & range);
        func_decl function(char const * name, unsigned arity, sort const * domain, sort const & range);
        func_decl function(symbol const&  name, sort_vector const& domain, sort const& range);
        func_decl function(char const * name, sort_vector const& domain, sort const& range);
        func_decl function(char const * name, sort const & domain, sort const & range);
        func_decl function(char const * name, sort const & d1, sort const & d2, sort const & range);
        func_decl function(char const * name, sort const & d1, sort const & d2, sort const & d3, sort const & range);
        func_decl function(char const * name, sort const & d1, sort const & d2, sort const & d3, sort const & d4, sort const & range);
        func_decl function(char const * name, sort const & d1, sort const & d2, sort const & d3, sort const & d4, sort const & d5, sort const & range);

        func_decl recfun(symbol const & name, unsigned arity, sort const * domain, sort const & range);
        func_decl recfun(char const * name, unsigned arity, sort const * domain, sort const & range);
        func_decl recfun(char const * name, sort const & domain, sort const & range);
        func_decl recfun(char const * name, sort const & d1, sort const & d2, sort const & range);

        void      recdef(func_decl, expr_vector const& args, expr const& body);

        expr constant(symbol const & name, sort const & s);
        expr constant(char const * name, sort const & s);
        expr bool_const(char const * name);
        expr int_const(char const * name);
        expr real_const(char const * name);
        expr bv_const(char const * name, unsigned sz);
        expr fpa_const(char const * name, unsigned ebits, unsigned sbits);

        template<size_t precision>
        expr fpa_const(char const * name);

        expr bool_val(bool b);

        expr int_val(int n);
        expr int_val(unsigned n);
        expr int_val(int64_t n);
        expr int_val(uint64_t n);
        expr int_val(char const * n);

        expr real_val(int n, int d);
        expr real_val(int n);
        expr real_val(unsigned n);
        expr real_val(int64_t n);
        expr real_val(uint64_t n);
        expr real_val(char const * n);

        expr bv_val(int n, unsigned sz);
        expr bv_val(unsigned n, unsigned sz);
        expr bv_val(int64_t n, unsigned sz);
        expr bv_val(uint64_t n, unsigned sz);
        expr bv_val(char const * n, unsigned sz);
        expr bv_val(unsigned n, bool const* bits);

        expr fpa_val(double n);
        expr fpa_val(float n);

        expr string_val(char const* s);
        expr string_val(char const* s, unsigned n);
        expr string_val(std::string const& s);

        expr num_val(int n, sort const & s);

        /**
           \brief parsing
         */
        expr_vector parse_string(char const* s);
        expr_vector parse_file(char const* file);

        expr_vector parse_string(char const* s, sort_vector const& sorts, func_decl_vector const& decls);
        expr_vector parse_file(char const* s, sort_vector const& sorts, func_decl_vector const& decls);
    };

    class scoped_context final {
        context m_ctx;
    public:
        scoped_context(Z3_context c): m_ctx(c) {}
        ~scoped_context() { m_ctx.detach(); }
        context& operator()() { return m_ctx; }
    };


    template<typename T>
    class array {
        std::unique_ptr<T[]> m_array;
        unsigned m_size;
        array(array const &) = delete;
        array & operator=(array const &) = delete;
    public:
        array(unsigned sz) : m_array(new T[sz]), m_size(sz) {}
        array(array && s) noexcept : m_array{s.m_array}, m_size{s.m_size} {
            s.m_array.release();
        }
        array & operator=(array && s) noexcept {
            m_array = s.m_array;
            m_size = s.m_size;
            s.m_array.release();
            return *this;
        }
        template<typename T2>
        array(ast_vector_tpl<T2> const & v);
        void resize(unsigned sz) { m_array.reset(new T[sz]); m_size = sz; }
        unsigned size() const { return m_size; }
        T & operator[](int i) { assert(0 <= i); assert(static_cast<unsigned>(i) < m_size); return m_array[i]; }
        T const & operator[](int i) const { assert(0 <= i); assert(static_cast<unsigned>(i) < m_size); return m_array[i]; }
        T const * ptr() const { return m_array.get(); }
        T * ptr() { return m_array.get(); }
    };

    class object {
    protected:
        context * m_ctx;
    public:
        object(context & c):m_ctx(&c) {}
        context & ctx() const { return *m_ctx; }
        Z3_error_code check_error() const { return m_ctx->check_error(); }
        friend void check_context(object const & a, object const & b);
    };
    inline void check_context(object const & a, object const & b) { (void)a; (void)b; assert(a.m_ctx == b.m_ctx); }

    class symbol : public object {
        Z3_symbol m_sym;
    public:
        symbol(context & c, Z3_symbol s):object(c), m_sym(s) {}
        operator Z3_symbol() const { return m_sym; }
        Z3_symbol_kind kind() const { return Z3_get_symbol_kind(ctx(), m_sym); }
        std::string str() const { assert(kind() == Z3_STRING_SYMBOL); return Z3_get_symbol_string(ctx(), m_sym); }
        int to_int() const { assert(kind() == Z3_INT_SYMBOL); return Z3_get_symbol_int(ctx(), m_sym); }
        friend std::ostream & operator<<(std::ostream & out, symbol const & s);
    };

    inline std::ostream & operator<<(std::ostream & out, symbol const & s) {
        if (s.kind() == Z3_INT_SYMBOL)
            out << "k!" << s.to_int();
        else
            out << s.str();
        return out;
    }


    class param_descrs : public object {
        Z3_param_descrs m_descrs;
    public:
        param_descrs(context& c, Z3_param_descrs d): object(c), m_descrs(d) { Z3_param_descrs_inc_ref(c, d); }
        param_descrs(param_descrs const& o): object(o.ctx()), m_descrs(o.m_descrs) { Z3_param_descrs_inc_ref(ctx(), m_descrs); }
        param_descrs(param_descrs && o) noexcept : object{std::forward<object>(o)}, m_descrs{o.m_descrs} {
            o.m_descrs = nullptr;
        }
        param_descrs& operator=(param_descrs const& o) {
            Z3_param_descrs_inc_ref(o.ctx(), o.m_descrs);
            Z3_param_descrs_dec_ref(ctx(), m_descrs);
            m_descrs = o.m_descrs;
            object::operator=(o);
<<<<<<< HEAD
            return *this;
        }
        param_descrs& operator=(param_descrs && o) noexcept {
            object::operator=(std::forward<object>(o));
            m_descrs = o.m_descrs;
            o.m_descrs = nullptr;
=======
>>>>>>> f4127bd6
            return *this;
        }
        ~param_descrs() { if(m_descrs != nullptr) Z3_param_descrs_dec_ref(ctx(), m_descrs); }
        static param_descrs simplify_param_descrs(context& c) { return param_descrs(c, Z3_simplify_get_param_descrs(c)); }

        unsigned size() { return Z3_param_descrs_size(ctx(), m_descrs); }
        symbol name(unsigned i) { return symbol(ctx(), Z3_param_descrs_get_name(ctx(), m_descrs, i)); }
        Z3_param_kind kind(symbol const& s) { return Z3_param_descrs_get_kind(ctx(), m_descrs, s); }
        std::string documentation(symbol const& s) { char const* r = Z3_param_descrs_get_documentation(ctx(), m_descrs, s); check_error(); return r; }
        std::string to_string() const { return Z3_param_descrs_to_string(ctx(), m_descrs); }
    };

    inline std::ostream& operator<<(std::ostream & out, param_descrs const & d) { return out << d.to_string(); }

    class params : public object {
        Z3_params m_params;
    public:
        params(context & c):object(c) { m_params = Z3_mk_params(c); Z3_params_inc_ref(ctx(), m_params); }
        params(params const & s):object(s), m_params(s.m_params) { Z3_params_inc_ref(ctx(), m_params); }
        params(params && s) noexcept : object{std::forward<object>(s)}, m_params{s.m_params} { s.m_params = nullptr; }
        ~params() { if(m_params != nullptr) Z3_params_dec_ref(ctx(), m_params); }
        operator Z3_params() const { return m_params; }
        params & operator=(params const & s) {
            Z3_params_inc_ref(s.ctx(), s.m_params);
            Z3_params_dec_ref(ctx(), m_params);
            object::operator=(s);
            m_params = s.m_params;
            return *this;
        }
        params & operator=(params && s) noexcept {
            object::operator=(std::forward<object>(s));
            m_params = s.m_params;
            s.m_params = nullptr;
            return *this;
        }
        void set(char const * k, bool b) { Z3_params_set_bool(ctx(), m_params, ctx().str_symbol(k), b); }
        void set(char const * k, unsigned n) { Z3_params_set_uint(ctx(), m_params, ctx().str_symbol(k), n); }
        void set(char const * k, double n) { Z3_params_set_double(ctx(), m_params, ctx().str_symbol(k), n); }
        void set(char const * k, symbol const & s) { Z3_params_set_symbol(ctx(), m_params, ctx().str_symbol(k), s); }
        void set(char const * k, char const* s) { Z3_params_set_symbol(ctx(), m_params, ctx().str_symbol(k), ctx().str_symbol(s)); }
        friend std::ostream & operator<<(std::ostream & out, params const & p);
    };

    inline std::ostream & operator<<(std::ostream & out, params const & p) {
        out << Z3_params_to_string(p.ctx(), p); return out;
    }

    class ast : public object {
    protected:
        Z3_ast    m_ast;
    public:
        ast(context & c):object(c), m_ast(0) {}
        ast(context & c, Z3_ast n):object(c), m_ast(n) { Z3_inc_ref(ctx(), m_ast); }
        ast(ast const & s):object(s), m_ast(s.m_ast) { Z3_inc_ref(ctx(), m_ast); }
        ast(ast && s) noexcept : object{std::forward<object>(s)}, m_ast{s.m_ast} { s.m_ast = nullptr; }
        ~ast() { if (m_ast) Z3_dec_ref(*m_ctx, m_ast); }
        operator Z3_ast() const { return m_ast; }
        operator bool() const { return m_ast != 0; }
<<<<<<< HEAD
        ast & operator=(ast && s) noexcept { object::operator=(std::forward<object>(s)); m_ast = s.m_ast; s.m_ast = nullptr; return *this; }

=======
>>>>>>> f4127bd6
        ast & operator=(ast const & s) {
            Z3_inc_ref(s.ctx(), s.m_ast);
            if (m_ast)
                Z3_dec_ref(ctx(), m_ast);
            object::operator=(s);
            m_ast = s.m_ast;
            return *this;
        }
        Z3_ast_kind kind() const { Z3_ast_kind r = Z3_get_ast_kind(ctx(), m_ast); check_error(); return r; }
        unsigned hash() const { unsigned r = Z3_get_ast_hash(ctx(), m_ast); check_error(); return r; }
        friend std::ostream & operator<<(std::ostream & out, ast const & n);
        std::string to_string() const { return std::string(Z3_ast_to_string(ctx(), m_ast)); }


        /**
           \brief Return true if the ASTs are structurally identical.
        */
        friend bool eq(ast const & a, ast const & b);
    };
    inline std::ostream & operator<<(std::ostream & out, ast const & n) {
        out << Z3_ast_to_string(n.ctx(), n.m_ast); return out;
    }

    inline bool eq(ast const & a, ast const & b) { return Z3_is_eq_ast(a.ctx(), a, b); }

    template<typename T>
    class ast_vector_tpl : public object {
        Z3_ast_vector m_vector;
        void init(Z3_ast_vector v) { Z3_ast_vector_inc_ref(ctx(), v); m_vector = v; }
    public:
        ast_vector_tpl(context & c):object(c) { init(Z3_mk_ast_vector(c)); }
        ast_vector_tpl(context & c, Z3_ast_vector v):object(c) { init(v); }
        ast_vector_tpl(ast_vector_tpl const & s):object(s), m_vector(s.m_vector) { Z3_ast_vector_inc_ref(ctx(), m_vector); }
        ast_vector_tpl(ast_vector_tpl && s) noexcept : object{std::forward<object>(s)}, m_vector{s.m_vector} { s.m_vector = nullptr; }
        ast_vector_tpl(context& c, ast_vector_tpl const& src): object(c) { init(Z3_ast_vector_translate(src.ctx(), src, c)); }

        ~ast_vector_tpl() { if(m_vector != nullptr) Z3_ast_vector_dec_ref(ctx(), m_vector); }
        operator Z3_ast_vector() const { return m_vector; }
        unsigned size() const { return Z3_ast_vector_size(ctx(), m_vector); }
        T operator[](int i) const { assert(0 <= i); Z3_ast r = Z3_ast_vector_get(ctx(), m_vector, i); check_error(); return cast_ast<T>()(ctx(), r); }
        void push_back(T const & e) { Z3_ast_vector_push(ctx(), m_vector, e); check_error(); }
        void resize(unsigned sz) { Z3_ast_vector_resize(ctx(), m_vector, sz); check_error(); }
        T back() const { return operator[](size() - 1); }
        void pop_back() { assert(size() > 0); resize(size() - 1); }
        bool empty() const { return size() == 0; }
        ast_vector_tpl & operator=(ast_vector_tpl const & s) {
            Z3_ast_vector_inc_ref(s.ctx(), s.m_vector);
            Z3_ast_vector_dec_ref(ctx(), m_vector);
            object::operator=(s);
<<<<<<< HEAD
            m_vector = s.m_vector;
            return *this;
        }
        ast_vector_tpl & operator=(ast_vector_tpl && s) noexcept {
            object::operator=(std::forward<object>(s));
=======
>>>>>>> f4127bd6
            m_vector = s.m_vector;
            s.m_vector = nullptr;
            return *this;
        }
        ast_vector_tpl& set(unsigned idx, ast& a) {
            Z3_ast_vector_set(ctx(), m_vector, idx, a);
            return *this;
        }
        /*
          Disabled pending C++98 build upgrade
        bool contains(T const& x) const {
            for (T y : *this) if (eq(x, y)) return true;
            return false;
        }
        */

        class iterator final {
            ast_vector_tpl const* m_vector;
            unsigned m_index;
        public:
<<<<<<< HEAD
            iterator(ast_vector_tpl const* v, unsigned i) noexcept : m_vector(v), m_index(i) {}
=======
            iterator(ast_vector_tpl const* v, unsigned i): m_vector(v), m_index(i) {}
            iterator(iterator const& other): m_vector(other.m_vector), m_index(other.m_index) {}
>>>>>>> f4127bd6

            bool operator==(iterator const& other) const noexcept {
                return other.m_index == m_index;
            };
            bool operator!=(iterator const& other) const noexcept {
                return other.m_index != m_index;
            };
            iterator& operator++() noexcept {
                ++m_index;
                return *this;
            }
            void set(T& arg) {
                Z3_ast_vector_set(m_vector->ctx(), *m_vector, m_index, arg);
            }
            iterator operator++(int) noexcept { iterator tmp = *this; ++m_index; return tmp; }
            T * operator->() const { return &(operator*()); }
            T operator*() const { return (*m_vector)[m_index]; }
        };
        iterator begin() const noexcept { return iterator(this, 0); }
        iterator end() const { return iterator(this, size()); }
        friend std::ostream & operator<<(std::ostream & out, ast_vector_tpl const & v) { out << Z3_ast_vector_to_string(v.ctx(), v); return out; }
    };


    /**
       \brief A Z3 sort (aka type). Every expression (i.e., formula or term) in Z3 has a sort.
    */
    class sort : public ast {
    public:
        sort(context & c):ast(c) {}
        sort(context & c, Z3_sort s):ast(c, reinterpret_cast<Z3_ast>(s)) {}
        sort(context & c, Z3_ast a):ast(c, a) {}
        operator Z3_sort() const { return reinterpret_cast<Z3_sort>(m_ast); }

        /**
           \brief retrieve unique identifier for func_decl.
         */
        unsigned id() const { unsigned r = Z3_get_sort_id(ctx(), *this); check_error(); return r; }

        /**
           \brief Return the internal sort kind.
        */
        Z3_sort_kind sort_kind() const { return Z3_get_sort_kind(*m_ctx, *this); }
        /**
           \brief Return name of sort.
        */
        symbol name() const { Z3_symbol s = Z3_get_sort_name(ctx(), *this); check_error(); return symbol(ctx(), s); }
        /**
            \brief Return true if this sort is the Boolean sort.
        */
        bool is_bool() const { return sort_kind() == Z3_BOOL_SORT; }
        /**
            \brief Return true if this sort is the Integer sort.
        */
        bool is_int() const { return sort_kind() == Z3_INT_SORT; }
        /**
            \brief Return true if this sort is the Real sort.
        */
        bool is_real() const { return sort_kind() == Z3_REAL_SORT; }
        /**
            \brief Return true if this sort is the Integer or Real sort.
        */
        bool is_arith() const { return is_int() || is_real(); }
        /**
            \brief Return true if this sort is a Bit-vector sort.
        */
        bool is_bv() const { return sort_kind() == Z3_BV_SORT; }
        /**
            \brief Return true if this sort is a Array sort.
        */
        bool is_array() const { return sort_kind() == Z3_ARRAY_SORT; }
        /**
            \brief Return true if this sort is a Datatype sort.
        */
        bool is_datatype() const { return sort_kind() == Z3_DATATYPE_SORT; }
        /**
            \brief Return true if this sort is a Relation sort.
        */
        bool is_relation() const { return sort_kind() == Z3_RELATION_SORT; }
        /**
            \brief Return true if this sort is a Sequence sort.
        */
        bool is_seq() const { return sort_kind() == Z3_SEQ_SORT; }
        /**
            \brief Return true if this sort is a regular expression sort.
        */
        bool is_re() const { return sort_kind() == Z3_RE_SORT; }
        /**
            \brief Return true if this sort is a Finite domain sort.
        */
        bool is_finite_domain() const { return sort_kind() == Z3_FINITE_DOMAIN_SORT; }
        /**
            \brief Return true if this sort is a Floating point sort.
        */
        bool is_fpa() const { return sort_kind() == Z3_FLOATING_POINT_SORT; }

        /**
            \brief Return the size of this Bit-vector sort.

            \pre is_bv()
        */
        unsigned bv_size() const { assert(is_bv()); unsigned r = Z3_get_bv_sort_size(ctx(), *this); check_error(); return r; }

        unsigned fpa_ebits() const { assert(is_fpa()); unsigned r = Z3_fpa_get_ebits(ctx(), *this); check_error(); return r; }

        unsigned fpa_sbits() const { assert(is_fpa()); unsigned r = Z3_fpa_get_sbits(ctx(), *this); check_error(); return r; }
        /**
            \brief Return the domain of this Array sort.

            \pre is_array()
        */
        sort array_domain() const { assert(is_array()); Z3_sort s = Z3_get_array_sort_domain(ctx(), *this); check_error(); return sort(ctx(), s); }
        /**
            \brief Return the range of this Array sort.

            \pre is_array()
        */
        sort array_range() const { assert(is_array()); Z3_sort s = Z3_get_array_sort_range(ctx(), *this); check_error(); return sort(ctx(), s); }
    };

    /**
       \brief Function declaration (aka function definition). It is the signature of interpreted and uninterpreted functions in Z3.
       The basic building block in Z3 is the function application.
    */
    class func_decl : public ast {
    public:
        func_decl(context & c):ast(c) {}
        func_decl(context & c, Z3_func_decl n):ast(c, reinterpret_cast<Z3_ast>(n)) {}
        operator Z3_func_decl() const { return reinterpret_cast<Z3_func_decl>(m_ast); }

        /**
           \brief retrieve unique identifier for func_decl.
         */
        unsigned id() const { unsigned r = Z3_get_func_decl_id(ctx(), *this); check_error(); return r; }

        unsigned arity() const { return Z3_get_arity(ctx(), *this); }
        sort domain(unsigned i) const { assert(i < arity()); Z3_sort r = Z3_get_domain(ctx(), *this, i); check_error(); return sort(ctx(), r); }
        sort range() const { Z3_sort r = Z3_get_range(ctx(), *this); check_error(); return sort(ctx(), r); }
        symbol name() const { Z3_symbol s = Z3_get_decl_name(ctx(), *this); check_error(); return symbol(ctx(), s); }
        Z3_decl_kind decl_kind() const { return Z3_get_decl_kind(ctx(), *this); }

        func_decl transitive_closure(func_decl const&) {
            Z3_func_decl tc = Z3_mk_transitive_closure(ctx(), *this); check_error(); return func_decl(ctx(), tc); 
        }

        bool is_const() const { return arity() == 0; }

        expr operator()() const;
        expr operator()(unsigned n, expr const * args) const;
        expr operator()(expr_vector const& v) const;
        expr operator()(expr const & a) const;
        expr operator()(int a) const;
        expr operator()(expr const & a1, expr const & a2) const;
        expr operator()(expr const & a1, int a2) const;
        expr operator()(int a1, expr const & a2) const;
        expr operator()(expr const & a1, expr const & a2, expr const & a3) const;
        expr operator()(expr const & a1, expr const & a2, expr const & a3, expr const & a4) const;
        expr operator()(expr const & a1, expr const & a2, expr const & a3, expr const & a4, expr const & a5) const;
    };

    /**
       \brief forward declarations
     */
    expr select(expr const & a, expr const& i);
    expr select(expr const & a, expr_vector const & i);

    /**
       \brief A Z3 expression is used to represent formulas and terms. For Z3, a formula is any expression of sort Boolean.
       Every expression has a sort.
    */
    class expr : public ast {
    public:
        expr(context & c):ast(c) {}
        expr(context & c, Z3_ast n):ast(c, reinterpret_cast<Z3_ast>(n)) {}

        /**
           \brief Return the sort of this expression.
        */
        sort get_sort() const { Z3_sort s = Z3_get_sort(*m_ctx, m_ast); check_error(); return sort(*m_ctx, s); }

        /**
           \brief Return true if this is a Boolean expression.
        */
        bool is_bool() const { return get_sort().is_bool(); }
        /**
           \brief Return true if this is an integer expression.
        */
        bool is_int() const { return get_sort().is_int(); }
        /**
           \brief Return true if this is a real expression.
        */
        bool is_real() const { return get_sort().is_real(); }
        /**
           \brief Return true if this is an integer or real expression.
        */
        bool is_arith() const { return get_sort().is_arith(); }
        /**
           \brief Return true if this is a Bit-vector expression.
        */
        bool is_bv() const { return get_sort().is_bv(); }
        /**
           \brief Return true if this is a Array expression.
        */
        bool is_array() const { return get_sort().is_array(); }
        /**
           \brief Return true if this is a Datatype expression.
        */
        bool is_datatype() const { return get_sort().is_datatype(); }
        /**
           \brief Return true if this is a Relation expression.
        */
        bool is_relation() const { return get_sort().is_relation(); }
        /**
           \brief Return true if this is a sequence expression.
        */
        bool is_seq() const { return get_sort().is_seq(); }
        /**
           \brief Return true if this is a regular expression.
        */
        bool is_re() const { return get_sort().is_re(); }

        /**
           \brief Return true if this is a Finite-domain expression.

           \remark Finite-domain is special kind of interpreted sort:
           is_bool(), is_bv() and is_finite_domain() are mutually
           exclusive.

        */
        bool is_finite_domain() const { return get_sort().is_finite_domain(); }
        /**
            \brief Return true if this is a FloatingPoint expression. .
        */
        bool is_fpa() const { return get_sort().is_fpa(); }

        /**
           \brief Return true if this expression is a numeral.
           Specialized functions also return representations for the numerals as
           small integers, 64 bit integers or rational or decimal strings.
        */
        bool is_numeral() const { return kind() == Z3_NUMERAL_AST; }
        bool is_numeral_i64(int64_t& i) const { bool r = Z3_get_numeral_int64(ctx(), m_ast, &i); check_error(); return r;}
        bool is_numeral_u64(uint64_t& i) const { bool r = Z3_get_numeral_uint64(ctx(), m_ast, &i); check_error(); return r;}
        bool is_numeral_i(int& i) const { bool r = Z3_get_numeral_int(ctx(), m_ast, &i); check_error(); return r;}
        bool is_numeral_u(unsigned& i) const { bool r = Z3_get_numeral_uint(ctx(), m_ast, &i); check_error(); return r;}
        bool is_numeral(std::string& s) const { if (!is_numeral()) return false; s = Z3_get_numeral_string(ctx(), m_ast); check_error(); return true; }
        bool is_numeral(std::string& s, unsigned precision) const { if (!is_numeral()) return false; s = Z3_get_numeral_decimal_string(ctx(), m_ast, precision); check_error(); return true; }
        bool is_numeral(double& d) const { if (!is_numeral()) return false; d = Z3_get_numeral_double(ctx(), m_ast); check_error(); return true; }
        bool as_binary(std::string& s) const { if (!is_numeral()) return false; s = Z3_get_numeral_binary_string(ctx(), m_ast); check_error(); return true; }

        double as_double() const { double d = 0; is_numeral(d); return d; }
        uint64_t as_uint64() const { uint64_t r = 0; is_numeral_u64(r); return r; }
        uint64_t as_int64() const { int64_t r = 0; is_numeral_i64(r); return r; }
        

        /**
           \brief Return true if this expression is an application.
        */
        bool is_app() const { return kind() == Z3_APP_AST || kind() == Z3_NUMERAL_AST; }
        /**
           \brief Return true if this expression is a constant (i.e., an application with 0 arguments).
        */
        bool is_const() const { return is_app() && num_args() == 0; }
        /**
           \brief Return true if this expression is a quantifier.
        */
        bool is_quantifier() const { return kind() == Z3_QUANTIFIER_AST; }

        /**
           \brief Return true if this expression is a universal quantifier.
        */
        bool is_forall() const { return Z3_is_quantifier_forall(ctx(), m_ast); }
        /**
           \brief Return true if this expression is an existential quantifier.
        */
        bool is_exists() const { return Z3_is_quantifier_exists(ctx(), m_ast); }
        /**
           \brief Return true if this expression is a lambda expression.
        */
        bool is_lambda() const { return Z3_is_lambda(ctx(), m_ast); }
        /**

           \brief Return true if this expression is a variable.
        */
        bool is_var() const { return kind() == Z3_VAR_AST; }
        /**
           \brief Return true if expression is an algebraic number.
        */
        bool is_algebraic() const { return Z3_is_algebraic_number(ctx(), m_ast); }

        /**
           \brief Return true if this expression is well sorted (aka type correct).
        */
        bool is_well_sorted() const { bool r = Z3_is_well_sorted(ctx(), m_ast); check_error(); return r; }

        /**
           \brief Return string representation of numeral or algebraic number
           This method assumes the expression is numeral or algebraic

           \pre is_numeral() || is_algebraic()
        */
        std::string get_decimal_string(int precision) const {
            assert(is_numeral() || is_algebraic());
            return std::string(Z3_get_numeral_decimal_string(ctx(), m_ast, precision));
        }

        /**
         * Retrieve lower and upper bounds for algebraic numerals based on a decimal precision
         */
        expr algebraic_lower(unsigned precision) const { 
            assert(is_algebraic());      
            Z3_ast r = Z3_get_algebraic_number_lower(ctx(), m_ast, precision);
            check_error();
            return expr(ctx(), r);
        }

        expr algebraic_upper(unsigned precision) const { 
            assert(is_algebraic());      
            Z3_ast r = Z3_get_algebraic_number_upper(ctx(), m_ast, precision);
            check_error();
            return expr(ctx(), r);
        }
        
        /**
           \brief Return coefficients for p of an algebraic number (root-obj p i)
         */
        expr_vector algebraic_poly() const {
            assert(is_algebraic());
            Z3_ast_vector r = Z3_algebraic_get_poly(ctx(), m_ast);
            check_error();
            return expr_vector(ctx(), r);
        }

        /**
           \brief Return i of an algebraic number (root-obj p i)
         */
        unsigned algebraic_i() const {
            assert(is_algebraic());
            unsigned i = Z3_algebraic_get_i(ctx(), m_ast);
            check_error();
            return i;
        }

        /**
           \brief retrieve unique identifier for expression.
         */
        unsigned id() const { unsigned r = Z3_get_ast_id(ctx(), m_ast); check_error(); return r; }

        /**
           \brief Return int value of numeral, throw if result cannot fit in
           machine int

           It only makes sense to use this function if the caller can ensure that
           the result is an integer or if exceptions are enabled.
           If exceptions are disabled, then use the is_numeral_i function.

           \pre is_numeral()
        */
        int get_numeral_int() const {
            int result = 0;
            if (!is_numeral_i(result)) {
                assert(ctx().enable_exceptions());
                if (!ctx().enable_exceptions()) return 0;
                Z3_THROW(exception("numeral does not fit in machine int"));
            }
            return result;
        }

        /**
           \brief Return uint value of numeral, throw if result cannot fit in
           machine uint

           It only makes sense to use this function if the caller can ensure that
           the result is an integer or if exceptions are enabled.
           If exceptions are disabled, then use the is_numeral_u function.
           \pre is_numeral()
        */
        unsigned get_numeral_uint() const {
            assert(is_numeral());
            unsigned result = 0;
            if (!is_numeral_u(result)) {
                assert(ctx().enable_exceptions());
                if (!ctx().enable_exceptions()) return 0;
                Z3_THROW(exception("numeral does not fit in machine uint"));
            }
            return result;
        }

        /**
           \brief Return \c int64_t value of numeral, throw if result cannot fit in
           \c int64_t.

           \pre is_numeral()
        */
        int64_t get_numeral_int64() const {
            assert(is_numeral());
            int64_t result = 0;
            if (!is_numeral_i64(result)) {
                assert(ctx().enable_exceptions());
                if (!ctx().enable_exceptions()) return 0;
                Z3_THROW(exception("numeral does not fit in machine int64_t"));
            }
            return result;
        }

        /**
           \brief Return \c uint64_t value of numeral, throw if result cannot fit in
           \c uint64_t.

           \pre is_numeral()
        */
        uint64_t get_numeral_uint64() const {
            assert(is_numeral());
            uint64_t result = 0;
            if (!is_numeral_u64(result)) {
                assert(ctx().enable_exceptions());
                if (!ctx().enable_exceptions()) return 0;
                Z3_THROW(exception("numeral does not fit in machine uint64_t"));
            }
            return result;
        }

        Z3_lbool bool_value() const {
            return Z3_get_bool_value(ctx(), m_ast);
        }

        expr numerator() const {
            assert(is_numeral());
            Z3_ast r = Z3_get_numerator(ctx(), m_ast);
            check_error();
            return expr(ctx(),r);
        }


        expr denominator() const {
            assert(is_numeral());
            Z3_ast r = Z3_get_denominator(ctx(), m_ast);
            check_error();
            return expr(ctx(),r);
        }


        /**
           \brief Return true if this expression is a string literal. 
           The string can be accessed using \c get_string() and \c get_escaped_string()
         */
        bool is_string_value() const { return Z3_is_string(ctx(), m_ast); }

        /**
           \brief for a string value expression return an escaped or unescaped string value.
           \pre expression is for a string value.
         */

        std::string get_escaped_string() const {            
            assert(is_string_value());
            char const* s = Z3_get_string(ctx(), m_ast);
            check_error();
            return std::string(s);
        }

        std::string get_string() const {
            assert(is_string_value());
            unsigned n;
            char const* s = Z3_get_lstring(ctx(), m_ast, &n);
            check_error();
            return std::string(s, n);
        }

        operator Z3_app() const { assert(is_app()); return reinterpret_cast<Z3_app>(m_ast); }

        /**
           \brief Return a RoundingMode sort.
         */
        sort fpa_rounding_mode() {
            assert(is_fpa());
            Z3_sort s = ctx().fpa_rounding_mode();
            check_error();
            return sort(ctx(), s);
        }


        /**
           \brief Return the declaration associated with this application.
           This method assumes the expression is an application.

           \pre is_app()
        */
        func_decl decl() const { Z3_func_decl f = Z3_get_app_decl(ctx(), *this); check_error(); return func_decl(ctx(), f); }
        /**
           \brief Return the number of arguments in this application.
           This method assumes the expression is an application.

           \pre is_app()
        */
        unsigned num_args() const { unsigned r = Z3_get_app_num_args(ctx(), *this); check_error(); return r; }
        /**
           \brief Return the i-th argument of this application.
           This method assumes the expression is an application.

           \pre is_app()
           \pre i < num_args()
        */
        expr arg(unsigned i) const { Z3_ast r = Z3_get_app_arg(ctx(), *this, i); check_error(); return expr(ctx(), r); }

        /**
           \brief Return the 'body' of this quantifier.

           \pre is_quantifier()
        */
        expr body() const { assert(is_quantifier()); Z3_ast r = Z3_get_quantifier_body(ctx(), *this); check_error(); return expr(ctx(), r); }

        /**
           \brief Return an expression representing <tt>not(a)</tt>.

           \pre a.is_bool()
        */
        friend expr operator!(expr const & a);

        /**
           \brief Return an expression representing <tt>a and b</tt>.

           \pre a.is_bool()
           \pre b.is_bool()
        */
        friend expr operator&&(expr const & a, expr const & b);


        /**
           \brief Return an expression representing <tt>a and b</tt>.
           The C++ Boolean value \c b is automatically converted into a Z3 Boolean constant.

           \pre a.is_bool()
        */
        friend expr operator&&(expr const & a, bool b);
        /**
           \brief Return an expression representing <tt>a and b</tt>.
           The C++ Boolean value \c a is automatically converted into a Z3 Boolean constant.

           \pre b.is_bool()
        */
        friend expr operator&&(bool a, expr const & b);

        /**
           \brief Return an expression representing <tt>a or b</tt>.

           \pre a.is_bool()
           \pre b.is_bool()
        */
        friend expr operator||(expr const & a, expr const & b);
        /**
           \brief Return an expression representing <tt>a or b</tt>.
           The C++ Boolean value \c b is automatically converted into a Z3 Boolean constant.

           \pre a.is_bool()
        */
        friend expr operator||(expr const & a, bool b);

        /**
           \brief Return an expression representing <tt>a or b</tt>.
           The C++ Boolean value \c a is automatically converted into a Z3 Boolean constant.

           \pre b.is_bool()
        */
        friend expr operator||(bool a, expr const & b);

        friend expr implies(expr const & a, expr const & b);
        friend expr implies(expr const & a, bool b);
        friend expr implies(bool a, expr const & b);

        friend expr mk_or(expr_vector const& args);
        friend expr mk_and(expr_vector const& args);

        friend expr ite(expr const & c, expr const & t, expr const & e);

        bool is_true() const { return is_app() && Z3_OP_TRUE == decl().decl_kind(); }
        bool is_false() const { return is_app() && Z3_OP_FALSE == decl().decl_kind(); }
        bool is_not() const { return is_app() && Z3_OP_NOT == decl().decl_kind(); }
        bool is_and() const { return is_app() && Z3_OP_AND == decl().decl_kind(); }
        bool is_or() const  { return is_app() && Z3_OP_OR  == decl().decl_kind(); }
        bool is_xor() const { return is_app() && Z3_OP_XOR  == decl().decl_kind(); }
        bool is_implies() const { return is_app() && Z3_OP_IMPLIES  == decl().decl_kind(); }
        bool is_eq() const { return is_app() && Z3_OP_EQ == decl().decl_kind(); }
        bool is_ite() const { return is_app() && Z3_OP_ITE == decl().decl_kind(); }
        bool is_distinct() const { return is_app() && Z3_OP_DISTINCT == decl().decl_kind(); }

        friend expr distinct(expr_vector const& args);
        friend expr concat(expr const& a, expr const& b);
        friend expr concat(expr_vector const& args);

        friend expr operator==(expr const & a, expr const & b);
        friend expr operator==(expr const & a, int b);
        friend expr operator==(int a, expr const & b);

        friend expr operator!=(expr const & a, expr const & b);
        friend expr operator!=(expr const & a, int b);
        friend expr operator!=(int a, expr const & b);

        friend expr operator+(expr const & a, expr const & b);
        friend expr operator+(expr const & a, int b);
        friend expr operator+(int a, expr const & b);
        friend expr sum(expr_vector const& args);

        friend expr operator*(expr const & a, expr const & b);
        friend expr operator*(expr const & a, int b);
        friend expr operator*(int a, expr const & b);

        /*  \brief Power operator  */
        friend expr pw(expr const & a, expr const & b);
        friend expr pw(expr const & a, int b);
        friend expr pw(int a, expr const & b);

        /* \brief mod operator */
        friend expr mod(expr const& a, expr const& b);
        friend expr mod(expr const& a, int b);
        friend expr mod(int a, expr const& b);

        /* \brief rem operator */
        friend expr rem(expr const& a, expr const& b);
        friend expr rem(expr const& a, int b);
        friend expr rem(int a, expr const& b);

        friend expr is_int(expr const& e);

        friend expr operator/(expr const & a, expr const & b);
        friend expr operator/(expr const & a, int b);
        friend expr operator/(int a, expr const & b);

        friend expr operator-(expr const & a);

        friend expr operator-(expr const & a, expr const & b);
        friend expr operator-(expr const & a, int b);
        friend expr operator-(int a, expr const & b);

        friend expr operator<=(expr const & a, expr const & b);
        friend expr operator<=(expr const & a, int b);
        friend expr operator<=(int a, expr const & b);


        friend expr operator>=(expr const & a, expr const & b);
        friend expr operator>=(expr const & a, int b);
        friend expr operator>=(int a, expr const & b);

        friend expr operator<(expr const & a, expr const & b);
        friend expr operator<(expr const & a, int b);
        friend expr operator<(int a, expr const & b);

        friend expr operator>(expr const & a, expr const & b);
        friend expr operator>(expr const & a, int b);
        friend expr operator>(int a, expr const & b);

        friend expr pble(expr_vector const& es, int const * coeffs, int bound);
        friend expr pbge(expr_vector const& es, int const * coeffs, int bound);
        friend expr pbeq(expr_vector const& es, int const * coeffs, int bound);
        friend expr atmost(expr_vector const& es, unsigned bound);
        friend expr atleast(expr_vector const& es, unsigned bound);

        friend expr operator&(expr const & a, expr const & b);
        friend expr operator&(expr const & a, int b);
        friend expr operator&(int a, expr const & b);

        friend expr operator^(expr const & a, expr const & b);
        friend expr operator^(expr const & a, int b);
        friend expr operator^(int a, expr const & b);

        friend expr operator|(expr const & a, expr const & b);
        friend expr operator|(expr const & a, int b);
        friend expr operator|(int a, expr const & b);
        friend expr nand(expr const& a, expr const& b);
        friend expr nor(expr const& a, expr const& b);
        friend expr xnor(expr const& a, expr const& b);

        friend expr min(expr const& a, expr const& b);
        friend expr max(expr const& a, expr const& b);

        friend expr bv2int(expr const& a, bool is_signed); 
        friend expr int2bv(unsigned n, expr const& a);
        friend expr bvadd_no_overflow(expr const& a, expr const& b, bool is_signed);
        friend expr bvadd_no_underflow(expr const& a, expr const& b);
        friend expr bvsub_no_overflow(expr const& a, expr const& b);
        friend expr bvsub_no_underflow(expr const& a, expr const& b, bool is_signed);
        friend expr bvsdiv_no_overflow(expr const& a, expr const& b);
        friend expr bvneg_no_overflow(expr const& a);
        friend expr bvmul_no_overflow(expr const& a, expr const& b, bool is_signed);
        friend expr bvmul_no_underflow(expr const& a, expr const& b);
        
        expr rotate_left(unsigned i) { Z3_ast r = Z3_mk_rotate_left(ctx(), i, *this); ctx().check_error(); return expr(ctx(), r); }
        expr rotate_right(unsigned i) { Z3_ast r = Z3_mk_rotate_right(ctx(), i, *this); ctx().check_error(); return expr(ctx(), r); }
        expr repeat(unsigned i) { Z3_ast r = Z3_mk_repeat(ctx(), i, *this); ctx().check_error(); return expr(ctx(), r); }

        friend expr abs(expr const & a);
        friend expr sqrt(expr const & a, expr const & rm);

        friend expr operator~(expr const & a);
        expr extract(unsigned hi, unsigned lo) const { Z3_ast r = Z3_mk_extract(ctx(), hi, lo, *this); ctx().check_error(); return expr(ctx(), r); }
        unsigned lo() const { assert (is_app() && Z3_get_decl_num_parameters(ctx(), decl()) == 2); return static_cast<unsigned>(Z3_get_decl_int_parameter(ctx(), decl(), 1)); }
        unsigned hi() const { assert (is_app() && Z3_get_decl_num_parameters(ctx(), decl()) == 2); return static_cast<unsigned>(Z3_get_decl_int_parameter(ctx(), decl(), 0)); }

        /**
           \brief FloatingPoint fused multiply-add.
          */
        friend expr fma(expr const& a, expr const& b, expr const& c, expr const& rm);

        /**
           \brief sequence and regular expression operations.
           + is overloaded as sequence concatenation and regular expression union.
           concat is overloaded to handle sequences and regular expressions
        */
        expr extract(expr const& offset, expr const& length) const {
            check_context(*this, offset); check_context(offset, length);
            Z3_ast r = Z3_mk_seq_extract(ctx(), *this, offset, length); check_error(); return expr(ctx(), r);
        }
        expr replace(expr const& src, expr const& dst) const {
            check_context(*this, src); check_context(src, dst);
            Z3_ast r = Z3_mk_seq_replace(ctx(), *this, src, dst);
            check_error();
            return expr(ctx(), r);
        }
        expr unit() const {
            Z3_ast r = Z3_mk_seq_unit(ctx(), *this);
            check_error();
            return expr(ctx(), r);
        }
        expr contains(expr const& s) {
            check_context(*this, s);
            Z3_ast r = Z3_mk_seq_contains(ctx(), *this, s);
            check_error();
            return expr(ctx(), r);
        }
        expr at(expr const& index) const {
            check_context(*this, index);
            Z3_ast r = Z3_mk_seq_at(ctx(), *this, index);
            check_error();
            return expr(ctx(), r);
        }
        expr nth(expr const& index) const {
            check_context(*this, index);
            Z3_ast r = Z3_mk_seq_nth(ctx(), *this, index);
            check_error();
            return expr(ctx(), r);
        }
        expr length() const {
            Z3_ast r = Z3_mk_seq_length(ctx(), *this);
            check_error();
            return expr(ctx(), r);
        }
        expr stoi() const {
            Z3_ast r = Z3_mk_str_to_int(ctx(), *this);
            check_error();
            return expr(ctx(), r);
        }
        expr itos() const {
            Z3_ast r = Z3_mk_int_to_str(ctx(), *this);
            check_error();
            return expr(ctx(), r);
        }

        friend expr range(expr const& lo, expr const& hi);
        /**
           \brief create a looping regular expression.
        */
        expr loop(unsigned lo) {
            Z3_ast r = Z3_mk_re_loop(ctx(), m_ast, lo, 0);
            check_error();
            return expr(ctx(), r);
        }
        expr loop(unsigned lo, unsigned hi) {
            Z3_ast r = Z3_mk_re_loop(ctx(), m_ast, lo, hi);
            check_error();
            return expr(ctx(), r);
        }

        /**
         * index operator defined on arrays and sequences.
         */
        expr operator[](expr const& index) const {
            assert(is_array() || is_seq());
            if (is_array()) {
                return select(*this, index);
            }
            return nth(index);            
        }

        expr operator[](expr_vector const& index) const {
            return select(*this, index);
        }

        /**
           \brief Return a simplified version of this expression.
        */
        expr simplify() const { Z3_ast r = Z3_simplify(ctx(), m_ast); check_error(); return expr(ctx(), r); }
        /**
           \brief Return a simplified version of this expression. The parameter \c p is a set of parameters for the Z3 simplifier.
        */
        expr simplify(params const & p) const { Z3_ast r = Z3_simplify_ex(ctx(), m_ast, p); check_error(); return expr(ctx(), r); }

        /**
           \brief Apply substitution. Replace src expressions by dst.
        */
        expr substitute(expr_vector const& src, expr_vector const& dst);

        /**
           \brief Apply substitution. Replace bound variables by expressions.
        */
        expr substitute(expr_vector const& dst);

   };

#define _Z3_MK_BIN_(a, b, binop)                        \
    check_context(a, b);                                \
    Z3_ast r = binop(a.ctx(), a, b);                    \
    a.check_error();                                    \
    return expr(a.ctx(), r);                            \


    inline expr implies(expr const & a, expr const & b) {
        assert(a.is_bool() && b.is_bool());
        _Z3_MK_BIN_(a, b, Z3_mk_implies);
    }
    inline expr implies(expr const & a, bool b) { return implies(a, a.ctx().bool_val(b)); }
    inline expr implies(bool a, expr const & b) { return implies(b.ctx().bool_val(a), b); }


    inline expr pw(expr const & a, expr const & b) { _Z3_MK_BIN_(a, b, Z3_mk_power);   }
    inline expr pw(expr const & a, int b) { return pw(a, a.ctx().num_val(b, a.get_sort())); }
    inline expr pw(int a, expr const & b) { return pw(b.ctx().num_val(a, b.get_sort()), b); }

    inline expr mod(expr const& a, expr const& b) { 
        if (a.is_bv()) {
            _Z3_MK_BIN_(a, b, Z3_mk_bvsmod);   
        }
        else {
            _Z3_MK_BIN_(a, b, Z3_mk_mod);   
        }
    }
    inline expr mod(expr const & a, int b) { return mod(a, a.ctx().num_val(b, a.get_sort())); }
    inline expr mod(int a, expr const & b) { return mod(b.ctx().num_val(a, b.get_sort()), b); }

    inline expr operator%(expr const& a, expr const& b) { return mod(a, b); }
    inline expr operator%(expr const& a, int b) { return mod(a, b); }
    inline expr operator%(int a, expr const& b) { return mod(a, b); }


    inline expr rem(expr const& a, expr const& b) {
        if (a.is_fpa() && b.is_fpa()) {
            _Z3_MK_BIN_(a, b, Z3_mk_fpa_rem);
        } else {
            _Z3_MK_BIN_(a, b, Z3_mk_rem);
        }
    }
    inline expr rem(expr const & a, int b) { return rem(a, a.ctx().num_val(b, a.get_sort())); }
    inline expr rem(int a, expr const & b) { return rem(b.ctx().num_val(a, b.get_sort()), b); }

#undef _Z3_MK_BIN_

#define _Z3_MK_UN_(a, mkun)                     \
    Z3_ast r = mkun(a.ctx(), a);                \
    a.check_error();                            \
    return expr(a.ctx(), r);                    \


    inline expr operator!(expr const & a) { assert(a.is_bool()); _Z3_MK_UN_(a, Z3_mk_not); }

    inline expr is_int(expr const& e) { _Z3_MK_UN_(e, Z3_mk_is_int); }

#undef _Z3_MK_UN_

    inline expr operator&&(expr const & a, expr const & b) {
        check_context(a, b);
        assert(a.is_bool() && b.is_bool());
        Z3_ast args[2] = { a, b };
        Z3_ast r = Z3_mk_and(a.ctx(), 2, args);
        a.check_error();
        return expr(a.ctx(), r);
    }

    inline expr operator&&(expr const & a, bool b) { return a && a.ctx().bool_val(b); }
    inline expr operator&&(bool a, expr const & b) { return b.ctx().bool_val(a) && b; }

    inline expr operator||(expr const & a, expr const & b) {
        check_context(a, b);
        assert(a.is_bool() && b.is_bool());
        Z3_ast args[2] = { a, b };
        Z3_ast r = Z3_mk_or(a.ctx(), 2, args);
        a.check_error();
        return expr(a.ctx(), r);
    }

    inline expr operator||(expr const & a, bool b) { return a || a.ctx().bool_val(b); }

    inline expr operator||(bool a, expr const & b) { return b.ctx().bool_val(a) || b; }

    inline expr operator==(expr const & a, expr const & b) {
        check_context(a, b);
        Z3_ast r = Z3_mk_eq(a.ctx(), a, b);
        a.check_error();
        return expr(a.ctx(), r);
    }
    inline expr operator==(expr const & a, int b) { assert(a.is_arith() || a.is_bv() || a.is_fpa()); return a == a.ctx().num_val(b, a.get_sort()); }
    inline expr operator==(int a, expr const & b) { assert(b.is_arith() || b.is_bv() || b.is_fpa()); return b.ctx().num_val(a, b.get_sort()) == b; }
    inline expr operator==(expr const & a, double b) { assert(a.is_fpa()); return a == a.ctx().fpa_val(b); }
    inline expr operator==(double a, expr const & b) { assert(b.is_fpa()); return b.ctx().fpa_val(a) == b; }

    inline expr operator!=(expr const & a, expr const & b) {
        check_context(a, b);
        Z3_ast args[2] = { a, b };
        Z3_ast r = Z3_mk_distinct(a.ctx(), 2, args);
        a.check_error();
        return expr(a.ctx(), r);
    }
    inline expr operator!=(expr const & a, int b) { assert(a.is_arith() || a.is_bv() || a.is_fpa()); return a != a.ctx().num_val(b, a.get_sort()); }
    inline expr operator!=(int a, expr const & b) { assert(b.is_arith() || b.is_bv() || b.is_fpa()); return b.ctx().num_val(a, b.get_sort()) != b; }
    inline expr operator!=(expr const & a, double b) { assert(a.is_fpa()); return a != a.ctx().fpa_val(b); }
    inline expr operator!=(double a, expr const & b) { assert(b.is_fpa()); return b.ctx().fpa_val(a) != b; }

    inline expr operator+(expr const & a, expr const & b) {
        check_context(a, b);
        Z3_ast r = 0;
        if (a.is_arith() && b.is_arith()) {
            Z3_ast args[2] = { a, b };
            r = Z3_mk_add(a.ctx(), 2, args);
        }
        else if (a.is_bv() && b.is_bv()) {
            r = Z3_mk_bvadd(a.ctx(), a, b);
        }
        else if (a.is_seq() && b.is_seq()) {
            return concat(a, b);
        }
        else if (a.is_re() && b.is_re()) {
            Z3_ast _args[2] = { a, b };
            r = Z3_mk_re_union(a.ctx(), 2, _args);
        }
        else if (a.is_fpa() && b.is_fpa()) {
            r = Z3_mk_fpa_add(a.ctx(), a.ctx().fpa_rounding_mode(), a, b);
        }
        else {
            // operator is not supported by given arguments.
            assert(false);
        }
        a.check_error();
        return expr(a.ctx(), r);
    }
    inline expr operator+(expr const & a, int b) { return a + a.ctx().num_val(b, a.get_sort()); }
    inline expr operator+(int a, expr const & b) { return b.ctx().num_val(a, b.get_sort()) + b; }

    inline expr operator*(expr const & a, expr const & b) {
        check_context(a, b);
        Z3_ast r = 0;
        if (a.is_arith() && b.is_arith()) {
            Z3_ast args[2] = { a, b };
            r = Z3_mk_mul(a.ctx(), 2, args);
        }
        else if (a.is_bv() && b.is_bv()) {
            r = Z3_mk_bvmul(a.ctx(), a, b);
        }
        else if (a.is_fpa() && b.is_fpa()) {
            r = Z3_mk_fpa_mul(a.ctx(), a.ctx().fpa_rounding_mode(), a, b);
        }
        else {
            // operator is not supported by given arguments.
            assert(false);
        }
        a.check_error();
        return expr(a.ctx(), r);
    }
    inline expr operator*(expr const & a, int b) { return a * a.ctx().num_val(b, a.get_sort()); }
    inline expr operator*(int a, expr const & b) { return b.ctx().num_val(a, b.get_sort()) * b; }


    inline expr operator>=(expr const & a, expr const & b) {
        check_context(a, b);
        Z3_ast r = 0;
        if (a.is_arith() && b.is_arith()) {
            r = Z3_mk_ge(a.ctx(), a, b);
        }
        else if (a.is_bv() && b.is_bv()) {
            r = Z3_mk_bvsge(a.ctx(), a, b);
        }
        else if (a.is_fpa() && b.is_fpa()) {
            r = Z3_mk_fpa_geq(a.ctx(), a, b);
        }
        else {
            // operator is not supported by given arguments.
            assert(false);
        }
        a.check_error();
        return expr(a.ctx(), r);
    }

    inline expr operator/(expr const & a, expr const & b) {
        check_context(a, b);
        Z3_ast r = 0;
        if (a.is_arith() && b.is_arith()) {
            r = Z3_mk_div(a.ctx(), a, b);
        }
        else if (a.is_bv() && b.is_bv()) {
            r = Z3_mk_bvsdiv(a.ctx(), a, b);
        }
        else if (a.is_fpa() && b.is_fpa()) {
            r = Z3_mk_fpa_div(a.ctx(), a.ctx().fpa_rounding_mode(), a, b);
        }
        else {
            // operator is not supported by given arguments.
            assert(false);
        }
        a.check_error();
        return expr(a.ctx(), r);
    }
    inline expr operator/(expr const & a, int b) { return a / a.ctx().num_val(b, a.get_sort()); }
    inline expr operator/(int a, expr const & b) { return b.ctx().num_val(a, b.get_sort()) / b; }

    inline expr operator-(expr const & a) {
        Z3_ast r = 0;
        if (a.is_arith()) {
            r = Z3_mk_unary_minus(a.ctx(), a);
        }
        else if (a.is_bv()) {
            r = Z3_mk_bvneg(a.ctx(), a);
        }
        else if (a.is_fpa()) {
            r = Z3_mk_fpa_neg(a.ctx(), a);
        }
        else {
            // operator is not supported by given arguments.
            assert(false);
        }
        a.check_error();
        return expr(a.ctx(), r);
    }

    inline expr operator-(expr const & a, expr const & b) {
        check_context(a, b);
        Z3_ast r = 0;
        if (a.is_arith() && b.is_arith()) {
            Z3_ast args[2] = { a, b };
            r = Z3_mk_sub(a.ctx(), 2, args);
        }
        else if (a.is_bv() && b.is_bv()) {
            r = Z3_mk_bvsub(a.ctx(), a, b);
        }
        else if (a.is_fpa() && b.is_fpa()) {
            r = Z3_mk_fpa_sub(a.ctx(), a.ctx().fpa_rounding_mode(), a, b);
        }
        else {
            // operator is not supported by given arguments.
            assert(false);
        }
        a.check_error();
        return expr(a.ctx(), r);
    }
    inline expr operator-(expr const & a, int b) { return a - a.ctx().num_val(b, a.get_sort()); }
    inline expr operator-(int a, expr const & b) { return b.ctx().num_val(a, b.get_sort()) - b; }

    inline expr operator<=(expr const & a, expr const & b) {
        check_context(a, b);
        Z3_ast r = 0;
        if (a.is_arith() && b.is_arith()) {
            r = Z3_mk_le(a.ctx(), a, b);
        }
        else if (a.is_bv() && b.is_bv()) {
            r = Z3_mk_bvsle(a.ctx(), a, b);
        }
        else if (a.is_fpa() && b.is_fpa()) {
            r = Z3_mk_fpa_leq(a.ctx(), a, b);
        }
        else {
            // operator is not supported by given arguments.
            assert(false);
        }
        a.check_error();
        return expr(a.ctx(), r);
    }
    inline expr operator<=(expr const & a, int b) { return a <= a.ctx().num_val(b, a.get_sort()); }
    inline expr operator<=(int a, expr const & b) { return b.ctx().num_val(a, b.get_sort()) <= b; }

    inline expr operator>=(expr const & a, int b) { return a >= a.ctx().num_val(b, a.get_sort()); }
    inline expr operator>=(int a, expr const & b) { return b.ctx().num_val(a, b.get_sort()) >= b; }

    inline expr operator<(expr const & a, expr const & b) {
        check_context(a, b);
        Z3_ast r = 0;
        if (a.is_arith() && b.is_arith()) {
            r = Z3_mk_lt(a.ctx(), a, b);
        }
        else if (a.is_bv() && b.is_bv()) {
            r = Z3_mk_bvslt(a.ctx(), a, b);
        }
        else if (a.is_fpa() && b.is_fpa()) {
            r = Z3_mk_fpa_lt(a.ctx(), a, b);
        }
        else {
            // operator is not supported by given arguments.
            assert(false);
        }
        a.check_error();
        return expr(a.ctx(), r);
    }
    inline expr operator<(expr const & a, int b) { return a < a.ctx().num_val(b, a.get_sort()); }
    inline expr operator<(int a, expr const & b) { return b.ctx().num_val(a, b.get_sort()) < b; }

    inline expr operator>(expr const & a, expr const & b) {
        check_context(a, b);
        Z3_ast r = 0;
        if (a.is_arith() && b.is_arith()) {
            r = Z3_mk_gt(a.ctx(), a, b);
        }
        else if (a.is_bv() && b.is_bv()) {
            r = Z3_mk_bvsgt(a.ctx(), a, b);
        }
        else if (a.is_fpa() && b.is_fpa()) {
            r = Z3_mk_fpa_gt(a.ctx(), a, b);
        }
        else {
            // operator is not supported by given arguments.
            assert(false);
        }
        a.check_error();
        return expr(a.ctx(), r);
    }
    inline expr operator>(expr const & a, int b) { return a > a.ctx().num_val(b, a.get_sort()); }
    inline expr operator>(int a, expr const & b) { return b.ctx().num_val(a, b.get_sort()) > b; }

    inline expr operator&(expr const & a, expr const & b) { if (a.is_bool()) return a && b; check_context(a, b); Z3_ast r = Z3_mk_bvand(a.ctx(), a, b); return expr(a.ctx(), r); }
    inline expr operator&(expr const & a, int b) { return a & a.ctx().num_val(b, a.get_sort()); }
    inline expr operator&(int a, expr const & b) { return b.ctx().num_val(a, b.get_sort()) & b; }

    inline expr operator^(expr const & a, expr const & b) { check_context(a, b); Z3_ast r = a.is_bool() ? Z3_mk_xor(a.ctx(), a, b) : Z3_mk_bvxor(a.ctx(), a, b); return expr(a.ctx(), r); }
    inline expr operator^(expr const & a, int b) { return a ^ a.ctx().num_val(b, a.get_sort()); }
    inline expr operator^(int a, expr const & b) { return b.ctx().num_val(a, b.get_sort()) ^ b; }

    inline expr operator|(expr const & a, expr const & b) { if (a.is_bool()) return a || b; check_context(a, b); Z3_ast r = Z3_mk_bvor(a.ctx(), a, b); return expr(a.ctx(), r); }
    inline expr operator|(expr const & a, int b) { return a | a.ctx().num_val(b, a.get_sort()); }
    inline expr operator|(int a, expr const & b) { return b.ctx().num_val(a, b.get_sort()) | b; }

    inline expr nand(expr const& a, expr const& b) { if (a.is_bool()) return !(a && b); check_context(a, b); Z3_ast r = Z3_mk_bvnand(a.ctx(), a, b); return expr(a.ctx(), r); }
    inline expr nor(expr const& a, expr const& b) { if (a.is_bool()) return !(a || b); check_context(a, b); Z3_ast r = Z3_mk_bvnor(a.ctx(), a, b); return expr(a.ctx(), r); }
    inline expr xnor(expr const& a, expr const& b) { if (a.is_bool()) return !(a ^ b); check_context(a, b); Z3_ast r = Z3_mk_bvxnor(a.ctx(), a, b); return expr(a.ctx(), r); }
    inline expr min(expr const& a, expr const& b) { 
        check_context(a, b); 
        Z3_ast r;
        if (a.is_arith()) {
            r = Z3_mk_ite(a.ctx(), Z3_mk_ge(a.ctx(), a, b), b, a);
        }
        else if (a.is_bv()) {
            r = Z3_mk_ite(a.ctx(), Z3_mk_bvuge(a.ctx(), a, b), b, a);
        }
        else {
            assert(a.is_fpa());
            r = Z3_mk_fpa_min(a.ctx(), a, b); 
        }
        return expr(a.ctx(), r); 
    }
    inline expr max(expr const& a, expr const& b) { 
        check_context(a, b); 
        Z3_ast r;
        if (a.is_arith()) {
            r = Z3_mk_ite(a.ctx(), Z3_mk_ge(a.ctx(), a, b), a, b);
        }
        else if (a.is_bv()) {
            r = Z3_mk_ite(a.ctx(), Z3_mk_bvuge(a.ctx(), a, b), a, b);
        }
        else {
            assert(a.is_fpa());
            r = Z3_mk_fpa_max(a.ctx(), a, b); 
        }
        return expr(a.ctx(), r); 
    }
    inline expr abs(expr const & a) { 
        Z3_ast r;
        if (a.is_int()) {
            expr zero = a.ctx().int_val(0);
            r = Z3_mk_ite(a.ctx(), Z3_mk_ge(a.ctx(), a, zero), a, -a);
        }
        else if (a.is_real()) {
            expr zero = a.ctx().real_val(0);
            r = Z3_mk_ite(a.ctx(), Z3_mk_ge(a.ctx(), a, zero), a, -a);
        }
        else {
            r = Z3_mk_fpa_abs(a.ctx(), a); 
        }
        a.check_error();
        return expr(a.ctx(), r); 
    }
    inline expr sqrt(expr const & a, expr const& rm) {
        check_context(a, rm);
        assert(a.is_fpa());
        Z3_ast r = Z3_mk_fpa_sqrt(a.ctx(), rm, a);
        a.check_error();
        return expr(a.ctx(), r);
    }
    inline expr operator~(expr const & a) { Z3_ast r = Z3_mk_bvnot(a.ctx(), a); return expr(a.ctx(), r); }

    inline expr fma(expr const& a, expr const& b, expr const& c, expr const& rm) {
        check_context(a, b); check_context(a, c); check_context(a, rm);
        assert(a.is_fpa() && b.is_fpa() && c.is_fpa());
        Z3_ast r = Z3_mk_fpa_fma(a.ctx(), rm, a, b, c);
        a.check_error();
        return expr(a.ctx(), r);
    }


    /**
       \brief Create the if-then-else expression <tt>ite(c, t, e)</tt>

       \pre c.is_bool()
    */
    inline expr ite(expr const & c, expr const & t, expr const & e) {
        check_context(c, t); check_context(c, e);
        assert(c.is_bool());
        Z3_ast r = Z3_mk_ite(c.ctx(), c, t, e);
        c.check_error();
        return expr(c.ctx(), r);
    }


    /**
       \brief Wraps a Z3_ast as an expr object. It also checks for errors.
       This function allows the user to use the whole C API with the C++ layer defined in this file.
    */
    inline expr to_expr(context & c, Z3_ast a) {
        c.check_error();
        assert(Z3_get_ast_kind(c, a) == Z3_APP_AST ||
               Z3_get_ast_kind(c, a) == Z3_NUMERAL_AST ||
               Z3_get_ast_kind(c, a) == Z3_VAR_AST ||
               Z3_get_ast_kind(c, a) == Z3_QUANTIFIER_AST);
        return expr(c, a);
    }

    inline sort to_sort(context & c, Z3_sort s) {
        c.check_error();
        return sort(c, s);
    }

    inline func_decl to_func_decl(context & c, Z3_func_decl f) {
        c.check_error();
        return func_decl(c, f);
    }

    /**
       \brief signed less than or equal to operator for bitvectors.
    */
    inline expr sle(expr const & a, expr const & b) { return to_expr(a.ctx(), Z3_mk_bvsle(a.ctx(), a, b)); }
    inline expr sle(expr const & a, int b) { return sle(a, a.ctx().num_val(b, a.get_sort())); }
    inline expr sle(int a, expr const & b) { return sle(b.ctx().num_val(a, b.get_sort()), b); }
    /**
       \brief signed less than operator for bitvectors.
    */
    inline expr slt(expr const & a, expr const & b) { return to_expr(a.ctx(), Z3_mk_bvslt(a.ctx(), a, b)); }
    inline expr slt(expr const & a, int b) { return slt(a, a.ctx().num_val(b, a.get_sort())); }
    inline expr slt(int a, expr const & b) { return slt(b.ctx().num_val(a, b.get_sort()), b); }


    /**
       \brief unsigned less than or equal to operator for bitvectors.
    */
    inline expr ule(expr const & a, expr const & b) { return to_expr(a.ctx(), Z3_mk_bvule(a.ctx(), a, b)); }
    inline expr ule(expr const & a, int b) { return ule(a, a.ctx().num_val(b, a.get_sort())); }
    inline expr ule(int a, expr const & b) { return ule(b.ctx().num_val(a, b.get_sort()), b); }
    /**
       \brief unsigned less than operator for bitvectors.
    */
    inline expr ult(expr const & a, expr const & b) { return to_expr(a.ctx(), Z3_mk_bvult(a.ctx(), a, b)); }
    inline expr ult(expr const & a, int b) { return ult(a, a.ctx().num_val(b, a.get_sort())); }
    inline expr ult(int a, expr const & b) { return ult(b.ctx().num_val(a, b.get_sort()), b); }
    /**
       \brief unsigned greater than or equal to operator for bitvectors.
    */
    inline expr uge(expr const & a, expr const & b) { return to_expr(a.ctx(), Z3_mk_bvuge(a.ctx(), a, b)); }
    inline expr uge(expr const & a, int b) { return uge(a, a.ctx().num_val(b, a.get_sort())); }
    inline expr uge(int a, expr const & b) { return uge(b.ctx().num_val(a, b.get_sort()), b); }
    /**
       \brief unsigned greater than operator for bitvectors.
    */
    inline expr ugt(expr const & a, expr const & b) { return to_expr(a.ctx(), Z3_mk_bvugt(a.ctx(), a, b)); }
    inline expr ugt(expr const & a, int b) { return ugt(a, a.ctx().num_val(b, a.get_sort())); }
    inline expr ugt(int a, expr const & b) { return ugt(b.ctx().num_val(a, b.get_sort()), b); }
    /**
       \brief unsigned division operator for bitvectors.
    */
    inline expr udiv(expr const & a, expr const & b) { return to_expr(a.ctx(), Z3_mk_bvudiv(a.ctx(), a, b)); }
    inline expr udiv(expr const & a, int b) { return udiv(a, a.ctx().num_val(b, a.get_sort())); }
    inline expr udiv(int a, expr const & b) { return udiv(b.ctx().num_val(a, b.get_sort()), b); }

    /**
       \brief signed remainder operator for bitvectors
    */
    inline expr srem(expr const & a, expr const & b) { return to_expr(a.ctx(), Z3_mk_bvsrem(a.ctx(), a, b)); }
    inline expr srem(expr const & a, int b) { return srem(a, a.ctx().num_val(b, a.get_sort())); }
    inline expr srem(int a, expr const & b) { return srem(b.ctx().num_val(a, b.get_sort()), b); }

    /**
       \brief signed modulus operator for bitvectors
    */
    inline expr smod(expr const & a, expr const & b) { return to_expr(a.ctx(), Z3_mk_bvsmod(a.ctx(), a, b)); }
    inline expr smod(expr const & a, int b) { return smod(a, a.ctx().num_val(b, a.get_sort())); }
    inline expr smod(int a, expr const & b) { return smod(b.ctx().num_val(a, b.get_sort()), b); }

    /**
       \brief unsigned reminder operator for bitvectors
    */
    inline expr urem(expr const & a, expr const & b) { return to_expr(a.ctx(), Z3_mk_bvurem(a.ctx(), a, b)); }
    inline expr urem(expr const & a, int b) { return urem(a, a.ctx().num_val(b, a.get_sort())); }
    inline expr urem(int a, expr const & b) { return urem(b.ctx().num_val(a, b.get_sort()), b); }

    /**
       \brief shift left operator for bitvectors
    */
    inline expr shl(expr const & a, expr const & b) { return to_expr(a.ctx(), Z3_mk_bvshl(a.ctx(), a, b)); }
    inline expr shl(expr const & a, int b) { return shl(a, a.ctx().num_val(b, a.get_sort())); }
    inline expr shl(int a, expr const & b) { return shl(b.ctx().num_val(a, b.get_sort()), b); }

    /**
       \brief logic shift right operator for bitvectors
    */
    inline expr lshr(expr const & a, expr const & b) { return to_expr(a.ctx(), Z3_mk_bvlshr(a.ctx(), a, b)); }
    inline expr lshr(expr const & a, int b) { return lshr(a, a.ctx().num_val(b, a.get_sort())); }
    inline expr lshr(int a, expr const & b) { return lshr(b.ctx().num_val(a, b.get_sort()), b); }

    /**
       \brief arithmetic shift right operator for bitvectors
    */
    inline expr ashr(expr const & a, expr const & b) { return to_expr(a.ctx(), Z3_mk_bvashr(a.ctx(), a, b)); }
    inline expr ashr(expr const & a, int b) { return ashr(a, a.ctx().num_val(b, a.get_sort())); }
    inline expr ashr(int a, expr const & b) { return ashr(b.ctx().num_val(a, b.get_sort()), b); }

    /**
       \brief Extend the given bit-vector with zeros to the (unsigned) equivalent bitvector of size m+i, where m is the size of the given bit-vector.
    */
    inline expr zext(expr const & a, unsigned i) { return to_expr(a.ctx(), Z3_mk_zero_ext(a.ctx(), i, a)); }

    /**
       \brief bit-vector and integer conversions.
    */
    inline expr bv2int(expr const& a, bool is_signed) { Z3_ast r = Z3_mk_bv2int(a.ctx(), a, is_signed); a.check_error(); return expr(a.ctx(), r); }
    inline expr int2bv(unsigned n, expr const& a) { Z3_ast r = Z3_mk_int2bv(a.ctx(), n, a); a.check_error(); return expr(a.ctx(), r); }

    /**
       \brief bit-vector overflow/underflow checks
    */
    inline expr bvadd_no_overflow(expr const& a, expr const& b, bool is_signed) { 
        check_context(a, b); Z3_ast r = Z3_mk_bvadd_no_overflow(a.ctx(), a, b, is_signed); a.check_error(); return expr(a.ctx(), r); 
    }
    inline expr bvadd_no_underflow(expr const& a, expr const& b) {
        check_context(a, b); Z3_ast r = Z3_mk_bvadd_no_underflow(a.ctx(), a, b); a.check_error(); return expr(a.ctx(), r); 
    }
    inline expr bvsub_no_overflow(expr const& a, expr const& b) {
        check_context(a, b); Z3_ast r = Z3_mk_bvsub_no_overflow(a.ctx(), a, b); a.check_error(); return expr(a.ctx(), r); 
    }
    inline expr bvsub_no_underflow(expr const& a, expr const& b, bool is_signed) {
        check_context(a, b); Z3_ast r = Z3_mk_bvsub_no_underflow(a.ctx(), a, b, is_signed); a.check_error(); return expr(a.ctx(), r); 
    }
    inline expr bvsdiv_no_overflow(expr const& a, expr const& b) {
        check_context(a, b); Z3_ast r = Z3_mk_bvsdiv_no_overflow(a.ctx(), a, b); a.check_error(); return expr(a.ctx(), r); 
    }
    inline expr bvneg_no_overflow(expr const& a) {
        Z3_ast r = Z3_mk_bvneg_no_overflow(a.ctx(), a); a.check_error(); return expr(a.ctx(), r); 
    }
    inline expr bvmul_no_overflow(expr const& a, expr const& b, bool is_signed) {
        check_context(a, b); Z3_ast r = Z3_mk_bvmul_no_overflow(a.ctx(), a, b, is_signed); a.check_error(); return expr(a.ctx(), r); 
    }
    inline expr bvmul_no_underflow(expr const& a, expr const& b) {
        check_context(a, b); Z3_ast r = Z3_mk_bvmul_no_underflow(a.ctx(), a, b); a.check_error(); return expr(a.ctx(), r); 
    }


    /**
       \brief Sign-extend of the given bit-vector to the (signed) equivalent bitvector of size m+i, where m is the size of the given bit-vector.
    */
    inline expr sext(expr const & a, unsigned i) { return to_expr(a.ctx(), Z3_mk_sign_ext(a.ctx(), i, a)); }

    inline func_decl linear_order(sort const& a, unsigned index) {
        return to_func_decl(a.ctx(), Z3_mk_linear_order(a.ctx(), a, index));
    }
    inline func_decl partial_order(sort const& a, unsigned index) {
        return to_func_decl(a.ctx(), Z3_mk_partial_order(a.ctx(), a, index));
    }
    inline func_decl piecewise_linear_order(sort const& a, unsigned index) {
        return to_func_decl(a.ctx(), Z3_mk_piecewise_linear_order(a.ctx(), a, index));
    }
    inline func_decl tree_order(sort const& a, unsigned index) {
        return to_func_decl(a.ctx(), Z3_mk_tree_order(a.ctx(), a, index));
    }

    template<> class cast_ast<ast> {
    public:
        ast operator()(context & c, Z3_ast a) { return ast(c, a); }
    };

    template<> class cast_ast<expr> {
    public:
        expr operator()(context & c, Z3_ast a) {
            assert(Z3_get_ast_kind(c, a) == Z3_NUMERAL_AST ||
                   Z3_get_ast_kind(c, a) == Z3_APP_AST ||
                   Z3_get_ast_kind(c, a) == Z3_QUANTIFIER_AST ||
                   Z3_get_ast_kind(c, a) == Z3_VAR_AST);
            return expr(c, a);
        }
    };

    template<> class cast_ast<sort> {
    public:
        sort operator()(context & c, Z3_ast a) {
            assert(Z3_get_ast_kind(c, a) == Z3_SORT_AST);
            return sort(c, reinterpret_cast<Z3_sort>(a));
        }
    };

    template<> class cast_ast<func_decl> {
    public:
        func_decl operator()(context & c, Z3_ast a) {
            assert(Z3_get_ast_kind(c, a) == Z3_FUNC_DECL_AST);
            return func_decl(c, reinterpret_cast<Z3_func_decl>(a));
        }
    };

    template<typename T>
    template<typename T2>
    array<T>::array(ast_vector_tpl<T2> const & v) : m_array(new T[v.size()]), m_size{v.size()} {
        for (unsigned i = 0; i < m_size; i++) {
            m_array[i] = v[i];
        }
    }

    // Basic functions for creating quantified formulas.
    // The C API should be used for creating quantifiers with patterns, weights, many variables, etc.
    inline expr forall(expr const & x, expr const & b) {
        check_context(x, b);
        Z3_app vars[] = {(Z3_app) x};
        Z3_ast r = Z3_mk_forall_const(b.ctx(), 0, 1, vars, 0, 0, b); b.check_error(); return expr(b.ctx(), r);
    }
    inline expr forall(expr const & x1, expr const & x2, expr const & b) {
        check_context(x1, b); check_context(x2, b);
        Z3_app vars[] = {(Z3_app) x1, (Z3_app) x2};
        Z3_ast r = Z3_mk_forall_const(b.ctx(), 0, 2, vars, 0, 0, b); b.check_error(); return expr(b.ctx(), r);
    }
    inline expr forall(expr const & x1, expr const & x2, expr const & x3, expr const & b) {
        check_context(x1, b); check_context(x2, b); check_context(x3, b);
        Z3_app vars[] = {(Z3_app) x1, (Z3_app) x2, (Z3_app) x3 };
        Z3_ast r = Z3_mk_forall_const(b.ctx(), 0, 3, vars, 0, 0, b); b.check_error(); return expr(b.ctx(), r);
    }
    inline expr forall(expr const & x1, expr const & x2, expr const & x3, expr const & x4, expr const & b) {
        check_context(x1, b); check_context(x2, b); check_context(x3, b); check_context(x4, b);
        Z3_app vars[] = {(Z3_app) x1, (Z3_app) x2, (Z3_app) x3, (Z3_app) x4 };
        Z3_ast r = Z3_mk_forall_const(b.ctx(), 0, 4, vars, 0, 0, b); b.check_error(); return expr(b.ctx(), r);
    }
    inline expr forall(expr_vector const & xs, expr const & b) {
        array<Z3_app> vars(xs);
        Z3_ast r = Z3_mk_forall_const(b.ctx(), 0, vars.size(), vars.ptr(), 0, 0, b); b.check_error(); return expr(b.ctx(), r);
    }
    inline expr exists(expr const & x, expr const & b) {
        check_context(x, b);
        Z3_app vars[] = {(Z3_app) x};
        Z3_ast r = Z3_mk_exists_const(b.ctx(), 0, 1, vars, 0, 0, b); b.check_error(); return expr(b.ctx(), r);
    }
    inline expr exists(expr const & x1, expr const & x2, expr const & b) {
        check_context(x1, b); check_context(x2, b);
        Z3_app vars[] = {(Z3_app) x1, (Z3_app) x2};
        Z3_ast r = Z3_mk_exists_const(b.ctx(), 0, 2, vars, 0, 0, b); b.check_error(); return expr(b.ctx(), r);
    }
    inline expr exists(expr const & x1, expr const & x2, expr const & x3, expr const & b) {
        check_context(x1, b); check_context(x2, b); check_context(x3, b);
        Z3_app vars[] = {(Z3_app) x1, (Z3_app) x2, (Z3_app) x3 };
        Z3_ast r = Z3_mk_exists_const(b.ctx(), 0, 3, vars, 0, 0, b); b.check_error(); return expr(b.ctx(), r);
    }
    inline expr exists(expr const & x1, expr const & x2, expr const & x3, expr const & x4, expr const & b) {
        check_context(x1, b); check_context(x2, b); check_context(x3, b); check_context(x4, b);
        Z3_app vars[] = {(Z3_app) x1, (Z3_app) x2, (Z3_app) x3, (Z3_app) x4 };
        Z3_ast r = Z3_mk_exists_const(b.ctx(), 0, 4, vars, 0, 0, b); b.check_error(); return expr(b.ctx(), r);
    }
    inline expr exists(expr_vector const & xs, expr const & b) {
        array<Z3_app> vars(xs);
        Z3_ast r = Z3_mk_exists_const(b.ctx(), 0, vars.size(), vars.ptr(), 0, 0, b); b.check_error(); return expr(b.ctx(), r);
    }
    inline expr lambda(expr const & x, expr const & b) {
        check_context(x, b);
        Z3_app vars[] = {(Z3_app) x};
        Z3_ast r = Z3_mk_lambda_const(b.ctx(), 1, vars, b); b.check_error(); return expr(b.ctx(), r);
    }
    inline expr lambda(expr const & x1, expr const & x2, expr const & b) {
        check_context(x1, b); check_context(x2, b);
        Z3_app vars[] = {(Z3_app) x1, (Z3_app) x2};
        Z3_ast r = Z3_mk_lambda_const(b.ctx(), 2, vars, b); b.check_error(); return expr(b.ctx(), r);
    }
    inline expr lambda(expr const & x1, expr const & x2, expr const & x3, expr const & b) {
        check_context(x1, b); check_context(x2, b); check_context(x3, b);
        Z3_app vars[] = {(Z3_app) x1, (Z3_app) x2, (Z3_app) x3 };
        Z3_ast r = Z3_mk_lambda_const(b.ctx(), 3, vars, b); b.check_error(); return expr(b.ctx(), r);
    }
    inline expr lambda(expr const & x1, expr const & x2, expr const & x3, expr const & x4, expr const & b) {
        check_context(x1, b); check_context(x2, b); check_context(x3, b); check_context(x4, b);
        Z3_app vars[] = {(Z3_app) x1, (Z3_app) x2, (Z3_app) x3, (Z3_app) x4 };
        Z3_ast r = Z3_mk_lambda_const(b.ctx(), 4, vars, b); b.check_error(); return expr(b.ctx(), r);
    }
    inline expr lambda(expr_vector const & xs, expr const & b) {
        array<Z3_app> vars(xs);
        Z3_ast r = Z3_mk_lambda_const(b.ctx(), vars.size(), vars.ptr(), b); b.check_error(); return expr(b.ctx(), r);
    }

    inline expr pble(expr_vector const& es, int const* coeffs, int bound) {
        assert(es.size() > 0);
        context& ctx = es[0].ctx();
        array<Z3_ast> _es(es);
        Z3_ast r = Z3_mk_pble(ctx, _es.size(), _es.ptr(), coeffs, bound);
        ctx.check_error();
        return expr(ctx, r);
    }
    inline expr pbge(expr_vector const& es, int const* coeffs, int bound) {
        assert(es.size() > 0);
        context& ctx = es[0].ctx();
        array<Z3_ast> _es(es);
        Z3_ast r = Z3_mk_pbge(ctx, _es.size(), _es.ptr(), coeffs, bound);
        ctx.check_error();
        return expr(ctx, r);
    }
    inline expr pbeq(expr_vector const& es, int const* coeffs, int bound) {
        assert(es.size() > 0);
        context& ctx = es[0].ctx();
        array<Z3_ast> _es(es);
        Z3_ast r = Z3_mk_pbeq(ctx, _es.size(), _es.ptr(), coeffs, bound);
        ctx.check_error();
        return expr(ctx, r);
    }
    inline expr atmost(expr_vector const& es, unsigned bound) {
        assert(es.size() > 0);
        context& ctx = es[0].ctx();
        array<Z3_ast> _es(es);
        Z3_ast r = Z3_mk_atmost(ctx, _es.size(), _es.ptr(), bound);
        ctx.check_error();
        return expr(ctx, r);
    }
    inline expr atleast(expr_vector const& es, unsigned bound) {
        assert(es.size() > 0);
        context& ctx = es[0].ctx();
        array<Z3_ast> _es(es);
        Z3_ast r = Z3_mk_atleast(ctx, _es.size(), _es.ptr(), bound);
        ctx.check_error();
        return expr(ctx, r);
    }
    inline expr sum(expr_vector const& args) {
        assert(args.size() > 0);
        context& ctx = args[0].ctx();
        array<Z3_ast> _args(args);
        Z3_ast r = Z3_mk_add(ctx, _args.size(), _args.ptr());
        ctx.check_error();
        return expr(ctx, r);
    }

    inline expr distinct(expr_vector const& args) {
        assert(args.size() > 0);
        context& ctx = args[0].ctx();
        array<Z3_ast> _args(args);
        Z3_ast r = Z3_mk_distinct(ctx, _args.size(), _args.ptr());
        ctx.check_error();
        return expr(ctx, r);
    }

    inline expr concat(expr const& a, expr const& b) {
        check_context(a, b);
        Z3_ast r;
        if (Z3_is_seq_sort(a.ctx(), a.get_sort())) {
            Z3_ast _args[2] = { a, b };
            r = Z3_mk_seq_concat(a.ctx(), 2, _args);
        }
        else if (Z3_is_re_sort(a.ctx(), a.get_sort())) {
            Z3_ast _args[2] = { a, b };
            r = Z3_mk_re_concat(a.ctx(), 2, _args);
        }
        else {
            r = Z3_mk_concat(a.ctx(), a, b);
        }
        a.ctx().check_error();
        return expr(a.ctx(), r);
    }

    inline expr concat(expr_vector const& args) {
        Z3_ast r;
        assert(args.size() > 0);
        if (args.size() == 1) {
            return args[0];
        }
        context& ctx = args[0].ctx();
        array<Z3_ast> _args(args);
        if (Z3_is_seq_sort(ctx, args[0].get_sort())) {
            r = Z3_mk_seq_concat(ctx, _args.size(), _args.ptr());
        }
        else if (Z3_is_re_sort(ctx, args[0].get_sort())) {
            r = Z3_mk_re_concat(ctx, _args.size(), _args.ptr());
        }
        else {
            r = _args[args.size()-1];
            for (unsigned i = args.size()-1; i > 0; ) {
                --i;
                r = Z3_mk_concat(ctx, _args[i], r);
                ctx.check_error();
            }
        }
        ctx.check_error();
        return expr(ctx, r);
    }

    inline expr mk_or(expr_vector const& args) {
        array<Z3_ast> _args(args);
        Z3_ast r = Z3_mk_or(args.ctx(), _args.size(), _args.ptr());
        args.check_error();
        return expr(args.ctx(), r);
    }
    inline expr mk_and(expr_vector const& args) {
        array<Z3_ast> _args(args);
        Z3_ast r = Z3_mk_and(args.ctx(), _args.size(), _args.ptr());
        args.check_error();
        return expr(args.ctx(), r);
    }


    class func_entry : public object {
        Z3_func_entry m_entry;
        void init(Z3_func_entry e) {
            m_entry = e;
            Z3_func_entry_inc_ref(ctx(), m_entry);
        }
    public:
        func_entry(context & c, Z3_func_entry e):object(c) { init(e); }
        func_entry(func_entry const & s):object(s) { init(s.m_entry); }
        func_entry(func_entry && s) noexcept : object(std::forward<object>(s)), m_entry{s.m_entry} { s.m_entry = nullptr; }
        ~func_entry() { if(m_entry != nullptr) Z3_func_entry_dec_ref(ctx(), m_entry); }
        operator Z3_func_entry() const { return m_entry; }
        func_entry & operator=(func_entry const & s) noexcept {
            Z3_func_entry_inc_ref(s.ctx(), s.m_entry);
            Z3_func_entry_dec_ref(ctx(), m_entry);
            object::operator=(s);
            m_entry = s.m_entry;
            return *this;
        }
        func_entry & operator=(func_entry && s) noexcept {
            object::operator=(std::forward<object>(s));
            m_entry = s.m_entry;
            s.m_entry = nullptr;
            return *this;
        }
        expr value() const { Z3_ast r = Z3_func_entry_get_value(ctx(), m_entry); check_error(); return expr(ctx(), r); }
        unsigned num_args() const { unsigned r = Z3_func_entry_get_num_args(ctx(), m_entry); check_error(); return r; }
        expr arg(unsigned i) const { Z3_ast r = Z3_func_entry_get_arg(ctx(), m_entry, i); check_error(); return expr(ctx(), r); }
    };

    class func_interp : public object {
        Z3_func_interp m_interp;
        void init(Z3_func_interp e) {
            m_interp = e;
            Z3_func_interp_inc_ref(ctx(), m_interp);
        }
    public:
        func_interp(context & c, Z3_func_interp e):object(c) { init(e); }
        func_interp(func_interp const & s):object(s) { init(s.m_interp); }
        func_interp(func_interp && s) noexcept : object(std::forward<object>(s)), m_interp{s.m_interp} { s.m_interp = nullptr; }
        ~func_interp() { if(m_interp != nullptr) Z3_func_interp_dec_ref(ctx(), m_interp); }
        operator Z3_func_interp() const { return m_interp; }
        func_interp & operator=(func_interp const & s) {
            Z3_func_interp_inc_ref(s.ctx(), s.m_interp);
            Z3_func_interp_dec_ref(ctx(), m_interp);
            object::operator=(s);
            m_interp = s.m_interp;
            return *this;
        }
        func_interp & operator=(func_interp && s) noexcept {
            object::operator=(std::forward<object>(s));
            m_interp = s.m_interp;
            s.m_interp = nullptr;
            return *this;
        }
        expr else_value() const { Z3_ast r = Z3_func_interp_get_else(ctx(), m_interp); check_error(); return expr(ctx(), r); }
        unsigned num_entries() const { unsigned r = Z3_func_interp_get_num_entries(ctx(), m_interp); check_error(); return r; }
        func_entry entry(unsigned i) const { Z3_func_entry e = Z3_func_interp_get_entry(ctx(), m_interp, i); check_error(); return func_entry(ctx(), e); }
        void add_entry(expr_vector const& args, expr& value) {
            Z3_func_interp_add_entry(ctx(), m_interp, args, value);
            check_error();
        }
        void set_else(expr& value) {
            Z3_func_interp_set_else(ctx(), m_interp, value);
            check_error();
        }
    };

    class model : public object {
        Z3_model m_model;
        void init(Z3_model m) {
            m_model = m;
            Z3_model_inc_ref(ctx(), m);
        }
    public:
        struct translate {};
        model(context & c):object(c) { init(Z3_mk_model(c)); }
        model(context & c, Z3_model m):object(c) { init(m); }
        model(model const & s):object(s) { init(s.m_model); }
        model(model && s) noexcept : object{std::forward<object>(s)}, m_model{s.m_model} { s.m_model = nullptr; }
        model(model& src, context& dst, translate) : object(dst) { init(Z3_model_translate(src.ctx(), src, dst)); }
        ~model() { if(m_model != nullptr) Z3_model_dec_ref(ctx(), m_model); }
        operator Z3_model() const { return m_model; }
        model & operator=(model const & s) {
            Z3_model_inc_ref(s.ctx(), s.m_model);
            Z3_model_dec_ref(ctx(), m_model);
            object::operator=(s);
            m_model = s.m_model;
            return *this;
        }
        model & operator=(model && s) noexcept {
            object::operator=(std::forward<object>(s));
            m_model = s.m_model;
            s.m_model = nullptr;
            return *this;
        }

        expr eval(expr const & n, bool model_completion=false) const {
            check_context(*this, n);
            Z3_ast r = 0;
            bool status = Z3_model_eval(ctx(), m_model, n, model_completion, &r);
            check_error();
            if (status == false && ctx().enable_exceptions())
                Z3_THROW(exception("failed to evaluate expression"));
            return expr(ctx(), r);
        }

        unsigned num_consts() const { return Z3_model_get_num_consts(ctx(), m_model); }
        unsigned num_funcs() const { return Z3_model_get_num_funcs(ctx(), m_model); }
        func_decl get_const_decl(unsigned i) const { Z3_func_decl r = Z3_model_get_const_decl(ctx(), m_model, i); check_error(); return func_decl(ctx(), r); }
        func_decl get_func_decl(unsigned i) const { Z3_func_decl r = Z3_model_get_func_decl(ctx(), m_model, i); check_error(); return func_decl(ctx(), r); }
        unsigned size() const { return num_consts() + num_funcs(); }
        func_decl operator[](int i) const {
            assert(0 <= i);
            return static_cast<unsigned>(i) < num_consts() ? get_const_decl(i) : get_func_decl(i - num_consts());
        }

        // returns interpretation of constant declaration c.
        // If c is not assigned any value in the model it returns
        // an expression with a null ast reference.
        expr get_const_interp(func_decl c) const {
            check_context(*this, c);
            Z3_ast r = Z3_model_get_const_interp(ctx(), m_model, c);
            check_error();
            return expr(ctx(), r);
        }
        func_interp get_func_interp(func_decl f) const {
            check_context(*this, f);
            Z3_func_interp r = Z3_model_get_func_interp(ctx(), m_model, f);
            check_error();
            return func_interp(ctx(), r);
        }

        // returns true iff the model contains an interpretation
        // for function f.
        bool has_interp(func_decl f) const {
            check_context(*this, f);
            return Z3_model_has_interp(ctx(), m_model, f);
        }

        func_interp add_func_interp(func_decl& f, expr& else_val) {
            Z3_func_interp r = Z3_add_func_interp(ctx(), m_model, f, else_val);
            check_error();
            return func_interp(ctx(), r);
        }

        void add_const_interp(func_decl& f, expr& value) {
            Z3_add_const_interp(ctx(), m_model, f, value);
            check_error();
        }

        friend std::ostream & operator<<(std::ostream & out, model const & m);

        std::string to_string() const { return std::string(Z3_model_to_string(ctx(), m_model)); }
    };
    inline std::ostream & operator<<(std::ostream & out, model const & m) { out << Z3_model_to_string(m.ctx(), m); return out; }

    class stats : public object {
        Z3_stats m_stats;
        void init(Z3_stats e) {
            m_stats = e;
            Z3_stats_inc_ref(ctx(), m_stats);
        }
    public:
        stats(context & c):object(c), m_stats(0) {}
        stats(context & c, Z3_stats e):object(c) { init(e); }
        stats(stats const & s):object(s) { init(s.m_stats); }
        stats(stats && s) noexcept : object{std::forward<object>(s)}, m_stats{s.m_stats} { s.m_stats = nullptr; }
        ~stats() { if (m_stats) Z3_stats_dec_ref(ctx(), m_stats); }
        operator Z3_stats() const { return m_stats; }
        stats & operator=(stats const & s) {
            Z3_stats_inc_ref(s.ctx(), s.m_stats);
            if (m_stats) Z3_stats_dec_ref(ctx(), m_stats);
            object::operator=(s);
<<<<<<< HEAD
            m_stats = s.m_stats;
            return *this;
        }
        stats & operator=(stats && s) noexcept {
            object::operator=(std::forward<object>(s));
=======
>>>>>>> f4127bd6
            m_stats = s.m_stats;
            s.m_stats = nullptr;
            return *this;
        }
        unsigned size() const { return Z3_stats_size(ctx(), m_stats); }
        std::string key(unsigned i) const { Z3_string s = Z3_stats_get_key(ctx(), m_stats, i); check_error(); return s; }
        bool is_uint(unsigned i) const { bool r = Z3_stats_is_uint(ctx(), m_stats, i); check_error(); return r; }
        bool is_double(unsigned i) const { bool r = Z3_stats_is_double(ctx(), m_stats, i); check_error(); return r; }
        unsigned uint_value(unsigned i) const { unsigned r = Z3_stats_get_uint_value(ctx(), m_stats, i); check_error(); return r; }
        double double_value(unsigned i) const { double r = Z3_stats_get_double_value(ctx(), m_stats, i); check_error(); return r; }
        friend std::ostream & operator<<(std::ostream & out, stats const & s);
    };
    inline std::ostream & operator<<(std::ostream & out, stats const & s) { out << Z3_stats_to_string(s.ctx(), s); return out; }


    inline std::ostream & operator<<(std::ostream & out, check_result r) {
        if (r == unsat) out << "unsat";
        else if (r == sat) out << "sat";
        else out << "unknown";
        return out;
    }


    class solver : public object {
        Z3_solver m_solver;
        void init(Z3_solver s) {
            m_solver = s;
            Z3_solver_inc_ref(ctx(), s);
        }
    public:
        struct simple {};
        struct translate {};
        solver(context & c):object(c) { init(Z3_mk_solver(c)); }
        solver(context & c, simple):object(c) { init(Z3_mk_simple_solver(c)); }
        solver(context & c, Z3_solver s):object(c) { init(s); }
        solver(context & c, char const * logic):object(c) { init(Z3_mk_solver_for_logic(c, c.str_symbol(logic))); }
        solver(context & c, solver const& src, translate): object(c) { init(Z3_solver_translate(src.ctx(), src, c)); }
        solver(solver const & s):object(s) { init(s.m_solver); }
        solver(solver && s) noexcept : object{std::forward<object>(s)}, m_solver{s.m_solver} { s.m_solver = nullptr; }
        ~solver() { if(m_solver != nullptr) Z3_solver_dec_ref(ctx(), m_solver); }
        operator Z3_solver() const { return m_solver; }
        solver & operator=(solver const & s) {
            Z3_solver_inc_ref(s.ctx(), s.m_solver);
            Z3_solver_dec_ref(ctx(), m_solver);
            object::operator=(s);
<<<<<<< HEAD
            m_solver = s.m_solver;
            return *this;
        }
        solver & operator=(solver && s) noexcept {
            object::operator=(std::forward<object>(s));
=======
>>>>>>> f4127bd6
            m_solver = s.m_solver;
            s.m_solver = nullptr;
            return *this;
        }
        void set(params const & p) { Z3_solver_set_params(ctx(), m_solver, p); check_error(); }
        void set(char const * k, bool v) { params p(ctx()); p.set(k, v); set(p); }
        void set(char const * k, unsigned v) { params p(ctx()); p.set(k, v); set(p); }
        void set(char const * k, double v) { params p(ctx()); p.set(k, v); set(p); }
        void set(char const * k, symbol const & v) { params p(ctx()); p.set(k, v); set(p); }
        void set(char const * k, char const* v) { params p(ctx()); p.set(k, v); set(p); }
        void push() { Z3_solver_push(ctx(), m_solver); check_error(); }
        void pop(unsigned n = 1) { Z3_solver_pop(ctx(), m_solver, n); check_error(); }
        void reset() { Z3_solver_reset(ctx(), m_solver); check_error(); }
        void add(expr const & e) { assert(e.is_bool()); Z3_solver_assert(ctx(), m_solver, e); check_error(); }
        void add(expr const & e, expr const & p) {
            assert(e.is_bool()); assert(p.is_bool()); assert(p.is_const());
            Z3_solver_assert_and_track(ctx(), m_solver, e, p);
            check_error();
        }
        void add(expr const & e, char const * p) {
            add(e, ctx().bool_const(p));
        }        
        void add(expr_vector const& v) { 
            check_context(*this, v); 
            for (unsigned i = 0; i < v.size(); ++i) 
                add(v[i]); 
        }
        void from_file(char const* file) { Z3_solver_from_file(ctx(), m_solver, file); ctx().check_parser_error(); }
        void from_string(char const* s) { Z3_solver_from_string(ctx(), m_solver, s); ctx().check_parser_error(); }

        check_result check() { Z3_lbool r = Z3_solver_check(ctx(), m_solver); check_error(); return to_check_result(r); }
        check_result check(unsigned n, expr * const assumptions) {
            array<Z3_ast> _assumptions(n);
            for (unsigned i = 0; i < n; i++) {
                check_context(*this, assumptions[i]);
                _assumptions[i] = assumptions[i];
            }
            Z3_lbool r = Z3_solver_check_assumptions(ctx(), m_solver, n, _assumptions.ptr());
            check_error();
            return to_check_result(r);
        }
        check_result check(expr_vector const& assumptions) {
            unsigned n = assumptions.size();
            array<Z3_ast> _assumptions(n);
            for (unsigned i = 0; i < n; i++) {
                check_context(*this, assumptions[i]);
                _assumptions[i] = assumptions[i];
            }
            Z3_lbool r = Z3_solver_check_assumptions(ctx(), m_solver, n, _assumptions.ptr());
            check_error();
            return to_check_result(r);
        }
        model get_model() const { Z3_model m = Z3_solver_get_model(ctx(), m_solver); check_error(); return model(ctx(), m); }
        check_result consequences(expr_vector& assumptions, expr_vector& vars, expr_vector& conseq) {
            Z3_lbool r = Z3_solver_get_consequences(ctx(), m_solver, assumptions, vars, conseq);
            check_error();
            return to_check_result(r);
        }
        std::string reason_unknown() const { Z3_string r = Z3_solver_get_reason_unknown(ctx(), m_solver); check_error(); return r; }
        stats statistics() const { Z3_stats r = Z3_solver_get_statistics(ctx(), m_solver); check_error(); return stats(ctx(), r); }
        expr_vector unsat_core() const { Z3_ast_vector r = Z3_solver_get_unsat_core(ctx(), m_solver); check_error(); return expr_vector(ctx(), r); }
        expr_vector assertions() const { Z3_ast_vector r = Z3_solver_get_assertions(ctx(), m_solver); check_error(); return expr_vector(ctx(), r); }
        expr_vector non_units() const { Z3_ast_vector r = Z3_solver_get_non_units(ctx(), m_solver); check_error(); return expr_vector(ctx(), r); }
        expr_vector units() const { Z3_ast_vector r = Z3_solver_get_units(ctx(), m_solver); check_error(); return expr_vector(ctx(), r); }
        expr_vector trail() const { Z3_ast_vector r = Z3_solver_get_trail(ctx(), m_solver); check_error(); return expr_vector(ctx(), r); }
        expr_vector trail(array<unsigned>& levels) const { 
            Z3_ast_vector r = Z3_solver_get_trail(ctx(), m_solver); 
            check_error(); 
            expr_vector result(ctx(), r);
            unsigned sz = result.size();
            levels.resize(sz);
            Z3_solver_get_levels(ctx(), m_solver, r, sz, levels.ptr());
            check_error(); 
            return result; 
        }
        expr proof() const { Z3_ast r = Z3_solver_get_proof(ctx(), m_solver); check_error(); return expr(ctx(), r); }
        friend std::ostream & operator<<(std::ostream & out, solver const & s);

        std::string to_smt2(char const* status = "unknown") {
            array<Z3_ast> es(assertions());
            Z3_ast const* fmls = es.ptr();
            Z3_ast fml = 0;
            unsigned sz = es.size();
            if (sz > 0) {
                --sz;
                fml = fmls[sz];
            }
            else {
                fml = ctx().bool_val(true);
            }
            return std::string(Z3_benchmark_to_smtlib_string(
                                   ctx(),
                                   "", "", status, "",
                                   sz,
                                   fmls,
                                   fml));
        }

        std::string dimacs(bool include_names = true) const { return std::string(Z3_solver_to_dimacs_string(ctx(), m_solver, include_names)); }

        param_descrs get_param_descrs() { return param_descrs(ctx(), Z3_solver_get_param_descrs(ctx(), m_solver)); }


        expr_vector cube(expr_vector& vars, unsigned cutoff) {
            Z3_ast_vector r = Z3_solver_cube(ctx(), m_solver, vars, cutoff);
            check_error();
            return expr_vector(ctx(), r);
        }

        class cube_iterator {
            solver&      m_solver;
            unsigned&    m_cutoff;
            expr_vector& m_vars;
            expr_vector  m_cube;
            bool         m_end;
            bool         m_empty;

            void inc() {
                assert(!m_end && !m_empty);
                m_cube = m_solver.cube(m_vars, m_cutoff);
                m_cutoff = 0xFFFFFFFF;
                if (m_cube.size() == 1 && m_cube[0].is_false()) {
                    m_cube = z3::expr_vector(m_solver.ctx());
                    m_end = true;
                }
                else if (m_cube.empty()) {
                    m_empty = true;
                }
            }
        public:
            cube_iterator(solver& s, expr_vector& vars, unsigned& cutoff, bool end) :
                m_solver(s),
                m_cutoff(cutoff),
                m_vars(vars),
                m_cube(s.ctx()),
                m_end(end),
                m_empty(false) {
                if (!m_end) {
                    inc();
                }
            }

            cube_iterator& operator++() {
                assert(!m_end);
                if (m_empty) {
                    m_end = true;
                }
                else {
                    inc();
                }
                return *this;
            }
            cube_iterator operator++(int) { assert(false); return *this; }
            expr_vector const * operator->() const { return &(operator*()); }
            expr_vector const& operator*() const noexcept { return m_cube; }

            bool operator==(cube_iterator const& other) noexcept {
                return other.m_end == m_end;
            };
            bool operator!=(cube_iterator const& other) noexcept {
                return other.m_end != m_end;
            };

        };

        class cube_generator {
            solver&      m_solver;
            unsigned     m_cutoff;
            expr_vector  m_default_vars;
            expr_vector& m_vars;
        public:
            cube_generator(solver& s):
                m_solver(s),
                m_cutoff(0xFFFFFFFF),
                m_default_vars(s.ctx()),
                m_vars(m_default_vars)
            {}

            cube_generator(solver& s, expr_vector& vars):
                m_solver(s),
                m_cutoff(0xFFFFFFFF),
                m_default_vars(s.ctx()),
                m_vars(vars)
            {}

            cube_iterator begin() { return cube_iterator(m_solver, m_vars, m_cutoff, false); }
            cube_iterator end() { return cube_iterator(m_solver, m_vars, m_cutoff, true); }
            void set_cutoff(unsigned c) noexcept { m_cutoff = c; }
        };

        cube_generator cubes() { return cube_generator(*this); }
        cube_generator cubes(expr_vector& vars) { return cube_generator(*this, vars); }

    };
    inline std::ostream & operator<<(std::ostream & out, solver const & s) { out << Z3_solver_to_string(s.ctx(), s); return out; }

    class goal : public object {
        Z3_goal m_goal;
        void init(Z3_goal s) {
            m_goal = s;
            Z3_goal_inc_ref(ctx(), s);
        }
    public:
        goal(context & c, bool models=true, bool unsat_cores=false, bool proofs=false):object(c) { init(Z3_mk_goal(c, models, unsat_cores, proofs)); }
        goal(context & c, Z3_goal s):object(c) { init(s); }
        goal(goal const & s):object(s) { init(s.m_goal); }
        goal(goal && s) noexcept : object{std::forward<object>(s)}, m_goal{s.m_goal} { s.m_goal = nullptr; }
        ~goal() { if(m_goal != nullptr) Z3_goal_dec_ref(ctx(), m_goal); }
        operator Z3_goal() const { return m_goal; }
        goal & operator=(goal const & s) {
            Z3_goal_inc_ref(s.ctx(), s.m_goal);
            Z3_goal_dec_ref(ctx(), m_goal);
            object::operator=(s);
            m_goal = s.m_goal;
            return *this;
        }
        goal & operator=(goal && s) noexcept {
            object::operator=(std::forward<object>(s));
            m_goal = s.m_goal;
            s.m_goal = nullptr;
            return *this;
        }
        void add(expr const & f) { check_context(*this, f); Z3_goal_assert(ctx(), m_goal, f); check_error(); }
        void add(expr_vector const& v) { check_context(*this, v); for (unsigned i = 0; i < v.size(); ++i) add(v[i]); }
        unsigned size() const { return Z3_goal_size(ctx(), m_goal); }
        expr operator[](int i) const { assert(0 <= i); Z3_ast r = Z3_goal_formula(ctx(), m_goal, i); check_error(); return expr(ctx(), r); }
        Z3_goal_prec precision() const { return Z3_goal_precision(ctx(), m_goal); }
        bool inconsistent() const { return Z3_goal_inconsistent(ctx(), m_goal); }
        unsigned depth() const { return Z3_goal_depth(ctx(), m_goal); }
        void reset() { Z3_goal_reset(ctx(), m_goal); }
        unsigned num_exprs() const { return Z3_goal_num_exprs(ctx(), m_goal); }
        bool is_decided_sat() const { return Z3_goal_is_decided_sat(ctx(), m_goal); }
        bool is_decided_unsat() const { return Z3_goal_is_decided_unsat(ctx(), m_goal); }
        model convert_model(model const & m) const {
            check_context(*this, m);
            Z3_model new_m = Z3_goal_convert_model(ctx(), m_goal, m);
            check_error();
            return model(ctx(), new_m);
        }
        model get_model() const {
            Z3_model new_m = Z3_goal_convert_model(ctx(), m_goal, 0);
            check_error();
            return model(ctx(), new_m);
        }
        expr as_expr() const {
            unsigned n = size();
            if (n == 0)
                return ctx().bool_val(true);
            else if (n == 1)
                return operator[](0);
            else {
                array<Z3_ast> args(n);
                for (unsigned i = 0; i < n; i++)
                    args[i] = operator[](i);
                return expr(ctx(), Z3_mk_and(ctx(), n, args.ptr()));
            }
        }
        std::string dimacs(bool include_names = true) const { return std::string(Z3_goal_to_dimacs_string(ctx(), m_goal, include_names)); }
        friend std::ostream & operator<<(std::ostream & out, goal const & g);
    };
    inline std::ostream & operator<<(std::ostream & out, goal const & g) { out << Z3_goal_to_string(g.ctx(), g); return out; }

    class apply_result : public object {
        Z3_apply_result m_apply_result;
        void init(Z3_apply_result s) {
            m_apply_result = s;
            Z3_apply_result_inc_ref(ctx(), s);
        }
    public:
        apply_result(context & c, Z3_apply_result s):object(c) { init(s); }
        apply_result(apply_result const & s):object(s) { init(s.m_apply_result); }
        apply_result(apply_result && s) noexcept : object{std::forward<object>(s)}, m_apply_result{s.m_apply_result} { s.m_apply_result = nullptr; }
        ~apply_result() { if(m_apply_result != nullptr) Z3_apply_result_dec_ref(ctx(), m_apply_result); }
        operator Z3_apply_result() const { return m_apply_result; }
        apply_result & operator=(apply_result const & s) {
            Z3_apply_result_inc_ref(s.ctx(), s.m_apply_result);
            Z3_apply_result_dec_ref(ctx(), m_apply_result);
            object::operator=(s);
            m_apply_result = s.m_apply_result;
            return *this;
        }
        apply_result & operator=(apply_result && s) noexcept {
            object::operator=(std::forward<object>(s));
            m_apply_result = s.m_apply_result;
            s.m_apply_result = nullptr;
            return *this;
        }
        unsigned size() const { return Z3_apply_result_get_num_subgoals(ctx(), m_apply_result); }
        goal operator[](int i) const { assert(0 <= i); Z3_goal r = Z3_apply_result_get_subgoal(ctx(), m_apply_result, i); check_error(); return goal(ctx(), r); }
        friend std::ostream & operator<<(std::ostream & out, apply_result const & r);
    };
    inline std::ostream & operator<<(std::ostream & out, apply_result const & r) { out << Z3_apply_result_to_string(r.ctx(), r); return out; }

    class tactic : public object {
        Z3_tactic m_tactic;
        void init(Z3_tactic s) {
            m_tactic = s;
            Z3_tactic_inc_ref(ctx(), s);
        }
    public:
        tactic(context & c, char const * name):object(c) { Z3_tactic r = Z3_mk_tactic(c, name); check_error(); init(r); }
        tactic(context & c, Z3_tactic s):object(c) { init(s); }
        tactic(tactic const & s):object(s) { init(s.m_tactic); }
        tactic(tactic && s) noexcept : object{std::forward<object>(s)}, m_tactic{s.m_tactic} { s.m_tactic = nullptr; }
        ~tactic() { if(m_tactic != nullptr) Z3_tactic_dec_ref(ctx(), m_tactic); }
        operator Z3_tactic() const { return m_tactic; }
        tactic & operator=(tactic const & s) {
            Z3_tactic_inc_ref(s.ctx(), s.m_tactic);
            Z3_tactic_dec_ref(ctx(), m_tactic);
            object::operator=(s);
            m_tactic = s.m_tactic;
            return *this;
        }
        tactic & operator=(tactic && s) noexcept {
            object::operator=(std::forward<object>(s));
            m_tactic = s.m_tactic;
            s.m_tactic = nullptr;
            return *this;
        }
        solver mk_solver() const { Z3_solver r = Z3_mk_solver_from_tactic(ctx(), m_tactic); check_error(); return solver(ctx(), r);  }
        apply_result apply(goal const & g) const {
            check_context(*this, g);
            Z3_apply_result r = Z3_tactic_apply(ctx(), m_tactic, g);
            check_error();
            return apply_result(ctx(), r);
        }
        apply_result operator()(goal const & g) const {
            return apply(g);
        }
        std::string help() const { char const * r = Z3_tactic_get_help(ctx(), m_tactic); check_error();  return r; }
        friend tactic operator&(tactic const & t1, tactic const & t2);
        friend tactic operator|(tactic const & t1, tactic const & t2);
        friend tactic repeat(tactic const & t, unsigned max);
        friend tactic with(tactic const & t, params const & p);
        friend tactic try_for(tactic const & t, unsigned ms);
        friend tactic par_or(unsigned n, tactic const* tactics);
        friend tactic par_and_then(tactic const& t1, tactic const& t2);
        param_descrs get_param_descrs() { return param_descrs(ctx(), Z3_tactic_get_param_descrs(ctx(), m_tactic)); }
    };

    inline tactic operator&(tactic const & t1, tactic const & t2) {
        check_context(t1, t2);
        Z3_tactic r = Z3_tactic_and_then(t1.ctx(), t1, t2);
        t1.check_error();
        return tactic(t1.ctx(), r);
    }

    inline tactic operator|(tactic const & t1, tactic const & t2) {
        check_context(t1, t2);
        Z3_tactic r = Z3_tactic_or_else(t1.ctx(), t1, t2);
        t1.check_error();
        return tactic(t1.ctx(), r);
    }

    inline tactic repeat(tactic const & t, unsigned max=UINT_MAX) {
        Z3_tactic r = Z3_tactic_repeat(t.ctx(), t, max);
        t.check_error();
        return tactic(t.ctx(), r);
    }

    inline tactic with(tactic const & t, params const & p) {
        Z3_tactic r = Z3_tactic_using_params(t.ctx(), t, p);
        t.check_error();
        return tactic(t.ctx(), r);
    }
    inline tactic try_for(tactic const & t, unsigned ms) {
        Z3_tactic r = Z3_tactic_try_for(t.ctx(), t, ms);
        t.check_error();
        return tactic(t.ctx(), r);
    }
    inline tactic par_or(unsigned n, tactic const* tactics) {
        if (n == 0) {
            Z3_THROW(exception("a non-zero number of tactics need to be passed to par_or"));
        }
        array<Z3_tactic> buffer(n);
        for (unsigned i = 0; i < n; ++i) buffer[i] = tactics[i];
        return tactic(tactics[0].ctx(), Z3_tactic_par_or(tactics[0].ctx(), n, buffer.ptr()));
    }

    inline tactic par_and_then(tactic const & t1, tactic const & t2) {
        check_context(t1, t2);
        Z3_tactic r = Z3_tactic_par_and_then(t1.ctx(), t1, t2);
        t1.check_error();
        return tactic(t1.ctx(), r);
    }

    class probe : public object {
        Z3_probe m_probe;
        void init(Z3_probe s) {
            m_probe = s;
            Z3_probe_inc_ref(ctx(), s);
        }
    public:
        probe(context & c, char const * name):object(c) { Z3_probe r = Z3_mk_probe(c, name); check_error(); init(r); }
        probe(context & c, double val):object(c) { Z3_probe r = Z3_probe_const(c, val); check_error(); init(r); }
        probe(context & c, Z3_probe s):object(c) { init(s); }
        probe(probe const & s):object(s) { init(s.m_probe); }
        probe(probe && s) noexcept : object{std::forward<object>(s)}, m_probe{s.m_probe} { s.m_probe = nullptr; }
        ~probe() { if(m_probe != nullptr) Z3_probe_dec_ref(ctx(), m_probe); }
        operator Z3_probe() const { return m_probe; }
        probe & operator=(probe const & s) {
            Z3_probe_inc_ref(s.ctx(), s.m_probe);
            Z3_probe_dec_ref(ctx(), m_probe);
            object::operator=(s);
            m_probe = s.m_probe;
            return *this;
        }
        probe & operator=(probe && s) noexcept {
            object::operator=(std::forward<object>(s));
            m_probe = s.m_probe;
            s.m_probe = nullptr;
            return *this;
        }
        double apply(goal const & g) const { double r = Z3_probe_apply(ctx(), m_probe, g); check_error(); return r; }
        double operator()(goal const & g) const { return apply(g); }
        friend probe operator<=(probe const & p1, probe const & p2);
        friend probe operator<=(probe const & p1, double p2);
        friend probe operator<=(double p1, probe const & p2);
        friend probe operator>=(probe const & p1, probe const & p2);
        friend probe operator>=(probe const & p1, double p2);
        friend probe operator>=(double p1, probe const & p2);
        friend probe operator<(probe const & p1, probe const & p2);
        friend probe operator<(probe const & p1, double p2);
        friend probe operator<(double p1, probe const & p2);
        friend probe operator>(probe const & p1, probe const & p2);
        friend probe operator>(probe const & p1, double p2);
        friend probe operator>(double p1, probe const & p2);
        friend probe operator==(probe const & p1, probe const & p2);
        friend probe operator==(probe const & p1, double p2);
        friend probe operator==(double p1, probe const & p2);
        friend probe operator&&(probe const & p1, probe const & p2);
        friend probe operator||(probe const & p1, probe const & p2);
        friend probe operator!(probe const & p);
    };

    inline probe operator<=(probe const & p1, probe const & p2) {
        check_context(p1, p2); Z3_probe r = Z3_probe_le(p1.ctx(), p1, p2); p1.check_error(); return probe(p1.ctx(), r);
    }
    inline probe operator<=(probe const & p1, double p2) { return p1 <= probe(p1.ctx(), p2); }
    inline probe operator<=(double p1, probe const & p2) { return probe(p2.ctx(), p1) <= p2; }
    inline probe operator>=(probe const & p1, probe const & p2) {
        check_context(p1, p2); Z3_probe r = Z3_probe_ge(p1.ctx(), p1, p2); p1.check_error(); return probe(p1.ctx(), r);
    }
    inline probe operator>=(probe const & p1, double p2) { return p1 >= probe(p1.ctx(), p2); }
    inline probe operator>=(double p1, probe const & p2) { return probe(p2.ctx(), p1) >= p2; }
    inline probe operator<(probe const & p1, probe const & p2) {
        check_context(p1, p2); Z3_probe r = Z3_probe_lt(p1.ctx(), p1, p2); p1.check_error(); return probe(p1.ctx(), r);
    }
    inline probe operator<(probe const & p1, double p2) { return p1 < probe(p1.ctx(), p2); }
    inline probe operator<(double p1, probe const & p2) { return probe(p2.ctx(), p1) < p2; }
    inline probe operator>(probe const & p1, probe const & p2) {
        check_context(p1, p2); Z3_probe r = Z3_probe_gt(p1.ctx(), p1, p2); p1.check_error(); return probe(p1.ctx(), r);
    }
    inline probe operator>(probe const & p1, double p2) { return p1 > probe(p1.ctx(), p2); }
    inline probe operator>(double p1, probe const & p2) { return probe(p2.ctx(), p1) > p2; }
    inline probe operator==(probe const & p1, probe const & p2) {
        check_context(p1, p2); Z3_probe r = Z3_probe_eq(p1.ctx(), p1, p2); p1.check_error(); return probe(p1.ctx(), r);
    }
    inline probe operator==(probe const & p1, double p2) { return p1 == probe(p1.ctx(), p2); }
    inline probe operator==(double p1, probe const & p2) { return probe(p2.ctx(), p1) == p2; }
    inline probe operator&&(probe const & p1, probe const & p2) {
        check_context(p1, p2); Z3_probe r = Z3_probe_and(p1.ctx(), p1, p2); p1.check_error(); return probe(p1.ctx(), r);
    }
    inline probe operator||(probe const & p1, probe const & p2) {
        check_context(p1, p2); Z3_probe r = Z3_probe_or(p1.ctx(), p1, p2); p1.check_error(); return probe(p1.ctx(), r);
    }
    inline probe operator!(probe const & p) {
        Z3_probe r = Z3_probe_not(p.ctx(), p); p.check_error(); return probe(p.ctx(), r);
    }

    class optimize : public object {
        Z3_optimize m_opt;

    public:
        class handle final {
            unsigned m_h;
        public:
            handle(unsigned h): m_h(h) {}
            unsigned h() const { return m_h; }
        };
        optimize(context& c):object(c) { m_opt = Z3_mk_optimize(c); Z3_optimize_inc_ref(c, m_opt); }
        optimize(optimize const & o):object(o), m_opt(o.m_opt) {
            Z3_optimize_inc_ref(o.ctx(), o.m_opt);
        }
        optimize(optimize && o) noexcept : object{std::forward<object>(o)}, m_opt(o.m_opt) {
            o.m_opt = nullptr;
        }
        optimize(context& c, optimize& src):object(c) {
            m_opt = Z3_mk_optimize(c); 
            Z3_optimize_inc_ref(c, m_opt);
            add(expr_vector(c, src.assertions()));
            expr_vector v(c, src.objectives());
            for (expr_vector::iterator it = v.begin(); it != v.end(); ++it) minimize(*it);
        }
        optimize& operator=(optimize const& o) {
            Z3_optimize_inc_ref(o.ctx(), o.m_opt);
            Z3_optimize_dec_ref(ctx(), m_opt);
            m_opt = o.m_opt;
            object::operator=(o);
<<<<<<< HEAD
            return *this;
        }
        optimize& operator=(optimize && o) noexcept {
            object::operator=(std::forward<object>(o));
            m_opt = o.m_opt;
            o.m_opt = nullptr;
=======
>>>>>>> f4127bd6
            return *this;
        }
        ~optimize() { if(m_opt != nullptr) Z3_optimize_dec_ref(ctx(), m_opt); }
        operator Z3_optimize() const { return m_opt; }
        void add(expr const& e) {
            assert(e.is_bool());
            Z3_optimize_assert(ctx(), m_opt, e);
        }
        void add(expr_vector const& es) {
            for (expr_vector::iterator it = es.begin(); it != es.end(); ++it) add(*it);
        }
        void add(expr const& e, expr const& t) {
            assert(e.is_bool());
            Z3_optimize_assert_and_track(ctx(), m_opt, e, t);
        }
        void add(expr const& e, char const* p) {
            assert(e.is_bool());
            add(e, ctx().bool_const(p));
        }
        handle add_soft(expr const& e, unsigned weight) {
            assert(e.is_bool());
            auto str = std::to_string(weight);
            return handle(Z3_optimize_assert_soft(ctx(), m_opt, e, str.c_str(), 0));
        }
        handle add_soft(expr const& e, char const* weight) {
            assert(e.is_bool());
            return handle(Z3_optimize_assert_soft(ctx(), m_opt, e, weight, 0));
        }
        handle add(expr const& e, unsigned weight) {
            return add_soft(e, weight);
        }
        handle maximize(expr const& e) {
            return handle(Z3_optimize_maximize(ctx(), m_opt, e));
        }
        handle minimize(expr const& e) {
            return handle(Z3_optimize_minimize(ctx(), m_opt, e));
        }
        void push() {
            Z3_optimize_push(ctx(), m_opt);
        }
        void pop() {
            Z3_optimize_pop(ctx(), m_opt);
        }
        check_result check() { Z3_lbool r = Z3_optimize_check(ctx(), m_opt, 0, 0); check_error(); return to_check_result(r); }
        check_result check(expr_vector const& asms) {
            unsigned n = asms.size();
            array<Z3_ast> _asms(n);
            for (unsigned i = 0; i < n; i++) {
                check_context(*this, asms[i]);
                _asms[i] = asms[i];
            }
            Z3_lbool r = Z3_optimize_check(ctx(), m_opt, n, _asms.ptr());
            check_error();
            return to_check_result(r);
        }
        model get_model() const { Z3_model m = Z3_optimize_get_model(ctx(), m_opt); check_error(); return model(ctx(), m); }
        expr_vector unsat_core() const { Z3_ast_vector r = Z3_optimize_get_unsat_core(ctx(), m_opt); check_error(); return expr_vector(ctx(), r); }
        void set(params const & p) { Z3_optimize_set_params(ctx(), m_opt, p); check_error(); }
        expr lower(handle const& h) {
            Z3_ast r = Z3_optimize_get_lower(ctx(), m_opt, h.h());
            check_error();
            return expr(ctx(), r);
        }
        expr upper(handle const& h) {
            Z3_ast r = Z3_optimize_get_upper(ctx(), m_opt, h.h());
            check_error();
            return expr(ctx(), r);
        }
        expr_vector assertions() const { Z3_ast_vector r = Z3_optimize_get_assertions(ctx(), m_opt); check_error(); return expr_vector(ctx(), r); }
        expr_vector objectives() const { Z3_ast_vector r = Z3_optimize_get_objectives(ctx(), m_opt); check_error(); return expr_vector(ctx(), r); }
        stats statistics() const { Z3_stats r = Z3_optimize_get_statistics(ctx(), m_opt); check_error(); return stats(ctx(), r); }
        friend std::ostream & operator<<(std::ostream & out, optimize const & s);
        void from_file(char const* filename) { Z3_optimize_from_file(ctx(), m_opt, filename); check_error(); }
        void from_string(char const* constraints) { Z3_optimize_from_string(ctx(), m_opt, constraints); check_error(); }
        std::string help() const { char const * r = Z3_optimize_get_help(ctx(), m_opt); check_error();  return r; }
    };
    inline std::ostream & operator<<(std::ostream & out, optimize const & s) { out << Z3_optimize_to_string(s.ctx(), s.m_opt); return out; }

    class fixedpoint : public object {
        Z3_fixedpoint m_fp;
    public:
        fixedpoint(context& c):object(c) { m_fp = Z3_mk_fixedpoint(c); Z3_fixedpoint_inc_ref(c, m_fp); }
        fixedpoint(fixedpoint const & o):object(o), m_fp(o.m_fp) { Z3_fixedpoint_inc_ref(ctx(), m_fp); }
        fixedpoint(fixedpoint && o) noexcept : object{std::forward<object>(o)}, m_fp{o.m_fp} {
            o.m_fp = nullptr;
        }
        fixedpoint & operator=(fixedpoint const & o) {
            Z3_fixedpoint_inc_ref(o.ctx(), o.m_fp);
            Z3_fixedpoint_dec_ref(ctx(), m_fp);
            m_fp = o.m_fp;
            object::operator=(o);
            return *this;
        }
        fixedpoint & operator=(fixedpoint && o) noexcept {
            object::operator=(std::forward<object>(o));
            m_fp = o.m_fp;
            o.m_fp = nullptr;
            return *this;
        }
        ~fixedpoint() { if (m_fp != nullptr) Z3_fixedpoint_dec_ref(ctx(), m_fp); }
        operator Z3_fixedpoint() const { return m_fp; }
        void from_string(char const* s) { Z3_fixedpoint_from_string(ctx(), m_fp, s); check_error(); }
        void from_file(char const* s) { Z3_fixedpoint_from_file(ctx(), m_fp, s); check_error(); }
        void add_rule(expr& rule, symbol const& name) { Z3_fixedpoint_add_rule(ctx(), m_fp, rule, name); check_error(); }
        void add_fact(func_decl& f, unsigned * args) { Z3_fixedpoint_add_fact(ctx(), m_fp, f, f.arity(), args); check_error(); }
        check_result query(expr& q) { Z3_lbool r = Z3_fixedpoint_query(ctx(), m_fp, q); check_error(); return to_check_result(r); }
        check_result query(func_decl_vector& relations) {
            array<Z3_func_decl> rs(relations);
            Z3_lbool r = Z3_fixedpoint_query_relations(ctx(), m_fp, rs.size(), rs.ptr());
            check_error();
            return to_check_result(r);
        }
        expr get_answer() { Z3_ast r = Z3_fixedpoint_get_answer(ctx(), m_fp); check_error(); return expr(ctx(), r); }
        std::string reason_unknown() { return Z3_fixedpoint_get_reason_unknown(ctx(), m_fp); }
        void update_rule(expr& rule, symbol const& name) { Z3_fixedpoint_update_rule(ctx(), m_fp, rule, name); check_error(); }
        unsigned get_num_levels(func_decl& p) { unsigned r = Z3_fixedpoint_get_num_levels(ctx(), m_fp, p); check_error(); return r; }
        expr get_cover_delta(int level, func_decl& p) {
            Z3_ast r = Z3_fixedpoint_get_cover_delta(ctx(), m_fp, level, p);
            check_error();
            return expr(ctx(), r);
        }
        void add_cover(int level, func_decl& p, expr& property) { Z3_fixedpoint_add_cover(ctx(), m_fp, level, p, property); check_error();  }
        stats statistics() const { Z3_stats r = Z3_fixedpoint_get_statistics(ctx(), m_fp); check_error(); return stats(ctx(), r); }
        void register_relation(func_decl& p) { Z3_fixedpoint_register_relation(ctx(), m_fp, p); }
        expr_vector assertions() const { Z3_ast_vector r = Z3_fixedpoint_get_assertions(ctx(), m_fp); check_error(); return expr_vector(ctx(), r); }
        expr_vector rules() const { Z3_ast_vector r = Z3_fixedpoint_get_rules(ctx(), m_fp); check_error(); return expr_vector(ctx(), r); }
        void set(params const & p) { Z3_fixedpoint_set_params(ctx(), m_fp, p); check_error(); }
        std::string help() const { return Z3_fixedpoint_get_help(ctx(), m_fp); }
        param_descrs get_param_descrs() { return param_descrs(ctx(), Z3_fixedpoint_get_param_descrs(ctx(), m_fp)); }
        std::string to_string() { return Z3_fixedpoint_to_string(ctx(), m_fp, 0, 0); }
        std::string to_string(expr_vector const& queries) {
            array<Z3_ast> qs(queries);
            return Z3_fixedpoint_to_string(ctx(), m_fp, qs.size(), qs.ptr());
        }
    };
    inline std::ostream & operator<<(std::ostream & out, fixedpoint const & f) { return out << Z3_fixedpoint_to_string(f.ctx(), f, 0, 0); }

    inline tactic fail_if(probe const & p) {
        Z3_tactic r = Z3_tactic_fail_if(p.ctx(), p);
        p.check_error();
        return tactic(p.ctx(), r);
    }
    inline tactic when(probe const & p, tactic const & t) {
        check_context(p, t);
        Z3_tactic r = Z3_tactic_when(t.ctx(), p, t);
        t.check_error();
        return tactic(t.ctx(), r);
    }
    inline tactic cond(probe const & p, tactic const & t1, tactic const & t2) {
        check_context(p, t1); check_context(p, t2);
        Z3_tactic r = Z3_tactic_cond(t1.ctx(), p, t1, t2);
        t1.check_error();
        return tactic(t1.ctx(), r);
    }

    inline symbol context::str_symbol(char const * s) { Z3_symbol r = Z3_mk_string_symbol(m_ctx, s); check_error(); return symbol(*this, r); }
    inline symbol context::int_symbol(int n) { Z3_symbol r = Z3_mk_int_symbol(m_ctx, n); check_error(); return symbol(*this, r); }

    inline sort context::bool_sort() { Z3_sort s = Z3_mk_bool_sort(m_ctx); check_error(); return sort(*this, s); }
    inline sort context::int_sort() { Z3_sort s = Z3_mk_int_sort(m_ctx); check_error(); return sort(*this, s); }
    inline sort context::real_sort() { Z3_sort s = Z3_mk_real_sort(m_ctx); check_error(); return sort(*this, s); }
    inline sort context::bv_sort(unsigned sz) { Z3_sort s = Z3_mk_bv_sort(m_ctx, sz); check_error(); return sort(*this, s); }
    inline sort context::string_sort() { Z3_sort s = Z3_mk_string_sort(m_ctx); check_error(); return sort(*this, s); }
    inline sort context::seq_sort(sort& s) { Z3_sort r = Z3_mk_seq_sort(m_ctx, s); check_error(); return sort(*this, r); }
    inline sort context::re_sort(sort& s) { Z3_sort r = Z3_mk_re_sort(m_ctx, s); check_error(); return sort(*this, r); }
    inline sort context::fpa_sort(unsigned ebits, unsigned sbits) { Z3_sort s = Z3_mk_fpa_sort(m_ctx, ebits, sbits); check_error(); return sort(*this, s); }

    template<>
    inline sort context::fpa_sort<16>() { return fpa_sort(5, 11); }

    template<>
    inline sort context::fpa_sort<32>() { return fpa_sort(8, 24); }

    template<>
    inline sort context::fpa_sort<64>() { return fpa_sort(11, 53); }

    template<>
    inline sort context::fpa_sort<128>() { return fpa_sort(15, 113); }

    inline sort context::fpa_rounding_mode() {
        switch (m_rounding_mode) {
        case RNA: return sort(*this, Z3_mk_fpa_rna(m_ctx));
        case RNE: return sort(*this, Z3_mk_fpa_rne(m_ctx));
        case RTP: return sort(*this, Z3_mk_fpa_rtp(m_ctx));
        case RTN: return sort(*this, Z3_mk_fpa_rtn(m_ctx));
        case RTZ: return sort(*this, Z3_mk_fpa_rtz(m_ctx));
        default: return sort(*this); 
        }
    }

    inline void context::set_rounding_mode(rounding_mode rm) { m_rounding_mode = rm; }

    inline sort context::array_sort(sort d, sort r) { Z3_sort s = Z3_mk_array_sort(m_ctx, d, r); check_error(); return sort(*this, s); }
    inline sort context::array_sort(sort_vector const& d, sort r) {
        array<Z3_sort> dom(d);
        Z3_sort s = Z3_mk_array_sort_n(m_ctx, dom.size(), dom.ptr(), r); check_error(); return sort(*this, s);
    }
    inline sort context::enumeration_sort(char const * name, unsigned n, char const * const * enum_names, func_decl_vector & cs, func_decl_vector & ts) {
        array<Z3_symbol> _enum_names(n);
        for (unsigned i = 0; i < n; i++) { _enum_names[i] = Z3_mk_string_symbol(*this, enum_names[i]); }
        array<Z3_func_decl> _cs(n);
        array<Z3_func_decl> _ts(n);
        Z3_symbol _name = Z3_mk_string_symbol(*this, name);
        sort s = to_sort(*this, Z3_mk_enumeration_sort(*this, _name, n, _enum_names.ptr(), _cs.ptr(), _ts.ptr()));
        check_error();
        for (unsigned i = 0; i < n; i++) { cs.push_back(func_decl(*this, _cs[i])); ts.push_back(func_decl(*this, _ts[i])); }
        return s;
    }
    inline func_decl context::tuple_sort(char const * name, unsigned n, char const * const * names, sort const* sorts, func_decl_vector & projs) {
        array<Z3_symbol> _names(n);
        array<Z3_sort> _sorts(n);
        for (unsigned i = 0; i < n; i++) { _names[i] = Z3_mk_string_symbol(*this, names[i]); _sorts[i] = sorts[i]; }
        array<Z3_func_decl> _projs(n);
        Z3_symbol _name = Z3_mk_string_symbol(*this, name);
        Z3_func_decl tuple;
        sort _ignore_s = to_sort(*this, Z3_mk_tuple_sort(*this, _name, n, _names.ptr(), _sorts.ptr(), &tuple, _projs.ptr()));
        check_error();
        for (unsigned i = 0; i < n; i++) { projs.push_back(func_decl(*this, _projs[i])); }
        return func_decl(*this, tuple);
    }

    inline sort context::uninterpreted_sort(char const* name) {
        Z3_symbol _name = Z3_mk_string_symbol(*this, name);
        return to_sort(*this, Z3_mk_uninterpreted_sort(*this, _name));
    }
    inline sort context::uninterpreted_sort(symbol const& name) {
        return to_sort(*this, Z3_mk_uninterpreted_sort(*this, name));
    }

    inline func_decl context::function(symbol const & name, unsigned arity, sort const * domain, sort const & range) {
        array<Z3_sort> args(arity);
        for (unsigned i = 0; i < arity; i++) {
            check_context(domain[i], range);
            args[i] = domain[i];
        }
        Z3_func_decl f = Z3_mk_func_decl(m_ctx, name, arity, args.ptr(), range);
        check_error();
        return func_decl(*this, f);
    }

    inline func_decl context::function(char const * name, unsigned arity, sort const * domain, sort const & range) {
        return function(range.ctx().str_symbol(name), arity, domain, range);
    }

    inline func_decl context::function(symbol const& name, sort_vector const& domain, sort const& range) {
        array<Z3_sort> args(domain.size());
        for (unsigned i = 0; i < domain.size(); i++) {
            check_context(domain[i], range);
            args[i] = domain[i];
        }
        Z3_func_decl f = Z3_mk_func_decl(m_ctx, name, domain.size(), args.ptr(), range);
        check_error();
        return func_decl(*this, f);
    }

    inline func_decl context::function(char const * name, sort_vector const& domain, sort const& range) {
        return function(range.ctx().str_symbol(name), domain, range);
    }


    inline func_decl context::function(char const * name, sort const & domain, sort const & range) {
        check_context(domain, range);
        Z3_sort args[1] = { domain };
        Z3_func_decl f = Z3_mk_func_decl(m_ctx, str_symbol(name), 1, args, range);
        check_error();
        return func_decl(*this, f);
    }

    inline func_decl context::function(char const * name, sort const & d1, sort const & d2, sort const & range) {
        check_context(d1, range); check_context(d2, range);
        Z3_sort args[2] = { d1, d2 };
        Z3_func_decl f = Z3_mk_func_decl(m_ctx, str_symbol(name), 2, args, range);
        check_error();
        return func_decl(*this, f);
    }

    inline func_decl context::function(char const * name, sort const & d1, sort const & d2, sort const & d3, sort const & range) {
        check_context(d1, range); check_context(d2, range); check_context(d3, range);
        Z3_sort args[3] = { d1, d2, d3 };
        Z3_func_decl f = Z3_mk_func_decl(m_ctx, str_symbol(name), 3, args, range);
        check_error();
        return func_decl(*this, f);
    }

    inline func_decl context::function(char const * name, sort const & d1, sort const & d2, sort const & d3, sort const & d4, sort const & range) {
        check_context(d1, range); check_context(d2, range); check_context(d3, range); check_context(d4, range);
        Z3_sort args[4] = { d1, d2, d3, d4 };
        Z3_func_decl f = Z3_mk_func_decl(m_ctx, str_symbol(name), 4, args, range);
        check_error();
        return func_decl(*this, f);
    }

    inline func_decl context::function(char const * name, sort const & d1, sort const & d2, sort const & d3, sort const & d4, sort const & d5, sort const & range) {
        check_context(d1, range); check_context(d2, range); check_context(d3, range); check_context(d4, range); check_context(d5, range);
        Z3_sort args[5] = { d1, d2, d3, d4, d5 };
        Z3_func_decl f = Z3_mk_func_decl(m_ctx, str_symbol(name), 5, args, range);
        check_error();
        return func_decl(*this, f);
    }

    inline func_decl context::recfun(symbol const & name, unsigned arity, sort const * domain, sort const & range) {
        array<Z3_sort> args(arity);
        for (unsigned i = 0; i < arity; i++) {
            check_context(domain[i], range);
            args[i] = domain[i];
        }
        Z3_func_decl f = Z3_mk_rec_func_decl(m_ctx, name, arity, args.ptr(), range);
        check_error();
        return func_decl(*this, f);

    }

    inline func_decl context::recfun(char const * name, unsigned arity, sort const * domain, sort const & range) {
        return recfun(str_symbol(name), arity, domain, range);
    }

    inline func_decl context::recfun(char const * name, sort const& d1, sort const & range) {
        return recfun(str_symbol(name), 1, &d1, range);
    }

    inline func_decl context::recfun(char const * name, sort const& d1, sort const& d2, sort const & range) {
        sort dom[2] = { d1, d2 };
        return recfun(str_symbol(name), 2, dom, range);
    }

    inline void context::recdef(func_decl f, expr_vector const& args, expr const& body) {
        check_context(f, args); check_context(f, body);
        array<Z3_ast> vars(args);
        Z3_add_rec_def(f.ctx(), f, vars.size(), vars.ptr(), body);
    }

    inline expr context::constant(symbol const & name, sort const & s) {
        Z3_ast r = Z3_mk_const(m_ctx, name, s);
        check_error();
        return expr(*this, r);
    }
    inline expr context::constant(char const * name, sort const & s) { return constant(str_symbol(name), s); }
    inline expr context::bool_const(char const * name) { return constant(name, bool_sort()); }
    inline expr context::int_const(char const * name) { return constant(name, int_sort()); }
    inline expr context::real_const(char const * name) { return constant(name, real_sort()); }
    inline expr context::bv_const(char const * name, unsigned sz) { return constant(name, bv_sort(sz)); }
    inline expr context::fpa_const(char const * name, unsigned ebits, unsigned sbits) { return constant(name, fpa_sort(ebits, sbits)); }

    template<size_t precision>
    inline expr context::fpa_const(char const * name) { return constant(name, fpa_sort<precision>()); }

    inline expr context::bool_val(bool b) { return b ? expr(*this, Z3_mk_true(m_ctx)) : expr(*this, Z3_mk_false(m_ctx)); }

    inline expr context::int_val(int n) { Z3_ast r = Z3_mk_int(m_ctx, n, int_sort()); check_error(); return expr(*this, r); }
    inline expr context::int_val(unsigned n) { Z3_ast r = Z3_mk_unsigned_int(m_ctx, n, int_sort()); check_error(); return expr(*this, r); }
    inline expr context::int_val(int64_t n) { Z3_ast r = Z3_mk_int64(m_ctx, n, int_sort()); check_error(); return expr(*this, r); }
    inline expr context::int_val(uint64_t n) { Z3_ast r = Z3_mk_unsigned_int64(m_ctx, n, int_sort()); check_error(); return expr(*this, r); }
    inline expr context::int_val(char const * n) { Z3_ast r = Z3_mk_numeral(m_ctx, n, int_sort()); check_error(); return expr(*this, r); }

    inline expr context::real_val(int n, int d) { Z3_ast r = Z3_mk_real(m_ctx, n, d); check_error(); return expr(*this, r); }
    inline expr context::real_val(int n) { Z3_ast r = Z3_mk_int(m_ctx, n, real_sort()); check_error(); return expr(*this, r); }
    inline expr context::real_val(unsigned n) { Z3_ast r = Z3_mk_unsigned_int(m_ctx, n, real_sort()); check_error(); return expr(*this, r); }
    inline expr context::real_val(int64_t n) { Z3_ast r = Z3_mk_int64(m_ctx, n, real_sort()); check_error(); return expr(*this, r); }
    inline expr context::real_val(uint64_t n) { Z3_ast r = Z3_mk_unsigned_int64(m_ctx, n, real_sort()); check_error(); return expr(*this, r); }
    inline expr context::real_val(char const * n) { Z3_ast r = Z3_mk_numeral(m_ctx, n, real_sort()); check_error(); return expr(*this, r); }

    inline expr context::bv_val(int n, unsigned sz) { sort s = bv_sort(sz); Z3_ast r = Z3_mk_int(m_ctx, n, s); check_error(); return expr(*this, r); }
    inline expr context::bv_val(unsigned n, unsigned sz) { sort s = bv_sort(sz); Z3_ast r = Z3_mk_unsigned_int(m_ctx, n, s); check_error(); return expr(*this, r); }
    inline expr context::bv_val(int64_t n, unsigned sz) { sort s = bv_sort(sz); Z3_ast r = Z3_mk_int64(m_ctx, n, s); check_error(); return expr(*this, r); }
    inline expr context::bv_val(uint64_t n, unsigned sz) { sort s = bv_sort(sz); Z3_ast r = Z3_mk_unsigned_int64(m_ctx, n, s); check_error(); return expr(*this, r); }
    inline expr context::bv_val(char const * n, unsigned sz) { sort s = bv_sort(sz); Z3_ast r = Z3_mk_numeral(m_ctx, n, s); check_error(); return expr(*this, r); }
    inline expr context::bv_val(unsigned n, bool const* bits) {
        array<bool> _bits(n);
        for (unsigned i = 0; i < n; ++i) _bits[i] = bits[i] ? 1 : 0;
        Z3_ast r = Z3_mk_bv_numeral(m_ctx, n, _bits.ptr()); check_error(); return expr(*this, r);
    }

    inline expr context::fpa_val(double n) { sort s = fpa_sort<64>(); Z3_ast r = Z3_mk_fpa_numeral_double(m_ctx, n, s); check_error(); return expr(*this, r); }
    inline expr context::fpa_val(float n) { sort s = fpa_sort<32>(); Z3_ast r = Z3_mk_fpa_numeral_float(m_ctx, n, s); check_error(); return expr(*this, r); }

    inline expr context::string_val(char const* s, unsigned n) { Z3_ast r = Z3_mk_lstring(m_ctx, n, s); check_error(); return expr(*this, r); }
    inline expr context::string_val(char const* s) { Z3_ast r = Z3_mk_string(m_ctx, s); check_error(); return expr(*this, r); }
    inline expr context::string_val(std::string const& s) { Z3_ast r = Z3_mk_string(m_ctx, s.c_str()); check_error(); return expr(*this, r); }

    inline expr context::num_val(int n, sort const & s) { Z3_ast r = Z3_mk_int(m_ctx, n, s); check_error(); return expr(*this, r); }

    inline expr func_decl::operator()(unsigned n, expr const * args) const {
        array<Z3_ast> _args(n);
        for (unsigned i = 0; i < n; i++) {
            check_context(*this, args[i]);
            _args[i] = args[i];
        }
        Z3_ast r = Z3_mk_app(ctx(), *this, n, _args.ptr());
        check_error();
        return expr(ctx(), r);

    }
    inline expr func_decl::operator()(expr_vector const& args) const {
        array<Z3_ast> _args(args.size());
        for (unsigned i = 0; i < args.size(); i++) {
            check_context(*this, args[i]);
            _args[i] = args[i];
        }
        Z3_ast r = Z3_mk_app(ctx(), *this, args.size(), _args.ptr());
        check_error();
        return expr(ctx(), r);
    }
    inline expr func_decl::operator()() const {
        Z3_ast r = Z3_mk_app(ctx(), *this, 0, 0);
        ctx().check_error();
        return expr(ctx(), r);
    }
    inline expr func_decl::operator()(expr const & a) const {
        check_context(*this, a);
        Z3_ast args[1] = { a };
        Z3_ast r = Z3_mk_app(ctx(), *this, 1, args);
        ctx().check_error();
        return expr(ctx(), r);
    }
    inline expr func_decl::operator()(int a) const {
        Z3_ast args[1] = { ctx().num_val(a, domain(0)) };
        Z3_ast r = Z3_mk_app(ctx(), *this, 1, args);
        ctx().check_error();
        return expr(ctx(), r);
    }
    inline expr func_decl::operator()(expr const & a1, expr const & a2) const {
        check_context(*this, a1); check_context(*this, a2);
        Z3_ast args[2] = { a1, a2 };
        Z3_ast r = Z3_mk_app(ctx(), *this, 2, args);
        ctx().check_error();
        return expr(ctx(), r);
    }
    inline expr func_decl::operator()(expr const & a1, int a2) const {
        check_context(*this, a1);
        Z3_ast args[2] = { a1, ctx().num_val(a2, domain(1)) };
        Z3_ast r = Z3_mk_app(ctx(), *this, 2, args);
        ctx().check_error();
        return expr(ctx(), r);
    }
    inline expr func_decl::operator()(int a1, expr const & a2) const {
        check_context(*this, a2);
        Z3_ast args[2] = { ctx().num_val(a1, domain(0)), a2 };
        Z3_ast r = Z3_mk_app(ctx(), *this, 2, args);
        ctx().check_error();
        return expr(ctx(), r);
    }
    inline expr func_decl::operator()(expr const & a1, expr const & a2, expr const & a3) const {
        check_context(*this, a1); check_context(*this, a2); check_context(*this, a3);
        Z3_ast args[3] = { a1, a2, a3 };
        Z3_ast r = Z3_mk_app(ctx(), *this, 3, args);
        ctx().check_error();
        return expr(ctx(), r);
    }
    inline expr func_decl::operator()(expr const & a1, expr const & a2, expr const & a3, expr const & a4) const {
        check_context(*this, a1); check_context(*this, a2); check_context(*this, a3); check_context(*this, a4);
        Z3_ast args[4] = { a1, a2, a3, a4 };
        Z3_ast r = Z3_mk_app(ctx(), *this, 4, args);
        ctx().check_error();
        return expr(ctx(), r);
    }
    inline expr func_decl::operator()(expr const & a1, expr const & a2, expr const & a3, expr const & a4, expr const & a5) const {
        check_context(*this, a1); check_context(*this, a2); check_context(*this, a3); check_context(*this, a4); check_context(*this, a5);
        Z3_ast args[5] = { a1, a2, a3, a4, a5 };
        Z3_ast r = Z3_mk_app(ctx(), *this, 5, args);
        ctx().check_error();
        return expr(ctx(), r);
    }

    inline expr to_real(expr const & a) { Z3_ast r = Z3_mk_int2real(a.ctx(), a); a.check_error(); return expr(a.ctx(), r); }

    inline func_decl function(symbol const & name, unsigned arity, sort const * domain, sort const & range) {
        return range.ctx().function(name, arity, domain, range);
    }
    inline func_decl function(char const * name, unsigned arity, sort const * domain, sort const & range) {
        return range.ctx().function(name, arity, domain, range);
    }
    inline func_decl function(char const * name, sort const & domain, sort const & range) {
        return range.ctx().function(name, domain, range);
    }
    inline func_decl function(char const * name, sort const & d1, sort const & d2, sort const & range) {
        return range.ctx().function(name, d1, d2, range);
    }
    inline func_decl function(char const * name, sort const & d1, sort const & d2, sort const & d3, sort const & range) {
        return range.ctx().function(name, d1, d2, d3, range);
    }
    inline func_decl function(char const * name, sort const & d1, sort const & d2, sort const & d3, sort const & d4, sort const & range) {
        return range.ctx().function(name, d1, d2, d3, d4, range);
    }
    inline func_decl function(char const * name, sort const & d1, sort const & d2, sort const & d3, sort const & d4, sort const & d5, sort const & range) {
        return range.ctx().function(name, d1, d2, d3, d4, d5, range);
    }
    inline func_decl function(char const* name, sort_vector const& domain, sort const& range) {
        return range.ctx().function(name, domain, range);
    }
    inline func_decl function(std::string const& name, sort_vector const& domain, sort const& range) {
        return range.ctx().function(name.c_str(), domain, range);
    }

    inline func_decl recfun(symbol const & name, unsigned arity, sort const * domain, sort const & range) {
        return range.ctx().recfun(name, arity, domain, range);
    }
    inline func_decl recfun(char const * name, unsigned arity, sort const * domain, sort const & range) {
        return range.ctx().recfun(name, arity, domain, range);
    }
    inline func_decl recfun(char const * name, sort const& d1, sort const & range) {
        return range.ctx().recfun(name, d1, range);
    }
    inline func_decl recfun(char const * name, sort const& d1, sort const& d2, sort const & range) {
        return range.ctx().recfun(name, d1, d2, range);
    }

    inline expr select(expr const & a, expr const & i) {
        check_context(a, i);
        Z3_ast r = Z3_mk_select(a.ctx(), a, i);
        a.check_error();
        return expr(a.ctx(), r);
    }
    inline expr select(expr const & a, int i) {
        return select(a, a.ctx().num_val(i, a.get_sort().array_domain()));
    }
    inline expr select(expr const & a, expr_vector const & i) {
        check_context(a, i);
        array<Z3_ast> idxs(i);
        Z3_ast r = Z3_mk_select_n(a.ctx(), a, idxs.size(), idxs.ptr());
        a.check_error();
        return expr(a.ctx(), r);
    }

    inline expr store(expr const & a, expr const & i, expr const & v) {
        check_context(a, i); check_context(a, v);
        Z3_ast r = Z3_mk_store(a.ctx(), a, i, v);
        a.check_error();
        return expr(a.ctx(), r);
    }

    inline expr store(expr const & a, int i, expr const & v) { return store(a, a.ctx().num_val(i, a.get_sort().array_domain()), v); }
    inline expr store(expr const & a, expr i, int v) { return store(a, i, a.ctx().num_val(v, a.get_sort().array_range())); }
    inline expr store(expr const & a, int i, int v) {
        return store(a, a.ctx().num_val(i, a.get_sort().array_domain()), a.ctx().num_val(v, a.get_sort().array_range()));
    }
    inline expr store(expr const & a, expr_vector const & i, expr const & v) {
        check_context(a, i); check_context(a, v);
        array<Z3_ast> idxs(i);
        Z3_ast r = Z3_mk_store_n(a.ctx(), a, idxs.size(), idxs.ptr(), v);
        a.check_error();
        return expr(a.ctx(), r);
    }

    inline expr as_array(func_decl & f) {
        Z3_ast r = Z3_mk_as_array(f.ctx(), f);
        f.check_error();
        return expr(f.ctx(), r);
    }

#define MK_EXPR1(_fn, _arg)                     \
    Z3_ast r = _fn(_arg.ctx(), _arg);           \
    _arg.check_error();                         \
    return expr(_arg.ctx(), r);

#define MK_EXPR2(_fn, _arg1, _arg2)             \
    check_context(_arg1, _arg2);                \
    Z3_ast r = _fn(_arg1.ctx(), _arg1, _arg2);  \
    _arg1.check_error();                        \
    return expr(_arg1.ctx(), r);

    inline expr const_array(sort const & d, expr const & v) {
        MK_EXPR2(Z3_mk_const_array, d, v);
    }

    inline expr empty_set(sort const& s) {
        MK_EXPR1(Z3_mk_empty_set, s);
    }

    inline expr full_set(sort const& s) {
        MK_EXPR1(Z3_mk_full_set, s);
    }

    inline expr set_add(expr const& s, expr const& e) {
        MK_EXPR2(Z3_mk_set_add, s, e);
    }

    inline expr set_del(expr const& s, expr const& e) {
        MK_EXPR2(Z3_mk_set_del, s, e);
    }

    inline expr set_union(expr const& a, expr const& b) {
        check_context(a, b);
        Z3_ast es[2] = { a, b };
        Z3_ast r = Z3_mk_set_union(a.ctx(), 2, es);
        a.check_error();
        return expr(a.ctx(), r);
    }

    inline expr set_intersect(expr const& a, expr const& b) {
        check_context(a, b);
        Z3_ast es[2] = { a, b };
        Z3_ast r = Z3_mk_set_intersect(a.ctx(), 2, es);
        a.check_error();
        return expr(a.ctx(), r);
    }

    inline expr set_difference(expr const& a, expr const& b) {
        MK_EXPR2(Z3_mk_set_difference, a, b);
    }

    inline expr set_complement(expr const& a) {
        MK_EXPR1(Z3_mk_set_complement, a);
    }

    inline expr set_member(expr const& s, expr const& e) {
        MK_EXPR2(Z3_mk_set_member, s, e);
    }

    inline expr set_subset(expr const& a, expr const& b) {
        MK_EXPR2(Z3_mk_set_subset, a, b);
    }

    // sequence and regular expression operations.
    // union is +
    // concat is overloaded to handle sequences and regular expressions

    inline expr empty(sort const& s) {
        Z3_ast r = Z3_mk_seq_empty(s.ctx(), s);
        s.check_error();
        return expr(s.ctx(), r);
    }
    inline expr suffixof(expr const& a, expr const& b) {
        check_context(a, b);
        Z3_ast r = Z3_mk_seq_suffix(a.ctx(), a, b);
        a.check_error();
        return expr(a.ctx(), r);
    }
    inline expr prefixof(expr const& a, expr const& b) {
        check_context(a, b);
        Z3_ast r = Z3_mk_seq_prefix(a.ctx(), a, b);
        a.check_error();
        return expr(a.ctx(), r);
    }
    inline expr indexof(expr const& s, expr const& substr, expr const& offset) {
        check_context(s, substr); check_context(s, offset);
        Z3_ast r = Z3_mk_seq_index(s.ctx(), s, substr, offset);
        s.check_error();
        return expr(s.ctx(), r);
    }
    inline expr last_indexof(expr const& s, expr const& substr) {
        check_context(s, substr); 
        Z3_ast r = Z3_mk_seq_last_index(s.ctx(), s, substr);
        s.check_error();
        return expr(s.ctx(), r);
    }
    inline expr to_re(expr const& s) {
        MK_EXPR1(Z3_mk_seq_to_re, s);
    }
    inline expr in_re(expr const& s, expr const& re) {
        MK_EXPR2(Z3_mk_seq_in_re, s, re);
    }
    inline expr plus(expr const& re) {
        MK_EXPR1(Z3_mk_re_plus, re);
    }
    inline expr option(expr const& re) {
        MK_EXPR1(Z3_mk_re_option, re);
    }
    inline expr star(expr const& re) {
        MK_EXPR1(Z3_mk_re_star, re);
    }
    inline expr re_empty(sort const& s) {
        Z3_ast r = Z3_mk_re_empty(s.ctx(), s);
        s.check_error();
        return expr(s.ctx(), r);
    }
    inline expr re_full(sort const& s) {
        Z3_ast r = Z3_mk_re_full(s.ctx(), s);
        s.check_error();
        return expr(s.ctx(), r);
    }
    inline expr re_intersect(expr_vector const& args) {
        assert(args.size() > 0);
        context& ctx = args[0].ctx();
        array<Z3_ast> _args(args);
        Z3_ast r = Z3_mk_re_intersect(ctx, _args.size(), _args.ptr());
        ctx.check_error();
        return expr(ctx, r);
    }
    inline expr re_complement(expr const& a) {
        MK_EXPR1(Z3_mk_re_complement, a);
    }
    inline expr range(expr const& lo, expr const& hi) {
        check_context(lo, hi);
        Z3_ast r = Z3_mk_re_range(lo.ctx(), lo, hi);
        lo.check_error();
        return expr(lo.ctx(), r);
    }





    inline expr_vector context::parse_string(char const* s) {
        Z3_ast_vector r = Z3_parse_smtlib2_string(*this, s, 0, 0, 0, 0, 0, 0);
        check_error();
        return expr_vector(*this, r);

    }
    inline expr_vector context::parse_file(char const* s) {
        Z3_ast_vector r = Z3_parse_smtlib2_file(*this, s, 0, 0, 0, 0, 0, 0);
        check_error();
        return expr_vector(*this, r);
    }

    inline expr_vector context::parse_string(char const* s, sort_vector const& sorts, func_decl_vector const& decls) {
        array<Z3_symbol> sort_names(sorts.size());
        array<Z3_symbol> decl_names(decls.size());
        array<Z3_sort>   sorts1(sorts);
        array<Z3_func_decl> decls1(decls);
        for (unsigned i = 0; i < sorts.size(); ++i) {
            sort_names[i] = sorts[i].name();
        }
        for (unsigned i = 0; i < decls.size(); ++i) {
            decl_names[i] = decls[i].name();
        }

        Z3_ast_vector r = Z3_parse_smtlib2_string(*this, s, sorts.size(), sort_names.ptr(), sorts1.ptr(), decls.size(), decl_names.ptr(), decls1.ptr());
        check_error();
        return expr_vector(*this, r);
    }

    inline expr_vector context::parse_file(char const* s, sort_vector const& sorts, func_decl_vector const& decls) {
        array<Z3_symbol> sort_names(sorts.size());
        array<Z3_symbol> decl_names(decls.size());
        array<Z3_sort>   sorts1(sorts);
        array<Z3_func_decl> decls1(decls);
        for (unsigned i = 0; i < sorts.size(); ++i) {
            sort_names[i] = sorts[i].name();
        }
        for (unsigned i = 0; i < decls.size(); ++i) {
            decl_names[i] = decls[i].name();
        }
        Z3_ast_vector r = Z3_parse_smtlib2_file(*this, s, sorts.size(), sort_names.ptr(), sorts1.ptr(), decls.size(), decl_names.ptr(), decls1.ptr());
        check_error();
        return expr_vector(*this, r);
    }


    inline expr expr::substitute(expr_vector const& src, expr_vector const& dst) {
        assert(src.size() == dst.size());
        array<Z3_ast> _src(src.size());
        array<Z3_ast> _dst(dst.size());
        for (unsigned i = 0; i < src.size(); ++i) {
            _src[i] = src[i];
            _dst[i] = dst[i];
        }
        Z3_ast r = Z3_substitute(ctx(), m_ast, src.size(), _src.ptr(), _dst.ptr());
        check_error();
        return expr(ctx(), r);
    }

    inline expr expr::substitute(expr_vector const& dst) {
        array<Z3_ast> _dst(dst.size());
        for (unsigned i = 0; i < dst.size(); ++i) {
            _dst[i] = dst[i];
        }
        Z3_ast r = Z3_substitute_vars(ctx(), m_ast, dst.size(), _dst.ptr());
        check_error();
        return expr(ctx(), r);
    }


    class user_propagator_base {

        typedef std::function<void(unsigned, expr const&)> fixed_eh_t;
        typedef std::function<void(void)> final_eh_t;
        typedef std::function<void(unsigned, unsigned)> eq_eh_t;

        final_eh_t m_final_eh;
        eq_eh_t    m_eq_eh;
        fixed_eh_t m_fixed_eh;
        solver*    s;
        Z3_context c;
        Z3_solver_callback cb { nullptr };

        Z3_context ctx() {
            return c ? c : (Z3_context)s->ctx();
        }

        struct scoped_cb {
            user_propagator_base& p;
            scoped_cb(void* _p, Z3_solver_callback cb):p(*static_cast<user_propagator_base*>(_p)) {
                p.cb = cb;
            }
            ~scoped_cb() { 
                p.cb = nullptr; 
            }
        };

        static void push_eh(void* p) {
            static_cast<user_propagator_base*>(p)->push();
        }

        static void pop_eh(void* p, unsigned num_scopes) {
            static_cast<user_propagator_base*>(p)->pop(num_scopes);
        }

        static void* fresh_eh(void* p, Z3_context ctx) {
            return static_cast<user_propagator_base*>(p)->fresh(ctx);
        }

        static void fixed_eh(void* _p, Z3_solver_callback cb, unsigned id, Z3_ast _value) {
            user_propagator_base* p = static_cast<user_propagator_base*>(_p);
            scoped_cb _cb(p, cb);
            scoped_context ctx(p->ctx());
            expr value(ctx(), _value);
            static_cast<user_propagator_base*>(p)->m_fixed_eh(id, value);
        }

        static void eq_eh(void* p, Z3_solver_callback cb, unsigned x, unsigned y) {
            scoped_cb _cb(p, cb);
            static_cast<user_propagator_base*>(p)->m_eq_eh(x, y);
        }

        static void final_eh(void* p, Z3_solver_callback cb) {
            scoped_cb _cb(p, cb);
            static_cast<user_propagator_base*>(p)->m_final_eh(); 
        }


    public:
        user_propagator_base(solver* s): s(s), c(nullptr) {}
        user_propagator_base(Z3_context c): s(nullptr), c(c) {}

        virtual void push() = 0;
        virtual void pop(unsigned num_scopes) = 0;

        /**
           \brief user_propagators created using \c fresh() are created during 
           search and their lifetimes are restricted to search time. They should
           be garbage collected by the propagator used to invoke \c fresh().
           The life-time of the Z3_context object can only be assumed valid during
           callbacks, such as \c fixed(), which contains expressions based on the
           context.
        */
        virtual user_propagator_base* fresh(Z3_context ctx) = 0;

        /**
           \brief register callbacks.
           Callbacks can only be registered with user_propagators
           that were created using a solver. 
        */

        void fixed(fixed_eh_t& f) { 
            assert(s);
            m_fixed_eh = f; 
            Z3_solver_propagate_fixed(ctx(), *s, fixed_eh); 
        }

        void eq(eq_eh_t& f) { 
            assert(s);
            m_eq_eh = f; 
            Z3_solver_propagate_eq(ctx(), *s, eq_eh); 
        }

        /**
           \brief register a callback on final-check.
           During the final check stage, all propagations have been processed.
           This is an opportunity for the user-propagator to delay some analysis
           that could be expensive to perform incrementally. It is also an opportunity
           for the propagator to implement branch and bound optimization. 
        */

        void register_final(final_eh_t& f) { 
            assert(s);
            m_final_eh = f; 
            Z3_solver_propagate_final(ctx(), *s, final_eh); 
        }

        /**
           \brief tracks \c e by a unique identifier that is returned by the call.

           If the \c fixed() callback is registered and if \c e is a Boolean or Bit-vector, 
           the \c fixed() callback gets invoked when \c e is bound to a value.
           If the \c eq() callback is registered, then equalities between registered expressions
           are reported. 
           A consumer can use the \c propagate or \c conflict functions to invoke propagations
           or conflicts as a consequence of these callbacks. These functions take a list of identifiers
           for registered expressions that have been fixed. The list of identifiers must correspond to
           already fixed values. Similarly, a list of propagated equalities can be supplied. These must
           correspond to equalities that have been registered during a callback.
         */

        unsigned add(expr const& e) {
            assert(s);
            return Z3_solver_propagate_register(ctx(), *s, e);
        }

        void conflict(unsigned num_fixed, unsigned const* fixed) {
            assert(cb);
            scoped_context _ctx(ctx());
            expr conseq = _ctx().bool_val(false);
            Z3_solver_propagate_consequence(ctx(), cb, num_fixed, fixed, 0, nullptr, nullptr, conseq);
        }

        void propagate(unsigned num_fixed, unsigned const* fixed, expr const& conseq) {
            assert(cb);
            assert(conseq.ctx() == ctx());
            Z3_solver_propagate_consequence(ctx(), cb, num_fixed, fixed, 0, nullptr, nullptr, conseq);
        }

        void propagate(unsigned num_fixed, unsigned const* fixed, 
                       unsigned num_eqs, unsigned const* lhs, unsigned const * rhs, 
                       expr const& conseq) {
            assert(cb);
            assert(conseq.ctx() == ctx());
            Z3_solver_propagate_consequence(ctx(), cb, num_fixed, fixed, num_eqs, lhs, rhs, conseq);
        }
    };


    

}

/*@}*/
/*@}*/
#undef Z3_THROW
<|MERGE_RESOLUTION|>--- conflicted
+++ resolved
@@ -181,10 +181,6 @@
             Z3_set_ast_print_mode(m_ctx, Z3_PRINT_SMTLIB2_COMPLIANT);
         }
 
-<<<<<<< HEAD
-=======
-
->>>>>>> f4127bd6
         context(context const &) = delete;
         context & operator=(context const &) = delete;
 
@@ -488,15 +484,12 @@
             Z3_param_descrs_dec_ref(ctx(), m_descrs);
             m_descrs = o.m_descrs;
             object::operator=(o);
-<<<<<<< HEAD
             return *this;
         }
         param_descrs& operator=(param_descrs && o) noexcept {
             object::operator=(std::forward<object>(o));
             m_descrs = o.m_descrs;
             o.m_descrs = nullptr;
-=======
->>>>>>> f4127bd6
             return *this;
         }
         ~param_descrs() { if(m_descrs != nullptr) Z3_param_descrs_dec_ref(ctx(), m_descrs); }
@@ -555,11 +548,7 @@
         ~ast() { if (m_ast) Z3_dec_ref(*m_ctx, m_ast); }
         operator Z3_ast() const { return m_ast; }
         operator bool() const { return m_ast != 0; }
-<<<<<<< HEAD
         ast & operator=(ast && s) noexcept { object::operator=(std::forward<object>(s)); m_ast = s.m_ast; s.m_ast = nullptr; return *this; }
-
-=======
->>>>>>> f4127bd6
         ast & operator=(ast const & s) {
             Z3_inc_ref(s.ctx(), s.m_ast);
             if (m_ast)
@@ -609,14 +598,11 @@
             Z3_ast_vector_inc_ref(s.ctx(), s.m_vector);
             Z3_ast_vector_dec_ref(ctx(), m_vector);
             object::operator=(s);
-<<<<<<< HEAD
             m_vector = s.m_vector;
             return *this;
         }
         ast_vector_tpl & operator=(ast_vector_tpl && s) noexcept {
             object::operator=(std::forward<object>(s));
-=======
->>>>>>> f4127bd6
             m_vector = s.m_vector;
             s.m_vector = nullptr;
             return *this;
@@ -637,12 +623,7 @@
             ast_vector_tpl const* m_vector;
             unsigned m_index;
         public:
-<<<<<<< HEAD
             iterator(ast_vector_tpl const* v, unsigned i) noexcept : m_vector(v), m_index(i) {}
-=======
-            iterator(ast_vector_tpl const* v, unsigned i): m_vector(v), m_index(i) {}
-            iterator(iterator const& other): m_vector(other.m_vector), m_index(other.m_index) {}
->>>>>>> f4127bd6
 
             bool operator==(iterator const& other) const noexcept {
                 return other.m_index == m_index;
@@ -2430,14 +2411,11 @@
             Z3_stats_inc_ref(s.ctx(), s.m_stats);
             if (m_stats) Z3_stats_dec_ref(ctx(), m_stats);
             object::operator=(s);
-<<<<<<< HEAD
             m_stats = s.m_stats;
             return *this;
         }
         stats & operator=(stats && s) noexcept {
             object::operator=(std::forward<object>(s));
-=======
->>>>>>> f4127bd6
             m_stats = s.m_stats;
             s.m_stats = nullptr;
             return *this;
@@ -2483,14 +2461,11 @@
             Z3_solver_inc_ref(s.ctx(), s.m_solver);
             Z3_solver_dec_ref(ctx(), m_solver);
             object::operator=(s);
-<<<<<<< HEAD
             m_solver = s.m_solver;
             return *this;
         }
         solver & operator=(solver && s) noexcept {
             object::operator=(std::forward<object>(s));
-=======
->>>>>>> f4127bd6
             m_solver = s.m_solver;
             s.m_solver = nullptr;
             return *this;
@@ -2990,15 +2965,12 @@
             Z3_optimize_dec_ref(ctx(), m_opt);
             m_opt = o.m_opt;
             object::operator=(o);
-<<<<<<< HEAD
             return *this;
         }
         optimize& operator=(optimize && o) noexcept {
             object::operator=(std::forward<object>(o));
             m_opt = o.m_opt;
             o.m_opt = nullptr;
-=======
->>>>>>> f4127bd6
             return *this;
         }
         ~optimize() { if(m_opt != nullptr) Z3_optimize_dec_ref(ctx(), m_opt); }
