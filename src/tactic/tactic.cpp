/*++
Copyright (c) 2011 Microsoft Corporation

Module Name:

    tactic.h

Abstract:

    Abstract tactic object.

Author:

    Leonardo (leonardo) 2011-10-13

Notes:

--*/
#include<iomanip>
#include "tactic/tactic.h"
#include "tactic/probe.h"
#include "util/stopwatch.h"
#include "model/model_v2_pp.h"


struct tactic_report::imp {
    char const *    m_id;
    goal const &    m_goal;
    stopwatch       m_watch;
    double          m_start_memory;

    imp(char const * id, goal const & g):
        m_id(id),
        m_goal(g),
        m_start_memory(static_cast<double>(memory::get_allocation_size())/static_cast<double>(1024*1024)) {
        m_watch.start();
    }
        
    ~imp() {
        m_watch.stop();
        double end_memory = static_cast<double>(memory::get_allocation_size())/static_cast<double>(1024*1024);
        IF_VERBOSE(0, 
                   verbose_stream() << "(" << m_id
                   << " :num-exprs " << m_goal.num_exprs()
                   << " :num-asts " << m_goal.m().get_num_asts()
                   << " :time " << std::fixed << std::setprecision(2) << m_watch.get_seconds()
                   << " :before-memory " << std::fixed << std::setprecision(2) << m_start_memory
                   << " :after-memory " << std::fixed << std::setprecision(2) << end_memory
                   << ")" << std::endl);
    }
};

tactic_report::tactic_report(char const * id, goal const & g) {
    if (get_verbosity_level() >= TACTIC_VERBOSITY_LVL)
        m_imp = alloc(imp, id, g);
    else
        m_imp = nullptr;
}

tactic_report::~tactic_report() {
    if (m_imp)
        dealloc(m_imp);
}

void report_tactic_progress(char const * id, unsigned val) {
    if (val > 0) {
        IF_VERBOSE(TACTIC_VERBOSITY_LVL, verbose_stream() << "(" << id << " " << val << ")" << std::endl;);
    }
}

void skip_tactic::operator()(goal_ref const & in, goal_ref_buffer& result) {
    result.push_back(in.get());
}

tactic * mk_skip_tactic() {
    return alloc(skip_tactic);
}

class fail_tactic : public tactic {
public:
    void operator()(goal_ref const & in, goal_ref_buffer & result) override {
        throw tactic_exception("fail tactic");
    }

    void cleanup() override {}

    tactic * translate(ast_manager & m) override { return this; }
};

tactic * mk_fail_tactic() {
    return alloc(fail_tactic);
}

class report_verbose_tactic : public skip_tactic {
    char const * m_msg;
    unsigned     m_lvl;
public:
    report_verbose_tactic(char const * msg, unsigned lvl) : m_msg(msg), m_lvl(lvl) {}

    void operator()(goal_ref const & in, goal_ref_buffer& result) override {
        IF_VERBOSE(m_lvl, verbose_stream() << m_msg << "\n";);
        skip_tactic::operator()(in, result);
    }
};

tactic * mk_report_verbose_tactic(char const * msg, unsigned lvl) {
    return alloc(report_verbose_tactic, msg, lvl);
}

class trace_tactic : public skip_tactic {
    char const * m_tag;
public:
    trace_tactic(char const * tag): m_tag(tag) {}
    
    void operator()(goal_ref const & in, goal_ref_buffer& result) override {
        TRACE(m_tag, in->display(tout););
        (void)m_tag;
        skip_tactic::operator()(in, result);
    }
};

tactic * mk_trace_tactic(char const * tag) {
    return alloc(trace_tactic, tag);
}

class fail_if_undecided_tactic : public skip_tactic {
public:
    fail_if_undecided_tactic() {}

    void operator()(goal_ref const & in, goal_ref_buffer& result) override {
        if (!in->is_decided()) 
            throw tactic_exception("undecided");
        skip_tactic::operator()(in, result);
    }
};

tactic * mk_fail_if_undecided_tactic() {
    return alloc(fail_if_undecided_tactic);
}

void exec(tactic & t, goal_ref const & in, goal_ref_buffer & result) {
    t.reset_statistics();
    try {
        t(in, result);
        t.cleanup();
    }
    catch (tactic_exception & ex) {
        IF_VERBOSE(TACTIC_VERBOSITY_LVL, verbose_stream() << "(tactic-exception \"" << escaped(ex.msg()) << "\")" << std::endl;);
        t.cleanup();
        throw ex;
    }
}


lbool check_sat(tactic & t, goal_ref & g, model_ref & md, labels_vec & labels, proof_ref & pr, expr_dependency_ref & core, std::string & reason_unknown) {
    bool models_enabled = g->models_enabled();
    bool cores_enabled  = g->unsat_core_enabled();
    md   = nullptr;
    pr   = nullptr;
    core = nullptr;
    ast_manager & m = g->m();
    goal_ref_buffer r;
    try {
        exec(t, g, r);
    }
    catch (tactic_exception & ex) {
        reason_unknown = ex.msg();
        if (r.size() > 0) pr = r[0]->pr(0);
        return l_undef;
    }
    TRACE("tactic",
          tout << "r.size(): " << r.size() << "\n";
          for (unsigned i = 0; i < r.size(); i++) r[i]->display_with_dependencies(tout););

    if (r.size() > 0) {
        pr = r[0]->pr(0);
        TRACE("tactic", tout << pr << "\n";);
    }
    

    if (is_decided_sat(r)) {
        model_converter_ref mc = r[0]->mc();            
        if (mc.get()) {
            (*mc)(labels);
            model_converter2model(m, mc.get(), md);
        }
        if (!md) {
            // create empty model.
            md = alloc(model, m);
        }
        return l_true;
    }
    else if (is_decided_unsat(r)) {
        goal * final = r[0];
        SASSERT(m.is_false(final->form(0)));
<<<<<<< HEAD
=======
        pr = final->pr(0);
>>>>>>> 4d30639f
        if (cores_enabled)  core = final->dep(0);
        return l_false;
    }
    else {
        if (models_enabled && !r.empty()) {
            model_converter_ref mc = r[0]->mc();            
            model_converter2model(m, mc.get(), md);
            if (mc)
                (*mc)(labels);
        }
        reason_unknown = "incomplete";
        return l_undef;
    }
}

void fail_if_proof_generation(char const * tactic_name, goal_ref const & in) {
    if (in->proofs_enabled()) {
        std::string msg = tactic_name;
        msg += " does not support proof production";
        throw tactic_exception(std::move(msg));
    }
}

void fail_if_unsat_core_generation(char const * tactic_name, goal_ref const & in) {
    if (in->unsat_core_enabled()) {
        std::string msg = tactic_name;
        msg += " does not support unsat core production";
        throw tactic_exception(std::move(msg));
    }
}

void fail_if_model_generation(char const * tactic_name, goal_ref const & in) {
    if (in->models_enabled()) {
        std::string msg = tactic_name;
        msg += " does not generate models";
        throw tactic_exception(std::move(msg));
    }
}<|MERGE_RESOLUTION|>--- conflicted
+++ resolved
@@ -193,10 +193,7 @@
     else if (is_decided_unsat(r)) {
         goal * final = r[0];
         SASSERT(m.is_false(final->form(0)));
-<<<<<<< HEAD
-=======
         pr = final->pr(0);
->>>>>>> 4d30639f
         if (cores_enabled)  core = final->dep(0);
         return l_false;
     }
