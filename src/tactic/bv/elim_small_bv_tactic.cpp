/*++
Copyright (c) 2015 Microsoft Corporation

Module Name:

    elim_small_bv.h

Abstract:

    Tactic that eliminates small, quantified bit-vectors.

Author:

    Christoph (cwinter) 2015-11-09

Revision History:

--*/
#include "tactic/tactical.h"
#include "ast/rewriter/rewriter_def.h"
#include "tactic/generic_model_converter.h"
#include "util/cooperate.h"
#include "ast/bv_decl_plugin.h"
#include "ast/used_vars.h"
#include "ast/well_sorted.h"
#include "ast/rewriter/var_subst.h"
#include "ast/rewriter/th_rewriter.h"

#include "tactic/bv/elim_small_bv_tactic.h"

class elim_small_bv_tactic : public tactic {

    struct rw_cfg : public default_rewriter_cfg {
        ast_manager               & m;
        params_ref                  m_params;
        bv_util                     m_util;
        th_rewriter                 m_simp;
        ref<generic_model_converter> m_mc;
        goal *                      m_goal;
        unsigned                    m_max_bits;
        unsigned long long          m_max_steps;
        unsigned long long          m_max_memory; // in bytes
        bool                        m_produce_models;
        sort_ref_vector             m_bindings;
        unsigned long               m_num_eliminated;

        rw_cfg(ast_manager & _m, params_ref const & p) :
            m(_m),
            m_params(p),
            m_util(_m),
            m_simp(_m),
            m_bindings(_m),
            m_num_eliminated(0) {
            updt_params(p);
            m_goal = nullptr;
            m_max_steps = UINT_MAX;
        }

        bool max_steps_exceeded(unsigned long long num_steps) const {
            cooperate("elim-small-bv");
            if (num_steps > m_max_steps)
                return true;
            if (memory::get_allocation_size() > m_max_memory)
                throw tactic_exception(TACTIC_MAX_MEMORY_MSG);
            return false;
        }

        bool is_small_bv(sort * s) {
            return m_util.is_bv_sort(s) && m_util.get_bv_size(s) <= m_max_bits;
        }

        expr_ref replace_var(used_vars & uv,
            unsigned num_decls, unsigned max_var_idx_p1,
            unsigned idx, sort * s, expr * e, expr * replacement) {
            TRACE("elim_small_bv", tout << "replace idx " << idx << " with " << mk_ismt2_pp(replacement, m) <<
                " in " << mk_ismt2_pp(e, m) << std::endl;);
            expr_ref res(m);
            expr_ref_vector substitution(m);

            substitution.resize(num_decls, nullptr);
            substitution[num_decls - idx - 1] = replacement;

            // (VAR 0) is in the first position of substitution; (VAR num_decls-1) is in the last position.

            for (unsigned i = 0; i < max_var_idx_p1; i++)
                substitution.push_back(nullptr);

            // (VAR num_decls) ... (VAR num_decls+sz-1); are in positions num_decls .. num_decls+sz-1

            std::reverse(substitution.c_ptr(), substitution.c_ptr() + substitution.size());

            // (VAR 0) should be in the last position of substitution.

            TRACE("elim_small_bv", tout << "substitution: " << std::endl;
                                    for (unsigned k = 0; k < substitution.size(); k++) {
                                        expr * se = substitution[k].get();
                                        tout << k << " = ";
                                        if (se == 0) tout << "0";
                                        else tout << mk_ismt2_pp(se, m);
                                        tout << std::endl;
                                    });

            var_subst vsbst(m);
            vsbst(e, substitution.size(), substitution.c_ptr(), res);
            SASSERT(is_well_sorted(m, res));

            proof_ref pr(m);
            m_simp(res, res, pr);
            TRACE("elim_small_bv", tout << "replace done: " << mk_ismt2_pp(res, m) << std::endl;);

            return res;
        }

        br_status reduce_app(func_decl * f, unsigned num, expr * const * args, expr_ref & result, proof_ref & result_pr) {
            TRACE("elim_small_bv_app", expr_ref tmp(m.mk_app(f, num, args), m); tout << "reduce " << tmp << std::endl; );
            return BR_FAILED;
        }

        bool reduce_quantifier(
            quantifier * q,
            expr * old_body,
            expr * const * new_patterns,
            expr * const * new_no_patterns,
            expr_ref & result,
            proof_ref & result_pr) {
            TRACE("elim_small_bv", tout << "reduce_quantifier " << mk_ismt2_pp(q, m) << std::endl; );
            unsigned long long num_steps = 0;
            unsigned curr_sz = m_bindings.size();
            SASSERT(q->get_num_decls() <= curr_sz);
            unsigned num_decls = q->get_num_decls();
            unsigned old_sz = curr_sz - num_decls;

            used_vars uv;
            uv(q);
            SASSERT(is_well_sorted(m, q));
            unsigned max_var_idx_p1 = uv.get_max_found_var_idx_plus_1();

            expr_ref body(old_body, m);
            for (unsigned i = num_decls-1; i != ((unsigned)-1) && !max_steps_exceeded(num_steps); i--) {
                sort * s = q->get_decl_sort(i);
                unsigned bv_sz = m_util.get_bv_size(s);

                if (is_small_bv(s) && !max_steps_exceeded(num_steps)) {
                    TRACE("elim_small_bv", tout << "eliminating " << q->get_decl_name(i) <<
                        "; sort = " << mk_ismt2_pp(s, m) <<
                        "; body = " << mk_ismt2_pp(body, m) << std::endl;);

                    expr_ref_vector new_bodies(m);
                    for (unsigned j = 0; j < bv_sz && !max_steps_exceeded(num_steps); j ++) {
                        expr_ref n(m_util.mk_numeral(j, bv_sz), m);
                        expr_ref nb(m);
                        nb = replace_var(uv, num_decls, max_var_idx_p1, i, s, body, n);
                        new_bodies.push_back(nb);
                        num_steps++;
                    }

                    TRACE("elim_small_bv", tout << "new bodies: " << std::endl;
                                           for (unsigned k = 0; k < new_bodies.size(); k++)
                                               tout << mk_ismt2_pp(new_bodies[k].get(), m) << std::endl; );

                    body = q->is_forall() ? m.mk_and(new_bodies.size(), new_bodies.c_ptr()) :
                                            m.mk_or(new_bodies.size(), new_bodies.c_ptr());
                    SASSERT(is_well_sorted(m, body));

                    proof_ref pr(m);
                    m_simp(body, body, pr);
                    m_num_eliminated++;
                }
            }

            quantifier_ref new_q(m);
            new_q = m.update_quantifier(q, body);
            unused_vars_eliminator el(m, m_params);
            el(new_q, result);

            TRACE("elim_small_bv", tout << "elimination result: " << mk_ismt2_pp(result, m) << std::endl; );

            result_pr = nullptr; // proofs NIY
            m_bindings.shrink(old_sz);
            return true;
        }

        bool pre_visit(expr * t) {
            TRACE("elim_small_bv_pre", tout << "pre_visit: " << mk_ismt2_pp(t, m) << std::endl;);
            if (is_quantifier(t)) {
                quantifier * q = to_quantifier(t);
                TRACE("elim_small_bv", tout << "pre_visit quantifier [" << q->get_id() << "]: " << mk_ismt2_pp(q->get_expr(), m) << std::endl;);
                sort_ref_vector new_bindings(m);
                for (unsigned i = 0; i < q->get_num_decls(); i++)
                    new_bindings.push_back(q->get_decl_sort(i));
                SASSERT(new_bindings.size() == q->get_num_decls());
                m_bindings.append(new_bindings);
            }
            return true;
        }

        void updt_params(params_ref const & p) {
            m_params = p;
            m_max_memory = megabytes_to_bytes(p.get_uint("max_memory", UINT_MAX));
            m_max_steps = p.get_uint("max_steps", UINT_MAX);
            m_max_bits = p.get_uint("max_bits", 4);
        }
    };

    struct rw : public rewriter_tpl<rw_cfg> {
        rw_cfg m_cfg;

        rw(ast_manager & m, params_ref const & p) :
            rewriter_tpl<rw_cfg>(m, m.proofs_enabled(), m_cfg),
            m_cfg(m, p) {
        }
    };

    struct imp {
        ast_manager & m;
        rw            m_rw;

        imp(ast_manager & _m, params_ref const & p) :
            m(_m),
            m_rw(m, p) {
        }

        void updt_params(params_ref const & p) {
            m_rw.cfg().updt_params(p);
        }

        void operator()(goal_ref const & g, goal_ref_buffer & result) {
            SASSERT(g->is_well_sorted());
<<<<<<< HEAD
=======
            mc = nullptr; pc = nullptr; core = nullptr;
>>>>>>> fc719a5e
            tactic_report report("elim-small-bv", *g);
            bool produce_proofs = g->proofs_enabled();
            fail_if_proof_generation("elim-small-bv", g);
            fail_if_unsat_core_generation("elim-small-bv", g);
            m_rw.cfg().m_produce_models = g->models_enabled();

            m_rw.m_cfg.m_goal = g.get();
            expr_ref   new_curr(m);
            proof_ref  new_pr(m);
            unsigned   size = g->size();
            for (unsigned idx = 0; idx < size; idx++) {
                expr * curr = g->form(idx);
                m_rw(curr, new_curr, new_pr);
                if (produce_proofs) {
                    proof * pr = g->pr(idx);
                    new_pr = m.mk_modus_ponens(pr, new_pr);
                }
                g->update(idx, new_curr, new_pr, g->dep(idx));
            }
            g->add(m_rw.m_cfg.m_mc.get());

            report_tactic_progress(":elim-small-bv-num-eliminated", m_rw.m_cfg.m_num_eliminated);
            g->inc_depth();
            result.push_back(g.get());
            TRACE("elim-small-bv", g->display(tout););
            SASSERT(g->is_well_sorted());
        }
    };

    imp *      m_imp;
    params_ref m_params;
public:
    elim_small_bv_tactic(ast_manager & m, params_ref const & p) :
        m_params(p) {
        m_imp = alloc(imp, m, p);
    }

    tactic * translate(ast_manager & m) override {
        return alloc(elim_small_bv_tactic, m, m_params);
    }

    ~elim_small_bv_tactic() override {
        dealloc(m_imp);
    }

    void updt_params(params_ref const & p) override {
        m_params = p;
        m_imp->m_rw.cfg().updt_params(p);
    }

    void collect_param_descrs(param_descrs & r) override {
        insert_max_memory(r);
        insert_max_steps(r);
        r.insert("max_bits", CPK_UINT, "(default: 4) maximum bit-vector size of quantified bit-vectors to be eliminated.");
    }

<<<<<<< HEAD
    virtual void operator()(goal_ref const & in,
        goal_ref_buffer & result) {
        (*m_imp)(in, result);
=======
    void operator()(goal_ref const & in,
        goal_ref_buffer & result,
        model_converter_ref & mc,
        proof_converter_ref & pc,
        expr_dependency_ref & core) override {
        (*m_imp)(in, result, mc, pc, core);
>>>>>>> fc719a5e
    }

    void cleanup() override {
        ast_manager & m = m_imp->m;
        m_imp->~imp();
        m_imp = new (m_imp) imp(m, m_params);
    }

};

tactic * mk_elim_small_bv_tactic(ast_manager & m, params_ref const & p) {
    return clean(alloc(elim_small_bv_tactic, m, p));
}
<|MERGE_RESOLUTION|>--- conflicted
+++ resolved
@@ -226,10 +226,6 @@
 
         void operator()(goal_ref const & g, goal_ref_buffer & result) {
             SASSERT(g->is_well_sorted());
-<<<<<<< HEAD
-=======
-            mc = nullptr; pc = nullptr; core = nullptr;
->>>>>>> fc719a5e
             tactic_report report("elim-small-bv", *g);
             bool produce_proofs = g->proofs_enabled();
             fail_if_proof_generation("elim-small-bv", g);
@@ -286,18 +282,9 @@
         r.insert("max_bits", CPK_UINT, "(default: 4) maximum bit-vector size of quantified bit-vectors to be eliminated.");
     }
 
-<<<<<<< HEAD
-    virtual void operator()(goal_ref const & in,
-        goal_ref_buffer & result) {
+    void operator()(goal_ref const & in,
+                    goal_ref_buffer & result) override {
         (*m_imp)(in, result);
-=======
-    void operator()(goal_ref const & in,
-        goal_ref_buffer & result,
-        model_converter_ref & mc,
-        proof_converter_ref & pc,
-        expr_dependency_ref & core) override {
-        (*m_imp)(in, result, mc, pc, core);
->>>>>>> fc719a5e
     }
 
     void cleanup() override {
